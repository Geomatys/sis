/*
 * Licensed to the Apache Software Foundation (ASF) under one or more
 * contributor license agreements.  See the NOTICE file distributed with
 * this work for additional information regarding copyright ownership.
 * The ASF licenses this file to You under the Apache License, Version 2.0
 * (the "License"); you may not use this file except in compliance with
 * the License.  You may obtain a copy of the License at
 *
 *     http://www.apache.org/licenses/LICENSE-2.0
 *
 * Unless required by applicable law or agreed to in writing, software
 * distributed under the License is distributed on an "AS IS" BASIS,
 * WITHOUT WARRANTIES OR CONDITIONS OF ANY KIND, either express or implied.
 * See the License for the specific language governing permissions and
 * limitations under the License.
 */
package org.apache.sis.storage.shapefile;

import java.awt.geom.Rectangle2D;
import java.io.IOException;
import java.nio.ByteBuffer;
import java.nio.channels.SeekableByteChannel;
import java.nio.channels.WritableByteChannel;
import java.nio.charset.Charset;
import java.nio.charset.StandardCharsets;
import java.nio.file.Files;
import java.nio.file.Path;
import java.nio.file.StandardOpenOption;
import java.time.LocalDate;
import java.util.AbstractMap;
import java.util.ArrayList;
import java.util.Arrays;
import java.util.HashSet;
import java.util.Iterator;
import java.util.List;
import java.util.Map.Entry;
import java.util.Optional;
import java.util.OptionalLong;
import java.util.Set;
import java.util.Spliterator;
import java.util.Spliterators;
import java.util.concurrent.locks.ReadWriteLock;
import java.util.concurrent.locks.ReentrantReadWriteLock;
import java.util.function.Consumer;
import java.util.function.Predicate;
import java.util.function.UnaryOperator;
import java.util.logging.Level;
import java.util.logging.Logger;
import java.util.stream.Stream;
import java.util.stream.StreamSupport;

import org.opengis.util.CodeList;
import org.opengis.geometry.Envelope;
import org.opengis.metadata.Metadata;
import org.opengis.parameter.ParameterValueGroup;
import org.opengis.referencing.crs.CoordinateReferenceSystem;
import org.opengis.referencing.operation.TransformException;
import org.opengis.util.FactoryException;
import org.opengis.util.GenericName;
import org.apache.sis.feature.builder.AttributeRole;
import org.apache.sis.feature.builder.AttributeTypeBuilder;
import org.apache.sis.feature.builder.FeatureTypeBuilder;
import org.apache.sis.feature.internal.AttributeConvention;
import org.apache.sis.filter.DefaultFilterFactory;
import org.apache.sis.filter.Optimization;
import org.apache.sis.filter.internal.FunctionNames;
import org.apache.sis.geometry.Envelopes;
import org.apache.sis.geometry.GeneralEnvelope;
import org.apache.sis.geometry.wrapper.Geometries;
import org.apache.sis.io.stream.ChannelDataInput;
import org.apache.sis.io.stream.ChannelDataOutput;
import org.apache.sis.io.stream.IOUtilities;
import org.apache.sis.parameter.Parameters;
import org.apache.sis.referencing.CRS;
import org.apache.sis.referencing.CommonCRS;
import org.apache.sis.storage.AbstractFeatureSet;
import org.apache.sis.storage.DataStore;
import org.apache.sis.storage.DataStoreException;
import org.apache.sis.storage.FeatureQuery;
import org.apache.sis.storage.FeatureSet;
import org.apache.sis.storage.Query;
import org.apache.sis.storage.UnsupportedQueryException;
import org.apache.sis.storage.WritableFeatureSet;
import org.apache.sis.storage.shapefile.cpg.CpgFiles;
import org.apache.sis.storage.shapefile.dbf.DBFField;
import org.apache.sis.storage.shapefile.dbf.DBFHeader;
import org.apache.sis.storage.shapefile.dbf.DBFReader;
import org.apache.sis.storage.shapefile.dbf.DBFRecord;
import org.apache.sis.storage.shapefile.dbf.DBFWriter;
import org.apache.sis.storage.shapefile.shp.ShapeGeometryEncoder;
import org.apache.sis.storage.shapefile.shp.ShapeHeader;
import org.apache.sis.storage.shapefile.shp.ShapeReader;
import org.apache.sis.storage.shapefile.shp.ShapeRecord;
import org.apache.sis.storage.shapefile.shp.ShapeType;
import org.apache.sis.storage.shapefile.shp.ShapeWriter;
import org.apache.sis.storage.shapefile.shx.IndexWriter;
import org.apache.sis.util.collection.BackingStoreException;
import org.locationtech.jts.geom.Geometry;
import org.locationtech.jts.geom.LineString;
import org.locationtech.jts.geom.MultiLineString;
import org.locationtech.jts.geom.MultiPoint;
import org.locationtech.jts.geom.MultiPolygon;
import org.locationtech.jts.geom.Point;
import org.locationtech.jts.geom.Polygon;

<<<<<<< HEAD
// Specific to the main branch:
import org.apache.sis.feature.AbstractFeature;
import org.apache.sis.feature.DefaultFeatureType;
=======
// Specific to the geoapi-3.1 and geoapi-4.0 branches:
import org.opengis.feature.Feature;
import org.opengis.feature.FeatureType;
import org.opengis.feature.PropertyType;
import org.opengis.feature.AttributeType;
import org.opengis.filter.Expression;
import org.opengis.filter.Filter;
import org.opengis.filter.Literal;
import org.opengis.filter.LogicalOperator;
import org.opengis.filter.LogicalOperatorName;
import org.opengis.filter.SpatialOperatorName;
import org.opengis.filter.ValueReference;
>>>>>>> fb00d38f


/**
 * Shapefile datastore.
 *
 * @author Johann Sorel (Geomatys)
 */
public final class ShapefileStore extends DataStore implements WritableFeatureSet {

    private static final String GEOMETRY_NAME = "geometry";
    private static final Logger LOGGER = Logger.getLogger("org.apache.sis.storage.shapefile");

    private final Path shpPath;
    private final ShpFiles files;
    /**
     * Internal class to inherit AbstractFeatureSet.
     */
<<<<<<< HEAD
    private final AsFeatureSet featureSetView = new AsFeatureSet();
    private DefaultFeatureType type;
=======
    private final AsFeatureSet featureSetView = new AsFeatureSet(null, true, null);
>>>>>>> fb00d38f
    private Charset charset;

    /**
     * Lock to control read and write operations.
     */
    private final ReadWriteLock lock = new ReentrantReadWriteLock();

    public ShapefileStore(Path path) {
        this.shpPath = path;
        this.files = new ShpFiles(shpPath);
    }

    @Override
    public Optional<ParameterValueGroup> getOpenParameters() {
        final Parameters parameters = Parameters.castOrWrap(ShapefileProvider.PARAMETERS_DESCRIPTOR.createValue());
        parameters.parameter(ShapefileProvider.LOCATION).setValue(shpPath.toUri());
        return Optional.of(parameters);
    }

    @Override
    public void close() throws DataStoreException {
    }


    /*
    Redirect FeatureSet interface to View
    */
    @Override
    public Optional<GenericName> getIdentifier() throws DataStoreException {
        return featureSetView.getIdentifier();
    }

    @Override
    public Metadata getMetadata() throws DataStoreException {
        return featureSetView.getMetadata();
    }

    @Override
    public DefaultFeatureType getType() throws DataStoreException {
        return featureSetView.getType();
    }

    @Override
    public FeatureSet subset(Query query) throws UnsupportedQueryException, DataStoreException {
        return featureSetView.subset(query);
    }

    @Override
    public Stream<AbstractFeature> features(boolean parallel) throws DataStoreException {
        return featureSetView.features(parallel);
    }

    @Override
    public Optional<Envelope> getEnvelope() throws DataStoreException {
        return featureSetView.getEnvelope();
    }

    @Override
    public void updateType(FeatureType featureType) throws DataStoreException {
        featureSetView.updateType(featureType);
    }

    @Override
    public void add(Iterator<? extends Feature> iterator) throws DataStoreException {
        featureSetView.add(iterator);
    }

    @Override
    public void removeIf(Predicate<? super Feature> predicate) throws DataStoreException {
        featureSetView.removeIf(predicate);
    }

    @Override
    public void replaceIf(Predicate<? super Feature> predicate, UnaryOperator<Feature> unaryOperator) throws DataStoreException {
        featureSetView.replaceIf(predicate, unaryOperator);
    }

    private class AsFeatureSet extends AbstractFeatureSet implements WritableFeatureSet {

        private final Rectangle2D.Double filter;
        private final Set<String> dbfProperties;
        private final boolean readShp;

        /**
         * Extracted informations
         */
        private int[] dbfPropertiesIndex;
        private ShapeHeader shpHeader;
        private DBFHeader dbfHeader;
        /**
         * Name of the field used as identifier, may be null.
         */
        private String idField;
        private CoordinateReferenceSystem crs;
        private FeatureType type;

        /**
         * @param filter optional shape filter, must be in data CRS
         * @param properties dbf properties to read, null for all properties
         */
        private AsFeatureSet(Rectangle2D.Double filter, boolean readShp, Set<String> properties) {
            super(null);
            this.readShp = readShp;
            this.filter = filter;
            this.dbfProperties = properties;
        }

        /**
         * @return true if this view reads all data without any filter.
         */
        private boolean isDefaultView() {
            return filter == null && dbfProperties == null && readShp;
        }

        @Override
        public synchronized DefaultFeatureType getType() throws DataStoreException {
            if (type == null) {
                if (!Files.isRegularFile(shpPath)) {
                    throw new DataStoreException("Shape files do not exist. Update FeatureType first to initialize this empty datastore");
                }

                final FeatureTypeBuilder ftb = new FeatureTypeBuilder();
                ftb.setName(files.baseName);

                if (readShp) {
                    //read shp header to obtain geometry type
                    final Class geometryClass;
                    try (final ShapeReader reader = new ShapeReader(ShpFiles.openReadChannel(shpPath), filter)) {
                        final ShapeHeader header = reader.getHeader();
                        this.shpHeader = header;
                        geometryClass = ShapeGeometryEncoder.getEncoder(header.shapeType).getValueClass();
                    } catch (IOException ex) {
                        throw new DataStoreException("Failed to parse shape file header.", ex);
                    }

                    //read prj file for projection
                    final Path prjFile = files.getPrj(false);
                    if (prjFile != null) {
                        try {
                            crs = CRS.fromWKT(Files.readString(prjFile, StandardCharsets.UTF_8));
                        } catch (IOException | FactoryException ex) {
                            throw new DataStoreException("Failed to parse prj file.", ex);
                        }
                    } else {
                        //shapefile often do not have a .prj, mostly those are in CRS:84.
                        //we do not raise an error otherwise we would not be able to read a lot of data.
                        crs = CommonCRS.WGS84.normalizedGeographic();
                    }

                    ftb.addAttribute(geometryClass).setName(GEOMETRY_NAME).setCRS(crs).addRole(AttributeRole.DEFAULT_GEOMETRY);
                }

                //read cpg for dbf file charset
                final Path cpgFile = files.getCpg(false);
                if (cpgFile != null) {
                    try (final SeekableByteChannel channel = Files.newByteChannel(cpgFile, StandardOpenOption.READ)) {
                        charset = CpgFiles.read(channel);
                    } catch (IOException ex) {
                        throw new DataStoreException("Failed to parse cpg file.", ex);
                    }
                } else {
                    charset = StandardCharsets.UTF_8;
                }

                //read dbf for attributes
                final Path dbfFile = files.getDbf(false);
                if (dbfFile != null) {
                    try (DBFReader reader = new DBFReader(ShpFiles.openReadChannel(dbfFile), charset, null)) {
                        final DBFHeader header = reader.getHeader();
                        this.dbfHeader = header;
                        boolean hasId = false;

                        if (dbfProperties == null) {
                            dbfPropertiesIndex = new int[header.fields.length];
                        } else {
                            dbfPropertiesIndex = new int[dbfProperties.size()];
                        }

                        int idx=0;
                        for (int i = 0; i < header.fields.length; i++) {
                            final DBFField field = header.fields[i];
                            if (dbfProperties != null && !dbfProperties.contains(field.fieldName)) {
                                //skip unwanted fields
                                continue;
                            }
                            dbfPropertiesIndex[idx] = i;
                            idx++;

                            final AttributeTypeBuilder atb = ftb.addAttribute(field.valueClass).setName(field.fieldName);
                            //no official but 'id' field is common
                            if (!hasId && "id".equalsIgnoreCase(field.fieldName) || "identifier".equalsIgnoreCase(field.fieldName)) {
                                idField = field.fieldName;
                                atb.addRole(AttributeRole.IDENTIFIER_COMPONENT);
                                hasId = true;
                            }
                        }
                        //the properties collection may have contain other names, for links or geometry, trim those
                        dbfPropertiesIndex = Arrays.copyOf(dbfPropertiesIndex, idx);

                    } catch (IOException ex) {
                        throw new DataStoreException("Failed to parse dbf file header.", ex);
                    }
                } else {
                    throw new DataStoreException("DBF file is missing.");
                }

                type = ftb.build();
            }
            return type;
        }

        @Override
<<<<<<< HEAD
        public Stream<AbstractFeature> features(boolean parallel) throws DataStoreException {
            final DefaultFeatureType type = getType();
=======
        public Optional<Envelope> getEnvelope() throws DataStoreException {
            getType();//force loading headers
            if (shpHeader != null && filter == null) {
                final GeneralEnvelope env = new GeneralEnvelope(crs);
                env.setRange(0, shpHeader.bbox.getMinimum(0), shpHeader.bbox.getMaximum(0));
                env.setRange(1, shpHeader.bbox.getMinimum(1), shpHeader.bbox.getMaximum(1));
                return Optional.of(env);
            }
            return super.getEnvelope();
        }

        @Override
        public OptionalLong getFeatureCount() {
            try {
                getType();//force loading headers
                if (dbfHeader != null && filter == null) {
                    return OptionalLong.of(dbfHeader.nbRecord);
                }
            } catch (DataStoreException ex) {
                //do nothing
            }
            return super.getFeatureCount();
        }

        @Override
        public Stream<Feature> features(boolean parallel) throws DataStoreException {
            final FeatureType type = getType();
>>>>>>> fb00d38f
            final ShapeReader shpreader;
            final DBFReader dbfreader;
            try {
                shpreader = readShp ? new ShapeReader(ShpFiles.openReadChannel(files.shpFile), filter) : null;
                dbfreader = (dbfPropertiesIndex.length > 0) ? new DBFReader(ShpFiles.openReadChannel(files.getDbf(false)), charset, dbfPropertiesIndex) : null;
            } catch (IOException ex) {
                throw new DataStoreException("Faild to open shp and dbf files.", ex);
            }

<<<<<<< HEAD
            final Spliterator spliterator = new Spliterators.AbstractSpliterator(Long.MAX_VALUE, Spliterator.ORDERED) {
                @Override
                public boolean tryAdvance(Consumer action) {
                    try {
                        final ShapeRecord shpRecord = shpreader.next();
                        if (shpRecord == null) return false;
                        final DBFRecord dbfRecord = dbfreader.next();
                        final AbstractFeature next = type.newInstance();
                        next.setPropertyValue(GEOMETRY_NAME, shpRecord.geometry);
                        for (int i = 0; i < header.fields.length; i++) {
                            next.setPropertyValue(header.fields[i].fieldName, dbfRecord.fields[i]);
=======
            final Spliterator spliterator;
            if (readShp && dbfPropertiesIndex.length > 0) {
                //read both shp and dbf
                final DBFHeader header = dbfreader.getHeader();

                spliterator = new Spliterators.AbstractSpliterator(Long.MAX_VALUE, Spliterator.ORDERED) {
                    @Override
                    public boolean tryAdvance(Consumer action) {
                        try {
                            final ShapeRecord shpRecord = shpreader.next();
                            if (shpRecord == null) return false;
                            //move dbf to record offset, some shp record might have been skipped because of filter
                            dbfreader.moveToOffset(header.headerSize + (shpRecord.recordNumber-1) * header.recordSize);
                            final DBFRecord dbfRecord = dbfreader.next();
                            final Feature next = type.newInstance();
                            next.setPropertyValue(GEOMETRY_NAME, shpRecord.geometry);
                            for (int i = 0; i < dbfPropertiesIndex.length; i++) {
                                next.setPropertyValue(header.fields[dbfPropertiesIndex[i]].fieldName, dbfRecord.fields[i]);
                            }
                            action.accept(next);
                            return true;
                        } catch (IOException ex) {
                            throw new BackingStoreException(ex.getMessage(), ex);
>>>>>>> fb00d38f
                        }
                    }
<<<<<<< HEAD
                }
            };
            final Stream<AbstractFeature> stream = StreamSupport.stream(spliterator, false);
=======
                };
            } else if (readShp) {
                //read only the shp
                spliterator = new Spliterators.AbstractSpliterator(Long.MAX_VALUE, Spliterator.ORDERED) {
                    @Override
                    public boolean tryAdvance(Consumer action) {
                        try {
                            final ShapeRecord shpRecord = shpreader.next();
                            if (shpRecord == null) return false;
                            final Feature next = type.newInstance();
                            next.setPropertyValue(GEOMETRY_NAME, shpRecord.geometry);
                            action.accept(next);
                            return true;
                        } catch (IOException ex) {
                            throw new BackingStoreException(ex.getMessage(), ex);
                        }
                    }
                };
            } else {
                //read only dbf
                final DBFHeader header = dbfreader.getHeader();
                spliterator = new Spliterators.AbstractSpliterator(Long.MAX_VALUE, Spliterator.ORDERED) {
                    @Override
                    public boolean tryAdvance(Consumer action) {
                        try {
                            final DBFRecord dbfRecord = dbfreader.next();
                            if (dbfRecord == null) return false;
                            final Feature next = type.newInstance();
                            for (int i = 0; i < dbfPropertiesIndex.length; i++) {
                                next.setPropertyValue(header.fields[dbfPropertiesIndex[i]].fieldName, dbfRecord.fields[i]);
                            }
                            action.accept(next);
                            return true;
                        } catch (IOException ex) {
                            throw new BackingStoreException(ex.getMessage(), ex);
                        }
                    }
                };
            }

            final Stream<Feature> stream = StreamSupport.stream(spliterator, false);
>>>>>>> fb00d38f
            return stream.onClose(new Runnable() {
                @Override
                public void run() {
                    try {
                        if (shpreader != null) shpreader.close();
                        if (dbfreader != null) dbfreader.close();
                    } catch (IOException ex) {
                        throw new BackingStoreException(ex.getMessage(), ex);
                    }
                }
            });

        }

        @Override
<<<<<<< HEAD
        public void updateType(DefaultFeatureType newType) throws DataStoreException {
            throw new UnsupportedOperationException("Not supported yet.");
        }

        @Override
        public void add(Iterator<? extends AbstractFeature> features) throws DataStoreException {
=======
        public FeatureSet subset(Query query) throws UnsupportedQueryException, DataStoreException {
            //try to optimise the query for common cases
            opti:
            if (query instanceof FeatureQuery) {
                final FeatureQuery fq = (FeatureQuery) query;
                FeatureQuery.NamedExpression[] projection = fq.getProjection();
                Filter<? super Feature> selection = fq.getSelection();

                if (selection == null && projection == null) {
                    //no optimisation
                    break opti;
                }

                //force loading
                final FeatureType type = getType();

                //extract bbox
                Envelope bbox = null;
                if (selection != null) {
                    //run optimizations
                    final Optimization optimization = new Optimization();
                    optimization.setFeatureType(type);
                    selection = optimization.apply(selection);
                    final Entry<Envelope, Filter> split = extractBbox(selection);
                    bbox = split.getKey();
                    selection = split.getValue();
                }

                //extract field names
                boolean simpleSelection = true; //true if there are no alias and all expressions are ValueReference
                Set<String> properties = null;
                if (projection != null) {
                    properties = new HashSet<>();
                    if (selection!=null) ListingPropertyVisitor.VISITOR.visit((Filter) selection, properties);
                    for (FeatureQuery.NamedExpression ne : projection) {
                        ListingPropertyVisitor.VISITOR.visit((Expression) ne.expression, properties);
                        simpleSelection &= (ne.alias == null);
                        simpleSelection &= (ne.expression.getFunctionName().tip().toString().equals(FunctionNames.ValueReference));
                    }

                    //if link fields are referenced, add target fields
                    if (properties.contains(AttributeConvention.IDENTIFIER)) simpleSelection &= !properties.add(idField);
                    if (properties.contains(AttributeConvention.GEOMETRY)) simpleSelection &= !properties.add(GEOMETRY_NAME);
                    if (properties.contains(AttributeConvention.ENVELOPE)) simpleSelection &= !properties.add(GEOMETRY_NAME);
                }

                final boolean readShp = projection == null || properties.contains(GEOMETRY_NAME);
                Rectangle2D.Double area = null;
                if (bbox != null) {
                    try {
                        bbox = Envelopes.transform(bbox, crs);
                    } catch (TransformException ex) {
                        throw new DataStoreException("Failed to transform bbox filter", ex);
                    }
                    area = new Rectangle2D.Double(bbox.getMinimum(0), bbox.getMinimum(1), bbox.getSpan(0), bbox.getSpan(1));

                    //combine this area with the one we already have since this is a subset
                    if (filter != null) {
                        area = (Rectangle2D.Double) area.createIntersection(filter);
                    }
                }

                final AsFeatureSet fs = new AsFeatureSet(area, readShp, properties);
                //see if there are elements we could not handle
                final FeatureQuery subQuery = new FeatureQuery();
                boolean needSubProcessing = false;
                if (fq.getLimit().isPresent()){
                    needSubProcessing = true;
                    subQuery.setLimit(fq.getLimit().getAsLong());
                }
                if (fq.getLinearResolution() != null) {
                    needSubProcessing = true;
                    subQuery.setLinearResolution(fq.getLinearResolution());
                }
                if (fq.getOffset() != 0) {
                    needSubProcessing = true;
                    subQuery.setOffset(fq.getOffset());
                }
                if (fq.getSortBy() != null) {
                    needSubProcessing = true;
                    subQuery.setSortBy(fq.getSortBy());
                }
                if (selection != null) {
                    needSubProcessing = true;
                    subQuery.setSelection(selection);
                }
                if (!simpleSelection) {
                    needSubProcessing = true;
                    subQuery.setProjection(projection);
                }

                return needSubProcessing ? fs.parentSubSet(subQuery) : fs;
            }

            return super.subset(query);
        }

        private FeatureSet parentSubSet(Query query) throws DataStoreException {
            return super.subset(query);
        }

        @Override
        public void updateType(FeatureType newType) throws DataStoreException {
            if (true) throw new UnsupportedOperationException("Not supported yet.");

            if (!isDefaultView()) throw new DataStoreException("Resource not writable in current filter state");
            if (Files.exists(shpPath)) {
                throw new DataStoreException("Update type is possible only when files do not exist. It can be used to create a new shapefile but not to update one.");
            }

            final ShapeHeader shpHeader = new ShapeHeader();
            final DBFHeader dbfHeader = new DBFHeader();
            Charset charset = StandardCharsets.UTF_8;
            CoordinateReferenceSystem crs = CommonCRS.WGS84.normalizedGeographic();

            for (PropertyType pt : newType.getProperties(true)) {
                if (pt instanceof AttributeType) {
                    final AttributeType at = (AttributeType) pt;
                    final Class valueClass = at.getValueClass();
                    if (Geometry.class.isAssignableFrom(valueClass)) {
                        if (shpHeader.shapeType != 0) {
                            throw new DataStoreException("Shapefile format can only contain one geometry");
                        }
                        if (Point.class.isAssignableFrom(valueClass)) shpHeader.shapeType = ShapeType.VALUE_POINT;
                        else if (MultiPoint.class.isAssignableFrom(valueClass)) shpHeader.shapeType = ShapeType.VALUE_MULTIPOINT;
                        else if (LineString.class.isAssignableFrom(valueClass) || MultiLineString.class.isAssignableFrom(valueClass)) shpHeader.shapeType = ShapeType.VALUE_POLYLINE;
                        else if (Polygon.class.isAssignableFrom(valueClass) || MultiPolygon.class.isAssignableFrom(valueClass)) shpHeader.shapeType = ShapeType.VALUE_POLYGON;
                        else throw new DataStoreException("Unsupported geometry type " + valueClass);

                        Object cdt = at.characteristics().get(AttributeConvention.CRS_CHARACTERISTIC);
                        if (cdt instanceof CoordinateReferenceSystem) {
                            crs = (CoordinateReferenceSystem) cdt;
                        }

                    } else if (String.class.isAssignableFrom(valueClass)) {

                    } else if (Integer.class.isAssignableFrom(valueClass)) {

                    } else if (Long.class.isAssignableFrom(valueClass)) {

                    } else if (Float.class.isAssignableFrom(valueClass)) {

                    } else if (Double.class.isAssignableFrom(valueClass)) {

                    } else if (LocalDate.class.isAssignableFrom(valueClass)) {

                    } else {
                        LOGGER.log(Level.WARNING, "Shapefile writing, field {0} is not supported", pt.getName());
                    }
                } else {
                    LOGGER.log(Level.WARNING, "Shapefile writing, field {0} is not supported", pt.getName());
                }
            }

            //write shapefile
            try (ShapeWriter writer = new ShapeWriter(ShpFiles.openWriteChannel(files.shpFile))) {
                writer.write(shpHeader);
            } catch (IOException ex){
                throw new DataStoreException("Failed to create shapefile (shp).", ex);
            }

            //write shx
            try (IndexWriter writer = new IndexWriter(ShpFiles.openWriteChannel(files.shxFile))) {
                writer.write(shpHeader);
            } catch (IOException ex){
                throw new DataStoreException("Failed to create shapefile (shx).", ex);
            }

            //write dbf
            try (DBFWriter writer = new DBFWriter(ShpFiles.openWriteChannel(files.dbfFile))) {
                writer.write(dbfHeader);
            } catch (IOException ex){
                throw new DataStoreException("Failed to create shapefile (dbf).", ex);
            }

            //write cpg
            try {
                CpgFiles.write(charset, files.cpgFile);
            } catch (IOException ex) {
                throw new DataStoreException("Failed to create shapefile (cpg).", ex);
            }

            //write prj
            //todo


        }

        @Override
        public void add(Iterator<? extends Feature> features) throws DataStoreException {
            if (!isDefaultView()) throw new DataStoreException("Resource not writable in current filter state");
>>>>>>> fb00d38f
            throw new UnsupportedOperationException("Not supported yet.");
        }

        @Override
<<<<<<< HEAD
        public void removeIf(Predicate<? super AbstractFeature> filter) throws DataStoreException {
=======
        public void removeIf(Predicate<? super Feature> filter) throws DataStoreException {
            if (!isDefaultView()) throw new DataStoreException("Resource not writable in current filter state");
>>>>>>> fb00d38f
            throw new UnsupportedOperationException("Not supported yet.");
        }

        @Override
<<<<<<< HEAD
        public void replaceIf(Predicate<? super AbstractFeature> filter, UnaryOperator<AbstractFeature> updater) throws DataStoreException {
=======
        public void replaceIf(Predicate<? super Feature> filter, UnaryOperator<Feature> updater) throws DataStoreException {
            if (!isDefaultView()) throw new DataStoreException("Resource not writable in current filter state");
>>>>>>> fb00d38f
            throw new UnsupportedOperationException("Not supported yet.");
        }
    }

    /**
     * Manipulate the different shape files.
     */
    private static class ShpFiles {

        private final String baseName;
        private final boolean baseUpper;
        private final Path shpFile;
        private Path shxFile;
        private Path dbfFile;
        private Path prjFile;
        private Path cpgFile;

        public ShpFiles(Path shpFile) {
            this.shpFile = shpFile;
            final String fileName = shpFile.getFileName().toString();
            baseUpper = Character.isUpperCase(fileName.codePointAt(fileName.length()-1));
            this.baseName = IOUtilities.filenameWithoutExtension(fileName);
            shxFile = findSibling("shx");
            dbfFile = findSibling("dbf");
            prjFile = findSibling("prj");
            cpgFile = findSibling("cpg");
        }

        /**
         * @param create true to create the path even if file do not exist.
         * @return file if it exist or create is true, null otherwise
         */
        public Path getShx(boolean create) {
            if (create && shxFile == null) {
                return shpFile.getParent().resolve(baseName + "." + (baseUpper ? "SHX" : "shx"));
            }
            return shxFile;
        }

        /**
         * @param create true to create the path even if file do not exist.
         * @return file if it exist or create is true, null otherwise
         */
        public Path getDbf(boolean create) {
            if (create && dbfFile == null) {
                return shpFile.getParent().resolve(baseName + "." + (baseUpper ? "DBF" : "dbf"));
            }
            return dbfFile;
        }

        /**
         * @param create true to create the path even if file do not exist.
         * @return file if it exist or create is true, null otherwise
         */
        public Path getPrj(boolean create) {
            if (create && prjFile == null) {
                return shpFile.getParent().resolve(baseName + "." + (baseUpper ? "PRJ" : "prj"));
            }
            return prjFile;
        }

        /**
         * @param create true to create the path even if file do not exist.
         * @return file if it exist or create is true, null otherwise
         */
        public Path getCpg(boolean create) {
            if (create && cpgFile == null) {
                return shpFile.getParent().resolve(baseName + "." + (baseUpper ? "CPG" : "cpg"));
            }
            return cpgFile;
        }

        private Path findSibling(String extension) {
            Path candidate = shpFile.getParent().resolve(baseName + "." + extension);
            if (java.nio.file.Files.isRegularFile(candidate)) return candidate;
            candidate = shpFile.getParent().resolve(baseName + "." + extension.toUpperCase());
            if (java.nio.file.Files.isRegularFile(candidate)) return candidate;
            return null;
        }

        private static ChannelDataInput openReadChannel(Path path) throws IOException {
            final SeekableByteChannel channel = Files.newByteChannel(path, StandardOpenOption.READ);
            return new ChannelDataInput(path.getFileName().toString(), channel, ByteBuffer.allocate(8192), false);
        }

        private static ChannelDataOutput openWriteChannel(Path path) throws IOException, IllegalArgumentException, DataStoreException {
            final WritableByteChannel wbc = Files.newByteChannel(path, StandardOpenOption.WRITE);
            return new ChannelDataOutput(path.getFileName().toString(), wbc, ByteBuffer.allocate(8000));
        }
    }


    /**
     * Will only split bbox with direct value reference to the geometry.
     *
     * @param filter to split, not null
     * @return entry with key is a BBox filter and value what remains of the filter.
     *        each filter can be null but not both.
     */
    private static Entry<Envelope,Filter> extractBbox(Filter<?> filter) {

        final CodeList operatorType = filter.getOperatorType();

        if (SpatialOperatorName.BBOX.equals(operatorType)) {
            Envelope env = isDirectBbox(filter);
            if (env != null) {
                return new AbstractMap.SimpleImmutableEntry<>(env, null);
            } else {
                return new AbstractMap.SimpleImmutableEntry<>(null, filter);
            }

        } else if (LogicalOperatorName.AND.equals(operatorType)) {

            boolean rebuildAnd = false;
            List<Filter<?>> lst = (List<Filter<?>>) ((LogicalOperator<?>)filter).getOperands();
            Envelope bbox = null;
            for (int i = 0; i < lst.size(); i++) {
                final Filter<?> f = lst.get(i);
                final Entry<Envelope, Filter> split = extractBbox(f);
                Envelope cdtBbox = split.getKey();
                Filter cdtOther = split.getValue();
                if (cdtBbox != null) {
                    if (bbox == null) {
                        bbox = cdtBbox;
                    } else {
                        throw new RuntimeException("Combine bbox");
                    }

                    //see if we need to rebuild the AND filter
                    if (cdtOther != f) {
                        if (!rebuildAnd) {
                            rebuildAnd = true;
                            lst = new ArrayList<>(lst);
                        }
                        //replace in list
                        if (cdtOther != null) {
                            lst.set(i, cdtOther);
                        } else {
                            lst.remove(i);
                            i--;
                        }
                    }
                }
            }

            if (rebuildAnd) {
                if (lst.isEmpty()) {
                    filter = null;
                } else if (lst.size() == 1) {
                    filter = lst.get(0);
                } else {
                    filter = DefaultFilterFactory.forFeatures().and((List)lst);
                }
            }

            return new AbstractMap.SimpleImmutableEntry<>(bbox, filter);
        } else {
            //can do nothing
            return new AbstractMap.SimpleImmutableEntry<>(null, filter);
        }
    }

    /**
     * Returns envelope if the other expression is a direct value reference.
     * @param bbox
     * @return filter envelope
     */
    private static Envelope isDirectBbox(Filter<?> bbox) {
        Envelope env = null;
        for (Expression exp : bbox.getExpressions()) {
            if (exp instanceof ValueReference) {
                final ValueReference<Object,?> expression = (ValueReference<Object,?>) exp;
                final String propName = expression.getXPath();
                if ( !(GEOMETRY_NAME.equals(propName) || AttributeConvention.GEOMETRY.equals(propName))) {
                    return null;
                }
            } else if (exp instanceof Literal) {
                Object value = ((Literal) exp).getValue();
                env = Geometries.wrap(value).get().getEnvelope();
            }
        }
        return env;
    }


}<|MERGE_RESOLUTION|>--- conflicted
+++ resolved
@@ -49,7 +49,6 @@
 import java.util.stream.Stream;
 import java.util.stream.StreamSupport;
 
-import org.opengis.util.CodeList;
 import org.opengis.geometry.Envelope;
 import org.opengis.metadata.Metadata;
 import org.opengis.parameter.ParameterValueGroup;
@@ -103,24 +102,18 @@
 import org.locationtech.jts.geom.Point;
 import org.locationtech.jts.geom.Polygon;
 
-<<<<<<< HEAD
 // Specific to the main branch:
 import org.apache.sis.feature.AbstractFeature;
 import org.apache.sis.feature.DefaultFeatureType;
-=======
-// Specific to the geoapi-3.1 and geoapi-4.0 branches:
-import org.opengis.feature.Feature;
-import org.opengis.feature.FeatureType;
-import org.opengis.feature.PropertyType;
-import org.opengis.feature.AttributeType;
-import org.opengis.filter.Expression;
-import org.opengis.filter.Filter;
-import org.opengis.filter.Literal;
-import org.opengis.filter.LogicalOperator;
-import org.opengis.filter.LogicalOperatorName;
-import org.opengis.filter.SpatialOperatorName;
-import org.opengis.filter.ValueReference;
->>>>>>> fb00d38f
+import org.apache.sis.feature.AbstractIdentifiedType;
+import org.apache.sis.feature.DefaultAttributeType;
+import org.apache.sis.filter.Expression;
+import org.apache.sis.filter.Filter;
+import org.apache.sis.pending.geoapi.filter.Literal;
+import org.apache.sis.pending.geoapi.filter.LogicalOperator;
+import org.apache.sis.pending.geoapi.filter.LogicalOperatorName;
+import org.apache.sis.pending.geoapi.filter.SpatialOperatorName;
+import org.apache.sis.pending.geoapi.filter.ValueReference;
 
 
 /**
@@ -138,12 +131,7 @@
     /**
      * Internal class to inherit AbstractFeatureSet.
      */
-<<<<<<< HEAD
-    private final AsFeatureSet featureSetView = new AsFeatureSet();
-    private DefaultFeatureType type;
-=======
     private final AsFeatureSet featureSetView = new AsFeatureSet(null, true, null);
->>>>>>> fb00d38f
     private Charset charset;
 
     /**
@@ -202,22 +190,22 @@
     }
 
     @Override
-    public void updateType(FeatureType featureType) throws DataStoreException {
+    public void updateType(DefaultFeatureType featureType) throws DataStoreException {
         featureSetView.updateType(featureType);
     }
 
     @Override
-    public void add(Iterator<? extends Feature> iterator) throws DataStoreException {
+    public void add(Iterator<? extends AbstractFeature> iterator) throws DataStoreException {
         featureSetView.add(iterator);
     }
 
     @Override
-    public void removeIf(Predicate<? super Feature> predicate) throws DataStoreException {
+    public void removeIf(Predicate<? super AbstractFeature> predicate) throws DataStoreException {
         featureSetView.removeIf(predicate);
     }
 
     @Override
-    public void replaceIf(Predicate<? super Feature> predicate, UnaryOperator<Feature> unaryOperator) throws DataStoreException {
+    public void replaceIf(Predicate<? super AbstractFeature> predicate, UnaryOperator<AbstractFeature> unaryOperator) throws DataStoreException {
         featureSetView.replaceIf(predicate, unaryOperator);
     }
 
@@ -238,7 +226,7 @@
          */
         private String idField;
         private CoordinateReferenceSystem crs;
-        private FeatureType type;
+        private DefaultFeatureType type;
 
         /**
          * @param filter optional shape filter, must be in data CRS
@@ -356,10 +344,6 @@
         }
 
         @Override
-<<<<<<< HEAD
-        public Stream<AbstractFeature> features(boolean parallel) throws DataStoreException {
-            final DefaultFeatureType type = getType();
-=======
         public Optional<Envelope> getEnvelope() throws DataStoreException {
             getType();//force loading headers
             if (shpHeader != null && filter == null) {
@@ -385,9 +369,8 @@
         }
 
         @Override
-        public Stream<Feature> features(boolean parallel) throws DataStoreException {
-            final FeatureType type = getType();
->>>>>>> fb00d38f
+        public Stream<AbstractFeature> features(boolean parallel) throws DataStoreException {
+            final DefaultFeatureType type = getType();
             final ShapeReader shpreader;
             final DBFReader dbfreader;
             try {
@@ -397,19 +380,6 @@
                 throw new DataStoreException("Faild to open shp and dbf files.", ex);
             }
 
-<<<<<<< HEAD
-            final Spliterator spliterator = new Spliterators.AbstractSpliterator(Long.MAX_VALUE, Spliterator.ORDERED) {
-                @Override
-                public boolean tryAdvance(Consumer action) {
-                    try {
-                        final ShapeRecord shpRecord = shpreader.next();
-                        if (shpRecord == null) return false;
-                        final DBFRecord dbfRecord = dbfreader.next();
-                        final AbstractFeature next = type.newInstance();
-                        next.setPropertyValue(GEOMETRY_NAME, shpRecord.geometry);
-                        for (int i = 0; i < header.fields.length; i++) {
-                            next.setPropertyValue(header.fields[i].fieldName, dbfRecord.fields[i]);
-=======
             final Spliterator spliterator;
             if (readShp && dbfPropertiesIndex.length > 0) {
                 //read both shp and dbf
@@ -424,7 +394,7 @@
                             //move dbf to record offset, some shp record might have been skipped because of filter
                             dbfreader.moveToOffset(header.headerSize + (shpRecord.recordNumber-1) * header.recordSize);
                             final DBFRecord dbfRecord = dbfreader.next();
-                            final Feature next = type.newInstance();
+                            final AbstractFeature next = type.newInstance();
                             next.setPropertyValue(GEOMETRY_NAME, shpRecord.geometry);
                             for (int i = 0; i < dbfPropertiesIndex.length; i++) {
                                 next.setPropertyValue(header.fields[dbfPropertiesIndex[i]].fieldName, dbfRecord.fields[i]);
@@ -433,14 +403,8 @@
                             return true;
                         } catch (IOException ex) {
                             throw new BackingStoreException(ex.getMessage(), ex);
->>>>>>> fb00d38f
-                        }
-                    }
-<<<<<<< HEAD
-                }
-            };
-            final Stream<AbstractFeature> stream = StreamSupport.stream(spliterator, false);
-=======
+                        }
+                    }
                 };
             } else if (readShp) {
                 //read only the shp
@@ -450,7 +414,7 @@
                         try {
                             final ShapeRecord shpRecord = shpreader.next();
                             if (shpRecord == null) return false;
-                            final Feature next = type.newInstance();
+                            final AbstractFeature next = type.newInstance();
                             next.setPropertyValue(GEOMETRY_NAME, shpRecord.geometry);
                             action.accept(next);
                             return true;
@@ -468,7 +432,7 @@
                         try {
                             final DBFRecord dbfRecord = dbfreader.next();
                             if (dbfRecord == null) return false;
-                            final Feature next = type.newInstance();
+                            final AbstractFeature next = type.newInstance();
                             for (int i = 0; i < dbfPropertiesIndex.length; i++) {
                                 next.setPropertyValue(header.fields[dbfPropertiesIndex[i]].fieldName, dbfRecord.fields[i]);
                             }
@@ -481,8 +445,7 @@
                 };
             }
 
-            final Stream<Feature> stream = StreamSupport.stream(spliterator, false);
->>>>>>> fb00d38f
+            final Stream<AbstractFeature> stream = StreamSupport.stream(spliterator, false);
             return stream.onClose(new Runnable() {
                 @Override
                 public void run() {
@@ -498,21 +461,13 @@
         }
 
         @Override
-<<<<<<< HEAD
-        public void updateType(DefaultFeatureType newType) throws DataStoreException {
-            throw new UnsupportedOperationException("Not supported yet.");
-        }
-
-        @Override
-        public void add(Iterator<? extends AbstractFeature> features) throws DataStoreException {
-=======
         public FeatureSet subset(Query query) throws UnsupportedQueryException, DataStoreException {
             //try to optimise the query for common cases
             opti:
             if (query instanceof FeatureQuery) {
                 final FeatureQuery fq = (FeatureQuery) query;
                 FeatureQuery.NamedExpression[] projection = fq.getProjection();
-                Filter<? super Feature> selection = fq.getSelection();
+                Filter<? super AbstractFeature> selection = fq.getSelection();
 
                 if (selection == null && projection == null) {
                     //no optimisation
@@ -520,7 +475,7 @@
                 }
 
                 //force loading
-                final FeatureType type = getType();
+                final DefaultFeatureType type = getType();
 
                 //extract bbox
                 Envelope bbox = null;
@@ -584,10 +539,12 @@
                     needSubProcessing = true;
                     subQuery.setOffset(fq.getOffset());
                 }
+                /* Unsupported on the main branch.
                 if (fq.getSortBy() != null) {
                     needSubProcessing = true;
                     subQuery.setSortBy(fq.getSortBy());
                 }
+                */
                 if (selection != null) {
                     needSubProcessing = true;
                     subQuery.setSelection(selection);
@@ -608,7 +565,7 @@
         }
 
         @Override
-        public void updateType(FeatureType newType) throws DataStoreException {
+        public void updateType(DefaultFeatureType newType) throws DataStoreException {
             if (true) throw new UnsupportedOperationException("Not supported yet.");
 
             if (!isDefaultView()) throw new DataStoreException("Resource not writable in current filter state");
@@ -621,9 +578,9 @@
             Charset charset = StandardCharsets.UTF_8;
             CoordinateReferenceSystem crs = CommonCRS.WGS84.normalizedGeographic();
 
-            for (PropertyType pt : newType.getProperties(true)) {
-                if (pt instanceof AttributeType) {
-                    final AttributeType at = (AttributeType) pt;
+            for (AbstractIdentifiedType pt : newType.getProperties(true)) {
+                if (pt instanceof DefaultAttributeType) {
+                    final DefaultAttributeType at = (DefaultAttributeType) pt;
                     final Class valueClass = at.getValueClass();
                     if (Geometry.class.isAssignableFrom(valueClass)) {
                         if (shpHeader.shapeType != 0) {
@@ -695,29 +652,20 @@
         }
 
         @Override
-        public void add(Iterator<? extends Feature> features) throws DataStoreException {
+        public void add(Iterator<? extends AbstractFeature> features) throws DataStoreException {
             if (!isDefaultView()) throw new DataStoreException("Resource not writable in current filter state");
->>>>>>> fb00d38f
             throw new UnsupportedOperationException("Not supported yet.");
         }
 
         @Override
-<<<<<<< HEAD
         public void removeIf(Predicate<? super AbstractFeature> filter) throws DataStoreException {
-=======
-        public void removeIf(Predicate<? super Feature> filter) throws DataStoreException {
             if (!isDefaultView()) throw new DataStoreException("Resource not writable in current filter state");
->>>>>>> fb00d38f
             throw new UnsupportedOperationException("Not supported yet.");
         }
 
         @Override
-<<<<<<< HEAD
         public void replaceIf(Predicate<? super AbstractFeature> filter, UnaryOperator<AbstractFeature> updater) throws DataStoreException {
-=======
-        public void replaceIf(Predicate<? super Feature> filter, UnaryOperator<Feature> updater) throws DataStoreException {
             if (!isDefaultView()) throw new DataStoreException("Resource not writable in current filter state");
->>>>>>> fb00d38f
             throw new UnsupportedOperationException("Not supported yet.");
         }
     }
@@ -819,7 +767,7 @@
      */
     private static Entry<Envelope,Filter> extractBbox(Filter<?> filter) {
 
-        final CodeList operatorType = filter.getOperatorType();
+        final Enum operatorType = filter.getOperatorType();
 
         if (SpatialOperatorName.BBOX.equals(operatorType)) {
             Envelope env = isDirectBbox(filter);
