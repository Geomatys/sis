/*
 * Licensed to the Apache Software Foundation (ASF) under one or more
 * contributor license agreements.  See the NOTICE file distributed with
 * this work for additional information regarding copyright ownership.
 * The ASF licenses this file to You under the Apache License, Version 2.0
 * (the "License"); you may not use this file except in compliance with
 * the License.  You may obtain a copy of the License at
 *
 *     http://www.apache.org/licenses/LICENSE-2.0
 *
 * Unless required by applicable law or agreed to in writing, software
 * distributed under the License is distributed on an "AS IS" BASIS,
 * WITHOUT WARRANTIES OR CONDITIONS OF ANY KIND, either express or implied.
 * See the License for the specific language governing permissions and
 * limitations under the License.
 */
package org.apache.sis.storage.shapefile;

import java.awt.geom.Rectangle2D;
import java.io.IOException;
import java.math.BigInteger;
import java.nio.ByteBuffer;
import java.nio.channels.SeekableByteChannel;
import java.nio.channels.WritableByteChannel;
import java.nio.charset.Charset;
import java.nio.charset.StandardCharsets;
import java.nio.file.*;
import java.time.LocalDate;
import java.util.AbstractMap;
import java.util.ArrayList;
import java.util.Arrays;
import java.util.HashSet;
import java.util.Iterator;
import java.util.List;
import java.util.Locale;
import java.util.Map.Entry;
import java.util.Optional;
import java.util.OptionalLong;
import java.util.Set;
import java.util.Spliterator;
import java.util.Spliterators;
import java.util.concurrent.locks.Lock;
import java.util.concurrent.locks.ReadWriteLock;
import java.util.concurrent.locks.ReentrantReadWriteLock;
import java.util.function.Consumer;
import java.util.function.Predicate;
import java.util.function.UnaryOperator;
import java.util.logging.Level;
import java.util.logging.Logger;
import java.util.stream.Stream;
import java.util.stream.StreamSupport;

import org.apache.sis.geometry.ImmutableEnvelope;
import org.locationtech.jts.geom.Geometry;
import org.locationtech.jts.geom.LineString;
import org.locationtech.jts.geom.MultiLineString;
import org.locationtech.jts.geom.MultiPoint;
import org.locationtech.jts.geom.MultiPolygon;
import org.locationtech.jts.geom.Point;
import org.locationtech.jts.geom.Polygon;
import org.opengis.geometry.Envelope;
import org.opengis.metadata.Metadata;
import org.opengis.parameter.ParameterValueGroup;
import org.opengis.referencing.crs.CoordinateReferenceSystem;
import org.opengis.referencing.operation.TransformException;
import org.opengis.util.FactoryException;
import org.opengis.util.GenericName;
import org.apache.sis.feature.builder.AttributeRole;
import org.apache.sis.feature.builder.AttributeTypeBuilder;
import org.apache.sis.feature.builder.FeatureTypeBuilder;
import org.apache.sis.feature.internal.AttributeConvention;
import org.apache.sis.filter.DefaultFilterFactory;
import org.apache.sis.filter.Optimization;
import org.apache.sis.filter.internal.FunctionNames;
import org.apache.sis.geometry.Envelopes;
import org.apache.sis.geometry.GeneralEnvelope;
import org.apache.sis.geometry.wrapper.Geometries;
import org.apache.sis.io.stream.ChannelDataInput;
import org.apache.sis.io.stream.ChannelDataOutput;
import org.apache.sis.io.stream.IOUtilities;
import org.apache.sis.io.wkt.Convention;
import org.apache.sis.io.wkt.WKTFormat;
import org.apache.sis.metadata.iso.citation.Citations;
import org.apache.sis.parameter.Parameters;
import org.apache.sis.referencing.CRS;
import org.apache.sis.referencing.CommonCRS;
import org.apache.sis.setup.OptionKey;
import org.apache.sis.storage.AbstractFeatureSet;
import org.apache.sis.storage.DataStore;
import org.apache.sis.storage.DataStoreException;
import org.apache.sis.storage.FeatureQuery;
import org.apache.sis.storage.FeatureSet;
import org.apache.sis.storage.Query;
import org.apache.sis.storage.StorageConnector;
import org.apache.sis.storage.UnsupportedQueryException;
import org.apache.sis.storage.WritableFeatureSet;
import org.apache.sis.storage.base.ResourceOnFileSystem;
import org.apache.sis.storage.shapefile.cpg.CpgFiles;
import org.apache.sis.storage.shapefile.dbf.DBFField;
import org.apache.sis.storage.shapefile.dbf.DBFHeader;
import org.apache.sis.storage.shapefile.dbf.DBFReader;
import org.apache.sis.storage.shapefile.dbf.DBFRecord;
import org.apache.sis.storage.shapefile.dbf.DBFWriter;
import org.apache.sis.storage.shapefile.shp.ShapeGeometryEncoder;
import org.apache.sis.storage.shapefile.shp.ShapeHeader;
import org.apache.sis.storage.shapefile.shp.ShapeReader;
import org.apache.sis.storage.shapefile.shp.ShapeRecord;
import org.apache.sis.storage.shapefile.shp.ShapeType;
import org.apache.sis.storage.shapefile.shp.ShapeWriter;
import org.apache.sis.storage.shapefile.shx.IndexWriter;
import org.apache.sis.util.ArraysExt;
import org.apache.sis.util.collection.BackingStoreException;

// Specific to the main branch:
import org.apache.sis.feature.AbstractFeature;
import org.apache.sis.feature.DefaultFeatureType;
import org.apache.sis.feature.AbstractIdentifiedType;
import org.apache.sis.feature.DefaultAttributeType;
import org.apache.sis.filter.Expression;
import org.apache.sis.filter.Filter;
import org.apache.sis.pending.geoapi.filter.Literal;
import org.apache.sis.pending.geoapi.filter.LogicalOperator;
import org.apache.sis.pending.geoapi.filter.LogicalOperatorName;
import org.apache.sis.pending.geoapi.filter.SpatialOperatorName;
import org.apache.sis.pending.geoapi.filter.ValueReference;


/**
 * Shapefile datastore.
 *
 * @author Johann Sorel (Geomatys)
 */
public final class ShapefileStore extends DataStore implements WritableFeatureSet, ResourceOnFileSystem {

    private static final String GEOMETRY_NAME = "geometry";
    private static final Logger LOGGER = Logger.getLogger("org.apache.sis.storage.shapefile");

    private final Path shpPath;
    private final ShpFiles files;
    private final Charset userDefinedCharSet;
    /**
     * Internal class to inherit AbstractFeatureSet.
     */
    private final AsFeatureSet featureSetView = new AsFeatureSet(null, true, null);

    /**
     * Lock to control read and write operations.
     */
    private final ReadWriteLock lock = new ReentrantReadWriteLock();

    public ShapefileStore(Path path) {
        this.shpPath = path;
        this.userDefinedCharSet = null;
        this.files = new ShpFiles(shpPath);
    }

    public ShapefileStore(StorageConnector cnx) throws IllegalArgumentException, DataStoreException {
        this.shpPath = cnx.getStorageAs(Path.class);
        this.userDefinedCharSet = cnx.getOption(OptionKey.ENCODING);
        this.files = new ShpFiles(shpPath);
    }

    @Override
    public Optional<ParameterValueGroup> getOpenParameters() {
        final Parameters parameters = Parameters.castOrWrap(ShapefileProvider.PARAMETERS_DESCRIPTOR.createValue());
        parameters.parameter(ShapefileProvider.LOCATION).setValue(shpPath.toUri());
        return Optional.of(parameters);
    }

    @Override
    public void close() throws DataStoreException {
    }


    /*
    Redirect FeatureSet interface to View
    */
    @Override
    public Optional<GenericName> getIdentifier() throws DataStoreException {
        return featureSetView.getIdentifier();
    }

    @Override
    public Metadata getMetadata() throws DataStoreException {
        return featureSetView.getMetadata();
    }

    @Override
    public DefaultFeatureType getType() throws DataStoreException {
        return featureSetView.getType();
    }

    @Override
    public FeatureSet subset(Query query) throws UnsupportedQueryException, DataStoreException {
        return featureSetView.subset(query);
    }

    @Override
    public Stream<AbstractFeature> features(boolean parallel) throws DataStoreException {
        return featureSetView.features(parallel);
    }

    @Override
    public Optional<Envelope> getEnvelope() throws DataStoreException {
        return featureSetView.getEnvelope();
    }

    @Override
    public void updateType(DefaultFeatureType featureType) throws DataStoreException {
        featureSetView.updateType(featureType);
    }

    @Override
    public void add(Iterator<? extends AbstractFeature> iterator) throws DataStoreException {
        featureSetView.add(iterator);
    }

    @Override
    public void removeIf(Predicate<? super AbstractFeature> predicate) throws DataStoreException {
        featureSetView.removeIf(predicate);
    }

    @Override
    public void replaceIf(Predicate<? super AbstractFeature> predicate, UnaryOperator<AbstractFeature> unaryOperator) throws DataStoreException {
        featureSetView.replaceIf(predicate, unaryOperator);
    }

    @Override
    public Path[] getComponentFiles() throws DataStoreException {
        return featureSetView.getComponentFiles();
    }

    private class AsFeatureSet extends AbstractFeatureSet implements WritableFeatureSet, ResourceOnFileSystem {

        private final Rectangle2D.Double filter;
        private final Set<String> dbfProperties;
        private final boolean readShp;
        private Charset charset;

        /**
         * Extracted informations
         */
        private int[] dbfPropertiesIndex;
        private ShapeHeader shpHeader;
        private DBFHeader dbfHeader;
        /**
         * Name of the field used as identifier, may be null.
         */
        private String idField;
        private CoordinateReferenceSystem crs;
        private DefaultFeatureType type;

        /**
         * @param filter optional shape filter, must be in data CRS
         * @param properties dbf properties to read, null for all properties
         */
        private AsFeatureSet(Rectangle2D.Double filter, boolean readShp, Set<String> properties) {
            super(null);
            this.readShp = readShp;
            this.filter = filter;
            this.dbfProperties = properties;
        }

        /**
         * @return true if this view reads all data without any filter.
         */
        private boolean isDefaultView() {
            return filter == null && dbfProperties == null && readShp;
        }

        @Override
        public synchronized DefaultFeatureType getType() throws DataStoreException {
            if (type == null) {
                if (!Files.isRegularFile(shpPath)) {
                    throw new DataStoreException("Shape files do not exist. Update FeatureType first to initialize this empty datastore");
                }

                final FeatureTypeBuilder ftb = new FeatureTypeBuilder();
                ftb.setName(files.baseName);

                if (readShp) {
                    //read shp header to obtain geometry type
                    final Class geometryClass;
                    try (final ShapeReader reader = new ShapeReader(ShpFiles.openReadChannel(shpPath), filter)) {
                        final ShapeHeader header = reader.getHeader();
                        this.shpHeader = header;
                        geometryClass = ShapeGeometryEncoder.getEncoder(header.shapeType).getValueClass();
                    } catch (IOException ex) {
                        throw new DataStoreException("Failed to parse shape file header.", ex);
                    }

                    //read prj file for projection
                    final Path prjFile = files.getPrj(false);
                    if (prjFile != null) {
                        try {
                            crs = CRS.fromWKT(Files.readString(prjFile, StandardCharsets.UTF_8));
                        } catch (IOException | FactoryException ex) {
                            throw new DataStoreException("Failed to parse prj file.", ex);
                        }
                    } else {
                        //shapefile often do not have a .prj, mostly those are in CRS:84.
                        //we do not raise an error otherwise we would not be able to read a lot of data.
                        crs = CommonCRS.WGS84.normalizedGeographic();
                    }

                    ftb.addAttribute(geometryClass).setName(GEOMETRY_NAME).setCRS(crs).addRole(AttributeRole.DEFAULT_GEOMETRY);
                }

                //read cpg for dbf file charset
                final Path cpgFile = files.getCpg(false);
                if (cpgFile != null) {
                    try (final SeekableByteChannel channel = Files.newByteChannel(cpgFile, StandardOpenOption.READ)) {
                        charset = CpgFiles.read(channel);
                    } catch (IOException ex) {
                        throw new DataStoreException("Failed to parse cpg file.", ex);
                    }
                } else {
                    charset = StandardCharsets.UTF_8;
                }

                //read dbf for attributes
                final Path dbfFile = files.getDbf(false);
                if (dbfFile != null) {
                    try (DBFReader reader = new DBFReader(ShpFiles.openReadChannel(dbfFile), charset, null)) {
                        final DBFHeader header = reader.getHeader();
                        this.dbfHeader = header;
                        boolean hasId = false;

                        if (dbfProperties == null) {
                            dbfPropertiesIndex = new int[header.fields.length];
                        } else {
                            dbfPropertiesIndex = new int[dbfProperties.size()];
                        }

                        int idx=0;
                        for (int i = 0; i < header.fields.length; i++) {
                            final DBFField field = header.fields[i];
                            if (dbfProperties != null && !dbfProperties.contains(field.fieldName)) {
                                //skip unwanted fields
                                continue;
                            }
                            dbfPropertiesIndex[idx] = i;
                            idx++;

                            final AttributeTypeBuilder atb = ftb.addAttribute(field.valueClass).setName(field.fieldName);
                            //no official but 'id' field is common
                            if (!hasId && "id".equalsIgnoreCase(field.fieldName) || "identifier".equalsIgnoreCase(field.fieldName)) {
                                idField = field.fieldName;
                                atb.addRole(AttributeRole.IDENTIFIER_COMPONENT);
                                hasId = true;
                            }
                        }
                        //the properties collection may have contain other names, for links or geometry, trim those
                        dbfPropertiesIndex = Arrays.copyOf(dbfPropertiesIndex, idx);

                    } catch (IOException ex) {
                        throw new DataStoreException("Failed to parse dbf file header.", ex);
                    }
                } else {
                    throw new DataStoreException("DBF file is missing.");
                }

                type = ftb.build();
            }
            return type;
        }

        @Override
        public Optional<Envelope> getEnvelope() throws DataStoreException {
            getType();//force loading headers
            if (shpHeader != null && filter == null) {
                final GeneralEnvelope env = new GeneralEnvelope(crs);
                env.setRange(0, shpHeader.bbox.getMinimum(0), shpHeader.bbox.getMaximum(0));
                env.setRange(1, shpHeader.bbox.getMinimum(1), shpHeader.bbox.getMaximum(1));
                return Optional.of(env);
            }
            return super.getEnvelope();
        }

        @Override
        public OptionalLong getFeatureCount() {
            try {
                getType();//force loading headers
                if (dbfHeader != null && filter == null) {
                    return OptionalLong.of(dbfHeader.nbRecord);
                }
            } catch (DataStoreException ex) {
                //do nothing
            }
            return super.getFeatureCount();
        }

        @Override
        public Stream<AbstractFeature> features(boolean parallel) throws DataStoreException {
            final DefaultFeatureType type = getType();
            final ShapeReader shpreader;
            final DBFReader dbfreader;
            try {
                shpreader = readShp ? new ShapeReader(ShpFiles.openReadChannel(files.shpFile), filter) : null;
                dbfreader = (dbfPropertiesIndex.length > 0) ? new DBFReader(ShpFiles.openReadChannel(files.getDbf(false)), charset, dbfPropertiesIndex) : null;
            } catch (IOException ex) {
                throw new DataStoreException("Faild to open shp and dbf files.", ex);
            }

            final Spliterator spliterator;
            if (readShp && dbfPropertiesIndex.length > 0) {
                //read both shp and dbf
                final DBFHeader header = dbfreader.getHeader();

                spliterator = new Spliterators.AbstractSpliterator(Long.MAX_VALUE, Spliterator.ORDERED) {
                    @Override
                    public boolean tryAdvance(Consumer action) {
                        try {
                            final ShapeRecord shpRecord = shpreader.next();
                            if (shpRecord == null) return false;
                            //move dbf to record offset, some shp record might have been skipped because of filter
                            long offset = (long)header.headerSize + ((long)(shpRecord.recordNumber-1)) * ((long)header.recordSize);
                            dbfreader.moveToOffset(offset);
                            final DBFRecord dbfRecord = dbfreader.next();
                            final AbstractFeature next = type.newInstance();
                            next.setPropertyValue(GEOMETRY_NAME, shpRecord.geometry);
                            for (int i = 0; i < dbfPropertiesIndex.length; i++) {
                                next.setPropertyValue(header.fields[dbfPropertiesIndex[i]].fieldName, dbfRecord.fields[i]);
                            }
                            action.accept(next);
                            return true;
                        } catch (IOException ex) {
                            throw new BackingStoreException(ex.getMessage(), ex);
                        }
                    }
                };
            } else if (readShp) {
                //read only the shp
                spliterator = new Spliterators.AbstractSpliterator(Long.MAX_VALUE, Spliterator.ORDERED) {
                    @Override
                    public boolean tryAdvance(Consumer action) {
                        try {
                            final ShapeRecord shpRecord = shpreader.next();
                            if (shpRecord == null) return false;
                            final AbstractFeature next = type.newInstance();
                            next.setPropertyValue(GEOMETRY_NAME, shpRecord.geometry);
                            action.accept(next);
                            return true;
                        } catch (IOException ex) {
                            throw new BackingStoreException(ex.getMessage(), ex);
                        }
                    }
                };
            } else {
                //read only dbf
                final DBFHeader header = dbfreader.getHeader();
                spliterator = new Spliterators.AbstractSpliterator(Long.MAX_VALUE, Spliterator.ORDERED) {
                    @Override
                    public boolean tryAdvance(Consumer action) {
                        try {
                            final DBFRecord dbfRecord = dbfreader.next();
                            if (dbfRecord == null) return false;
                            final AbstractFeature next = type.newInstance();
                            for (int i = 0; i < dbfPropertiesIndex.length; i++) {
                                next.setPropertyValue(header.fields[dbfPropertiesIndex[i]].fieldName, dbfRecord.fields[i]);
                            }
                            action.accept(next);
                            return true;
                        } catch (IOException ex) {
                            throw new BackingStoreException(ex.getMessage(), ex);
                        }
                    }
                };
            }

            final Stream<AbstractFeature> stream = StreamSupport.stream(spliterator, false);
            return stream.onClose(new Runnable() {
                @Override
                public void run() {
                    try {
                        if (shpreader != null) shpreader.close();
                        if (dbfreader != null) dbfreader.close();
                    } catch (IOException ex) {
                        throw new BackingStoreException(ex.getMessage(), ex);
                    }
                }
            });

        }

        @Override
        public FeatureSet subset(Query query) throws UnsupportedQueryException, DataStoreException {
            //try to optimise the query for common cases
            opti:
            if (query instanceof FeatureQuery) {
                final FeatureQuery fq = (FeatureQuery) query;
                FeatureQuery.NamedExpression[] projection = fq.getProjection();
                Filter<? super AbstractFeature> selection = fq.getSelection();

                if (selection == null && projection == null) {
                    //no optimisation
                    break opti;
                }

                //force loading
                final DefaultFeatureType type = getType();

                //extract bbox
                Envelope bbox = null;
                if (selection != null) {
                    //run optimizations
                    final Optimization optimization = new Optimization();
                    optimization.setFeatureType(type);
                    selection = optimization.apply(selection);
                    final Entry<Envelope, Filter> split = extractBbox(selection);
                    bbox = split.getKey();
                    selection = split.getValue();
                }

                //extract field names
                boolean simpleSelection = true; //true if there are no alias and all expressions are ValueReference
                Set<String> properties = null;
                if (projection != null) {
                    properties = new HashSet<>();
                    if (selection!=null) ListingPropertyVisitor.VISITOR.visit((Filter) selection, properties);
                    for (FeatureQuery.NamedExpression ne : projection) {
                        ListingPropertyVisitor.VISITOR.visit((Expression) ne.expression, properties);
                        simpleSelection &= (ne.alias == null);
                        simpleSelection &= (ne.expression.getFunctionName().tip().toString().equals(FunctionNames.ValueReference));
                    }

                    //if link fields are referenced, add target fields
                    if (properties.contains(AttributeConvention.IDENTIFIER)) simpleSelection &= !properties.add(idField);
                    if (properties.contains(AttributeConvention.GEOMETRY)) simpleSelection &= !properties.add(GEOMETRY_NAME);
                    if (properties.contains(AttributeConvention.ENVELOPE)) simpleSelection &= !properties.add(GEOMETRY_NAME);
                }

                final boolean readShp = projection == null || properties.contains(GEOMETRY_NAME);
                Rectangle2D.Double area = null;
                if (bbox != null) {
                    try {
                        bbox = Envelopes.transform(bbox, crs);
                    } catch (TransformException ex) {
                        throw new DataStoreException("Failed to transform bbox filter", ex);
                    }
                    area = new Rectangle2D.Double(bbox.getMinimum(0), bbox.getMinimum(1), bbox.getSpan(0), bbox.getSpan(1));
                }

                if (area == null) {
                    //use current subset one
                    area = filter;
                } else {
                    //combine this area with the one we already have since this is a subset
                    if (filter != null) {
                        area = (Rectangle2D.Double) area.createIntersection(filter);
                    }
                }

                final AsFeatureSet fs = new AsFeatureSet(area, readShp, properties);
                //see if there are elements we could not handle
                final FeatureQuery subQuery = new FeatureQuery();
                boolean needSubProcessing = false;
                if (fq.getLimit().isPresent()){
                    needSubProcessing = true;
                    subQuery.setLimit(fq.getLimit().getAsLong());
                }
                if (fq.getLinearResolution() != null) {
                    needSubProcessing = true;
                    subQuery.setLinearResolution(fq.getLinearResolution());
                }
                if (fq.getOffset() != 0) {
                    needSubProcessing = true;
                    subQuery.setOffset(fq.getOffset());
                }
                /* Unsupported on the main branch.
                if (fq.getSortBy() != null) {
                    needSubProcessing = true;
                    subQuery.setSortBy(fq.getSortBy());
                }
                */
                if (selection != null) {
                    needSubProcessing = true;
                    subQuery.setSelection(selection);
                }
                if (!simpleSelection) {
                    needSubProcessing = true;
                    subQuery.setProjection(projection);
                }

                return needSubProcessing ? fs.parentSubSet(subQuery) : fs;
            }

            return super.subset(query);
        }

        private FeatureSet parentSubSet(Query query) throws DataStoreException {
            return super.subset(query);
        }

        @Override
<<<<<<< HEAD
        public void updateType(DefaultFeatureType newType) throws DataStoreException {
            if (true) throw new UnsupportedOperationException("Not supported yet.");
=======
        public synchronized void updateType(FeatureType newType) throws DataStoreException {
>>>>>>> b6af5d39

            if (!isDefaultView()) throw new DataStoreException("Resource not writable in current filter state");
            if (Files.exists(shpPath)) {
                throw new DataStoreException("Update type is possible only when files do not exist. It can be used to create a new shapefile but not to update one.");
            }

<<<<<<< HEAD
            final ShapeHeader shpHeader = new ShapeHeader();
            final DBFHeader dbfHeader = new DBFHeader();
            final Charset charset = userDefinedCharSet == null ? StandardCharsets.UTF_8 : userDefinedCharSet;
            CoordinateReferenceSystem crs = CommonCRS.WGS84.normalizedGeographic();

            for (AbstractIdentifiedType pt : newType.getProperties(true)) {
                if (pt instanceof DefaultAttributeType) {
                    final DefaultAttributeType at = (DefaultAttributeType) pt;
                    final Class valueClass = at.getValueClass();

                    Integer length = AttributeConvention.getMaximalLengthCharacteristic(newType, pt);
                    if (length == 0) length = 255;
=======
            lock.writeLock().lock();
            try {
                final ShapeHeader shpHeader = new ShapeHeader();
                shpHeader.bbox = new ImmutableEnvelope(new GeneralEnvelope(4));
                final DBFHeader dbfHeader = new DBFHeader();
                dbfHeader.fields = new DBFField[0];
                final Charset charset = userDefinedCharSet == null ? StandardCharsets.UTF_8 : userDefinedCharSet;
                CoordinateReferenceSystem crs = CommonCRS.WGS84.normalizedGeographic();

                for (PropertyType pt : newType.getProperties(true)) {
                    if (pt instanceof AttributeType) {
                        final AttributeType at = (AttributeType) pt;
                        final Class valueClass = at.getValueClass();
                        final String attName = at.getName().tip().toString();

                        Integer length = AttributeConvention.getMaximalLengthCharacteristic(newType, pt);
                        if (length == null || length == 0) length = 255;

                        if (Geometry.class.isAssignableFrom(valueClass)) {
                            if (shpHeader.shapeType != 0) {
                                throw new DataStoreException("Shapefile format can only contain one geometry");
                            }
                            if (Point.class.isAssignableFrom(valueClass)) shpHeader.shapeType = ShapeType.VALUE_POINT;
                            else if (MultiPoint.class.isAssignableFrom(valueClass))
                                shpHeader.shapeType = ShapeType.VALUE_MULTIPOINT;
                            else if (LineString.class.isAssignableFrom(valueClass) || MultiLineString.class.isAssignableFrom(valueClass))
                                shpHeader.shapeType = ShapeType.VALUE_POLYLINE;
                            else if (Polygon.class.isAssignableFrom(valueClass) || MultiPolygon.class.isAssignableFrom(valueClass))
                                shpHeader.shapeType = ShapeType.VALUE_POLYGON;
                            else throw new DataStoreException("Unsupported geometry type " + valueClass);

                            Object cdt = at.characteristics().get(AttributeConvention.CRS);
                            if (cdt instanceof AttributeType) {
                                Object defaultValue = ((AttributeType) cdt).getDefaultValue();
                                if (defaultValue instanceof CoordinateReferenceSystem) {
                                    crs = (CoordinateReferenceSystem) defaultValue;
                                }
                            }
>>>>>>> b6af5d39

                        } else if (String.class.isAssignableFrom(valueClass)) {
                            dbfHeader.fields = ArraysExt.append(dbfHeader.fields, new DBFField(attName, (char) DBFField.TYPE_CHAR, 0, length, 0, charset));
                        } else if (Byte.class.isAssignableFrom(valueClass)) {
                            dbfHeader.fields = ArraysExt.append(dbfHeader.fields, new DBFField(attName, (char) DBFField.TYPE_NUMBER, 0, 4, 0, null));
                        } else if (Short.class.isAssignableFrom(valueClass)) {
                            dbfHeader.fields = ArraysExt.append(dbfHeader.fields, new DBFField(attName, (char) DBFField.TYPE_NUMBER, 0, 6, 0, null));
                        } else if (Integer.class.isAssignableFrom(valueClass)) {
                            dbfHeader.fields = ArraysExt.append(dbfHeader.fields, new DBFField(attName, (char) DBFField.TYPE_NUMBER, 0, 9, 0, null));
                        } else if (Long.class.isAssignableFrom(valueClass)) {
                            dbfHeader.fields = ArraysExt.append(dbfHeader.fields, new DBFField(attName, (char) DBFField.TYPE_NUMBER, 0, 19, 0, null));
                        } else if (Float.class.isAssignableFrom(valueClass)) {
                            dbfHeader.fields = ArraysExt.append(dbfHeader.fields, new DBFField(attName, (char) DBFField.TYPE_NUMBER, 0, 11, 8, null));
                        } else if (Double.class.isAssignableFrom(valueClass)) {
                            dbfHeader.fields = ArraysExt.append(dbfHeader.fields, new DBFField(attName, (char) DBFField.TYPE_NUMBER, 0, 33, 30, null));
                        } else if (LocalDate.class.isAssignableFrom(valueClass)) {
                            dbfHeader.fields = ArraysExt.append(dbfHeader.fields, new DBFField(attName, (char) DBFField.TYPE_DATE, 0, 20, 0, null));
                        } else {
                            LOGGER.log(Level.WARNING, "Shapefile writing, field {0} is not supported", pt.getName());
                        }
                    } else {
                        LOGGER.log(Level.WARNING, "Shapefile writing, field {0} is not supported", pt.getName());
                    }
                }

                //write shapefile
                try (ShapeWriter writer = new ShapeWriter(ShpFiles.openWriteChannel(files.shpFile, StandardOpenOption.CREATE, StandardOpenOption.TRUNCATE_EXISTING))) {
                    writer.write(shpHeader);
                } catch (IOException ex) {
                    throw new DataStoreException("Failed to create shapefile (shp).", ex);
                }

                //write shx
                try (IndexWriter writer = new IndexWriter(ShpFiles.openWriteChannel(files.getShx(true), StandardOpenOption.CREATE, StandardOpenOption.TRUNCATE_EXISTING))) {
                    writer.write(shpHeader);
                } catch (IOException ex) {
                    throw new DataStoreException("Failed to create shapefile (shx).", ex);
                }

                //write dbf
                try (DBFWriter writer = new DBFWriter(ShpFiles.openWriteChannel(files.getDbf(true), StandardOpenOption.CREATE, StandardOpenOption.TRUNCATE_EXISTING))) {
                    writer.write(dbfHeader);
                } catch (IOException ex) {
                    throw new DataStoreException("Failed to create shapefile (dbf).", ex);
                }

                //write cpg
                try {
                    CpgFiles.write(charset, files.getCpg(true));
                } catch (IOException ex) {
                    throw new DataStoreException("Failed to create shapefile (cpg).", ex);
                }

                //write prj
                try {
                    final WKTFormat format = new WKTFormat(Locale.ENGLISH, null);
                    format.setConvention(Convention.WKT1_COMMON_UNITS);
                    format.setNameAuthority(Citations.ESRI);
                    format.setIndentation(WKTFormat.SINGLE_LINE);
                    Files.writeString(files.getPrj(true), format.format(crs), StandardCharsets.ISO_8859_1, StandardOpenOption.CREATE, StandardOpenOption.TRUNCATE_EXISTING, StandardOpenOption.WRITE);
                } catch (IOException ex) {
                    throw new DataStoreException("Failed to create shapefile (prj).", ex);
                }

                //update file list
                files.scan();
            } finally {
                lock.writeLock().unlock();
            }
        }

        @Override
        public void add(Iterator<? extends AbstractFeature> features) throws DataStoreException {
            if (!isDefaultView()) throw new DataStoreException("Resource not writable in current filter state");
            if (!Files.exists(shpPath)) throw new DataStoreException("FeatureType do not exist, use updateType before modifying features.");

            final Writer writer = new Writer(charset);
            try {
                //write existing features
                try (Stream<Feature> stream = features(false)) {
                    Iterator<Feature> iterator = stream.iterator();
                    while (iterator.hasNext()) {
                        writer.write(iterator.next());
                    }
                }

                //write new features
                while (features.hasNext()) {
                    writer.write(features.next());
                }

                writer.finish(true);
            } catch (IOException ex) {
                try {
                    writer.finish(false);
                } catch (IOException e) {
                    ex.addSuppressed(e);
                }
                throw  new DataStoreException("Writing failed", ex);
            }
        }

        @Override
        public void removeIf(Predicate<? super AbstractFeature> filter) throws DataStoreException {
            if (!isDefaultView()) throw new DataStoreException("Resource not writable in current filter state");
            if (!Files.exists(shpPath)) throw new DataStoreException("FeatureType do not exist, use updateType before modifying features.");

            final Writer writer = new Writer(charset);
            try {
                //write existing features not matching filter
                try (Stream<Feature> stream = features(false)) {
                    Iterator<Feature> iterator = stream.filter(filter.negate()).iterator();
                    while (iterator.hasNext()) {
                        writer.write(iterator.next());
                    }
                }
                writer.finish(true);
            } catch (IOException ex) {
                try {
                    writer.finish(false);
                } catch (IOException e) {
                    ex.addSuppressed(e);
                }
                throw  new DataStoreException("Writing failed", ex);
            }
        }

        @Override
        public void replaceIf(Predicate<? super AbstractFeature> filter, UnaryOperator<AbstractFeature> updater) throws DataStoreException {
            if (!isDefaultView()) throw new DataStoreException("Resource not writable in current filter state");
            if (!Files.exists(shpPath)) throw new DataStoreException("FeatureType do not exist, use updateType before modifying features.");

            final Writer writer = new Writer(charset);
            try {
                //write existing features applying modifications
                try (Stream<Feature> stream = features(false)) {
                    Iterator<Feature> iterator = stream.iterator();
                    while (iterator.hasNext()) {
                        Feature feature = iterator.next();
                        if (filter.test(feature)) {
                            feature = updater.apply(feature);
                        }
                        if (feature != null) writer.write(feature);
                    }
                }
                writer.finish(true);
            } catch (IOException ex) {
                try {
                    writer.finish(false);
                } catch (IOException e) {
                    ex.addSuppressed(e);
                }
                throw  new DataStoreException("Writing failed", ex);
            }
        }

        @Override
        public Path[] getComponentFiles() throws DataStoreException {
            final List<Path> paths = new ArrayList<>();
            final Path shp = files.shpFile;
            final Path shx = files.getShx(false);
            final Path dbf = files.getDbf(false);
            final Path prj = files.getPrj(false);
            final Path cpg = files.getCpg(false);
            if (               Files.exists(shp)) paths.add(shp);
            if (shx != null && Files.exists(shx)) paths.add(shx);
            if (dbf != null && Files.exists(dbf)) paths.add(dbf);
            if (prj != null && Files.exists(prj)) paths.add(prj);
            if (cpg != null && Files.exists(cpg)) paths.add(cpg);
            return paths.toArray(Path[]::new);
        }
    }

    /**
     * Manipulate the different shape files.
     */
    private static class ShpFiles {

        private final String baseName;
        private final boolean baseUpper;
        private final Path shpFile;
        private Path shxFile;
        private Path dbfFile;
        private Path prjFile;
        private Path cpgFile;

        public ShpFiles(Path shpFile) {
            this.shpFile = shpFile;
            final String fileName = shpFile.getFileName().toString();
            baseUpper = Character.isUpperCase(fileName.codePointAt(fileName.length()-1));
            this.baseName = IOUtilities.filenameWithoutExtension(fileName);
            scan();
        }

        /**
         * Search related files.
         * Should be called after data have been modified.
         */
        private void scan() {
            shxFile = findSibling("shx");
            dbfFile = findSibling("dbf");
            prjFile = findSibling("prj");
            cpgFile = findSibling("cpg");
        }

        /**
         * @param create true to create the path even if file do not exist.
         * @return file if it exist or create is true, null otherwise
         */
        public Path getShx(boolean create) {
            if (create && shxFile == null) {
                return shpFile.getParent().resolve(baseName + "." + (baseUpper ? "SHX" : "shx"));
            }
            return shxFile;
        }

        /**
         * @param create true to create the path even if file do not exist.
         * @return file if it exist or create is true, null otherwise
         */
        public Path getDbf(boolean create) {
            if (create && dbfFile == null) {
                return shpFile.getParent().resolve(baseName + "." + (baseUpper ? "DBF" : "dbf"));
            }
            return dbfFile;
        }

        /**
         * @param create true to create the path even if file do not exist.
         * @return file if it exist or create is true, null otherwise
         */
        public Path getPrj(boolean create) {
            if (create && prjFile == null) {
                return shpFile.getParent().resolve(baseName + "." + (baseUpper ? "PRJ" : "prj"));
            }
            return prjFile;
        }

        /**
         * @param create true to create the path even if file do not exist.
         * @return file if it exist or create is true, null otherwise
         */
        public Path getCpg(boolean create) {
            if (create && cpgFile == null) {
                return shpFile.getParent().resolve(baseName + "." + (baseUpper ? "CPG" : "cpg"));
            }
            return cpgFile;
        }

        /**
         * Create a set of temporary files for edition.
         */
        private ShpFiles createTempFiles() throws IOException{
            final Path tmp = Files.createTempFile("tmp", ".shp");
            Files.delete(tmp);
            return new ShpFiles(tmp);
        }

        /**
         * Delete files permanently.
         */
        private void deleteFiles() throws IOException{
            Files.deleteIfExists(shpFile);
            if (shxFile != null) Files.deleteIfExists(shxFile);
            if (dbfFile != null) Files.deleteIfExists(dbfFile);
            if (cpgFile != null) Files.deleteIfExists(cpgFile);
            if (prjFile != null) Files.deleteIfExists(prjFile);
        }

        /**
         * Override target files by current ones.
         */
        private void replace(ShpFiles toReplace) throws IOException{
            replace(shpFile, toReplace.shpFile);
            replace(shxFile, toReplace.getShx(true));
            replace(dbfFile, toReplace.getDbf(true));
            replace(cpgFile, toReplace.getCpg(true));
            replace(prjFile, toReplace.getPrj(true));
        }

        private static void replace(Path current, Path toReplace) throws IOException{
            if (current == null) {
                Files.deleteIfExists(toReplace);
            } else {
                Files.move(current, toReplace, StandardCopyOption.REPLACE_EXISTING);
            }
        }

        private Path findSibling(String extension) {
            Path candidate = shpFile.getParent().resolve(baseName + "." + extension);
            if (java.nio.file.Files.isRegularFile(candidate)) return candidate;
            candidate = shpFile.getParent().resolve(baseName + "." + extension.toUpperCase());
            if (java.nio.file.Files.isRegularFile(candidate)) return candidate;
            return null;
        }

        private static ChannelDataInput openReadChannel(Path path) throws IOException {
            final SeekableByteChannel channel = Files.newByteChannel(path, StandardOpenOption.READ);
            return new ChannelDataInput(path.getFileName().toString(), channel, ByteBuffer.allocate(8192), false);
        }

        private static ChannelDataOutput openWriteChannel(Path path, OpenOption ... options) throws IOException, IllegalArgumentException, DataStoreException {
            final WritableByteChannel wbc;
            if (options != null && options.length > 0) {
                wbc = Files.newByteChannel(path, ArraysExt.append(options, StandardOpenOption.WRITE));
            } else {
                wbc = Files.newByteChannel(path, StandardOpenOption.WRITE);
            }
            return new ChannelDataOutput(path.getFileName().toString(), wbc, ByteBuffer.allocate(8192));
        }
    }


    /**
     * Will only split bbox with direct value reference to the geometry.
     *
     * @param filter to split, not null
     * @return entry with key is a BBox filter and value what remains of the filter.
     *        each filter can be null but not both.
     */
    private static Entry<Envelope,Filter> extractBbox(Filter<?> filter) {

        final Enum operatorType = filter.getOperatorType();

        if (SpatialOperatorName.BBOX.equals(operatorType)) {
            Envelope env = isDirectBbox(filter);
            if (env != null) {
                return new AbstractMap.SimpleImmutableEntry<>(env, null);
            } else {
                return new AbstractMap.SimpleImmutableEntry<>(null, filter);
            }

        } else if (LogicalOperatorName.AND.equals(operatorType)) {

            boolean rebuildAnd = false;
            List<Filter<?>> lst = (List<Filter<?>>) ((LogicalOperator<?>)filter).getOperands();
            Envelope bbox = null;
            for (int i = 0; i < lst.size(); i++) {
                final Filter<?> f = lst.get(i);
                final Entry<Envelope, Filter> split = extractBbox(f);
                Envelope cdtBbox = split.getKey();
                Filter cdtOther = split.getValue();
                if (cdtBbox != null) {
                    if (bbox == null) {
                        bbox = cdtBbox;
                    } else {
                        throw new RuntimeException("Combine bbox");
                    }

                    //see if we need to rebuild the AND filter
                    if (cdtOther != f) {
                        if (!rebuildAnd) {
                            rebuildAnd = true;
                            lst = new ArrayList<>(lst);
                        }
                        //replace in list
                        if (cdtOther != null) {
                            lst.set(i, cdtOther);
                        } else {
                            lst.remove(i);
                            i--;
                        }
                    }
                }
            }

            if (rebuildAnd) {
                if (lst.isEmpty()) {
                    filter = null;
                } else if (lst.size() == 1) {
                    filter = lst.get(0);
                } else {
                    filter = DefaultFilterFactory.forFeatures().and((List)lst);
                }
            }

            return new AbstractMap.SimpleImmutableEntry<>(bbox, filter);
        } else {
            //can do nothing
            return new AbstractMap.SimpleImmutableEntry<>(null, filter);
        }
    }

    /**
     * Returns envelope if the other expression is a direct value reference.
     * @param bbox
     * @return filter envelope
     */
    private static Envelope isDirectBbox(Filter<?> bbox) {
        Envelope env = null;
        for (Expression exp : bbox.getExpressions()) {
            if (exp instanceof ValueReference) {
                final ValueReference<Object,?> expression = (ValueReference<Object,?>) exp;
                final String propName = expression.getXPath();
                if ( !(GEOMETRY_NAME.equals(propName) || AttributeConvention.GEOMETRY.equals(propName))) {
                    return null;
                }
            } else if (exp instanceof Literal) {
                Object value = ((Literal) exp).getValue();
                env = Geometries.wrap(value).get().getEnvelope();
            }
        }
        return env;
    }

    private class Writer {

        private final ShpFiles tempFiles;
        private final ShapeWriter shpWriter;
        private final DBFWriter dbfWriter;
        private final IndexWriter shxWriter;
        private final ShapeHeader shpHeader;
        private final DBFHeader dbfHeader;
        private String defaultGeomName = null;
        private int inc = 0;

        private Writer(Charset charset) throws DataStoreException{
            try {
                tempFiles = files.createTempFiles();
            } catch (IOException ex) {
                throw new DataStoreException("Failed to create temp files", ex);
            }

            try {
                //get original headers and information
                try (ShapeReader reader = new ShapeReader(ShpFiles.openReadChannel(files.shpFile), null)) {
                    shpHeader = new ShapeHeader(reader.getHeader());
                }
                try (DBFReader reader = new DBFReader(ShpFiles.openReadChannel(files.dbfFile), charset, null)) {
                    dbfHeader = new DBFHeader(reader.getHeader());
                }

                //unchanged files
                ShpFiles.replace(files.cpgFile, tempFiles.getCpg(true));
                ShpFiles.replace(files.prjFile, tempFiles.getPrj(true));

                //start new files

                //write shapefile
                shpWriter = new ShapeWriter(ShpFiles.openWriteChannel(tempFiles.shpFile, StandardOpenOption.CREATE, StandardOpenOption.TRUNCATE_EXISTING));
                dbfWriter = new DBFWriter(ShpFiles.openWriteChannel(tempFiles.getDbf(true), StandardOpenOption.CREATE, StandardOpenOption.TRUNCATE_EXISTING));
                shxWriter = new IndexWriter(ShpFiles.openWriteChannel(tempFiles.getShx(true), StandardOpenOption.CREATE, StandardOpenOption.TRUNCATE_EXISTING));
                shpWriter.write(shpHeader);
                shxWriter.write(shpHeader);
                dbfWriter.write(dbfHeader);
            } catch (IOException ex) {
                try {
                    tempFiles.deleteFiles();
                } catch (IOException e) {
                    ex.addSuppressed(e);
                }
                throw new DataStoreException("Failed to create temp files", ex);
            }

        }

        private void write(Feature feature) throws IOException {
            inc++; //number starts at 1
            final ShapeRecord shpRecord = new ShapeRecord();
            final DBFRecord dbfRecord = new DBFRecord();
            final long recordStartPosition = shpWriter.getSteamPosition();

            if (defaultGeomName == null) {
                //search for the geometry name
                for (PropertyType pt : feature.getType().getProperties(true)) {
                    if (pt instanceof AttributeType) {
                        final AttributeType at = (AttributeType) pt;
                        final String attName = at.getName().toString();
                        if (Geometry.class.isAssignableFrom(at.getValueClass())) {
                            defaultGeomName = attName;
                        }
                    }
                }
                if (defaultGeomName == null) {
                    throw new IOException("Failed to find a geometry attribute in given features");
                }
            }

            //write geometry
            Object value = feature.getPropertyValue(defaultGeomName);
            if (value instanceof Geometry) {
                shpRecord.geometry = (Geometry) value;
                shpRecord.recordNumber = inc;
            } else {
                throw new IOException("Feature geometry property is not a geometry");
            }
            shpWriter.write(shpRecord);
            final long recordEndPosition = shpWriter.getSteamPosition();

            //write index
            shxWriter.write(Math.toIntExact(recordStartPosition), Math.toIntExact(recordEndPosition - recordStartPosition));

            //copy dbf fields
            dbfRecord.fields = new Object[dbfHeader.fields.length];
            for (int i = 0; i < dbfRecord.fields.length; i++) {
                dbfRecord.fields[i] = feature.getPropertyValue(dbfHeader.fields[i].fieldName);
            }
            dbfWriter.write(dbfRecord);
        }

        /**
         * Close file writers and replace original files if true.
         */
        private void finish(boolean replaceOriginals) throws IOException {
            try {
                shpWriter.close();
                dbfWriter.close();
                shxWriter.close();
                tempFiles.scan();
                if (replaceOriginals) {
                    lock.writeLock().lock();
                    try {
                        //swap files
                        tempFiles.replace(files);
                    } finally {
                        lock.writeLock().unlock();
                    }
                }
            } finally {
                tempFiles.deleteFiles();
            }
        }
    }


}<|MERGE_RESOLUTION|>--- conflicted
+++ resolved
@@ -593,32 +593,13 @@
         }
 
         @Override
-<<<<<<< HEAD
-        public void updateType(DefaultFeatureType newType) throws DataStoreException {
-            if (true) throw new UnsupportedOperationException("Not supported yet.");
-=======
-        public synchronized void updateType(FeatureType newType) throws DataStoreException {
->>>>>>> b6af5d39
+        public synchronized void updateType(DefaultFeatureType newType) throws DataStoreException {
 
             if (!isDefaultView()) throw new DataStoreException("Resource not writable in current filter state");
             if (Files.exists(shpPath)) {
                 throw new DataStoreException("Update type is possible only when files do not exist. It can be used to create a new shapefile but not to update one.");
             }
 
-<<<<<<< HEAD
-            final ShapeHeader shpHeader = new ShapeHeader();
-            final DBFHeader dbfHeader = new DBFHeader();
-            final Charset charset = userDefinedCharSet == null ? StandardCharsets.UTF_8 : userDefinedCharSet;
-            CoordinateReferenceSystem crs = CommonCRS.WGS84.normalizedGeographic();
-
-            for (AbstractIdentifiedType pt : newType.getProperties(true)) {
-                if (pt instanceof DefaultAttributeType) {
-                    final DefaultAttributeType at = (DefaultAttributeType) pt;
-                    final Class valueClass = at.getValueClass();
-
-                    Integer length = AttributeConvention.getMaximalLengthCharacteristic(newType, pt);
-                    if (length == 0) length = 255;
-=======
             lock.writeLock().lock();
             try {
                 final ShapeHeader shpHeader = new ShapeHeader();
@@ -628,9 +609,9 @@
                 final Charset charset = userDefinedCharSet == null ? StandardCharsets.UTF_8 : userDefinedCharSet;
                 CoordinateReferenceSystem crs = CommonCRS.WGS84.normalizedGeographic();
 
-                for (PropertyType pt : newType.getProperties(true)) {
-                    if (pt instanceof AttributeType) {
-                        final AttributeType at = (AttributeType) pt;
+                for (AbstractIdentifiedType pt : newType.getProperties(true)) {
+                    if (pt instanceof DefaultAttributeType) {
+                        final DefaultAttributeType at = (DefaultAttributeType) pt;
                         final Class valueClass = at.getValueClass();
                         final String attName = at.getName().tip().toString();
 
@@ -651,13 +632,12 @@
                             else throw new DataStoreException("Unsupported geometry type " + valueClass);
 
                             Object cdt = at.characteristics().get(AttributeConvention.CRS);
-                            if (cdt instanceof AttributeType) {
-                                Object defaultValue = ((AttributeType) cdt).getDefaultValue();
+                            if (cdt instanceof DefaultAttributeType) {
+                                Object defaultValue = ((DefaultAttributeType) cdt).getDefaultValue();
                                 if (defaultValue instanceof CoordinateReferenceSystem) {
                                     crs = (CoordinateReferenceSystem) defaultValue;
                                 }
                             }
->>>>>>> b6af5d39
 
                         } else if (String.class.isAssignableFrom(valueClass)) {
                             dbfHeader.fields = ArraysExt.append(dbfHeader.fields, new DBFField(attName, (char) DBFField.TYPE_CHAR, 0, length, 0, charset));
@@ -737,8 +717,8 @@
             final Writer writer = new Writer(charset);
             try {
                 //write existing features
-                try (Stream<Feature> stream = features(false)) {
-                    Iterator<Feature> iterator = stream.iterator();
+                try (Stream<AbstractFeature> stream = features(false)) {
+                    Iterator<AbstractFeature> iterator = stream.iterator();
                     while (iterator.hasNext()) {
                         writer.write(iterator.next());
                     }
@@ -768,8 +748,8 @@
             final Writer writer = new Writer(charset);
             try {
                 //write existing features not matching filter
-                try (Stream<Feature> stream = features(false)) {
-                    Iterator<Feature> iterator = stream.filter(filter.negate()).iterator();
+                try (Stream<AbstractFeature> stream = features(false)) {
+                    Iterator<AbstractFeature> iterator = stream.filter(filter.negate()).iterator();
                     while (iterator.hasNext()) {
                         writer.write(iterator.next());
                     }
@@ -793,10 +773,10 @@
             final Writer writer = new Writer(charset);
             try {
                 //write existing features applying modifications
-                try (Stream<Feature> stream = features(false)) {
-                    Iterator<Feature> iterator = stream.iterator();
+                try (Stream<AbstractFeature> stream = features(false)) {
+                    Iterator<AbstractFeature> iterator = stream.iterator();
                     while (iterator.hasNext()) {
-                        Feature feature = iterator.next();
+                        AbstractFeature feature = iterator.next();
                         if (filter.test(feature)) {
                             feature = updater.apply(feature);
                         }
@@ -1114,7 +1094,7 @@
 
         }
 
-        private void write(Feature feature) throws IOException {
+        private void write(AbstractFeature feature) throws IOException {
             inc++; //number starts at 1
             final ShapeRecord shpRecord = new ShapeRecord();
             final DBFRecord dbfRecord = new DBFRecord();
@@ -1122,9 +1102,9 @@
 
             if (defaultGeomName == null) {
                 //search for the geometry name
-                for (PropertyType pt : feature.getType().getProperties(true)) {
-                    if (pt instanceof AttributeType) {
-                        final AttributeType at = (AttributeType) pt;
+                for (AbstractIdentifiedType pt : feature.getType().getProperties(true)) {
+                    if (pt instanceof DefaultAttributeType) {
+                        final DefaultAttributeType at = (DefaultAttributeType) pt;
                         final String attName = at.getName().toString();
                         if (Geometry.class.isAssignableFrom(at.getValueClass())) {
                             defaultGeomName = attName;
