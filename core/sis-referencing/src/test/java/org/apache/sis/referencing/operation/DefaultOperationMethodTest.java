--- conflicted
+++ resolved
@@ -66,13 +66,8 @@
     {
         final Map<String,Object> properties = new HashMap<String,Object>(8);
         assertNull(properties.put(OperationMethod.NAME_KEY, method));
-<<<<<<< HEAD
         assertNull(properties.put(ReferenceIdentifier.CODESPACE_KEY, "EPSG"));
-        assertNull(properties.put(Identifier.AUTHORITY_KEY, HardCodedCitations.IOGP));
-=======
-        assertNull(properties.put(Identifier.CODESPACE_KEY, "EPSG"));
         assertNull(properties.put(Identifier.AUTHORITY_KEY, Citations.EPSG));
->>>>>>> 10ed1cd1
         /*
          * The parameter group for a Mercator projection is actually not empty, but it is not the purpose of
          * this class to test DefaultParameterDescriptorGroup. So we use an empty group of parameters here.
