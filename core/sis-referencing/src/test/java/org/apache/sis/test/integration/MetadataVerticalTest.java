/*
 * Licensed to the Apache Software Foundation (ASF) under one or more
 * contributor license agreements.  See the NOTICE file distributed with
 * this work for additional information regarding copyright ownership.
 * The ASF licenses this file to You under the Apache License, Version 2.0
 * (the "License"); you may not use this file except in compliance with
 * the License.  You may obtain a copy of the License at
 *
 *     http://www.apache.org/licenses/LICENSE-2.0
 *
 * Unless required by applicable law or agreed to in writing, software
 * distributed under the License is distributed on an "AS IS" BASIS,
 * WITHOUT WARRANTIES OR CONDITIONS OF ANY KIND, either express or implied.
 * See the License for the specific language governing permissions and
 * limitations under the License.
 */
package org.apache.sis.test.integration;

import java.net.URI;
import java.util.Locale;
<<<<<<< HEAD
=======
import java.io.InputStream;
import java.nio.charset.StandardCharsets;
>>>>>>> 230b6bce
import jakarta.xml.bind.JAXBException;

import org.opengis.metadata.*;
import org.opengis.metadata.citation.*;
import org.opengis.metadata.extent.Extent;
import org.opengis.metadata.extent.GeographicBoundingBox;
import org.opengis.metadata.extent.VerticalExtent;
import org.opengis.metadata.spatial.GeometricObjectType;
import org.opengis.metadata.spatial.SpatialRepresentation;
import org.opengis.metadata.spatial.VectorSpatialRepresentation;
import org.opengis.metadata.identification.CharacterSet;
import org.opengis.metadata.identification.DataIdentification;
import org.opengis.referencing.IdentifiedObject;
import org.opengis.referencing.cs.AxisDirection;
import org.opengis.referencing.cs.CoordinateSystemAxis;
import org.opengis.referencing.cs.VerticalCS;
import org.opengis.referencing.crs.VerticalCRS;
import org.opengis.referencing.datum.VerticalDatum;
import org.opengis.referencing.datum.VerticalDatumType;

import org.apache.sis.internal.system.Loggers;
import org.apache.sis.xml.NilObject;
import org.apache.sis.xml.NilReason;

// Test dependencies
import org.apache.sis.test.LoggingWatcher;
import org.apache.sis.test.xml.TestCase;
import org.apache.sis.test.DependsOn;
import org.junit.After;
import org.junit.Rule;
import org.junit.Test;

import static org.junit.Assert.*;
import static org.opengis.test.Assert.assertInstanceOf;
import static org.apache.sis.test.GeoapiAssert.assertIdentifierEquals;
import static org.apache.sis.test.TestUtilities.getSingleton;


/**
 * Tests XML (un)marshalling of a metadata object containing a vertical extent
 * together with its vertical CRS description.
 *
 * @author  Guilhem Legal (Geomatys)
 * @author  Martin Desruisseaux (Geomatys)
 * @version 1.4
 *
 * @see org.apache.sis.metadata.iso.DefaultMetadataTest
 *
 * @since 0.5
 */
@DependsOn({
    org.apache.sis.referencing.datum.DefaultVerticalDatumTest.class
})
public class MetadataVerticalTest extends TestCase {
    /**
     * Opens the stream to the XML representation of a {@link Metadata} object with a {@link VerticalCRS}.
     *
     * @return stream opened on the XML document to use for testing purpose.
     */
    private static InputStream openTestFile() {
        // Call to `getResourceAsStream(…)` is caller sensitive: it must be in the same module.
        return MetadataVerticalTest.class.getResourceAsStream("Metadata with vertical CRS.xml");
    }

    /**
     * A JUnit {@link Rule} for listening to log events. This field is public because JUnit requires us to
     * do so, but should be considered as an implementation details (it should have been a private field).
     */
    @Rule
    public final LoggingWatcher loggings = new LoggingWatcher(Loggers.XML);

    /**
     * Verifies that no unexpected warning has been emitted in any test defined in this class.
     */
    @After
    public void assertNoUnexpectedLog() {
        loggings.assertNoUnexpectedLog();
    }

    /**
     * Tests the (un)marshalling of a metadata with a vertical CRS.
     *
     * @throws JAXBException if the (un)marshalling process fails.
     */
    @Test
    public void testMetadataWithVerticalCRS() throws JAXBException {
<<<<<<< HEAD
        final Metadata metadata = unmarshalFile(Metadata.class, XML_FILE);
        assertEquals("fileIdentifier", "20090901",                     metadata.getFileIdentifier());
        assertEquals("language",       Locale.ENGLISH,                 metadata.getLanguage());
        assertEquals("characterSet",   CharacterSet.UTF_8,             metadata.getCharacterSet());
        assertEquals("dateStamp",      xmlDate("2014-01-04 00:00:00"), metadata.getDateStamp());
=======
        final Metadata metadata = unmarshalFile(Metadata.class, openTestFile());
        assertEquals("fileIdentifier", "20090901",                     metadata.getMetadataIdentifier().getCode());
        assertEquals("language",       Locale.ENGLISH,                 getSingleton(metadata.getLocalesAndCharsets().keySet()));
        assertEquals("characterSet",   StandardCharsets.UTF_8,         getSingleton(metadata.getLocalesAndCharsets().values()));
        assertEquals("dateStamp",      xmlDate("2014-01-04 00:00:00"), getSingleton(metadata.getDateInfo()).getDate());
>>>>>>> 230b6bce
        /*
         * <gmd:contact>
         *   <gmd:CI_ResponsibleParty>
         *     …
         *   </gmd:CI_ResponsibleParty>
         * </gmd:contact>
         */
        final ResponsibleParty contact = getSingleton(metadata.getContacts());
        final OnlineResource onlineResource = contact.getContactInfo().getOnlineResource();
        assertNotNull("onlineResource", onlineResource);
        assertEquals("organisationName", "Apache SIS", contact.getOrganisationName().toString());
        assertEquals("linkage", URI.create("http://sis.apache.org"), onlineResource.getLinkage());
        assertEquals("function", OnLineFunction.INFORMATION, onlineResource.getFunction());
        assertEquals("role", Role.PRINCIPAL_INVESTIGATOR, contact.getRole());
        /*
         * <gmd:spatialRepresentationInfo>
         *   <gmd:MD_VectorSpatialRepresentation>
         *     …
         *   </gmd:MD_VectorSpatialRepresentation>
         * </gmd:spatialRepresentationInfo>
         */
        final SpatialRepresentation spatial = getSingleton(metadata.getSpatialRepresentationInfo());
        assertInstanceOf("spatialRepresentationInfo", VectorSpatialRepresentation.class, spatial);
        assertEquals("geometricObjectType", GeometricObjectType.POINT, getSingleton(
                ((VectorSpatialRepresentation) spatial).getGeometricObjects()).getGeometricObjectType());
        /*
         * <gmd:referenceSystemInfo>
         *   <gmd:MD_ReferenceSystem>
         *     …
         *   </gmd:MD_ReferenceSystem>
         * </gmd:referenceSystemInfo>
         */
        assertIdentifierEquals("referenceSystemInfo", null, "EPSG", null, "World Geodetic System 84",
                getSingleton(metadata.getReferenceSystemInfo()).getName());
        /*
         * <gmd:identificationInfo>
         *   <gmd:MD_DataIdentification>
         *     …
         */
        final DataIdentification identification = (DataIdentification) getSingleton(metadata.getIdentificationInfo());
        final Citation citation = identification.getCitation();
        assertInstanceOf("citation", NilObject.class, citation);
        assertEquals("nilReason", NilReason.MISSING, ((NilObject) citation).getNilReason());
        assertEquals("abstract", "SIS test", identification.getAbstract().toString());
        assertEquals("language", Locale.ENGLISH, getSingleton(identification.getLanguages()));
        /*
         * <gmd:geographicElement>
         *   <gmd:EX_GeographicBoundingBox>
         *     …
         *   </gmd:EX_GeographicBoundingBox>
         * </gmd:geographicElement>
         */
        final Extent extent = getSingleton(identification.getExtents());
        final GeographicBoundingBox bbox = (GeographicBoundingBox) getSingleton(extent.getGeographicElements());
        assertEquals("extentTypeCode", Boolean.TRUE, bbox.getInclusion());
        assertEquals("westBoundLongitude",  4.55, bbox.getWestBoundLongitude(), STRICT);
        assertEquals("eastBoundLongitude",  4.55, bbox.getEastBoundLongitude(), STRICT);
        assertEquals("southBoundLatitude", 44.22, bbox.getSouthBoundLatitude(), STRICT);
        assertEquals("northBoundLatitude", 44.22, bbox.getNorthBoundLatitude(), STRICT);
        /*
         * <gmd:verticalElement>
         *   <gmd:EX_VerticalExtent>
         *     …
         *   </gmd:EX_VerticalExtent>
         * </gmd:verticalElement>
         */
        final VerticalExtent ve = getSingleton(extent.getVerticalElements());
        assertEquals("minimumValue",   0.1, ve.getMinimumValue(), STRICT);
        assertEquals("maximumValue", 10000, ve.getMaximumValue(), STRICT);
        final VerticalCRS crs = ve.getVerticalCRS();
        verifyIdentifiers("test1", crs);
        assertEquals("scope", "World", crs.getScope().toString());
        final VerticalDatum datum = crs.getDatum();
        verifyIdentifiers("test2", datum);
        assertEquals("scope", "World", datum.getScope().toString());
        assertEquals("vertDatumType", VerticalDatumType.DEPTH, datum.getVerticalDatumType()); // Inferred from the name.
        final VerticalCS cs = crs.getCoordinateSystem();
        verifyIdentifiers("test3", cs);
        final CoordinateSystemAxis axis = cs.getAxis(0);
        verifyIdentifiers("test4", axis);
        assertEquals("axisAbbrev", "d", axis.getAbbreviation());
        assertEquals("axisDirection", AxisDirection.DOWN, axis.getDirection());
        /*
         *     …
         *   </gmd:MD_DataIdentification>
         * </gmd:identificationInfo>
         *
         * Now marshal the object and compare with the original file.
         */
        assertMarshalEqualsFile(openTestFile(), metadata, VERSION_2007, "xmlns:*", "xsi:schemaLocation");
    }

    /**
     * Verifies the name and identifier for the given object.
     *
     * @param  code    the expected identifier code.
     * @param  object  the object to verify.
     */
    private static void verifyIdentifiers(final String code, final IdentifiedObject object) {
        assertIdentifierEquals("identifier", "Apache Spatial Information System", "SIS",
                null, code, getSingleton(object.getIdentifiers()));
        assertIdentifierEquals("name", null, null, null, "Depth", object.getName());
    }
}<|MERGE_RESOLUTION|>--- conflicted
+++ resolved
@@ -18,11 +18,7 @@
 
 import java.net.URI;
 import java.util.Locale;
-<<<<<<< HEAD
-=======
 import java.io.InputStream;
-import java.nio.charset.StandardCharsets;
->>>>>>> 230b6bce
 import jakarta.xml.bind.JAXBException;
 
 import org.opengis.metadata.*;
@@ -109,19 +105,11 @@
      */
     @Test
     public void testMetadataWithVerticalCRS() throws JAXBException {
-<<<<<<< HEAD
-        final Metadata metadata = unmarshalFile(Metadata.class, XML_FILE);
+        final Metadata metadata = unmarshalFile(Metadata.class, openTestFile());
         assertEquals("fileIdentifier", "20090901",                     metadata.getFileIdentifier());
         assertEquals("language",       Locale.ENGLISH,                 metadata.getLanguage());
         assertEquals("characterSet",   CharacterSet.UTF_8,             metadata.getCharacterSet());
         assertEquals("dateStamp",      xmlDate("2014-01-04 00:00:00"), metadata.getDateStamp());
-=======
-        final Metadata metadata = unmarshalFile(Metadata.class, openTestFile());
-        assertEquals("fileIdentifier", "20090901",                     metadata.getMetadataIdentifier().getCode());
-        assertEquals("language",       Locale.ENGLISH,                 getSingleton(metadata.getLocalesAndCharsets().keySet()));
-        assertEquals("characterSet",   StandardCharsets.UTF_8,         getSingleton(metadata.getLocalesAndCharsets().values()));
-        assertEquals("dateStamp",      xmlDate("2014-01-04 00:00:00"), getSingleton(metadata.getDateInfo()).getDate());
->>>>>>> 230b6bce
         /*
          * <gmd:contact>
          *   <gmd:CI_ResponsibleParty>
