/*
 * Licensed to the Apache Software Foundation (ASF) under one or more
 * contributor license agreements.  See the NOTICE file distributed with
 * this work for additional information regarding copyright ownership.
 * The ASF licenses this file to You under the Apache License, Version 2.0
 * (the "License"); you may not use this file except in compliance with
 * the License.  You may obtain a copy of the License at
 *
 *     http://www.apache.org/licenses/LICENSE-2.0
 *
 * Unless required by applicable law or agreed to in writing, software
 * distributed under the License is distributed on an "AS IS" BASIS,
 * WITHOUT WARRANTIES OR CONDITIONS OF ANY KIND, either express or implied.
 * See the License for the specific language governing permissions and
 * limitations under the License.
 */
package org.apache.sis.internal.jaxb.referencing;

import java.util.Set;
import org.opengis.referencing.crs.GeographicCRS;
import org.opengis.referencing.ReferenceIdentifier;
import org.apache.sis.internal.util.Constants;
import org.apache.sis.internal.simple.SimpleCitation;
import org.apache.sis.referencing.ImmutableIdentifier;
import org.apache.sis.metadata.iso.citation.Citations;
import org.apache.sis.metadata.iso.citation.DefaultCitation;
import org.apache.sis.test.DependsOnMethod;
import org.apache.sis.test.TestCase;
import org.junit.Test;

import static org.junit.Assert.*;


/**
 * Tests {@link Code}, which is used by {@link RS_Identifier}.
 *
 * @author  Martin Desruisseaux (Geomatys)
 * @version 0.6
 * @since   0.4
 * @module
 */
public final strictfp class CodeTest extends TestCase {
    /**
     * Tests the {@link Code#Code(ReferenceIdentifier)} constructor with {@code "EPSG:4326"} identifier.
     * This test intentionally uses an identifier with the {@code IOGP} authority instead of
     * EPSG in order to make sure that the {@code codeSpace} attribute is set from
     * {@code Identifier.getCodeSpace()}, not from {@code Identifier.getAuthority()}.
     */
    @Test
    public void testSimple() {
        final SimpleCitation IOGP = new SimpleCitation("IOGP");
        final ReferenceIdentifier id = new ImmutableIdentifier(IOGP, "EPSG", "4326");  // See above javadoc.
        final Code value = new Code(id);
        assertEquals("codeSpace", "EPSG", value.codeSpace);
        assertEquals("code",      "4326", value.code);
        /*
         * Reverse operation. Note that the authority is lost since there is no room for that in a
         * <gml:identifier> element. Current implementation sets the authority to the code space.
         */
        final ReferenceIdentifier actual = value.getIdentifier();
        assertSame  ("authority",  Citations.EPSG, actual.getAuthority());
        assertEquals("codeSpace", "EPSG", actual.getCodeSpace());
        assertNull  ("version",           actual.getVersion());
        assertEquals("code",      "4326", actual.getCode());
    }

    /**
     * Tests the {@link Code#Code(ReferenceIdentifier)} constructor with {@code "EPSG:8.3:4326"} identifier.
     * This test intentionally uses an identifier with the {@code IOGP} authority instead of EPSG
     * for the same reason than {@link #testSimple()}.
     */
    @Test
    @DependsOnMethod("testSimple")
    public void testWithVersion() {
        final SimpleCitation IOGP = new SimpleCitation("IOGP");
        final ReferenceIdentifier id = new ImmutableIdentifier(IOGP, "EPSG", "4326", "8.2", null);  // See above javadoc.
        final Code value = new Code(id);
        assertEquals("codeSpace", "EPSG:8.2", value.codeSpace);
        assertEquals("code",      "4326",     value.code);
        /*
         * Reverse operation. Note that the authority is lost since there is no room for that in a
         * <gml:identifier> element. Current implementation sets the authority to the code space.
         */
        final ReferenceIdentifier actual = value.getIdentifier();
        assertSame  ("authority",  Citations.EPSG, actual.getAuthority());
        assertEquals("codeSpace", "EPSG", actual.getCodeSpace());
        assertEquals("version",   "8.2",  actual.getVersion());
        assertEquals("code",      "4326", actual.getCode());
    }

    /**
     * Tests {@link Code#forIdentifiedObject(Class, Iterable)}.
     */
    @Test
    @DependsOnMethod("testWithVersion")
    public void testForIdentifiedObject() {
<<<<<<< HEAD
        final ReferenceIdentifier id = new ImmutableIdentifier(Citations.EPSG, "EPSG", "4326", "8.2", null);
        final Code value = Code.forIdentifiedObject(GeographicCRS.class, Collections.singleton(id));
=======
        final Identifier id = new ImmutableIdentifier(Citations.EPSG, "EPSG", "4326", "8.2", null);
        final Code value = Code.forIdentifiedObject(GeographicCRS.class, Set.of(id));
>>>>>>> f5bc633a
        assertNotNull(value);
        assertEquals("codeSpace", Constants.IOGP, value.codeSpace);
        assertEquals("code", "urn:ogc:def:crs:EPSG:8.2:4326", value.code);
    }

    /**
     * Tests {@link Code#forIdentifiedObject(Class, Iterable)} with the legacy "OGP" codespace
     * (instead of "IOGP").
     */
    @Test
    @DependsOnMethod("testForIdentifiedObject")
    public void testLegacyCodeSpace() {
        final DefaultCitation authority = new DefaultCitation("EPSG");
        authority.getIdentifiers().add(new ImmutableIdentifier(null, "OGP", "EPSG"));

<<<<<<< HEAD
        final ReferenceIdentifier id = new ImmutableIdentifier(authority, "EPSG", "4326", "8.2", null);
        final Code value = Code.forIdentifiedObject(GeographicCRS.class, Collections.singleton(id));
=======
        final Identifier id = new ImmutableIdentifier(authority, "EPSG", "4326", "8.2", null);
        final Code value = Code.forIdentifiedObject(GeographicCRS.class, Set.of(id));
>>>>>>> f5bc633a
        assertNotNull(value);
        assertEquals("codeSpace", "OGP", value.codeSpace);
        assertEquals("code", "urn:ogc:def:crs:EPSG:8.2:4326", value.code);
    }

    /**
     * Tests {@link Code#getIdentifier()} with {@code "urn:ogc:def:crs:EPSG:8.2:4326"}.
     * This test simulates the {@code Code} object state that we get after XML unmarshalling
     * of an object from the EPSG repository.
     */
    @Test
    @DependsOnMethod("testForIdentifiedObject")
    public void testGetIdentifier() {
        final Code value = new Code();
        value.codeSpace = "OGP";
        value.code = "urn:ogc:def:crs:EPSG:8.2:4326";
        final ReferenceIdentifier actual = value.getIdentifier();
        assertSame  ("authority",  Citations.EPSG, actual.getAuthority());
        assertEquals("codeSpace", "EPSG", actual.getCodeSpace());
        assertEquals("version",   "8.2",  actual.getVersion());
        assertEquals("code",      "4326", actual.getCode());
    }
}<|MERGE_RESOLUTION|>--- conflicted
+++ resolved
@@ -94,13 +94,8 @@
     @Test
     @DependsOnMethod("testWithVersion")
     public void testForIdentifiedObject() {
-<<<<<<< HEAD
         final ReferenceIdentifier id = new ImmutableIdentifier(Citations.EPSG, "EPSG", "4326", "8.2", null);
-        final Code value = Code.forIdentifiedObject(GeographicCRS.class, Collections.singleton(id));
-=======
-        final Identifier id = new ImmutableIdentifier(Citations.EPSG, "EPSG", "4326", "8.2", null);
         final Code value = Code.forIdentifiedObject(GeographicCRS.class, Set.of(id));
->>>>>>> f5bc633a
         assertNotNull(value);
         assertEquals("codeSpace", Constants.IOGP, value.codeSpace);
         assertEquals("code", "urn:ogc:def:crs:EPSG:8.2:4326", value.code);
@@ -116,13 +111,8 @@
         final DefaultCitation authority = new DefaultCitation("EPSG");
         authority.getIdentifiers().add(new ImmutableIdentifier(null, "OGP", "EPSG"));
 
-<<<<<<< HEAD
         final ReferenceIdentifier id = new ImmutableIdentifier(authority, "EPSG", "4326", "8.2", null);
-        final Code value = Code.forIdentifiedObject(GeographicCRS.class, Collections.singleton(id));
-=======
-        final Identifier id = new ImmutableIdentifier(authority, "EPSG", "4326", "8.2", null);
         final Code value = Code.forIdentifiedObject(GeographicCRS.class, Set.of(id));
->>>>>>> f5bc633a
         assertNotNull(value);
         assertEquals("codeSpace", "OGP", value.codeSpace);
         assertEquals("code", "urn:ogc:def:crs:EPSG:8.2:4326", value.code);
