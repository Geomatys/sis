/*
 * Licensed to the Apache Software Foundation (ASF) under one or more
 * contributor license agreements.  See the NOTICE file distributed with
 * this work for additional information regarding copyright ownership.
 * The ASF licenses this file to You under the Apache License, Version 2.0
 * (the "License"); you may not use this file except in compliance with
 * the License.  You may obtain a copy of the License at
 *
 *     http://www.apache.org/licenses/LICENSE-2.0
 *
 * Unless required by applicable law or agreed to in writing, software
 * distributed under the License is distributed on an "AS IS" BASIS,
 * WITHOUT WARRANTIES OR CONDITIONS OF ANY KIND, either express or implied.
 * See the License for the specific language governing permissions and
 * limitations under the License.
 */
package org.apache.sis.test.integration;

import java.net.URI;
import java.net.URL;
import java.util.Arrays;
import java.util.Locale;
import java.io.StringWriter;
import java.nio.charset.StandardCharsets;
import javax.xml.bind.Marshaller;
import javax.xml.bind.Unmarshaller;
import javax.xml.bind.JAXBException;

import org.opengis.metadata.*;
import org.opengis.metadata.citation.*;
import org.opengis.metadata.constraint.*;
import org.opengis.metadata.identification.*;
import org.opengis.metadata.maintenance.*;
import org.opengis.metadata.extent.Extent;
import org.opengis.metadata.extent.GeographicBoundingBox;
import org.opengis.metadata.extent.VerticalExtent;
import org.opengis.metadata.spatial.GeometricObjectType;
import org.opengis.metadata.spatial.SpatialRepresentation;
import org.opengis.metadata.spatial.VectorSpatialRepresentation;
import org.opengis.metadata.identification.DataIdentification;
import org.opengis.referencing.IdentifiedObject;
import org.opengis.referencing.cs.AxisDirection;
import org.opengis.referencing.cs.CoordinateSystemAxis;
import org.opengis.referencing.cs.VerticalCS;
import org.opengis.referencing.crs.VerticalCRS;
import org.opengis.referencing.datum.VerticalDatum;
import org.opengis.referencing.datum.VerticalDatumType;

import org.apache.sis.measure.Units;
import org.apache.sis.metadata.iso.*;
import org.apache.sis.metadata.iso.citation.*;
import org.apache.sis.metadata.iso.constraint.*;
import org.apache.sis.metadata.iso.content.*;
import org.apache.sis.metadata.iso.distribution.*;
import org.apache.sis.metadata.iso.extent.*;
import org.apache.sis.metadata.iso.identification.*;
import org.apache.sis.metadata.iso.spatial.*;
import org.apache.sis.referencing.datum.DefaultVerticalDatum;
import org.apache.sis.referencing.cs.DefaultCoordinateSystemAxis;
import org.apache.sis.referencing.cs.DefaultVerticalCS;
import org.apache.sis.referencing.crs.DefaultVerticalCRS;
import org.apache.sis.internal.jaxb.metadata.replace.ReferenceSystemMetadata;
import org.apache.sis.internal.xml.LegacyNamespaces;
import org.apache.sis.internal.jaxb.gcx.Anchor;
import org.apache.sis.internal.system.Loggers;
import org.apache.sis.referencing.NamedIdentifier;
import org.apache.sis.util.iso.SimpleInternationalString;
import org.apache.sis.util.ComparisonMode;
import org.apache.sis.xml.Namespaces;
import org.apache.sis.xml.MarshallerPool;
import org.apache.sis.xml.IdentifierSpace;
import org.apache.sis.xml.NilObject;
import org.apache.sis.xml.NilReason;
import org.apache.sis.xml.XML;

import static java.util.Collections.singleton;
import static java.util.Collections.singletonMap;

// Test dependencies
import org.apache.sis.test.LoggingWatcher;
import org.apache.sis.test.TestUtilities;
import org.apache.sis.test.xml.DocumentComparator;
import org.apache.sis.test.xml.TestCase;
import org.apache.sis.test.DependsOn;
import org.junit.After;
import org.junit.Rule;
import org.junit.Test;

import static org.apache.sis.test.Assert.*;
import static org.apache.sis.test.TestUtilities.getSingleton;

import org.apache.sis.internal.geoapi.evolution.UnsupportedCodeList;

/**
 * Tests XML (un)marshalling of a metadata object containing various elements
 * in addition to Coordinate Reference System (CRS) elements.
 *
 * @author  Guilhem Legal (Geomatys)
 * @author  Martin Desruisseaux (Geomatys)
 * @version 1.0
 *
 * @see org.apache.sis.metadata.iso.DefaultMetadataTest
 *
 * @since 0.5
 * @module
 */
@DependsOn({
    org.apache.sis.referencing.datum.DefaultVerticalDatumTest.class
})
public strictfp class MetadataTest extends TestCase {
    /**
     * The resource file which contains an XML representation
     * of a {@link Metadata} object with a {@link VerticalCRS}.
     */
    private static final String VERTICAL_CRS_XML = "Metadata with vertical CRS.xml";

    /**
     * A JUnit {@link Rule} for listening to log events. This field is public because JUnit requires us to
     * do so, but should be considered as an implementation details (it should have been a private field).
     */
    @Rule
    public final LoggingWatcher loggings = new LoggingWatcher(Loggers.XML);

    /**
     * Verifies that no unexpected warning has been emitted in any test defined in this class.
     */
    @After
    public void assertNoUnexpectedLog() {
        loggings.assertNoUnexpectedLog();
    }

    /**
     * Sets the temporal extent. The current implementation does nothing, because {@code sis-metadata} does not have
     * any dependency to {@code sis-temporal}. However a future version or an other module may implement this method.
     *
     * @param  extent     the extent to set.
     * @param  startTime  the start time in the {@code "yyyy-MM-dd"} format.
     * @param  endTime    the end time in the {@code "yyyy-MM-dd"} format.
     */
    protected void setTemporalBounds(final DefaultTemporalExtent extent, final String startTime, final String endTime) {
        /*
         * Note: if this MetadataTest class is made final and this method removed,
         *       then testUnmarshalling() can be simplified.
         */
    }

    /**
     * Creates a telephone number of the given type.
     *
     * @param type Either {@code "VOICE"}, {@code "FACSIMILE"} or {@code "SMS"}.
     */
    private static DefaultTelephone telephone(final String number, final String type) {
        final DefaultTelephone tel = new DefaultTelephone();
        tel.setNumber(number);
        tel.setNumberType(UnsupportedCodeList.valueOf(type));
        return tel;
    }

    /**
     * Programmatically creates the metadata to marshall, or to compare against the unmarshalled metadata.
     *
     * @return the hard-coded representation of {@code "Metadata.xml"} content.
     */
    private DefaultMetadata createHardCoded() {
        final DefaultMetadata metadata = new DefaultMetadata();
        metadata.setMetadataIdentifier(new DefaultIdentifier("Apache SIS/Metadata test"));
        metadata.setLocalesAndCharsets(singletonMap(Locale.ENGLISH, StandardCharsets.UTF_8));
        metadata.setMetadataScopes(singleton(new DefaultMetadataScope(ScopeCode.DATASET, "Common Data Index record")));
        metadata.setDateInfo(singleton(new DefaultCitationDate(TestUtilities.date("2009-01-01 04:00:00"), DateType.CREATION)));
        /*
         * Contact information for the author. The same party will be used for custodian and distributor,
         * with only the role changed. Note that we need to create an instance of the deprecated class,
         * because this is what will be unmarshalled from the XML document.
         */
        @SuppressWarnings("deprecation")
        final DefaultResponsibleParty author = new DefaultResponsibleParty(Role.AUTHOR);
        final Anchor country = new Anchor(URI.create("SDN:C320:2:FR"), "France"); // Non-public SIS class.
        {
            final DefaultOnlineResource online = new DefaultOnlineResource(URI.create("http://www.ifremer.fr/sismer/"));
            online.setProtocol("http");
            final DefaultContact contact = new DefaultContact(online);
            contact.getIdentifierMap().putSpecialized(IdentifierSpace.ID, "IFREMER");
            contact.setPhones(Arrays.asList(
                    telephone("+33 (0)2 xx.xx.xx.x6", "VOICE"),
                    telephone("+33 (0)2 xx.xx.xx.x4", "FACSIMILE")
            ));
            final DefaultAddress address = new DefaultAddress();
            address.setDeliveryPoints(singleton("Brest institute"));
            address.setCity(new SimpleInternationalString("Plouzane"));
            address.setPostalCode("29280");
            address.setCountry(country);
            address.setElectronicMailAddresses(singleton("xx@xx.fr"));
            contact.setAddresses(singleton(address));
            author.setParties(singleton(new DefaultOrganisation("Marine institutes", null, null, contact)));
            metadata.setContacts(singleton(author));
        }
        /*
         * Data indentification.
         */
        {
            final DefaultCitation citation = new DefaultCitation("90008411.ctd");
            citation.setAlternateTitles(singleton(new SimpleInternationalString("42292_5p_19900609195600")));
            citation.setDates(Arrays.asList(
                    new DefaultCitationDate(TestUtilities.date("1990-06-04 22:00:00"), DateType.REVISION),
                    new DefaultCitationDate(TestUtilities.date("1979-08-02 22:00:00"), DateType.CREATION)));
            {
                @SuppressWarnings("deprecation")
                final DefaultResponsibleParty originator = new DefaultResponsibleParty(Role.ORIGINATOR);
                final DefaultOnlineResource online = new DefaultOnlineResource(URI.create("http://www.com.univ-mrs.fr/LOB/"));
                online.setProtocol("http");
                final DefaultContact contact = new DefaultContact(online);
                contact.setPhones(Arrays.asList(
                        telephone("+33 (0)4 xx.xx.xx.x5", "VOICE"),
                        telephone("+33 (0)4 xx.xx.xx.x8", "FACSIMILE")
                ));
                final DefaultAddress address = new DefaultAddress();
                address.setDeliveryPoints(singleton("Oceanology institute"));
                address.setCity(new SimpleInternationalString("Marseille"));
                address.setPostalCode("13288");
                address.setCountry(country);
                contact.setAddresses(singleton(address));
                originator.setParties(singleton(new DefaultOrganisation("Oceanology laboratory", null, null, contact)));
                citation.setCitedResponsibleParties(singleton(originator));
            }
            final DefaultDataIdentification identification = new DefaultDataIdentification(
                    citation,                   // Citation
                    "CTD NEDIPROD VI 120",      // Abstract
                    Locale.ENGLISH,             // Language,
                    TopicCategory.OCEANS);      // Topic category
            {
                @SuppressWarnings("deprecation")
                final DefaultResponsibleParty custodian = new DefaultResponsibleParty((DefaultResponsibility) author);
                custodian.setRole(Role.CUSTODIAN);
                identification.setPointOfContacts(singleton(custodian));
            }
            /*
             * Data indentification / Keywords.
             */
            {
                final DefaultKeywords keyword = new DefaultKeywords(
                        new Anchor(URI.create("SDN:P021:35:ATTN"), "Transmittance and attenuance of the water column"));
                keyword.setType(KeywordType.THEME);
                final DefaultCitation thesaurus = new DefaultCitation("BODC Parameter Discovery Vocabulary");
                thesaurus.setAlternateTitles(singleton(new SimpleInternationalString("P021")));
                thesaurus.setDates(singleton(new DefaultCitationDate(TestUtilities.date("2008-11-25 23:00:00"), DateType.REVISION)));
                thesaurus.setEdition(new Anchor(URI.create("SDN:C371:1:35"), "35"));
                thesaurus.setIdentifiers(singleton(new ImmutableIdentifier(null, null, "http://www.seadatanet.org/urnurl/")));
                keyword.setThesaurusName(thesaurus);
                identification.setDescriptiveKeywords(singleton(keyword));
            }
            /*
             * Data indentification / Browse graphic.
             */
            {
                final DefaultBrowseGraphic g = new DefaultBrowseGraphic(URI.create("file:///thumbnail.png"));
                g.setFileDescription(new SimpleInternationalString("Arbitrary thumbnail for this test only."));
                identification.setGraphicOverviews(singleton(g));
            }
            /*
             * Data indentification / Resource constraint.
             */
            {
                final DefaultLegalConstraints constraint = new DefaultLegalConstraints();
                constraint.setAccessConstraints(singleton(Restriction.LICENSE));
                identification.setResourceConstraints(singleton(constraint));
            }
            /*
             * Data indentification / Aggregate information.
             */
            {
                @SuppressWarnings("deprecation")
                final DefaultAggregateInformation aggregateInfo = new DefaultAggregateInformation();
                final DefaultCitation name = new DefaultCitation("MEDIPROD VI");
                name.setAlternateTitles(singleton(new SimpleInternationalString("90008411")));
                name.setDates(singleton(new DefaultCitationDate(TestUtilities.date("1990-06-04 22:00:00"), DateType.REVISION)));
                aggregateInfo.setName(name);
                aggregateInfo.setInitiativeType(InitiativeType.CAMPAIGN);
                aggregateInfo.setAssociationType(AssociationType.LARGER_WORD_CITATION); // There is a typo ("WORD" → "WORK"), but we have to use the wrong spelling for this branch.
                identification.setAggregationInfo(singleton(aggregateInfo));
            }
            /*
             * Data indentification / Extent.
             */
            {
                final DefaultCoordinateSystemAxis axis = new DefaultCoordinateSystemAxis(
                        singletonMap(DefaultCoordinateSystemAxis.NAME_KEY, new NamedIdentifier(null, "Depth")),
                        "d", AxisDirection.DOWN, Units.METRE);

                final DefaultVerticalCS cs = new DefaultVerticalCS(
                        singletonMap(DefaultVerticalCS.NAME_KEY, new NamedIdentifier(null, "Depth")),
                        axis);

                final DefaultVerticalDatum datum = new DefaultVerticalDatum(
                        singletonMap(DefaultVerticalDatum.NAME_KEY, new NamedIdentifier(null, "D28")),
                        VerticalDatumType.OTHER_SURFACE);

                final DefaultVerticalCRS vcrs = new DefaultVerticalCRS(
                        singletonMap(DefaultVerticalCRS.NAME_KEY, new NamedIdentifier(null, "Depth below D28")),
                        datum, cs);

                final DefaultTemporalExtent temporal = new DefaultTemporalExtent();
                setTemporalBounds(temporal, "1990-06-05", "1990-07-02");
                identification.setExtents(singleton(new DefaultExtent(
                        null,
                        new DefaultGeographicBoundingBox(1.1667, 1.1667, 36.6, 36.6),
                        new DefaultVerticalExtent(Double.NaN, Double.NaN, vcrs),
                        temporal)));
            }
            /*
             * Data identification / Environmental description and Supplemental information.
             */
            {
                identification.setEnvironmentDescription (new SimpleInternationalString("Possibly cloudy."));
                identification.setSupplementalInformation(new SimpleInternationalString("This metadata has been modified with dummy values."));
            }
            metadata.setIdentificationInfo(singleton(identification));
        }
        /*
         * Information about spatial representation.
         */
        {
            final DefaultVectorSpatialRepresentation rep = new DefaultVectorSpatialRepresentation();
            final DefaultGeometricObjects geoObj = new DefaultGeometricObjects(GeometricObjectType.POINT);
            rep.setGeometricObjects(singleton(geoObj));
            metadata.setSpatialRepresentationInfo(singleton(rep));
        }
        /*
         * Information about Coordinate Reference System.
         */
        {
            final DefaultCitation citation = new DefaultCitation("A geographic coordinate reference frames");
            citation.setAlternateTitles(singleton(new SimpleInternationalString("L101")));
            citation.setIdentifiers(singleton(new ImmutableIdentifier(null, null, "http://www.seadatanet.org/urnurl/")));
            citation.setEdition(new Anchor(URI.create("SDN:C371:1:2"), "2"));
            metadata.setReferenceSystemInfo(singleton(
                    new ReferenceSystemMetadata(new ImmutableIdentifier(citation, "L101", "EPSG:4326"))));
        }
        /*
         * Information about content.
         */
        {
            final DefaultImageDescription contentInfo = new DefaultImageDescription();
            contentInfo.setCloudCoverPercentage(50.0);
            metadata.setContentInfo(singleton(contentInfo));
        }
        /*
         * Extension to metadata.
         */
        {
            final DefaultMetadataExtensionInformation extensionInfo = new DefaultMetadataExtensionInformation();
            extensionInfo.setExtendedElementInformation(singleton(new DefaultExtendedElementInformation(
                    "SDN:EDMO::",                           // Name
                    "http://www.seadatanet.org/urnurl/",    // Definition
                    null,                                   // Condition
                    Datatype.CODE_LIST,                     // Data type
                    "SeaDataNet",                           // Parent entity
                    null,                                   // Rule
                    null)));                                // Source
            metadata.setMetadataExtensionInfo(singleton(extensionInfo));
        }
        /*
         * Distribution information.
         */
        {
            @SuppressWarnings("deprecation")
            final DefaultResponsibleParty distributor = new DefaultResponsibleParty((DefaultResponsibility) author);
            final DefaultDistribution distributionInfo = new DefaultDistribution();
            distributor.setRole(Role.DISTRIBUTOR);
            distributionInfo.setDistributors(singleton(new DefaultDistributor(distributor)));

            final DefaultFormat format = new DefaultFormat();
            final DefaultCitation specification = new DefaultCitation();
            specification.setAlternateTitles(singleton(new Anchor(URI.create("SDN:L241:1:MEDATLAS"), "MEDATLAS ASCII")));
            specification.setEdition(new SimpleInternationalString("1.0"));
            format.setFormatSpecificationCitation(specification);
            distributionInfo.setDistributionFormats(singleton(format));

            final DefaultDigitalTransferOptions transfer = new DefaultDigitalTransferOptions();
            transfer.setTransferSize(2.431640625);
            final DefaultOnlineResource onlines = new DefaultOnlineResource(URI.create("http://www.ifremer.fr/data/something"));
            onlines.setDescription(new SimpleInternationalString("CTDF02"));
            onlines.setFunction(OnLineFunction.DOWNLOAD);
            onlines.setProtocol("http");
            transfer.setOnLines(singleton(onlines));
            distributionInfo.setTransferOptions(singleton(transfer));
            metadata.setDistributionInfo(distributionInfo);
        }
        return metadata;
    }

    /**
     * Returns the URL to the {@code "Metadata.xml"} file to use for this test.
     *
     * @return the URL to {@code "Metadata.xml"} test file.
     */
    private URL getResource() {
        return MetadataTest.class.getResource("Metadata.xml");
    }

    /**
     * Tests marshalling of a XML document.
     *
     * @throws Exception if an error occurred during marshalling.
     */
    @Test
    public void testMarshalling() throws Exception {
        final MarshallerPool pool   = getMarshallerPool();
        final Marshaller     ms     = pool.acquireMarshaller();
        final StringWriter   writer = new StringWriter(25000);
        ms.setProperty(XML.METADATA_VERSION, VERSION_2007);
        ms.marshal(createHardCoded(), writer);
        pool.recycle(ms);
        /*
         * Apache SIS can marshal CharSequence as Anchor only if the property type is InternationalString.
         * But the 'Metadata.hierarchyLevelName' and 'Identifier.code' properties are String, which we can
         * not subclass. Concequently SIS currently marshals them as plain string. Replace those strings
         * by the anchor version so we can compare the XML with the "Metadata.xml" file content.
         */
        final StringBuffer xml = writer.getBuffer();
        replace(xml, "<gcol:CharacterString>Common Data Index record</gcol:CharacterString>",
                     "<gmx:Anchor xlink:href=\"SDN:L231:3:CDI\">Common Data Index record</gmx:Anchor>");
        replace(xml, "<gcol:CharacterString>EPSG:4326</gcol:CharacterString>",
                     "<gmx:Anchor xlink:href=\"SDN:L101:2:4326\">EPSG:4326</gmx:Anchor>");
        replace(xml, "License", "Licence");
        /*
         * The <gmd:EX_TemporalExtent> block can not be marshalled yet, since it requires the sis-temporal module.
         * We need to instruct the XML comparator to ignore this block during the comparison. We also ignore for
         * now the "gml:id" attribute since SIS generates different values than the ones in our test XML file,
         * and those values may change in future SIS version.
         */
        final DocumentComparator comparator = new DocumentComparator(getResource(), xml.toString());
        comparator.ignoredNodes.add(LegacyNamespaces.GMD + ":temporalElement");
        comparator.ignoredAttributes.add("http://www.w3.org/2000/xmlns:*");
        comparator.ignoredAttributes.add(Namespaces.XSI + ":schemaLocation");
        comparator.ignoredAttributes.add(Namespaces.GML + ":id");
        comparator.ignoreComments = true;
        comparator.compare();
    }

    /**
     * Replaces the first occurrence of the given string by an other one.
     *
     * @param  buffer     the buffer in which to perform the replacement.
     * @param  toSearch   the string to search.
     * @param  replaceBy  the value to use as a replacement.
     */
    private static void replace(final StringBuffer buffer, final String toSearch, final String replaceBy) {
        final int i = buffer.indexOf(toSearch);
        assertTrue("String to replace not found.", i >= 0);
        buffer.replace(i, i+toSearch.length(), replaceBy);
    }

    /**
     * Tests unmarshalling of a XML document.
     *
     * @throws JAXBException if an error occurred during unmarshalling.
     */
    @Test
    public void testUnmarshalling() throws JAXBException {
        /*
         * Note: if this MetadataTest class is made final, then all following lines
         * until pool.recycle(…) can be replaced by a call to unmarshallFile("Metadata.xml").
         */
        final MarshallerPool pool = getMarshallerPool();
        final Unmarshaller unmarshaller = pool.acquireUnmarshaller();
        final DefaultMetadata metadata = (DefaultMetadata) unmarshaller.unmarshal(getResource());
        pool.recycle(unmarshaller);
        final DefaultMetadata expected = createHardCoded();
        assertTrue(metadata.equals(expected, ComparisonMode.DEBUG));
        loggings.skipNextLogIfContains("sis-temporal");
    }

    /**
     * Tests the (un)marshalling of a metadata with a vertical CRS.
     *
     * @throws JAXBException if the (un)marshalling process fails.
     */
    @Test
    public void testMetadataWithVerticalCRS() throws JAXBException {
        final Metadata metadata = unmarshalFile(Metadata.class, VERTICAL_CRS_XML);
<<<<<<< HEAD
        if (REGRESSION) {
            ((DefaultMetadata) metadata).setCharacterSet(CharacterSet.UTF_8);
        }
        assertEquals("fileIdentifier", "20090901",                     metadata.getFileIdentifier());
        assertEquals("language",       Locale.ENGLISH,                 metadata.getLanguage());
        assertEquals("characterSet",   CharacterSet.UTF_8,             metadata.getCharacterSet());
        assertEquals("dateStamp",      xmlDate("2014-01-04 00:00:00"), metadata.getDateStamp());
=======
        assertEquals("fileIdentifier", "20090901",                     metadata.getMetadataIdentifier().getCode());
        assertEquals("language",       Locale.ENGLISH,                 getSingleton(metadata.getLocalesAndCharsets().keySet()));
        assertEquals("characterSet",   StandardCharsets.UTF_8,         getSingleton(metadata.getLocalesAndCharsets().values()));
        assertEquals("dateStamp",      xmlDate("2014-01-04 00:00:00"), getSingleton(metadata.getDateInfo()).getDate());
>>>>>>> 6944f6c5
        /*
         * <gmd:contact>
         *   <gmd:CI_ResponsibleParty>
         *     …
         *   </gmd:CI_ResponsibleParty>
         * </gmd:contact>
         */
        final ResponsibleParty contact = getSingleton(metadata.getContacts());
        final OnlineResource onlineResource = contact.getContactInfo().getOnlineResource();
        assertNotNull("onlineResource", onlineResource);
        assertEquals("organisationName", "Apache SIS", contact.getOrganisationName().toString());
        assertEquals("linkage", URI.create("http://sis.apache.org"), onlineResource.getLinkage());
        assertEquals("function", OnLineFunction.INFORMATION, onlineResource.getFunction());
        assertEquals("role", Role.PRINCIPAL_INVESTIGATOR, contact.getRole());
        /*
         * <gmd:spatialRepresentationInfo>
         *   <gmd:MD_VectorSpatialRepresentation>
         *     …
         *   </gmd:MD_VectorSpatialRepresentation>
         * </gmd:spatialRepresentationInfo>
         */
        final SpatialRepresentation spatial = getSingleton(metadata.getSpatialRepresentationInfo());
        assertInstanceOf("spatialRepresentationInfo", VectorSpatialRepresentation.class, spatial);
        assertEquals("geometricObjectType", GeometricObjectType.POINT, getSingleton(
                ((VectorSpatialRepresentation) spatial).getGeometricObjects()).getGeometricObjectType());
        /*
         * <gmd:referenceSystemInfo>
         *   <gmd:MD_ReferenceSystem>
         *     …
         *   </gmd:MD_ReferenceSystem>
         * </gmd:referenceSystemInfo>
         */
        assertIdentifierEquals("referenceSystemInfo", null, "EPSG", null, "World Geodetic System 84",
                getSingleton(metadata.getReferenceSystemInfo()).getName());
        /*
         * <gmd:identificationInfo>
         *   <gmd:MD_DataIdentification>
         *     …
         */
        final DataIdentification identification = (DataIdentification) getSingleton(metadata.getIdentificationInfo());
        final Citation citation = identification.getCitation();
        assertInstanceOf("citation", NilObject.class, citation);
        assertEquals("nilReason", NilReason.MISSING, ((NilObject) citation).getNilReason());
        assertEquals("abstract", "SIS test", identification.getAbstract().toString());
        assertEquals("language", Locale.ENGLISH, getSingleton(identification.getLanguages()));
        /*
         * <gmd:geographicElement>
         *   <gmd:EX_GeographicBoundingBox>
         *     …
         *   </gmd:EX_GeographicBoundingBox>
         * </gmd:geographicElement>
         */
        final Extent extent = getSingleton(identification.getExtents());
        final GeographicBoundingBox bbox = (GeographicBoundingBox) getSingleton(extent.getGeographicElements());
        assertEquals("extentTypeCode", Boolean.TRUE, bbox.getInclusion());
        assertEquals("westBoundLongitude",  4.55, bbox.getWestBoundLongitude(), STRICT);
        assertEquals("eastBoundLongitude",  4.55, bbox.getEastBoundLongitude(), STRICT);
        assertEquals("southBoundLatitude", 44.22, bbox.getSouthBoundLatitude(), STRICT);
        assertEquals("northBoundLatitude", 44.22, bbox.getNorthBoundLatitude(), STRICT);
        /*
         * <gmd:verticalElement>
         *   <gmd:EX_VerticalExtent>
         *     …
         *   </gmd:EX_VerticalExtent>
         * </gmd:verticalElement>
         */
        final VerticalExtent ve = getSingleton(extent.getVerticalElements());
        assertEquals("minimumValue",   0.1, ve.getMinimumValue(), STRICT);
        assertEquals("maximumValue", 10000, ve.getMaximumValue(), STRICT);
        final VerticalCRS crs = ve.getVerticalCRS();
        verifyIdentifiers("test1", crs);
        assertEquals("scope", "World", crs.getScope().toString());
        final VerticalDatum datum = crs.getDatum();
        verifyIdentifiers("test2", datum);
        assertEquals("scope", "World", datum.getScope().toString());
        assertEquals("vertDatumType", VerticalDatumType.DEPTH, datum.getVerticalDatumType()); // Inferred from the name.
        final VerticalCS cs = crs.getCoordinateSystem();
        verifyIdentifiers("test3", cs);
        final CoordinateSystemAxis axis = cs.getAxis(0);
        verifyIdentifiers("test4", axis);
        assertEquals("axisAbbrev", "d", axis.getAbbreviation());
        assertEquals("axisDirection", AxisDirection.DOWN, axis.getDirection());
        /*
         *     …
         *   </gmd:MD_DataIdentification>
         * </gmd:identificationInfo>
         *
         * Now marshal the object and compare with the original file.
         */
        assertMarshalEqualsFile(VERTICAL_CRS_XML, metadata, VERSION_2007, "xmlns:*", "xsi:schemaLocation");
    }

    /**
     * Verifies the name and identifier for the given object.
     *
     * @param  code    the expected identifier code.
     * @param  object  the object to verify.
     */
    private static void verifyIdentifiers(final String code, final IdentifiedObject object) {
        assertIdentifierEquals("identifier", "Apache Spatial Information System", "SIS",
                null, code, getSingleton(object.getIdentifiers()));
        assertIdentifierEquals("name", null, null, null, "Depth", object.getName());
    }
}<|MERGE_RESOLUTION|>--- conflicted
+++ resolved
@@ -478,20 +478,10 @@
     @Test
     public void testMetadataWithVerticalCRS() throws JAXBException {
         final Metadata metadata = unmarshalFile(Metadata.class, VERTICAL_CRS_XML);
-<<<<<<< HEAD
-        if (REGRESSION) {
-            ((DefaultMetadata) metadata).setCharacterSet(CharacterSet.UTF_8);
-        }
         assertEquals("fileIdentifier", "20090901",                     metadata.getFileIdentifier());
         assertEquals("language",       Locale.ENGLISH,                 metadata.getLanguage());
         assertEquals("characterSet",   CharacterSet.UTF_8,             metadata.getCharacterSet());
         assertEquals("dateStamp",      xmlDate("2014-01-04 00:00:00"), metadata.getDateStamp());
-=======
-        assertEquals("fileIdentifier", "20090901",                     metadata.getMetadataIdentifier().getCode());
-        assertEquals("language",       Locale.ENGLISH,                 getSingleton(metadata.getLocalesAndCharsets().keySet()));
-        assertEquals("characterSet",   StandardCharsets.UTF_8,         getSingleton(metadata.getLocalesAndCharsets().values()));
-        assertEquals("dateStamp",      xmlDate("2014-01-04 00:00:00"), getSingleton(metadata.getDateInfo()).getDate());
->>>>>>> 6944f6c5
         /*
          * <gmd:contact>
          *   <gmd:CI_ResponsibleParty>
