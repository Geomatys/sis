--- conflicted
+++ resolved
@@ -218,10 +218,6 @@
 
     // Direct (not from authority codes) geodetic object creations.
     org.apache.sis.referencing.StandardDefinitionsTest.class,
-<<<<<<< HEAD
-=======
-    org.apache.sis.referencing.factory.GeodeticObjectFactoryTest.class,
->>>>>>> c89fcb2b
 
     // Well Known Text parsing require above factory.
     org.apache.sis.io.wkt.MathTransformParserTest.class,
