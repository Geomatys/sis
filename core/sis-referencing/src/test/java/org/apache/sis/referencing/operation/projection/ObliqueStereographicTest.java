--- conflicted
+++ resolved
@@ -222,26 +222,7 @@
     }
 
     /**
-<<<<<<< HEAD
-     * Tests consistency between forward and inverse projection using a point that was known to fail.
-=======
-     * Tests the <cite>Oblique Stereographic</cite> case (EPSG:9809).
-     * This test is defined in GeoAPI conformance test suite.
-     *
-     * @throws FactoryException if an error occurred while creating the map projection.
-     * @throws TransformException if an error occurred while projecting a coordinate.
-     *
-     * @see org.opengis.test.referencing.ParameterizedTransformTest#testObliqueStereographic()
-     */
-    @Test
-    @DependsOnMethod({"testTransform", "testInverseTransform"})
-    public void testObliqueStereographic() throws FactoryException, TransformException {
-        createGeoApiTest(new org.apache.sis.internal.referencing.provider.ObliqueStereographic()).testObliqueStereographic();
-    }
-
-    /**
      * Tests consistency between forward and reverse projection using a point that was known to fail.
->>>>>>> 371e65c5
      *
      * @throws FactoryException if an error occurred while creating the map projection.
      * @throws TransformException if an error occurred while projecting a coordinate.
