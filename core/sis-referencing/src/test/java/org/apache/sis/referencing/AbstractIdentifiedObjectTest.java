--- conflicted
+++ resolved
@@ -134,11 +134,7 @@
      */
     @Test
     public void testWithoutIdentifier() {
-<<<<<<< HEAD
-        final Set<ReferenceIdentifier> identifiers = Collections.<ReferenceIdentifier>emptySet();
-=======
-        final Set<Identifier>          identifiers = Collections.emptySet();
->>>>>>> e031b9af
+        final Set<ReferenceIdentifier> identifiers = Collections.emptySet();
         final AbstractIdentifiedObject object      = new AbstractIdentifiedObject(properties(identifiers));
         final ReferenceIdentifier      gmlId       = validate(object, identifiers, "GRS1980");
         assertNull("gmlId", gmlId);
