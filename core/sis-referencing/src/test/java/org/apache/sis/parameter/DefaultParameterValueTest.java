--- conflicted
+++ resolved
@@ -610,12 +610,7 @@
     @Test
     @DependsOnMethod("testWKT")
     public void testIdentifiedParameterWKT() {
-<<<<<<< HEAD
         final Watcher<Double> parameter = new Watcher<Double>(DefaultParameterDescriptorTest.createEPSG("A0", Constants.A0));
-        assertWktEquals("Parameter[“A0”, null, Id[“EPSG”, 8623, Citation[“OGP”]]]", parameter);
-=======
-        final Watcher<Double> parameter = new Watcher<>(DefaultParameterDescriptorTest.createEPSG("A0", Constants.A0));
         assertWktEquals("Parameter[“A0”, null, Id[“EPSG”, 8623, Citation[“IOGP”]]]", parameter);
->>>>>>> 0153359a
     }
 }