--- conflicted
+++ resolved
@@ -338,13 +338,8 @@
      *   <li>Otherwise if the given object is already an instance of
      *       {@code ImmutableIdentifier}, then it is returned unchanged.</li>
      *   <li>Otherwise a new {@code ImmutableIdentifier} instance is created using the
-<<<<<<< HEAD
      *       {@linkplain #ImmutableIdentifier(ReferenceIdentifier) copy constructor} and returned.
-     *       Note that this is a <dfn>shallow</dfn> copy operation, because the other
-=======
-     *       {@linkplain #ImmutableIdentifier(Identifier) copy constructor} and returned.
      *       Note that this is a <em>shallow</em> copy operation, because the other
->>>>>>> 0d88ef7e
      *       metadata contained in the given object are not recursively copied.</li>
      * </ul>
      *
