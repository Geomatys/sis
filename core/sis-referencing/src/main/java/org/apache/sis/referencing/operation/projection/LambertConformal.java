/*
 * Licensed to the Apache Software Foundation (ASF) under one or more
 * contributor license agreements.  See the NOTICE file distributed with
 * this work for additional information regarding copyright ownership.
 * The ASF licenses this file to You under the Apache License, Version 2.0
 * (the "License"); you may not use this file except in compliance with
 * the License.  You may obtain a copy of the License at
 *
 *     http://www.apache.org/licenses/LICENSE-2.0
 *
 * Unless required by applicable law or agreed to in writing, software
 * distributed under the License is distributed on an "AS IS" BASIS,
 * WITHOUT WARRANTIES OR CONDITIONS OF ANY KIND, either express or implied.
 * See the License for the specific language governing permissions and
 * limitations under the License.
 */
package org.apache.sis.referencing.operation.projection;

import java.util.Map;
import java.util.EnumMap;
import org.opengis.util.FactoryException;
import org.opengis.parameter.ParameterValueGroup;
import org.opengis.parameter.ParameterDescriptor;
import org.opengis.referencing.operation.MathTransform;
import org.opengis.referencing.operation.MathTransformFactory;
import org.opengis.referencing.operation.OperationMethod;
import org.opengis.referencing.operation.Matrix;
import org.apache.sis.measure.Latitude;
import org.apache.sis.parameter.Parameters;
import org.apache.sis.referencing.operation.matrix.Matrix2;
import org.apache.sis.referencing.operation.matrix.MatrixSIS;
import org.apache.sis.internal.referencing.provider.LambertConformal1SP;
import org.apache.sis.internal.referencing.provider.LambertConformal2SP;
import org.apache.sis.internal.referencing.provider.LambertConformalWest;
import org.apache.sis.internal.referencing.provider.LambertConformalBelgium;
import org.apache.sis.internal.referencing.provider.LambertConformalMichigan;
import org.apache.sis.internal.referencing.Formulas;
import org.apache.sis.internal.util.DoubleDouble;
import org.apache.sis.internal.util.Constants;
import org.apache.sis.internal.util.Numerics;
import org.apache.sis.util.resources.Errors;
import org.apache.sis.util.ComparisonMode;
import org.apache.sis.util.Workaround;
import org.apache.sis.util.Debug;

import static java.lang.Math.*;
import static java.lang.Double.*;
import static org.apache.sis.math.MathFunctions.isPositive;


/**
 * <cite>Lambert Conical Conformal</cite> projection (EPSG codes 9801, 9802, 9803, 9826, 1051).
 * See the <a href="http://mathworld.wolfram.com/LambertConformalConicProjection.html">Lambert conformal
 * conic projection on MathWorld</a> for an overview.
 *
 * <div class="section">Description</div>
 * Areas and shapes are deformed as one moves away from standard parallels.
 * The angles are true in a limited area.
 * This projection is used for the charts of North America and some European countries.
 *
 * @author  Martin Desruisseaux (MPO, IRD, Geomatys)
 * @author  André Gosselin (MPO)
 * @author  Rueben Schulz (UBC)
 * @author  Rémi Maréchal (Geomatys)
 * @since   0.6
 * @version 0.6
 * @module
 */
public class LambertConformal extends ConformalProjection {
    /**
     * For cross-version compatibility.
     */
    private static final long serialVersionUID = 2067358524298002016L;

    /**
     * Codes for variants of Lambert Conical Conformal projection. Those variants modify the way the projections are
     * constructed (e.g. in the way parameters are interpreted), but formulas are basically the same after construction.
     * Those variants are not exactly the same than variants 1SP and 2SP used by EPSG, but they are closely related.
     *
     * <p>We do not provide such codes in public API because they duplicate the functionality of
     * {@link OperationMethod} instances. We use them only for constructors convenience.</p>
     *
     * <p><b>CONVENTION:</b> Codes for SP1 case must be odd, and codes for SP2 case must be even.
     *
     * @see #getVariant(OperationMethod)
     */
    private static final byte SP1  = 1,  WEST    = 3,                   // Must be odd
                              SP2  = 2,  BELGIUM = 4,  MICHIGAN = 6;    // Must be even

    /**
     * Returns the type of the projection based on the name and identifier of the given operation method.
     * If this method can not identify the type, then the parameters should be considered as a 2SP case.
     */
    private static byte getVariant(final OperationMethod method) {
        if (identMatch(method, "(?i).*\\bBelgium\\b.*",  LambertConformalBelgium .IDENTIFIER)) return BELGIUM;
        if (identMatch(method, "(?i).*\\bMichigan\\b.*", LambertConformalMichigan.IDENTIFIER)) return MICHIGAN;
        if (identMatch(method, "(?i).*\\bWest\\b.*",     LambertConformalWest    .IDENTIFIER)) return WEST;
        if (identMatch(method, "(?i).*\\b2SP\\b.*",      LambertConformal2SP     .IDENTIFIER)) return SP2;
        if (identMatch(method, "(?i).*\\b1SP\\b.*",      LambertConformal1SP     .IDENTIFIER)) return SP1;
        return 0; // Unidentified case, to be considered as 2SP.
    }

    /**
     * Constant for the Belgium 2SP case. This is 29.2985 seconds, given here in radians.
     */
    private static final double BELGE_A = 0.00014204313635987700;

    /**
     * Internal coefficients for computation, depending only on values of standards parallels.
     * This is defined as {@literal n = (ln m₁ – ln m₂) / (ln t₁ – ln t₂)} in §1.3.1.1 of
     * IOGP Publication 373-7-2 – Geomatics Guidance Note number 7, part 2 – April 2015.
     *
     * <p><b>Note:</b></p>
     * <ul>
     *   <li>If φ1 = -φ2, then the cone become a cylinder and this {@code n} value become 0.
     *       This is limiting case is the Mercator projection, but we can not compare with this class
     *       because {@code n=0} causes indetermination like 0 × ∞ in the equations of this class.</li>
     *   <li>If φ1 = φ2 = ±90°, then this {@code n} value become ±1. The formulas in the transform and
     *       inverse transform methods become basically the same than the ones in {@link PolarStereographic},
     *       (de)normalization matrices contain NaN values.</li>
     * </ul>
     */
    final double n;

    /**
     * Returns the (<var>role</var> → <var>parameter</var>) associations for a Lambert projection of the given variant.
     *
     * @param  variant One of {@link #SP1}, {@link #SP2}, {@link #WEST}, {@link #BELGIUM} and {@link #MICHIGAN} constants.
     * @return The roles map to give to super-class constructor.
     */
    @SuppressWarnings("fallthrough")
<<<<<<< HEAD
    private static Map<ParameterRole, ParameterDescriptor<Double>> roles(final byte type) {
        final EnumMap<ParameterRole, ParameterDescriptor<Double>> roles =
                new EnumMap<ParameterRole, ParameterDescriptor<Double>>(ParameterRole.class);
=======
    private static Map<ParameterRole, ParameterDescriptor<Double>> roles(final byte variant) {
        final EnumMap<ParameterRole, ParameterDescriptor<Double>> roles = new EnumMap<>(ParameterRole.class);
>>>>>>> 04a3afd2
        /*
         * "Scale factor" is not formally a "Lambert Conformal (2SP)" argument, but we accept it
         * anyway for all Lambert projections since it may be used in some Well Known Text (WKT).
         */
        ParameterDescriptor<Double> scaleFactor = LambertConformal1SP.SCALE_FACTOR;
        ParameterRole eastingDirection = ParameterRole.FALSE_EASTING;
        switch (variant) {
            case WEST: {
                /*
                 * For "Lambert Conic Conformal (West Orientated)" projection, the "false easting" parameter is
                 * effectively a "false westing" (Geomatics Guidance Note number 7, part 2 – April 2015, §1.3.1.3)
                 */
                eastingDirection = ParameterRole.FALSE_WESTING;
                // Fallthrough
            }
            case SP1: {
                roles.put(eastingDirection,               LambertConformal1SP.FALSE_EASTING);
                roles.put(ParameterRole.FALSE_NORTHING,   LambertConformal1SP.FALSE_NORTHING);
                roles.put(ParameterRole.CENTRAL_MERIDIAN, LambertConformal1SP.LONGITUDE_OF_ORIGIN);
                break;
            }
            case MICHIGAN: {
                scaleFactor = LambertConformalMichigan.SCALE_FACTOR;    // Ellipsoid scaling factor (EPSG:1038)
                // Fallthrough
            }
            case BELGIUM:
            case SP2: {
                roles.put(eastingDirection,               LambertConformal2SP.EASTING_AT_FALSE_ORIGIN);
                roles.put(ParameterRole.FALSE_NORTHING,   LambertConformal2SP.NORTHING_AT_FALSE_ORIGIN);
                roles.put(ParameterRole.CENTRAL_MERIDIAN, LambertConformal2SP.LONGITUDE_OF_FALSE_ORIGIN);
                break;
            }
            default: throw new AssertionError(variant);
        }
        roles.put(ParameterRole.SCALE_FACTOR, scaleFactor);
        return roles;
    }

    /**
     * Creates a Lambert projection from the given parameters.
     * The {@code method} argument can be the description of one of the following:
     *
     * <ul>
     *   <li><cite>"Lambert Conic Conformal (1SP)"</cite>.</li>
     *   <li><cite>"Lambert Conic Conformal (West Orientated)"</cite>.</li>
     *   <li><cite>"Lambert Conic Conformal (2SP)"</cite>.</li>
     *   <li><cite>"Lambert Conic Conformal (2SP Belgium)"</cite>.</li>
     *   <li><cite>"Lambert Conic Conformal (2SP Michigan)"</cite>.</li>
     * </ul>
     *
     * @param method     Description of the projection parameters.
     * @param parameters The parameter values of the projection to create.
     */
    public LambertConformal(final OperationMethod method, final Parameters parameters) {
        this(method, parameters, getVariant(method));
    }

    /**
     * Work around for RFE #4093999 in Sun's bug database
     * ("Relax constraint on placement of this()/super() call in constructors").
     */
    @Workaround(library="JDK", version="1.7")
    private LambertConformal(final OperationMethod method, final Parameters parameters, final byte type) {
        super(method, parameters, roles(type));
        double φ0 = getAndStore(parameters, ((type & 1) != 0) ?  // Odd 'type' are SP1, even 'type' are SP2.
                LambertConformal1SP.LATITUDE_OF_ORIGIN : LambertConformal2SP.LATITUDE_OF_FALSE_ORIGIN);
        /*
         * Standard parallels (SP) are defined only for the 2SP case, but we look for them unconditionally
         * in case the user gave us non-standard parameters. For the 1SP case, or for the 2SP case left to
         * their default values, EPSG says that we shall use the latitude of origin as the SP.
         */
        double φ1 = getAndStore(parameters, LambertConformal2SP.STANDARD_PARALLEL_1, φ0);
        double φ2 = getAndStore(parameters, LambertConformal2SP.STANDARD_PARALLEL_2, φ1);
        if (abs(φ1 + φ2) < Formulas.ANGULAR_TOLERANCE) {
            /*
             * We can not allow that because if φ1 = -φ2, then n = 0 and the equations
             * in this class break down with indetermination like 0 × ∞.
             * The caller should use the Mercator projection instead for such cases.
             */
            throw new IllegalArgumentException(Errors.format(Errors.Keys.LatitudesAreOpposite_2,
                    new Latitude(φ1), new Latitude(φ2)));
        }
        /*
         * Whether to favorize precision in the North hemisphere (true) or in the South hemisphere (false).
         * The IOGP Publication 373-7-2 – Geomatics Guidance Note number 7, part 2 – April 2015 uses the
         * following formula:
         *
         *     t = tan(π/4 – φ/2) / [(1 – ℯ⋅sinφ)/(1 + ℯ⋅sinφ)] ^ (ℯ/2)
         *
         * while our 'expOfNorthing' function is defined like above, but with   tan(π/4 + φ/2)   instead of
         * tan(π/4 - φ/2). Those two expressions are the reciprocal of each other if we reverse the sign of
         * φ (see 'expOfNorthing' for trigonometric identities), but their accuracies are not equivalent:
         * the hemisphere having values closer to zero is favorized. The EPSG formulas favorize the North
         * hemisphere.
         *
         * Since Apache SIS's formula uses the + operator instead of -, we need to reverse the sign of φ
         * values in order to match the EPSG formulas, but we will do that only if the map projection is
         * for the North hemisphere.
         *
         * TEST: whether 'isNorth' is true of false does not change the formulas "correctness": it is only
         * a small accuracy improvement. One can safely force this boolean value to 'true' or 'false' for
         * testing purpose.
         */
        final boolean isNorth = isPositive(φ0);
        if (isNorth) {
            φ0 = -φ0;
            φ1 = -φ1;
            φ2 = -φ2;
        }
        φ0 = toRadians(φ0);
        φ1 = toRadians(φ1);
        φ2 = toRadians(φ2);
        /*
         * Computes constants. We do not need to use special formulas for the spherical case below,
         * since rν(sinφ) = 1 and expOfNorthing(φ) = tan(π/4 + φ/2) when the excentricity is zero.
         * However we need special formulas for φ1 ≈ φ2 in the calculation of n, otherwise we got
         * a 0/0 indetermination.
         */
        final double sinφ1 = sin(φ1);
        final double m1    = cos(φ1) / rν(sinφ1);
        final double t1    = expOfNorthing(φ1, excentricity*sinφ1);
        /*
         * Computes n = (ln m₁ – ln m₂) / (ln t₁ – ln t₂), which we rewrite as ln(m₁/m₂) / ln(t₁/t₂)
         * since division is less at risk of precision lost than subtraction. Note that this equation
         * tends toward 0/0 if φ₁ ≈ φ₂, which force us to do a special check for the SP1 case.
         */
        if (abs(φ1 - φ2) >= ANGULAR_TOLERANCE) {  // Should be 'true' for 2SP case.
            final double sinφ2 = sin(φ2);
            final double m2 = cos(φ2) / rν(sinφ2);
            final double t2 = expOfNorthing(φ2, excentricity*sinφ2);
            n = log(m1/m2) / log(t1/t2);    // Tend toward 0/0 if φ1 ≈ φ2.
        } else {
            n = -sinφ1;
        }
        /*
         * Computes F = m₁/(n⋅t₁ⁿ) from Geomatics Guidance Note number 7.
         * Following constants will be stored in the denormalization matrix, to be applied after
         * the non-linear formulas implemented by this LambertConformal class. Opportunistically
         * use double-double arithmetic since we the matrix coefficients will be stored in this
         * format anyway. This makes a change in the 2 or 3 last digits.
         */
        final DoubleDouble F = new DoubleDouble(n, 0);
        F.multiply(pow(t1, n), 0);
        F.inverseDivide(m1, 0);
        if (!isNorth) {
            F.negate();
        }
        /*
         * Compute the radius of the parallel of latitude of the false origin.
         * This is related to the "ρ0" term in Snyder. From EPG guide:
         *
         *    r = a⋅F⋅tⁿ     where (in our case) a=1 and t is our 'expOfNorthing' function.
         *
         * EPSG uses this term in the computation of  y = FN + rF – r⋅cos(θ).
         */
        final DoubleDouble rF = new DoubleDouble();    // Initialized to zero.
        if (φ0 != copySign(PI/2, -n)) {    // For avoiding the rounding error documented in expOfNorthing(+π/2).
            rF.value = pow(expOfNorthing(φ0, excentricity*sin(φ0)), n);
            rF.multiply(F);
        }
        /*
         * At this point, all parameters have been processed. Now store
         * the linear operations in the (de)normalize affine transforms:
         *
         * Normalization:
         *   - Subtract central meridian to longitudes (done by the super-class constructor).
         *   - Convert longitudes and latitudes from degrees to radians (done by the super-class constructor)
         *   - Multiply longitude by 'n'.
         *   - In the Belgium case only, subtract BELGE_A to the scaled longitude.
         *
         * Denormalization
         *   - Revert the sign of y (by negating the factor F).
         *   - Scale x and y by F.
         *   - Translate y by ρ0.
         *   - Multiply by the scale factor (done by the super-class constructor).
         *   - Add false easting and false northing (done by the super-class constructor).
         */
        final MatrixSIS normalize = context.getMatrix(true);
        normalize.convertAfter(0, new DoubleDouble(isNorth ? n : -n, 0),    // Multiplication factor for longitudes.
                (type == BELGIUM) ? new DoubleDouble(-BELGE_A, 0) : null);  // Longitude translation for Belgium.
        if (isNorth) {
            normalize.convertAfter(1, new DoubleDouble(-1, 0), null);
        }
        final MatrixSIS denormalize = context.getMatrix(false);
        denormalize.convertBefore(0, F, null);
        F.negate();
        denormalize.convertBefore(1, F, rF);
    }

    /**
     * Creates a new projection initialized to the same parameters than the given one.
     */
    LambertConformal(final LambertConformal other) {
        super(other);
        n = other.n;
    }

    /**
     * Returns the sequence of <cite>normalization</cite> → {@code this} → <cite>denormalization</cite> transforms
     * as a whole. The transform returned by this method except (<var>longitude</var>, <var>latitude</var>)
     * coordinates in <em>degrees</em> and returns (<var>x</var>,<var>y</var>) coordinates in <em>metres</em>.
     *
     * <p>The non-linear part of the returned transform will be {@code this} transform, except if the ellipsoid
     * is spherical. In the later case, {@code this} transform will be replaced by a simplified implementation.</p>
     *
     * @param  factory The factory to use for creating the transform.
     * @return The map projection from (λ,φ) to (<var>x</var>,<var>y</var>) coordinates.
     * @throws FactoryException if an error occurred while creating a transform.
     */
    @Override
    public MathTransform createMapProjection(final MathTransformFactory factory) throws FactoryException {
        LambertConformal kernel = this;
        if (excentricity == 0) {
            kernel = new Spherical(this);
        }
        return context.completeTransform(factory, kernel);
    }

    /**
     * Returns a copy of the parameter values for this projection.
     * This method supplies a value only for the following parameters:
     *
     * <ul>
     *   <li>Semi-major axis length of 1</li>
     *   <li>Semi-minor axis length of <code>sqrt(1 - {@linkplain #excentricitySquared ℯ²})</code></li>
     *   <li>Only one of the following:
     *     <ul>
     *       <li>Natural origin (1SP case)</li>
     *     </ul>
     *     or, in the 2SP case:
     *     <ul>
     *       <li>Standard parallel 1</li>
     *       <li>Standard parallel 2</li>
     *     </ul>
     *   </li>
     * </ul>
     *
     * No other parameters are set because only the above-cited ones are significant for the non-linear part
     * of this projection.
     *
     * <div class="note"><b>Note:</b>
     * This method is mostly for {@linkplain org.apache.sis.io.wkt.Convention#INTERNAL debugging purposes}
     * since the isolation of non-linear parameters in this class is highly implementation dependent.
     * Most GIS applications will instead be interested in the {@linkplain #getContextualParameters()
     * contextual parameters}.</div>
     *
     * @return A copy of the parameter values for this normalized projection.
     */
    @Debug
    @Override
    public ParameterValueGroup getParameterValues() {
        return getParameterValues(new String[] {
            Constants.SEMI_MAJOR,
            Constants.SEMI_MINOR,
            Constants.STANDARD_PARALLEL_1,
            Constants.STANDARD_PARALLEL_2,
            "latitude_of_origin"
        });
    }

    /**
     * Converts the specified (θ,φ) coordinate (units in radians) and stores the result in {@code dstPts}.
     * In addition, opportunistically computes the projection derivative if {@code derivate} is {@code true}.
     *
     * @return The matrix of the projection derivative at the given source position,
     *         or {@code null} if the {@code derivate} argument is {@code false}.
     * @throws ProjectionException if the coordinate can not be converted.
     */
    @Override
    public Matrix transform(final double[] srcPts, final int srcOff,
                            final double[] dstPts, final int dstOff,
                            final boolean derivate) throws ProjectionException
    {
        /*
         * NOTE: If some equation terms seem missing, this is because the linear operations applied before
         * the first non-linear one moved to the "normalize" affine transform, and the linear operations
         * applied after the last non-linear one moved to the "denormalize" affine transform.
         */
        final double θ    = srcPts[srcOff  ];     // θ = λ⋅n
        final double φ    = srcPts[srcOff+1];     // Sign may be reversed
        final double absφ = abs(φ);
        final double sinθ = sin(θ);
        final double cosθ = cos(θ);
        final double sinφ;
        final double ρ;     // EPSG guide uses "r", but we keep the symbol from Snyder p. 108 for consistency with PolarStereographic.
        if (absφ < PI/2) {
            sinφ = sin(φ);
            ρ = pow(expOfNorthing(φ, excentricity*sinφ), n);
        } else if (absφ < PI/2 + ANGULAR_TOLERANCE) {
            sinφ = 1;
            ρ = (φ*n >= 0) ? POSITIVE_INFINITY : 0;
        } else {
            ρ = sinφ = NaN;
        }
        final double x = ρ * sinθ;
        final double y = ρ * cosθ;
        if (dstPts != null) {
            dstPts[dstOff  ] = x;
            dstPts[dstOff+1] = y;
        }
        if (!derivate) {
            return null;
        }
        //
        // End of map projection. Now compute the derivative.
        //
        final double dρ;
        if (sinφ != 1) {
            dρ = n * dy_dφ(sinφ, cos(φ)) * ρ;
        } else {
            dρ = ρ;
        }
        return new Matrix2(y, dρ*sinθ,      // ∂x/∂λ , ∂x/∂φ
                          -x, dρ*cosθ);     // ∂y/∂λ , ∂y/∂φ
    }

    /**
     * Transforms the specified (<var>x</var>,<var>y</var>) coordinates and stores the (θ,φ) result in {@code dstPts}.
     *
     * @throws ProjectionException if the point can not be converted.
     */
    @Override
    protected void inverseTransform(final double[] srcPts, final int srcOff,
                                    final double[] dstPts, final int dstOff)
            throws ProjectionException
    {
        final double x = srcPts[srcOff  ];
        final double y = srcPts[srcOff+1];
        /*
         * NOTE: If some equation terms seem missing (e.g. "y = ρ0 - y"), this is because the linear operations
         * applied before the first non-linear one moved to the inverse of the "denormalize" transform, and the
         * linear operations applied after the last non-linear one moved to the inverse of the "normalize" transform.
         */
        dstPts[dstOff  ] = atan2(x, y);                 // Really (x,y), not (y,x)
        dstPts[dstOff+1] = -φ(pow(hypot(x, y), 1/n));   // Equivalent to φ(pow(hypot(x,y), -1/n)) but more accurate for n>0.
    }


    /**
     * Provides the transform equations for the spherical case of the Lambert Conformal projection.
     *
     * <div class="note"><b>Implementation note:</b>
     * this class contains explicit checks for latitude values at poles.
     * See the discussion in the {@link Mercator.Spherical} javadoc for an explanation.
     * The following is specific to the Lambert Conformal projection.
     *
     * <p>Comparison of observed behavior at poles between the spherical and ellipsoidal cases,
     * if no special checks are applied:</p>
     *
     * {@preformat text
     *     ┌───────┬─────────────────────────────┬───────────────────────────┐
     *     │       │ Spherical                   │ Ellipsoidal               │
     *     ├───────┼─────────────────────────────┼───────────────────────────┤
     *     │ North │ Approximative (y = small)   │ Exact answer  (y = 0.0)   │
     *     │ South │ Exact answer  (y = +∞)      │ Approximative (y = big)   │
     *     └───────┴─────────────────────────────┴───────────────────────────┘
     * }
     * </div>
     *
     * @author  Martin Desruisseaux (MPO, IRD, Geomatys)
     * @author  André Gosselin (MPO)
     * @author  Rueben Schulz (UBC)
     * @since   0.6
     * @version 0.6
     * @module
     */
    static final class Spherical extends LambertConformal {
        /**
         * For cross-version compatibility.
         */
        private static final long serialVersionUID = -7005092237343502956L;

        /**
         * Constructs a new map projection from the parameters of the given projection.
         *
         * @param other The other projection (usually ellipsoidal) from which to copy the parameters.
         */
        protected Spherical(final LambertConformal other) {
            super(other);
        }

        /**
         * {@inheritDoc}
         */
        @Override
        public Matrix transform(final double[] srcPts, final int srcOff,
                                final double[] dstPts, final int dstOff,
                                final boolean derivate) throws ProjectionException
        {
            final double θ    = srcPts[srcOff  ];       // θ = λ⋅n
            final double φ    = srcPts[srcOff+1];       // Sign may be reversed
            final double absφ = abs(φ);
            final double sinθ = sin(θ);
            final double cosθ = cos(θ);
            final double ρ;   // EPSG guide uses "r", but we keep the symbol from Snyder p. 108 for consistency with PolarStereographic.
            if (absφ < PI/2) {
                ρ = pow(tan(PI/4 + 0.5*φ), n);
            } else if (absφ < PI/2 + ANGULAR_TOLERANCE) {
                ρ = (φ*n >= 0) ? POSITIVE_INFINITY : 0;
            } else {
                ρ = NaN;
            }
            final double x = ρ * sinθ;
            final double y = ρ * cosθ;
            if (dstPts != null) {
                dstPts[dstOff  ] = x;
                dstPts[dstOff+1] = y;
            }
            if (!derivate) {
                return null;
            }
            final double dρ;
            if (absφ < PI/2) {
                dρ = n*ρ / cos(φ);
            } else {
                dρ = NaN;
            }
            return new Matrix2(y, dρ*sinθ,    // ∂x/∂λ , ∂x/∂φ
                              -x, dρ*cosθ);   // ∂y/∂λ , ∂y/∂φ
        }

        /**
         * {@inheritDoc}
         */
        @Override
        protected void inverseTransform(final double[] srcPts, final int srcOff,
                                        final double[] dstPts, final int dstOff)
                throws ProjectionException
        {
            double x = srcPts[srcOff  ];
            double y = srcPts[srcOff+1];
            final double ρ = hypot(x, y);
            dstPts[dstOff  ] = atan2(x, y);  // Really (x,y), not (y,x);
            dstPts[dstOff+1] = PI/2 - 2*atan(pow(1/ρ, 1/n));
        }
    }

    /**
     * Compares the given object with this transform for equivalence.
     *
     * @return {@code true} if the given object is equivalent to this map projection.
     */
    @Override
    public boolean equals(final Object object, final ComparisonMode mode) {
        if (super.equals(object, mode)) {
            return Numerics.epsilonEqual(n, ((LambertConformal) object).n, mode);
        }
        return false;
    }
}<|MERGE_RESOLUTION|>--- conflicted
+++ resolved
@@ -129,14 +129,9 @@
      * @return The roles map to give to super-class constructor.
      */
     @SuppressWarnings("fallthrough")
-<<<<<<< HEAD
-    private static Map<ParameterRole, ParameterDescriptor<Double>> roles(final byte type) {
+    private static Map<ParameterRole, ParameterDescriptor<Double>> roles(final byte variant) {
         final EnumMap<ParameterRole, ParameterDescriptor<Double>> roles =
                 new EnumMap<ParameterRole, ParameterDescriptor<Double>>(ParameterRole.class);
-=======
-    private static Map<ParameterRole, ParameterDescriptor<Double>> roles(final byte variant) {
-        final EnumMap<ParameterRole, ParameterDescriptor<Double>> roles = new EnumMap<>(ParameterRole.class);
->>>>>>> 04a3afd2
         /*
          * "Scale factor" is not formally a "Lambert Conformal (2SP)" argument, but we accept it
          * anyway for all Lambert projections since it may be used in some Well Known Text (WKT).
