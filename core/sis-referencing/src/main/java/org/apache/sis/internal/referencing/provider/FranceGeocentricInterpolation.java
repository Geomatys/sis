--- conflicted
+++ resolved
@@ -158,13 +158,8 @@
         final ParameterBuilder builder = builder();
         FILE = builder
                 .addIdentifier("8727")
-<<<<<<< HEAD
-                .addName("Geocentric translations file")
+                .addName("Geocentric translation file")
                 .setRemarks(NTv2.WARNING).create(File.class, Paths.get(DEFAULT));
-=======
-                .addName("Geocentric translation file")
-                .create(Path.class, Paths.get(DEFAULT));
->>>>>>> bc063df1
         PARAMETERS = builder
                 .addIdentifier("9655")
                 .addName("France geocentric interpolation")
