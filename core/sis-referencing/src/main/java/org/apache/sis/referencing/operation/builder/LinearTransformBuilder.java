--- conflicted
+++ resolved
@@ -560,8 +560,6 @@
 
     /**
      * Sets all control point (source, target) pairs, overwriting any previous setting.
-<<<<<<< HEAD
-=======
      * The source positions are all integer coordinates in a rectangle from (0, 0, …) inclusive
      * to {@code gridSize} exclusive where {@code gridSize} is an {@code int[]} array specified
      * {@linkplain #LinearTransformBuilder(int...) at construction time}. The target positions are
@@ -615,7 +613,6 @@
 
     /**
      * Sets all control point (source, target) pairs, overwriting any previous setting.
->>>>>>> 152b383d
      * The source positions are the keys in given map, and the target positions are the associated values.
      * The map should not contain two entries with the same source position.
      * Coordinate reference systems are ignored.
