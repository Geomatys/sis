/*
 * Licensed to the Apache Software Foundation (ASF) under one or more
 * contributor license agreements.  See the NOTICE file distributed with
 * this work for additional information regarding copyright ownership.
 * The ASF licenses this file to You under the Apache License, Version 2.0
 * (the "License"); you may not use this file except in compliance with
 * the License.  You may obtain a copy of the License at
 *
 *     http://www.apache.org/licenses/LICENSE-2.0
 *
 * Unless required by applicable law or agreed to in writing, software
 * distributed under the License is distributed on an "AS IS" BASIS,
 * WITHOUT WARRANTIES OR CONDITIONS OF ANY KIND, either express or implied.
 * See the License for the specific language governing permissions and
 * limitations under the License.
 */
package org.apache.sis.referencing;

import java.util.Map;
import java.util.List;
import java.util.Locale;
import java.io.IOException;
import java.io.ObjectInputStream;
import java.io.ObjectOutputStream;
import org.opengis.util.NameSpace;
import org.opengis.util.LocalName;
import org.opengis.util.ScopedName;
import org.opengis.util.GenericName;
import org.opengis.util.NameFactory;
import org.opengis.util.InternationalString;
import org.opengis.metadata.citation.Citation;
import org.opengis.metadata.Identifier;
import org.opengis.referencing.ReferenceIdentifier;
import org.opengis.parameter.InvalidParameterValueException;
import org.apache.sis.internal.metadata.NameToIdentifier;
import org.apache.sis.internal.system.DefaultFactories;
import org.apache.sis.metadata.iso.citation.Citations;  // For javadoc
import org.apache.sis.metadata.iso.ImmutableIdentifier;
import org.apache.sis.util.collection.WeakValueHashMap;
import org.apache.sis.util.ArgumentChecks;

import static org.apache.sis.internal.util.Citations.getUnicodeIdentifier;

// Branch-dependent imports
import org.apache.sis.internal.jdk7.Objects;


/**
 * An identification of a CRS object which is both a {@link Identifier} and a {@link GenericName}.
 * This class implements both interfaces in order to allow usage of the same instance either as an object
 * {@linkplain AbstractIdentifiedObject#getName() name} or {@linkplain AbstractIdentifiedObject#getAlias() alias}.
 * This flexibility make easier to uses object's names in two different models:
 *
 * <ul>
 *   <li>In the ISO 19111 model, objects have a single name of type {@code RS_Identifier} and an arbitrary amount
 *       of aliases of type {@code GenericName}.</li>
 *   <li>In the GML model, objects have an arbitrary amount of names of type {@code gml:CodeType},
 *       but do not have any alias.</li>
 * </ul>
 *
 * By using this {@code NamedIdentifier} class, users can declare supplemental object's names as
 * {@linkplain AbstractIdentifiedObject#getAlias() aliases} and have those names used in contexts
 * where {@code Identifier} instances are required, like GML marshalling time.
 *
 * {@section Name ↔ Identifier mapping}
 * The {@code GenericName} attributes will be inferred from {@code Identifier} attributes as below:
 *
 * <ul>
 *   <li><b>{@linkplain #tip() Tip}:</b> derived from the identifier {@linkplain #getCode() code}.</li>
 *   <li><b>{@linkplain #head() Head}:</b> derived from the identifier {@linkplain #getCodeSpace() code space}.</li>
 *   <li><b>{@linkplain #scope() Scope}:</b> derived from the shortest {@linkplain #getAuthority() authority}'s
 *     {@linkplain Citation#getAlternateTitles() alternate titles}, or the {@linkplain Citation#getTitle() main title}
 *     if there is no alternate titles. This policy exploits the ISO 19115 comment saying that citation alternate titles
 *     often contain abbreviation (for example "DCW" as an alternative title for "<cite>Digital Chart of the World</cite>").</li>
 * </ul>
 *
 * <div class="note"><b>Example:</b>
 * If the identifier attributes are {@code authority} = {@link Citations#OGP}, {@code codeSpace} = {@code "EPSG"}
 * and {@code code} = {@code "4326"}, then the name attributes will be {@code scope} = {@code "OGP"},
 * {@code head} = {@code "EPSG"}, {@code tip} = {@code "4326"} and {@link #toString()} = {@code "EPSG:4326"}.
 * Note that the scope does not appear in the string representation of names.</div>
 *
 *
 * {@section Immutability and thread safety}
 * This class is immutable and thus inherently thread-safe if the {@link Citation} and {@link InternationalString}
 * arguments given to the constructor are also immutable. It is caller's responsibility to ensure that those
 * conditions hold, for example by invoking {@link org.apache.sis.metadata.iso.citation.DefaultCitation#freeze()
 * DefaultCitation.freeze()} before passing the arguments to the constructor.
 * Subclasses shall make sure that any overridden methods remain safe to call from multiple threads and do not change
 * any public {@code NamedIdentifier} state.
 *
 * @author  Martin Desruisseaux (IRD, Geomatys)
 * @since   0.4
<<<<<<< HEAD
 * @version 0.4
=======
 * @version 0.6
>>>>>>> 4d17019b
 * @module
 */
public class NamedIdentifier extends ImmutableIdentifier implements GenericName {
    /**
     * Serial number for inter-operability with different versions.
     */
    private static final long serialVersionUID = -3982456534858346939L;

    /**
     * A pool of {@link NameSpace} values for given {@link InternationalString}.
     */
    private static final Map<CharSequence,NameSpace> SCOPES =
            new WeakValueHashMap<CharSequence,NameSpace>(CharSequence.class);

    /**
     * The name of this identifier as a generic name.
     * If {@code null}, will be constructed only when first needed.
     */
    private transient GenericName name;

    /**
     * {@code true} if {@link #name} has been given explicitly by the user.
     * Consider this field as final - it is not only for constructors convenience.
     */
    private transient boolean isNameSupplied;

    /**
     * Creates a new identifier from the specified one. This is a copy constructor
     * which will get the code, codespace, authority, version and the remarks (if
     * available) from the given identifier.
     *
     * <p>If the given identifier implements the {@link GenericName} interface, then calls to
     * {@link #tip()}, {@link #head()}, {@link #scope()} and similar methods will delegate
     * to that name.</p>
     *
     * @param identifier The identifier to copy.
     */
    public NamedIdentifier(final ReferenceIdentifier identifier) {
        super(identifier);
        if (identifier instanceof GenericName) {
            name = (GenericName) identifier;
            isNameSupplied = true;
        }
    }

    /**
     * Creates a new identifier from the specified name. This constructor infers the identifier attributes
     * (code, codespace and authority) from the given name. Calls to name-related methods like {@link #tip()},
     * {@link #head()} and {@link #scope()} will delegate to the given name.
     *
     * @param name The name to wrap.
     */
    public NamedIdentifier(final GenericName name) {
        super(name instanceof ReferenceIdentifier ? (ReferenceIdentifier) name : new NameToIdentifier(name));
        this.name = name;
        isNameSupplied = true;
    }

    /**
     * Constructs an identifier from the given properties. The content of the properties map is used as
     * described in the {@linkplain ImmutableIdentifier#ImmutableIdentifier(Map) super-class constructor}.
     *
     * @param  properties The properties to be given to this identifier.
     * @throws InvalidParameterValueException if a property has an invalid value.
     * @throws IllegalArgumentException if a property is invalid for some other reason.
     */
    public NamedIdentifier(final Map<String,?> properties) throws IllegalArgumentException {
        super(properties);
    }

    /**
     * Constructs an identifier from an authority and code.
     * This is a convenience constructor for commonly-used parameters.
     *
     * <p>If the given code is an {@link InternationalString}, then the {@code code.toString(Locale.ROOT)}
     * return value will be used for the {@link #getCode() code} property, and the complete international
     * string will be used for the {@link #getName() name} property.</p>
     *
     * @param authority
     *          Organization or party responsible for definition and maintenance of the code
     *          space or code, or {@code null} if not available.
     * @param code
     *          Identifier code or name, optionally from a controlled list or pattern defined by
     *          the authority. The code can not be null.
     */
    public NamedIdentifier(final Citation authority, final CharSequence code) {
        super(authority, getUnicodeIdentifier(authority), toString(code));
        if (code instanceof InternationalString) {
            name = createName(authority, code);
            isNameSupplied = true; // Because 'code' is an international string.
        }
    }

    /**
     * Constructs an identifier from an authority and localizable code,
     * with an optional version number and remarks.
     *
     * <p>If the given code is an {@link InternationalString}, then the {@code code.toString(Locale.ROOT)}
     * return value will be used for the {@link #getCode() code} property, and the complete international
     * string will be used for the {@link #getName() name} property.</p>
     *
     * @param authority
     *          Organization or party responsible for definition and maintenance of the code
     *          space or code, or {@code null} if not available.
     * @param codeSpace
     *          Name or identifier of the person or organization responsible for namespace, or
     *          {@code null} if not available. This is often an abbreviation of the authority name.
     * @param code
     *          Identifier code or name, optionally from a controlled list or pattern defined by
     *          a code space. The code can not be null.
     * @param version
     *          The version of the associated code space or code as specified by the code authority,
     *          or {@code null} if none.
     * @param remarks
     *          Comments on or information about this identifier, or {@code null} if none.
     */
    public NamedIdentifier(final Citation authority, final String codeSpace, final CharSequence code,
            final String version, final InternationalString remarks)
    {
        super(authority, codeSpace, toString(code), version, remarks);
        if (code instanceof InternationalString) {
            name = createName(authority, code);
            isNameSupplied = true; // Because 'code' is an international string.
        }
    }

    /**
     * Returns the unlocalized string representation of the given code.
     */
    private static String toString(final CharSequence code) {
        ArgumentChecks.ensureNonNull("code", code);
        if (code instanceof InternationalString) {
            return ((InternationalString) code).toString(Locale.ROOT);
        } else {
            return code.toString();
        }
    }

    /**
     * Returns the generic name of this identifier.
     * The name will be constructed automatically the first time it will be needed.
     * The name's scope is inferred from the shortest alternative title (if any).
     * This heuristic rule is compatible to the ISO 19115 remark saying that the
     * {@linkplain Citation#getAlternateTitles() alternate titles} often contains abbreviation
     * (for example "DCW" as an alternative title for "Digital Chart of the World").
     * If no alternative title is found or if the main title is yet shorter, then it is used.
     *
     * @category Generic name
     */
    private synchronized GenericName getName() {
        if (name == null) {
            name = createName(super.getAuthority(), super.getCode());
        }
        return name;
    }

    /**
     * Constructs a generic name from the specified authority and code.
     *
     * @param  authority The authority, or {@code null} if none.
     * @param  code The code.
     * @return A new generic name for the given authority and code.
     * @category Generic name
     */
    private GenericName createName(final Citation authority, final CharSequence code) {
        final NameFactory factory = DefaultFactories.NAMES;
        final String identifier = getUnicodeIdentifier(authority);      // Whitespaces trimed by Citations.
        NameSpace scope = null;
        if (identifier != null) {
            synchronized (SCOPES) {
                scope = SCOPES.get(identifier);
                if (scope == null) {
                    scope = factory.createNameSpace(factory.createLocalName(null, identifier), null);
                    SCOPES.put(identifier, scope);
                }
            }
        }
        final String codeSpace = super.getCodeSpace();
        if (codeSpace != null) {
            return factory.createGenericName(scope, codeSpace, code);
        } else {
            return factory.createLocalName(scope, code);
        }
    }

    /**
     * The last element in the sequence of {@linkplain #getParsedNames() parsed names}.
     * By default, this is the same value than the {@linkplain #getCode() code} provided as a local name.
     *
     * @return The last element in the list of {@linkplain #getParsedNames() parsed names}.
     *
     * @see #getCode()
     */
    @Override
    public LocalName tip() {
        return getName().tip();
    }

    /**
     * Returns the first element in the sequence of {@linkplain #getParsedNames() parsed names}.
     * By default, this is the same value than the {@linkplain #getCodeSpace() code space} provided as a local name.
     *
     * @return The first element in the list of {@linkplain #getParsedNames() parsed names}.
     *
     * @see #scope()
     * @see #getCodeSpace()
     */
    @Override
    public LocalName head() {
        return getName().head();
    }

    /**
     * Returns the scope (name space) in which this name is local.
     * By default, this is the same value than the {@link #getAuthority() authority} provided as a name space.
     *
     * @see #head()
     * @see #getAuthority()
     *
     * @return The scope of this name.
     */
    @Override
    public NameSpace scope() {
        return getName().scope();
    }

    /**
     * Returns the depth of this name within the namespace hierarchy.
     *
     * @return The depth of this name.
     */
    @Override
    public int depth() {
        return getName().depth();
    }

    /**
     * Returns the sequence of {@linkplain LocalName local names} making this generic name.
     * The length of this sequence is the {@linkplain #depth() depth}.
     * It does not include the {@linkplain #scope() scope}.
     *
     * @return The local names making this generic name, without the {@linkplain #scope() scope}.
     *         Shall never be {@code null} neither empty.
     */
    @Override
    public List<? extends LocalName> getParsedNames() {
        return getName().getParsedNames();
    }

    /**
     * Returns this name expanded with the specified scope. One may represent this operation
     * as a concatenation of the specified {@code name} with {@code this}.
     *
     * @param scope The name to use as prefix.
     * @return A concatenation of the given scope with this name.
     */
    @Override
    public ScopedName push(final GenericName scope) {
        return getName().push(scope);
    }

    /**
     * Returns a view of this name as a fully-qualified name.
     *
     * @return The fully-qualified name (never {@code null}).
     */
    @Override
    public GenericName toFullyQualifiedName() {
        return getName().toFullyQualifiedName();
    }

    /**
     * Returns a local-dependent string representation of this generic name.
     * This string is similar to the one returned by {@link #toString()} except that each element has
     * been localized in the {@linkplain InternationalString#toString(Locale) specified locale}.
     * If no international string is available, then this method returns an implementation mapping
     * to {@code toString()} for all locales.
     *
     * @return A localizable string representation of this name.
     */
    @Override
    public InternationalString toInternationalString() {
        return getName().toInternationalString();
    }

    /**
     * Returns a string representation of this generic name. This string representation
     * is local-independent. It contains all elements listed by {@link #getParsedNames()}
     * separated by a namespace-dependent character (usually {@code :} or {@code /}).
     *
     * @return A local-independent string representation of this generic name.
     *
     * @see IdentifiedObjects#toString(Identifier)
     */
    @Override
    public String toString() {
        return getName().toString();
    }

    /**
     * Compares this name with the specified object for order. Returns a negative integer,
     * zero, or a positive integer as this name lexicographically precedes, is equal to,
     * or follows the specified object.
     *
     * @param object The object to compare with.
     * @return -1 if this identifier precedes the given object, +1 if it follows it.
     */
    @Override
    public int compareTo(final GenericName object) {
        return getName().compareTo(object);
    }

    /**
     * Compares this identifier with the specified object for equality.
     *
     * @param object The object to compare with this name.
     * @return {@code true} if the given object is equal to this name.
     */
    @Override
    public boolean equals(final Object object) {
        if (object == this) {
            return true;
        }
        if (super.equals(object)) {
            if (!isNameSupplied) {
                return true; // No need to compare names if they are computed from the same values.
            }
            final NamedIdentifier that = (NamedIdentifier) object;
            return Objects.equals(this.getName(), that.getName());
        }
        return false;
    }

    /**
     * Returns a hash code value for this object.
     */
    @Override
    public int hashCode() {
        /*
         * We do not use the name because it is usually inferred from existing properties.
         * We only revert the bits for differentiating this NamedIdentifier class from its parent class.
         */
        return ~super.hashCode();
    }

    /**
     * Invoked on serialization for writing the {@linkplain #name} if it was supplied by the user.
     * Otherwise, we will let {@link #getName()} recompute the name only when needed.
     *
     * @param  out The output stream where to serialize this named identifier.
     * @throws IOException If an I/O error occurred while writing.
     */
    private void writeObject(final ObjectOutputStream out) throws IOException {
        out.defaultWriteObject();
        out.writeObject(isNameSupplied ? name : null);
    }

    /**
     * Invoked on deserialization for reading the name written by {@link #writeObject(ObjectOutputStream)},
     * if any.
     *
     * @param  in The input stream from which to deserialize a named identifier.
     * @throws IOException If an I/O error occurred while reading or if the stream contains invalid data.
     * @throws ClassNotFoundException If the class serialized on the stream is not on the classpath.
     */
    private void readObject(final ObjectInputStream in) throws IOException, ClassNotFoundException {
        in.defaultReadObject();
        name = (GenericName) in.readObject();
        isNameSupplied = (name != null);
    }
}<|MERGE_RESOLUTION|>--- conflicted
+++ resolved
@@ -91,11 +91,7 @@
  *
  * @author  Martin Desruisseaux (IRD, Geomatys)
  * @since   0.4
-<<<<<<< HEAD
- * @version 0.4
-=======
  * @version 0.6
->>>>>>> 4d17019b
  * @module
  */
 public class NamedIdentifier extends ImmutableIdentifier implements GenericName {
