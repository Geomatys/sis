--- conflicted
+++ resolved
@@ -1010,13 +1010,9 @@
             int delta = source.getCoordinateSystem().getDimension();
             final int startAtDimension = endAtDimension;
             endAtDimension += delta;
-<<<<<<< HEAD
-            /*
-             * Constructs the pass through transform only if there is at least one coordinate to pass.
-             * Actually the code below would work inconditionally, but we perform this check anyway
-             * for avoiding the creation of intermediate objects.
-             */
-            if (!(startAtDimension == 0 && endAtDimension == remainingSourceDimensions)) {
+            final int numTrailingCoordinates = remainingSourceDimensions - endAtDimension;
+            CoordinateOperation subOperation = info.operation;
+            if ((startAtDimension | numTrailingCoordinates) != 0) {
                 final Map<String,?> properties = IdentifiedObjects.getProperties(subOperation);
                 /*
                  * The DefaultPassThroughOperation constuctor expect a SingleOperation.
@@ -1027,19 +1023,13 @@
                 if (SubTypes.isSingleOperation(subOperation)) {
                     op = (SingleOperation) subOperation;
                 } else {
+                    final MathTransform subTransform = subOperation.getMathTransform();
                     op = factorySIS.createSingleOperation(properties,
                             subOperation.getSourceCRS(), subOperation.getTargetCRS(), null,
                             new DefaultOperationMethod(subTransform), subTransform);
                 }
                 subOperation = new DefaultPassThroughOperation(properties, stepSourceCRS, stepTargetCRS,
-                        op, startAtDimension, remainingSourceDimensions - endAtDimension);
-=======
-            final int numTrailingCoordinates = remainingSourceDimensions - endAtDimension;
-            CoordinateOperation subOperation = info.operation;
-            if ((startAtDimension | numTrailingCoordinates) != 0) {
-                subOperation = new DefaultPassThroughOperation(IdentifiedObjects.getProperties(subOperation),
-                        stepSourceCRS, stepTargetCRS, subOperation, startAtDimension, numTrailingCoordinates);
->>>>>>> 04c2145f
+                        op, startAtDimension, numTrailingCoordinates);
             }
             /*
              * Concatenate the operation with the ones we have found so far, and use the current `stepTargetCRS`
