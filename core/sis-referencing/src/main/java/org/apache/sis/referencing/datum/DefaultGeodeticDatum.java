--- conflicted
+++ resolved
@@ -27,10 +27,7 @@
 import org.opengis.util.GenericName;
 import org.opengis.util.InternationalString;
 import org.opengis.metadata.extent.Extent;
-<<<<<<< HEAD
 import org.opengis.referencing.ReferenceIdentifier;
-=======
->>>>>>> 152b383d
 import org.opengis.metadata.extent.GeographicBoundingBox;
 import org.opengis.referencing.crs.GeodeticCRS;
 import org.opengis.referencing.datum.Ellipsoid;
@@ -458,29 +455,6 @@
              * for preventing that.
              */
             if (bursaWolf != null) {
-<<<<<<< HEAD
-                final GeographicBoundingBox bbox = selector.getAreaOfInterest();
-                for (final BursaWolfParameters toPivot : bursaWolf) {
-                    selector.setAreaOfInterest(bbox, toPivot.getDomainOfValidity());
-                    candidate = ((DefaultGeodeticDatum) targetDatum).select(toPivot.getTargetDatum(), selector);
-                    if (candidate != null) {
-                        final Matrix step1 = createTransformation(toPivot,   areaOfInterest);
-                        final Matrix step2 = createTransformation(candidate, areaOfInterest);
-                        /*
-                         * MatrixSIS.multiply(MatrixSIS) is equivalent to AffineTransform.concatenate(…):
-                         * First transform by the supplied transform and then transform the result by the
-                         * original transform.
-                         */
-                        try {
-                            Matrix m = MatrixSIS.castOrCopy(step2).inverse().multiply(step1);
-                            return AnnotatedMatrix.indirect(m, selector.hasIntersection());
-                        } catch (NoninvertibleMatrixException e) {
-                            Logging.unexpectedException(Logging.getLogger(Loggers.COORDINATE_OPERATION),
-                                    DefaultGeodeticDatum.class, "getPositionVectorTransformation", e);
-                        }
-                    }
-                }
-=======
                 GeographicBoundingBox bbox = selector.getAreaOfInterest();
                 Instant[]  timeOfInterest  = selector.getTimeOfInterest();
                 boolean useAOI = true;
@@ -509,7 +483,6 @@
                     useAOI = false;
                 } while (bbox != (bbox = null) || timeOfInterest != (timeOfInterest = null));
                 // Clear `bbox` first, and if it was already cleared `timeOfInterest` is next.
->>>>>>> 152b383d
             }
         }
         return null;
