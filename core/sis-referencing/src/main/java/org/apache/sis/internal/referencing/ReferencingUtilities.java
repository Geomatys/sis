/*
 * Licensed to the Apache Software Foundation (ASF) under one or more
 * contributor license agreements.  See the NOTICE file distributed with
 * this work for additional information regarding copyright ownership.
 * The ASF licenses this file to You under the Apache License, Version 2.0
 * (the "License"); you may not use this file except in compliance with
 * the License.  You may obtain a copy of the License at
 *
 *     http://www.apache.org/licenses/LICENSE-2.0
 *
 * Unless required by applicable law or agreed to in writing, software
 * distributed under the License is distributed on an "AS IS" BASIS,
 * WITHOUT WARRANTIES OR CONDITIONS OF ANY KIND, either express or implied.
 * See the License for the specific language governing permissions and
 * limitations under the License.
 */
package org.apache.sis.internal.referencing;

import java.util.Map;
import java.util.HashMap;
import java.util.Collection;
import javax.measure.Unit;
import javax.measure.quantity.Angle;
import org.opengis.annotation.UML;
import org.opengis.annotation.Specification;
import org.opengis.metadata.Identifier;
import org.opengis.metadata.citation.Citation;
import org.opengis.parameter.ParameterDescriptorGroup;
import org.opengis.parameter.GeneralParameterDescriptor;
import org.opengis.referencing.cs.*;
import org.opengis.referencing.crs.*;
import org.opengis.referencing.IdentifiedObject;
import org.opengis.referencing.datum.Datum;
import org.opengis.referencing.datum.Ellipsoid;
import org.opengis.referencing.datum.PrimeMeridian;
import org.opengis.referencing.datum.GeodeticDatum;
import org.opengis.referencing.datum.VerticalDatum;
import org.opengis.referencing.datum.VerticalDatumType;
import org.apache.sis.util.Static;
import org.apache.sis.util.Utilities;
import org.apache.sis.util.CharSequences;
import org.apache.sis.util.resources.Errors;
import org.apache.sis.util.resources.Vocabulary;
import org.apache.sis.referencing.CommonCRS;
import org.apache.sis.referencing.IdentifiedObjects;
import org.apache.sis.referencing.AbstractIdentifiedObject;
import org.apache.sis.referencing.datum.DefaultPrimeMeridian;
import org.apache.sis.referencing.crs.DefaultGeographicCRS;
import org.apache.sis.referencing.cs.AxesConvention;
import org.apache.sis.referencing.cs.DefaultEllipsoidalCS;
import org.apache.sis.referencing.operation.DefaultCoordinateOperationFactory;
import org.apache.sis.referencing.operation.transform.DefaultMathTransformFactory.Context;
import org.apache.sis.internal.metadata.AxisDirections;

import static java.util.Collections.singletonMap;


/**
 * A set of static methods working on GeoAPI referencing objects.
 * Some of those methods may be useful, but not really rigorous.
 * This is why they do not appear in the public packages.
 *
 * <p><strong>Do not rely on this API!</strong> It may change in incompatible way in any future release.</p>
 *
 * @author  Martin Desruisseaux (IRD, Geomatys)
 * @version 1.0
 * @since   0.5
 * @module
 */
public final class ReferencingUtilities extends Static {
    /**
     * Do not allow instantiation of this class.
     */
    private ReferencingUtilities() {
    }

    /**
     * Returns the longitude value relative to the Greenwich Meridian, expressed in the specified units.
     * This method provides the same functionality than {@link DefaultPrimeMeridian#getGreenwichLongitude(Unit)},
     * but on arbitrary implementation.
     *
     * @param  primeMeridian  the prime meridian from which to get the Greenwich longitude, or {@code null}.
     * @param  unit           the unit for the prime meridian to return.
     * @return the prime meridian in the given units, or {@code 0} if the given prime meridian was null.
     *
     * @see DefaultPrimeMeridian#getGreenwichLongitude(Unit)
     * @see org.apache.sis.referencing.CRS#getGreenwichLongitude(GeodeticCRS)
     */
    public static double getGreenwichLongitude(final PrimeMeridian primeMeridian, final Unit<Angle> unit) {
        if (primeMeridian == null) {
            return 0;
        } else if (primeMeridian instanceof DefaultPrimeMeridian) {         // Maybe the user overrode some methods.
            return ((DefaultPrimeMeridian) primeMeridian).getGreenwichLongitude(unit);
        } else {
            return primeMeridian.getAngularUnit().getConverterTo(unit).convert(primeMeridian.getGreenwichLongitude());
        }
    }

    /**
     * Returns the unit used for all axes in the given coordinate system.
     * If not all axes use the same unit, then this method returns {@code null}.
     *
     * <p>This method is used either when the coordinate system is expected to contain exactly one axis,
     * or for operations that support only one units for all axes, for example Well Know Text version 1
     * (WKT 1) formatting.</p>
     *
     * @param  cs  the coordinate system for which to get the unit, or {@code null}.
     * @return the unit for all axis in the given coordinate system, or {@code null}.
     *
     * @see org.apache.sis.internal.metadata.AxisDirections#getAngularUnit(CoordinateSystem, Unit)
     */
    public static Unit<?> getUnit(final CoordinateSystem cs) {
        Unit<?> unit = null;
        if (cs != null) {
            for (int i=cs.getDimension(); --i>=0;) {
                final CoordinateSystemAxis axis = cs.getAxis(i);
                if (axis != null) {                                         // Paranoiac check.
                    final Unit<?> candidate = axis.getUnit();
                    if (candidate != null) {
                        if (unit == null) {
                            unit = candidate;
                        } else if (!unit.equals(candidate)) {
                            return null;
                        }
                    }
                }
            }
        }
        return unit;
    }

    /**
     * Returns the number of dimensions of the given CRS, or 0 if {@code null}.
     *
     * @param  crs  the CRS from which to get the number of dimensions, or {@code null}.
     * @return the number of dimensions, or 0 if the given CRS or its coordinate system is null.
     *
     * @since 0.6
     */
    public static int getDimension(final CoordinateReferenceSystem crs) {
        if (crs != null) {
            final CoordinateSystem cs = crs.getCoordinateSystem();
            if (cs != null) {                                               // Paranoiac check.
                return cs.getDimension();
            }
        }
        return 0;
    }

    /**
     * Returns the GeoAPI interface implemented by the given object, or the implementation class
     * if the interface is unknown.
     *
     * @param  object  the object for which to get the GeoAPI interface, or {@code null}.
     * @return GeoAPI interface or implementation class of the given object, or {@code null} if the given object is null.
     */
    public static Class<?> getInterface(final IdentifiedObject object) {
        if (object == null) {
            return null;
        } else if (object instanceof AbstractIdentifiedObject) {
             return ((AbstractIdentifiedObject) object).getInterface();
        } else {
             return object.getClass();
        }
    }

    /**
     * Copies all {@link SingleCRS} components from the given source to the given collection.
     * For each {@link CompoundCRS} element found in the iteration, this method replaces the
     * {@code CompoundCRS} by its {@linkplain CompoundCRS#getComponents() components}, which
     * may themselves have other {@code CompoundCRS}. Those replacements are performed recursively
     * until we obtain a flat view of CRS components.
     *
     * @param  source  the collection of single or compound CRS.
     * @param  addTo   where to add the single CRS in order to obtain a flat view of {@code source}.
     * @return {@code true} if this method found only single CRS in {@code source}, in which case {@code addTo}
     *         got the same content (assuming that {@code addTo} was empty prior this method call).
     * @throws ClassCastException if a CRS is neither a {@link SingleCRS} or a {@link CompoundCRS}.
     *
     * @see org.apache.sis.referencing.CRS#getSingleComponents(CoordinateReferenceSystem)
     */
    public static boolean getSingleComponents(final Iterable<? extends CoordinateReferenceSystem> source,
            final Collection<? super SingleCRS> addTo) throws ClassCastException
    {
        boolean sameContent = true;
        for (final CoordinateReferenceSystem candidate : source) {
            if (candidate instanceof CompoundCRS) {
                getSingleComponents(((CompoundCRS) candidate).getComponents(), addTo);
                sameContent = false;
            } else {
                // Intentional CassCastException here if the candidate is not a SingleCRS.
                addTo.add((SingleCRS) candidate);
            }
        }
        return sameContent;
    }

    /**
     * Returns {@code true} if the type of the given datum is ellipsoidal. A vertical datum is not allowed
     * to be ellipsoidal according ISO 19111, but Apache SIS relaxes this restriction in some limited cases,
     * for example when parsing a string in the legacy WKT 1 format. Apache SIS should not expose those
     * vertical heights as much as possible, and instead try to combine them with three-dimensional
     * geographic or projected CRS as soon as it can.
     *
     * @param  datum  the datum to test, or {@code null} if none.
     * @return {@code true} if the given datum is non null and of ellipsoidal type.
     *
     * @see org.apache.sis.internal.metadata.VerticalDatumTypes#ELLIPSOIDAL
     *
     * @since 0.8
     */
    public static boolean isEllipsoidalHeight(final VerticalDatum datum) {
        if (datum != null) {
            final VerticalDatumType type = datum.getVerticalDatumType();
            if (type != null) {
                return "ELLIPSOIDAL".equalsIgnoreCase(type.name());
            }
        }
        return false;
    }

    /**
     * Returns the ellipsoid used by the given coordinate reference system, or {@code null} if none.
     * More specifically:
     *
     * <ul>
     *   <li>If the given CRS is an instance of {@link SingleCRS} and its datum is a {@link GeodeticDatum},
     *       then this method returns the datum ellipsoid.</li>
     *   <li>Otherwise if the given CRS is an instance of {@link CompoundCRS}, then this method
     *       invokes itself recursively for each component until a geodetic datum is found.</li>
     *   <li>Otherwise this method returns {@code null}.</li>
     * </ul>
     *
     * Note that this method does not check if there is more than one ellipsoid (it should never be the case).
     *
     * @param  crs  the coordinate reference system for which to get the ellipsoid.
     * @return the ellipsoid, or {@code null} if none.
     */
    public static Ellipsoid getEllipsoid(final CoordinateReferenceSystem crs) {
        if (crs != null) {
            if (crs instanceof SingleCRS) {
                final Datum datum = ((SingleCRS) crs).getDatum();
                if (datum instanceof GeodeticDatum) {
                    final Ellipsoid e = ((GeodeticDatum) datum).getEllipsoid();
                    if (e != null) return e;
                }
            }
            if (crs instanceof CompoundCRS) {
                for (final CoordinateReferenceSystem c : ((CompoundCRS) crs).getComponents()) {
                    final Ellipsoid e = getEllipsoid(c);
                    if (e != null) return e;
                }
            }
        }
        return null;
    }

    /**
     * Returns the ellipsoid used by the specified coordinate reference system, provided that the two first dimensions
     * use an instance of {@link GeographicCRS}. Otherwise (i.e. if the two first dimensions are not geographic),
     * returns {@code null}.
     *
     * <p>This method excludes geocentric CRS on intent. Some callers needs this exclusion as a way to identify
     * which CRS in a Geographic/Geocentric conversion is the geographic one. An other point of view is to said
     * that if this method returns a non-null value, then the coordinates are expected to be either two-dimensional
     * or three-dimensional with an ellipsoidal height.</p>
     *
     * @param  crs  the coordinate reference system for which to get the ellipsoid.
     * @return the ellipsoid in the given CRS, or {@code null} if none.
     *
     * @since 0.6
     */
    public static Ellipsoid getEllipsoidOfGeographicCRS(CoordinateReferenceSystem crs) {
        while (!(crs instanceof GeodeticCRS)) {
            if (crs instanceof CompoundCRS) {
                crs = ((CompoundCRS) crs).getComponents().get(0);
            } else {
                return null;
            }
        }
        /*
         * In order to determine if the CRS is geographic, checking the CoordinateSystem type is more reliable
         * then checking if the CRS implements the GeographicCRS interface.  This is because the GeographicCRS
         * interface is GeoAPI-specific, so a CRS may be OGC-compliant without implementing that interface.
         */
        if (crs.getCoordinateSystem() instanceof EllipsoidalCS) {
            return ((GeodeticCRS) crs).getDatum().getEllipsoid();
        } else {
            return null;    // Geocentric CRS.
        }
    }

    /**
     * Derives a geographic CRS with (<var>longitude</var>, <var>latitude</var>) axis in the specified order and in decimal degrees.
     * If no such CRS can be obtained or created, returns {@code null}.
     *
     * <p>This method does not set the prime meridian to Greenwich.
     * Meridian rotation, if needed, shall be performed by the caller.</p>
     *
     * @param  crs      a source CRS, or {@code null}.
     * @param  latlon   {@code true} for (latitude, longitude) axis order, or {@code false} for (longitude, latitude).
     * @param  allow3D  whether this method is allowed to return three-dimensional CRS (with ellipsoidal height).
     * @return a two-dimensional geographic CRS with standard axes, or {@code null} if none.
     */
    public static GeographicCRS toNormalizedGeographicCRS(CoordinateReferenceSystem crs, final boolean latlon, final boolean allow3D) {
        /*
         * ProjectedCRS instances always have a GeographicCRS as their base.
         * More generally, derived CRS are always derived from a base, which
         * is often (but not necessarily) geographic.
         */
        while (crs instanceof GeneralDerivedCRS) {
            crs = ((GeneralDerivedCRS) crs).getBaseCRS();
        }
        if (crs instanceof GeodeticCRS) {
            /*
             * At this point we usually have a GeographicCRS, but it could also be a GeocentricCRS.
             * If we can let `forConvention` do its job, do that first since it may return a cached
             * instance. If the CRS is a `GeographicCRS` but not a `DefaultGeographicCRS`, create a
             * CRS in this code instead than invoking `DefaultGeographicCRS.castOrCopy(…)` in order
             * to create only one CRS instead of two.
             */
            final CoordinateSystem cs = crs.getCoordinateSystem();
            if (!latlon && crs instanceof DefaultGeographicCRS && (allow3D || cs.getDimension() == 2)) {
                return ((DefaultGeographicCRS) crs).forConvention(AxesConvention.NORMALIZED);
            }
            /*
             * Get a normalized coordinate system with the number of dimensions authorized by the
             * `allow3D` argument. We do not check if we can invoke `cs.forConvention(…)` because
             * it is unlikely that `cs` will be an instance of `DefaultEllipsoidalCS` is `crs` is
             * not a `DefaultGeographicCRS`. The code below has more chances to use cached instance.
             */
            EllipsoidalCS normalizedCS;
            if (allow3D && cs.getDimension() >= 3) {
                normalizedCS = CommonCRS.WGS84.geographic3D().getCoordinateSystem();
                if (!latlon) {
                    normalizedCS = DefaultEllipsoidalCS.castOrCopy(normalizedCS).forConvention(AxesConvention.NORMALIZED);
                }
            } else if (latlon) {
                normalizedCS = CommonCRS.WGS84.geographic().getCoordinateSystem();
            } else {
                normalizedCS = CommonCRS.defaultGeographic().getCoordinateSystem();
            }
            if (crs instanceof GeographicCRS && Utilities.equalsIgnoreMetadata(normalizedCS, cs)) {
                return (GeographicCRS) crs;
            }
            return new DefaultGeographicCRS(
                    singletonMap(DefaultGeographicCRS.NAME_KEY, NilReferencingObject.UNNAMED),
                    ((GeodeticCRS) crs).getDatum(), normalizedCS);
        }
        if (crs instanceof CompoundCRS) {
            for (final CoordinateReferenceSystem e : ((CompoundCRS) crs).getComponents()) {
                final GeographicCRS candidate = toNormalizedGeographicCRS(e, latlon, allow3D);
                if (candidate != null) {
                    return candidate;
                }
            }
        }
        return null;
    }

    /**
     * Returns the properties of the given object but potentially with a modified name.
     * Current implement truncates the name at the first non-white character which is not
     * a valid Unicode identifier part, with the following exception:
     *
     * <ul>
     *   <li>If the character is {@code '('} and the content until the closing {@code ')'} is a valid
     *       Unicode identifier, then that part is included. The intent is to keep the prime meridian
     *       name in names like <cite>"NTF (Paris)"</cite>.</li>
     * </ul>
     *
     * <div class="note"><b>Example:</b><ul>
     *   <li><cite>"NTF (Paris)"</cite> is left unchanged.</li>
     *   <li><cite>"WGS 84 (3D)"</cite> is truncated as <cite>"WGS 84"</cite>.</li>
     *   <li><cite>"Ellipsoidal 2D CS. Axes: latitude, longitude. Orientations: north, east. UoM: degree"</cite>
     *       is truncated as <cite>"Ellipsoidal 2D CS"</cite>.</li>
     * </ul></div>
     *
     * @param  object    the identified object to view as a properties map.
     * @return a view of the identified object properties.
     *
     * @see IdentifiedObjects#getProperties(IdentifiedObject, String...)
     *
     * @since 0.7
     */
    public static Map<String,?> getPropertiesForModifiedCRS(final IdentifiedObject object) {
        final Map<String,?> properties = IdentifiedObjects.getProperties(object, IdentifiedObject.IDENTIFIERS_KEY);
        final Identifier id = (Identifier) properties.get(IdentifiedObject.NAME_KEY);
        if (id != null) {
            String name = id.getCode();
            if (name != null) {
                for (int i=0; i < name.length();) {
                    final int c = name.codePointAt(i);
                    if (!Character.isUnicodeIdentifierPart(c) && !Character.isSpaceChar(c)) {
                        if (c == '(') {
                            final int endAt = name.indexOf(')', i);
                            if (endAt >= 0) {
                                final String extra = name.substring(i+1, endAt);
                                if (CharSequences.isUnicodeIdentifier(extra)) {
                                    i += extra.length() + 2;
                                }
                            }
                        }
                        name = CharSequences.trimWhitespaces(name, 0, i).toString();
                        if (!name.isEmpty()) {
                            final Map<String,Object> copy = new HashMap<>(properties);
                            copy.put(IdentifiedObject.NAME_KEY, name);
                            return copy;
                        }
                    }
                    i += Character.charCount(c);
                }
            }
        }
        return properties;
    }

    /**
     * Returns the XML property name of the given interface.
     *
     * For {@link CoordinateSystem} base type, the returned value shall be one of
     * {@code affineCS}, {@code cartesianCS}, {@code cylindricalCS}, {@code ellipsoidalCS}, {@code linearCS},
     * {@code parametricCS}, {@code polarCS}, {@code sphericalCS}, {@code timeCS} or {@code verticalCS}.
     *
     * @param  base  the abstract base interface.
     * @param  type  the interface or classes for which to get the XML property name.
     * @return the XML property name for the given class or interface, or {@code null} if none.
     *
     * @see WKTUtilities#toType(Class, Class)
     *
     * @since 0.6
     */
    public static StringBuilder toPropertyName(final Class<?> base, final Class<?> type) {
        final UML uml = type.getAnnotation(UML.class);
        if (uml != null) {
            final Specification spec = uml.specification();
            if (spec == Specification.ISO_19111) {
                final String name = uml.identifier();
                final int length = name.length();
                final StringBuilder buffer = new StringBuilder(length).append(name, name.indexOf('_') + 1, length);
                if (buffer.length() != 0) {
                    buffer.setCharAt(0, Character.toLowerCase(buffer.charAt(0)));
                    return buffer;
                }
            }
        }
        for (final Class<?> c : type.getInterfaces()) {
            if (base.isAssignableFrom(c)) {
                final StringBuilder name = toPropertyName(base, c);
                if (name != null) {
                    return name;
                }
            }
        }
        return null;
    }

    /**
     * Sets the source and target ellipsoids and coordinate systems to values inferred from the given CRS.
     * The ellipsoids will be non-null only if the given CRS is geographic (not geocentric).
     *
     * @param  sourceCRS  the CRS from which to get the source coordinate system and ellipsoid.
     * @param  targetCRS  the CRS from which to get the target coordinate system and ellipsoid.
     * @param  context    a pre-allocated context, or {@code null} for creating a new one.
     * @return the given context if it was non-null, or a new context otherwise.
     *
     * @since 0.7
     */
    public static Context createTransformContext(final CoordinateReferenceSystem sourceCRS,
            final CoordinateReferenceSystem targetCRS, Context context)
    {
        if (context == null) {
            context = new Context();
        }
        final CoordinateSystem sourceCS = (sourceCRS != null) ? sourceCRS.getCoordinateSystem() : null;
        final CoordinateSystem targetCS = (targetCRS != null) ? targetCRS.getCoordinateSystem() : null;
        if (sourceCRS instanceof GeodeticCRS && sourceCS instanceof EllipsoidalCS) {
            context.setSource((EllipsoidalCS) sourceCS, ((GeodeticCRS) sourceCRS).getDatum().getEllipsoid());
        } else {
            context.setSource(sourceCS);
        }
        if (targetCRS instanceof GeodeticCRS && targetCS instanceof EllipsoidalCS) {
            context.setTarget((EllipsoidalCS) targetCS, ((GeodeticCRS) targetCRS).getDatum().getEllipsoid());
        } else {
            context.setTarget(targetCS);
        }
        return context;
    }

    /**
<<<<<<< HEAD
     * Creates a projected CRS from the given parameters using the default factories.
     *
     * @param  properties   the name and other properties, to be given both to the conversion and the CRS.
     * @param  baseCRS      the base geographic CRS.
     * @param  parameters   the map projection parameters.
     * @param  cs           the projected coordinate system.
     * @return the projected coordinate reference system.
     * @throws FactoryException if an error occurred while creating the CRS.
     *
     * @since 0.8
     */
    public static ProjectedCRS createProjectedCRS(final Map<String,String> properties,
            final GeographicCRS baseCRS, final ParameterValueGroup parameters, final CartesianCS cs)
            throws FactoryException
    {
        final DefaultCoordinateOperationFactory factory = DefaultFactories.forBuildin(
                CoordinateOperationFactory.class, DefaultCoordinateOperationFactory.class);
        return DefaultFactories.forBuildin(CRSFactory.class).createProjectedCRS(properties, baseCRS,
                factory.createDefiningConversion(properties,
                        factory.getOperationMethod(parameters.getDescriptor().getName().getCode()), parameters), cs);
    }

    /**
     * Returns the a coordinate system for map projections with (easting, northing) axes in metres.
     * EPSG::4400 — Cartesian 2D CS. Axes: easting, northing (E,N). Orientations: east, north. UoM: m.
     *
     * @param  factory the EPSG factory to use for creating the coordinate system.
     * @return a coordinate system with (easting, northing) axes in metres.
     * @throws FactoryException if an error occurred while creating the coordinate system.
     *
     * @since 1.0
     */
    public static CartesianCS standardProjectedCS(final CSAuthorityFactory factory) throws FactoryException {
        /*
         * Note: we may provide a default factory in a future SIS version.
         * We may need to mimic ReferencingFactoryContainer.getCSAuthorityFactory().
         */
        return factory.createCartesianCS("4400");
    }

    /**
=======
>>>>>>> 5539286b
     * Returns the mapping between parameter identifiers and parameter names as defined by the given authority.
     * This method assumes that the identifiers of all parameters defined by that authority are numeric.
     * Examples of authorities defining numeric parameters are EPSG and GeoTIFF.
     *
     * <p>The map returned by this method is modifiable. Callers are free to add or remove entries.</p>
     *
     * @param  parameters  the parameters for which to get a mapping from identifiers to names.
     * @param  authority   the authority defining the parameters.
     * @return mapping from parameter identifiers to parameter names defined by the given authority.
     * @throws NumberFormatException if a parameter identifier of the given authority is not numeric.
     * @throws IllegalArgumentException if the same identifier is used for two or more parameters.
     *
     * @since 0.8
     */
    public static Map<Integer,String> identifierToName(final ParameterDescriptorGroup parameters, final Citation authority) {
        final Map<Integer,String> mapping = new HashMap<>();
        for (final GeneralParameterDescriptor descriptor : parameters.descriptors()) {
            final Identifier id = IdentifiedObjects.getIdentifier(descriptor, authority);
            if (id != null) {
                String name = IdentifiedObjects.getName(descriptor, authority);
                if (name == null) {
                    name = IdentifiedObjects.getName(descriptor, null);
                }
                if (mapping.put(Integer.valueOf(id.getCode()), name) != null) {
                    throw new IllegalArgumentException(Errors.format(Errors.Keys.DuplicatedIdentifier_1, id));
                }
            }
        }
        return mapping;
    }

    /**
     * Returns short names for all axes of the given CRS. This method uses short names like "Latitude" or "Height",
     * even if the full ISO 19111 names are "Geodetic latitude" or "Ellipsoidal height". This is suitable as header
     * for columns in a table. This method does not include abbreviation or units in the returned names.
     *
     * @param  resources  the resources from which to get "latitude" and "longitude" localized labels.
     * @param  crs        the coordinate reference system from which to get axis names.
     * @return axis names, localized if possible.
     */
    public static String[] getShortAxisNames(final Vocabulary resources, final CoordinateReferenceSystem crs) {
        final boolean isGeographic = (crs instanceof GeographicCRS);
        final boolean isProjected  = (crs instanceof ProjectedCRS);
        final CoordinateSystem cs = crs.getCoordinateSystem();
        final String[] names = new String[cs.getDimension()];
        for (int i=0; i<names.length; i++) {
            short key = 0;
            final CoordinateSystemAxis axis = cs.getAxis(i);
            final AxisDirection direction = axis.getDirection();
            if (AxisDirections.isCardinal(direction)) {
                final boolean isMeridional = AxisDirection.NORTH.equals(direction) || AxisDirection.SOUTH.equals(direction);
                if (isGeographic) {
                    key = isMeridional ? Vocabulary.Keys.Latitude : Vocabulary.Keys.Longitude;
                } else if (isProjected) {
                    // We could add "Easting" / "Northing" here for ProjectedCRS in a future version.
                }
            } else if (AxisDirection.UP.equals(direction)) {
                if (isGeographic | isProjected) {
                    key = Vocabulary.Keys.Height;
                }
            }
            names[i] = (key != 0) ? resources.getString(key) : axis.getName().getCode();
        }
        return names;
    }
}<|MERGE_RESOLUTION|>--- conflicted
+++ resolved
@@ -48,7 +48,6 @@
 import org.apache.sis.referencing.crs.DefaultGeographicCRS;
 import org.apache.sis.referencing.cs.AxesConvention;
 import org.apache.sis.referencing.cs.DefaultEllipsoidalCS;
-import org.apache.sis.referencing.operation.DefaultCoordinateOperationFactory;
 import org.apache.sis.referencing.operation.transform.DefaultMathTransformFactory.Context;
 import org.apache.sis.internal.metadata.AxisDirections;
 
@@ -488,50 +487,6 @@
     }
 
     /**
-<<<<<<< HEAD
-     * Creates a projected CRS from the given parameters using the default factories.
-     *
-     * @param  properties   the name and other properties, to be given both to the conversion and the CRS.
-     * @param  baseCRS      the base geographic CRS.
-     * @param  parameters   the map projection parameters.
-     * @param  cs           the projected coordinate system.
-     * @return the projected coordinate reference system.
-     * @throws FactoryException if an error occurred while creating the CRS.
-     *
-     * @since 0.8
-     */
-    public static ProjectedCRS createProjectedCRS(final Map<String,String> properties,
-            final GeographicCRS baseCRS, final ParameterValueGroup parameters, final CartesianCS cs)
-            throws FactoryException
-    {
-        final DefaultCoordinateOperationFactory factory = DefaultFactories.forBuildin(
-                CoordinateOperationFactory.class, DefaultCoordinateOperationFactory.class);
-        return DefaultFactories.forBuildin(CRSFactory.class).createProjectedCRS(properties, baseCRS,
-                factory.createDefiningConversion(properties,
-                        factory.getOperationMethod(parameters.getDescriptor().getName().getCode()), parameters), cs);
-    }
-
-    /**
-     * Returns the a coordinate system for map projections with (easting, northing) axes in metres.
-     * EPSG::4400 — Cartesian 2D CS. Axes: easting, northing (E,N). Orientations: east, north. UoM: m.
-     *
-     * @param  factory the EPSG factory to use for creating the coordinate system.
-     * @return a coordinate system with (easting, northing) axes in metres.
-     * @throws FactoryException if an error occurred while creating the coordinate system.
-     *
-     * @since 1.0
-     */
-    public static CartesianCS standardProjectedCS(final CSAuthorityFactory factory) throws FactoryException {
-        /*
-         * Note: we may provide a default factory in a future SIS version.
-         * We may need to mimic ReferencingFactoryContainer.getCSAuthorityFactory().
-         */
-        return factory.createCartesianCS("4400");
-    }
-
-    /**
-=======
->>>>>>> 5539286b
      * Returns the mapping between parameter identifiers and parameter names as defined by the given authority.
      * This method assumes that the identifiers of all parameters defined by that authority are numeric.
      * Examples of authorities defining numeric parameters are EPSG and GeoTIFF.
