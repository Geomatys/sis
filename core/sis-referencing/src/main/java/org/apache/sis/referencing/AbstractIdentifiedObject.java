/*
 * Licensed to the Apache Software Foundation (ASF) under one or more
 * contributor license agreements.  See the NOTICE file distributed with
 * this work for additional information regarding copyright ownership.
 * The ASF licenses this file to You under the Apache License, Version 2.0
 * (the "License"); you may not use this file except in compliance with
 * the License.  You may obtain a copy of the License at
 *
 *     http://www.apache.org/licenses/LICENSE-2.0
 *
 * Unless required by applicable law or agreed to in writing, software
 * distributed under the License is distributed on an "AS IS" BASIS,
 * WITHOUT WARRANTIES OR CONDITIONS OF ANY KIND, either express or implied.
 * See the License for the specific language governing permissions and
 * limitations under the License.
 */
package org.apache.sis.referencing;

import java.util.Map;
import java.util.Set;
import java.util.Collection;
import java.util.Collections;
import java.util.AbstractCollection;
import java.util.Iterator;
import java.util.Locale;
import java.io.Serializable;
import javax.xml.bind.annotation.XmlID;
import javax.xml.bind.annotation.XmlType;
import javax.xml.bind.annotation.XmlSeeAlso;
import javax.xml.bind.annotation.XmlElement;
import javax.xml.bind.annotation.XmlAttribute;
import javax.xml.bind.annotation.adapters.XmlJavaTypeAdapter;
import javax.xml.bind.annotation.adapters.CollapsedStringAdapter;
import org.opengis.util.GenericName;
import org.opengis.util.NameFactory;
import org.opengis.util.InternationalString;
import org.opengis.metadata.Identifier;
import org.opengis.metadata.citation.Citation;
import org.opengis.referencing.ObjectFactory;
import org.opengis.referencing.AuthorityFactory;
import org.opengis.referencing.IdentifiedObject;
import org.opengis.referencing.ReferenceIdentifier;
import org.apache.sis.internal.metadata.NameMeaning;
import org.apache.sis.internal.jaxb.referencing.Code;
import org.apache.sis.internal.util.Numerics;
import org.apache.sis.internal.util.UnmodifiableArrayList;
import org.apache.sis.internal.referencing.WKTUtilities;
import org.apache.sis.internal.referencing.ReferencingUtilities;
import org.apache.sis.internal.system.DefaultFactories;
import org.apache.sis.io.wkt.FormattableObject;
import org.apache.sis.io.wkt.Formatter;
import org.apache.sis.io.wkt.ElementKind;
import org.apache.sis.xml.Namespaces;
import org.apache.sis.util.Deprecable;
import org.apache.sis.util.ComparisonMode;
import org.apache.sis.util.LenientComparable;
import org.apache.sis.util.Classes;
import org.apache.sis.util.iso.Types;
import org.apache.sis.util.resources.Errors;

import static org.apache.sis.util.ArgumentChecks.*;
import static org.apache.sis.util.Utilities.deepEquals;
import static org.apache.sis.internal.util.CollectionsExt.nonNull;
import static org.apache.sis.internal.util.CollectionsExt.nonEmpty;
import static org.apache.sis.internal.util.CollectionsExt.immutableSet;
import static org.apache.sis.internal.util.Utilities.appendUnicodeIdentifier;

// Branch-dependent imports
import org.apache.sis.internal.jdk7.Objects;
import org.apache.sis.util.iso.DefaultNameFactory;


/**
 * Base class for objects identified by a name or a code. Those objects are typically
 * {@linkplain org.apache.sis.referencing.datum.DefaultGeodeticDatum geodetic datum}   (e.g. <cite>"World Geodetic System 1984"</cite>),
 * {@linkplain org.apache.sis.referencing.crs.AbstractCRS Coordinate Reference System} (e.g. <cite>"WGS 84 / World Mercator"</cite>) or
 * {@linkplain org.apache.sis.referencing.operation.DefaultProjection map projection}  (e.g. <cite>"Mercator (variant A)"</cite>).
 * Those names, or a code (e.g. {@code "EPSG:3395"}), can be used for fetching an object from a database.
 * However it is not sufficient to know the object name. We also need to know who define that name
 * (the {@linkplain NamedIdentifier#getAuthority() authority}) since the same objects are often named differently
 * depending on the providers, or conversely the same name is used for different objects depending on the provider.
 *
 * <p>The main information stored in an {@code IdentifiedObject} are:</p>
 * <ul>
 *   <li>a primary {@linkplain #getName() name}, considered by the object creator as the preferred name,</li>
 *   <li>an arbitrary amount of {@linkplain #getAlias() aliases}, for example a list of names used by other providers,</li>
 *   <li>an arbitrary amount of {@linkplain #getIdentifiers() identifiers}, typically primary keys in the provider database,</li>
 *   <li>optional {@linkplain #getRemarks() remarks}.</li>
 * </ul>
 *
 * <div class="section">Instantiation</div>
 * This class is conceptually <cite>abstract</cite>, even if it is technically possible to instantiate it.
 * Applications should instead instantiate the most specific subclass having a name starting by {@code Default}.
 * However exceptions to this rule may occur when it is not possible to identify the exact type.
 *
 * <div class="note"><b>Example:</b>
 * It is sometime not possible to infer the exact coordinate system type from
 * <a href="http://www.geoapi.org/3.0/javadoc/org/opengis/referencing/doc-files/WKT.html">version 1
 * of <cite>Well Known Text format</cite></a>, for example when parsing a {@code LOCAL_CS} element.
 * In such exceptional situation, a plain {@code AbstractCS} object may be instantiated.</div>
 *
 * {@code IdentifiedObject} instances are created in two main ways:
 *
 * <ul>
 *   <li>Using an {@link ObjectFactory}, in which case all properties can be explicitely specified.</li>
 *   <li>Using an {@link AuthorityFactory}, in which case only a code (typically a primary key) is specified.
 *       The {@linkplain NamedIdentifier#getAuthority() authority}
 *       and {@linkplain NamedIdentifier#getCode() authority code} values are set to the authority name
 *       of the factory object, and the authority code supplied by the client, respectively.
 *       All other information are fetched from the database.</li>
 * </ul>
 *
<<<<<<< HEAD
 * {@section Immutability and thread safety}
 * This base class is immutable if the {@link Citation}, {@link ReferenceIdentifier}, {@link GenericName} and
=======
 * <div class="section">Immutability and thread safety</div>
 * This base class is immutable if the {@link Citation}, {@link Identifier}, {@link GenericName} and
>>>>>>> d9d51165
 * {@link InternationalString} instances given to the constructor are also immutable. Most SIS subclasses and
 * related classes are immutable under similar conditions. This means that unless otherwise noted in the javadoc,
 * {@code IdentifiedObject} instances created using only SIS factories and static constants can be shared by many
 * objects and passed between threads without synchronization.
 *
 * @author  Martin Desruisseaux (IRD, Geomatys)
 * @since   0.4
 * @version 0.5
 * @module
 */
@XmlType(name="IdentifiedObjectType", propOrder={
    "identifier",
    "names",
    "remarks"
})
@XmlSeeAlso({
    org.apache.sis.referencing.crs.AbstractCRS.class,
    org.apache.sis.referencing.datum.AbstractDatum.class,
    org.apache.sis.referencing.datum.DefaultEllipsoid.class,
    org.apache.sis.referencing.datum.DefaultPrimeMeridian.class,
    org.apache.sis.referencing.cs.AbstractCS.class
})
public class AbstractIdentifiedObject extends FormattableObject implements IdentifiedObject,
        LenientComparable, Deprecable, Serializable
{
    /**
     * Serial number for inter-operability with different versions.
     */
    private static final long serialVersionUID = -5173281694258483264L;

    /**
     * Optional key which can be given to the {@linkplain #AbstractIdentifiedObject(Map) constructor} for specifying
     * the locale to use for producing error messages. Notes:
     *
     * <ul>
     *   <li>The locale is not stored in any {@code AbstractIdentifiedObject} property;
     *       its value is ignored if no error occurred at construction time.</li>
     *   <li>The locale is used on a <cite>best effort</cite> basis;
     *       not all error messages may be localized.</li>
     * </ul>
     */
    public static final String LOCALE_KEY = Errors.LOCALE_KEY;

    /**
     * The name for this object or code. Shall never be {@code null}.
     *
     * <p><b>Consider this field as final!</b>
     * This field is modified only at unmarshalling time by {@link #addName(ReferenceIdentifier)}.</p>
     *
     * @see #getName()
     * @see #getNames()
     */
    private ReferenceIdentifier name;

    /**
     * An alternative name by which this object is identified, or {@code null} if none.
     * We must be prepared to handle either null or an empty set for "no alias" because
     * we may get both on unmarshalling.
     *
     * <p><b>Consider this field as final!</b>
     * This field is modified only at unmarshalling time by {@link #addName(ReferenceIdentifier)}.</p>
     */
    private Collection<GenericName> alias;

    /**
     * An identifier which references elsewhere the object's defining information.
     * Alternatively an identifier by which this object can be referenced.
     *
     * <p><b>Consider this field as final!</b>
     * This field is modified only at unmarshalling time by {@link #setIdentifier(Code)}</p>
     *
     * @see #getIdentifiers()
     * @see #getIdentifier()
     */
    private Set<ReferenceIdentifier> identifiers;

    /**
     * Comments on or information about this object, or {@code null} if none.
     */
    @XmlElement
    private final InternationalString remarks;

    /**
     * The cached hash code value, or 0 if not yet computed. This field is calculated only when
     * first needed. We do not declare it {@code volatile} because it is not a big deal if this
     * field is calculated many time, and the same value should be produced by all computations.
     * The only possible outdated value is 0, which is okay.
     */
    private transient int hashCode;

    /**
     * Constructs a new object in which every attributes are set to a null value.
     * <strong>This is not a valid object.</strong> This constructor is strictly
     * reserved to JAXB, which will assign values to the fields using reflexion.
     */
    AbstractIdentifiedObject() {
        remarks = null;
    }

    /**
     * Constructs an object from the given properties. Keys are strings from the table below.
     * The map given in argument shall contain an entry at least for the
     * {@value org.opengis.referencing.IdentifiedObject#NAME_KEY} or
     * {@value org.opengis.metadata.Identifier#CODE_KEY} key.
     * Other properties listed in the table below are optional.
     * In particular, {@code "authority"}, {@code "code"}, {@code "codespace"} and {@code "version"}
     * are convenience properties for building a name, and are ignored if the {@code "name"} property
     * is already a {@link ReferenceIdentifier} object instead than a {@link String}.
     *
     * <table class="sis">
     *   <caption>Recognized properties (non exhaustive list)</caption>
     *   <tr>
     *     <th>Property name</th>
     *     <th>Value type</th>
     *     <th>Returned by</th>
     *   </tr>
     *   <tr>
     *     <td>{@value org.opengis.referencing.IdentifiedObject#NAME_KEY}</td>
     *     <td>{@link ReferenceIdentifier} or {@link String}</td>
     *     <td>{@link #getName()}</td>
     *   </tr>
     *   <tr>
     *     <td>{@value org.opengis.metadata.Identifier#AUTHORITY_KEY}</td>
     *     <td>{@link String} or {@link Citation}</td>
     *     <td>{@link NamedIdentifier#getAuthority()} on the {@linkplain #getName() name}</td>
     *   </tr>
     *   <tr>
     *     <td>{@value org.opengis.metadata.Identifier#CODE_KEY}</td>
     *     <td>{@link String}</td>
     *     <td>{@link NamedIdentifier#getCode()} on the {@linkplain #getName() name}</td>
     *   </tr>
     *   <tr>
     *     <td>{@value org.opengis.referencing.ReferenceIdentifier#CODESPACE_KEY}</td>
     *     <td>{@link String}</td>
     *     <td>{@link NamedIdentifier#getCodeSpace()} on the {@linkplain #getName() name}</td>
     *   </tr>
     *   <tr>
     *     <td>{@value org.opengis.referencing.ReferenceIdentifier#VERSION_KEY}</td>
     *     <td>{@link String}</td>
     *     <td>{@link NamedIdentifier#getVersion()} on the {@linkplain #getName() name}</td>
     *   </tr>
     *   <tr>
     *     <td>"description"</td>
     *     <td>{@link String}</td>
     *     <td>{@link NamedIdentifier#getDescription()} on the {@linkplain #getName() name}</td>
     *   </tr>
     *   <tr>
     *     <td>{@value org.opengis.referencing.IdentifiedObject#ALIAS_KEY}</td>
     *     <td>{@link GenericName} or {@link CharSequence} (optionally as array)</td>
     *     <td>{@link #getAlias()}</td>
     *   </tr>
     *   <tr>
     *     <td>{@value org.opengis.referencing.IdentifiedObject#IDENTIFIERS_KEY}</td>
     *     <td>{@link ReferenceIdentifier} (optionally as array)</td>
     *     <td>{@link #getIdentifiers()}</td>
     *   </tr>
     *   <tr>
     *     <td>{@value org.opengis.referencing.IdentifiedObject#REMARKS_KEY}</td>
     *     <td>{@link InternationalString} or {@link String}</td>
     *     <td>{@link #getRemarks()}</td>
     *   </tr>
     *   <tr>
     *     <td>{@value #LOCALE_KEY}</td>
     *     <td>{@link Locale}</td>
     *     <td>(none)</td>
     *   </tr>
     * </table>
     *
     * <div class="section">Localization</div>
     * All localizable attributes like {@code "remarks"} may have a language and country code suffix.
     * For example the {@code "remarks_fr"} property stands for remarks in {@linkplain Locale#FRENCH French} and
     * the {@code "remarks_fr_CA"} property stands for remarks in {@linkplain Locale#CANADA_FRENCH French Canadian}.
     * They are convenience properties for building the {@code InternationalString} value.
     *
     * <p>The {@code "locale"} property applies only in case of exception for formatting the error message, and
     * is used only on a <cite>best effort</cite> basis. The locale is discarded after successful construction
     * since localizations are applied by the {@link InternationalString#toString(Locale)} method.</p>
     *
     * <div class="section">Properties map versus explicit arguments</div>
     * Generally speaking, information provided in the {@code properties} map are considered ignorable metadata
     * while information provided in explicit arguments to the sub-class constructors have an impact on coordinate
     * transformation results. See {@link #equals(Object, ComparisonMode)} for more information.
     *
     * @param  properties The properties to be given to this identified object.
     * @throws IllegalArgumentException if a property has an invalid value.
     */
    public AbstractIdentifiedObject(final Map<String,?> properties) throws IllegalArgumentException {
        ensureNonNull("properties", properties);

        // ----------------------------
        // "name": String or Identifier
        // ----------------------------
        Object value = properties.get(NAME_KEY);
        if (value == null || value instanceof String) {
            if (value == null && properties.get(Identifier.CODE_KEY) == null) {
                throw new IllegalArgumentException(Errors.getResources(properties)
                        .getString(Errors.Keys.MissingValueForProperty_1, NAME_KEY));
            }
            name = new NamedIdentifier(PropertiesConverter.convert(properties));
        } else if (value instanceof ReferenceIdentifier) {
            name = (ReferenceIdentifier) value;
        } else {
            throw illegalPropertyType(properties, NAME_KEY, value);
        }

        // -------------------------------------------------------------------
        // "alias": CharSequence, CharSequence[], GenericName or GenericName[]
        // -------------------------------------------------------------------
        value = properties.get(ALIAS_KEY);
        final GenericName[] names;
        try {
            /*
             * Note: DefaultFactories.forBuildin(Class) filters the implementations in order to guarantee an
             * Apache SIS implementation. We need to revisit this mechanism for a real "dependency injection"
             * mechanism in the future.
             */
            final DefaultNameFactory factory = DefaultFactories.forBuildin(NameFactory.class, DefaultNameFactory.class);
            names = factory.toGenericNames(value);
        } catch (ClassCastException e) {
            throw (IllegalArgumentException) illegalPropertyType(properties, ALIAS_KEY, value).initCause(e);
        }
        alias = immutableSet(true, names);

        // -----------------------------------------
        // "identifiers": Identifier or Identifier[]
        // -----------------------------------------
        value = properties.get(IDENTIFIERS_KEY);
        if (value == null) {
            identifiers = null;
        } else if (value instanceof ReferenceIdentifier) {
            identifiers = Collections.singleton((ReferenceIdentifier) value);
        } else if (value instanceof ReferenceIdentifier[]) {
            identifiers = immutableSet(true, (ReferenceIdentifier[]) value);
        } else {
            throw illegalPropertyType(properties, IDENTIFIERS_KEY, value);
        }

        // ----------------------------------------
        // "remarks": String or InternationalString
        // ----------------------------------------
        remarks = Types.toInternationalString(properties, REMARKS_KEY);
    }

    /**
     * Returns the exception to be thrown when a property is of illegal type.
     */
    private static IllegalArgumentException illegalPropertyType(
            final Map<String,?> properties, final String key, final Object value)
    {
        return new IllegalArgumentException(Errors.getResources(properties)
                .getString(Errors.Keys.IllegalPropertyClass_2, key, value.getClass()));
    }

    /**
     * Constructs a new identified object with the same values than the specified one.
     * This copy constructor provides a way to convert an arbitrary implementation into a SIS one or a
     * user-defined one (as a subclass), usually in order to leverage some implementation-specific API.
     *
     * <p>This constructor performs a shallow copy, i.e. the properties are not cloned.</p>
     *
     * @param object The object to shallow copy.
     */
    protected AbstractIdentifiedObject(final IdentifiedObject object) {
        ensureNonNull("object", object);
        name        =          object.getName();
        alias       = nonEmpty(object.getAlias()); // Favor null for empty set in case it is not Collections.EMPTY_SET
        identifiers = nonEmpty(object.getIdentifiers());
        remarks     =          object.getRemarks();
    }

    /**
     * Returns a SIS identified object implementation with the values of the given arbitrary implementation.
     * This method performs the first applicable action in the following choices:
     *
     * <ul>
     *   <li>If the given object is {@code null}, then this method returns {@code null}.</li>
     *   <li>Otherwise if the given object is an instance of
     *       {@link org.opengis.referencing.crs.CoordinateReferenceSystem},
     *       {@link org.opengis.referencing.cs.CoordinateSystem},
     *       {@link org.opengis.referencing.cs.CoordinateSystemAxis},
     *       {@link org.opengis.referencing.datum.Datum},
     *       {@link org.opengis.referencing.datum.Ellipsoid},
     *       {@link org.opengis.referencing.datum.PrimeMeridian},
     *       {@link org.opengis.parameter.ParameterDescriptor} or
     *       {@link org.opengis.parameter.ParameterDescriptorGroup},
     *       then this method delegates to the {@code castOrCopy(…)} method of the corresponding SIS subclass.
     *       Note that if the given object implements more than one of the above-cited interfaces,
     *       then the {@code castOrCopy(…)} method to be used is unspecified.</li>
     *   <li>Otherwise if the given object is already an instance of
     *       {@code AbstractIdentifiedObject}, then it is returned unchanged.</li>
     *   <li>Otherwise a new {@code AbstractIdentifiedObject} instance is created using the
     *       {@linkplain #AbstractIdentifiedObject(IdentifiedObject) copy constructor}
     *       and returned. Note that this is a <cite>shallow</cite> copy operation, since the other
     *       properties contained in the given object are not recursively copied.</li>
     * </ul>
     *
     * @param  object The object to get as a SIS implementation, or {@code null} if none.
     * @return A SIS implementation containing the values of the given object (may be the
     *         given object itself), or {@code null} if the argument was null.
     */
    public static AbstractIdentifiedObject castOrCopy(final IdentifiedObject object) {
        return SubTypes.castOrCopy(object);
    }

    /**
     * Returns the GeoAPI interface implemented by this class.
     * This information is part of the data compared by {@link #equals(Object, ComparisonMode)}.
     *
     * <p>The default implementation returns {@code IdentifiedObject.class}.
     * Subclasses implementing a more specific GeoAPI interface shall override this method.</p>
     *
     * <div class="section">Invariants</div>
     * The following invariants must hold for all {@code AbstractIdentifiedObject} instances:
     * <ul>
     *   <li><code>getInterface().{@linkplain Class#isInstance(Object) isInstance}(this)</code>
     *       shall return {@code true}.</li>
     *   <li>If {@code A.getClass() == B.getClass()} is {@code true}, then
     *       {@code A.getInterface() == B.getInterface()} shall be {@code true}.
     *       Note that the converse does not need to hold.</li>
     * </ul>
     *
     * @return The GeoAPI interface implemented by this class.
     */
    public Class<? extends IdentifiedObject> getInterface() {
        return IdentifiedObject.class;
    }

    /**
     * The {@code gml:id}, which is mandatory. The current implementation searches for the first identifier,
     * regardless its authority. If no identifier is found, then the name is used.
     * If no name is found (which should not occur for valid objects), then this method returns {@code null}.
     *
     * <p>If an identifier has been found, this method returns the concatenation of the following elements
     * separated by hyphens:</p>
     * <ul>
     *   <li>The code space in lower case, retaining only characters that are valid for Unicode identifiers.</li>
     *   <li>The object type as defined in OGC's URN (see {@link org.apache.sis.internal.util.DefinitionURI})</li>
     *   <li>The object code, retaining only characters that are valid for Unicode identifiers.</li>
     * </ul>
     *
     * Example: {@code "epsg-crs-4326"}.
     *
     * <p>The returned ID needs to be unique only in the XML document being marshalled.
     * Consecutive invocations of this method do not need to return the same value,
     * since it may depends on the marshalling context.</p>
     */
    @XmlID
    @XmlAttribute(name = "id", namespace = Namespaces.GML, required = true)
    @XmlJavaTypeAdapter(CollapsedStringAdapter.class)
    final String getID() {
        final StringBuilder id = new StringBuilder();
        /*
         * We will iterate over the identifiers first. Only after the iteration is over,
         * if we found no suitable ID, then we will use the primary name as a last resort.
         */
        if (identifiers != null) {
            for (final ReferenceIdentifier identifier : identifiers) {
                if (appendUnicodeIdentifier(id, '-', identifier.getCodeSpace(), ":", true) | // Really |, not ||
                    appendUnicodeIdentifier(id, '-', NameMeaning.toObjectType(getClass()), ":", false) |
                    appendUnicodeIdentifier(id, '-', identifier.getCode(), ":", true))
                {
                    /*
                     * TODO: If we want to check for ID uniqueness or any other condition before to accept the ID,
                     * we would do that here. If the ID is rejected, then we just need to clear the buffer and let
                     * the iteration continue the search for an other ID.
                     */
                    return id.toString();
                }
                id.setLength(0); // Clear the buffer for an other try.
            }
        }
        // In last ressort, append code without codespace since the name are often verbose.
        if (name != null && appendUnicodeIdentifier(id, '-', name.getCode(), ":", false)) {
            return id.toString();
        }
        return null;
    }

    /**
     * Returns a single element from the {@code Set<Identifier>} collection, or {@code null} if none.
     * We have to define this method because ISO 19111 defines the {@code identifiers} property as a collection
     * while GML 3.2 defines it as a singleton.
     *
     * <p>This method searches for the following identifiers, in preference order:</p>
     * <ul>
     *   <li>The first identifier having a code that begin with {@code "urn:"}.</li>
     *   <li>The first identifier having a code that begin with {@code "http:"}.</li>
     *   <li>The first identifier, converted to the {@code "urn:} syntax if possible.</li>
     * </ul>
     */
    @XmlElement(name = "identifier")
    final Code getIdentifier() {
        return Code.forIdentifiedObject(getClass(), identifiers);
    }

    /**
     * Invoked by JAXB at unmarshalling time for setting the identifier.
     */
    private void setIdentifier(final Code identifier) {
        if (identifier != null) {
<<<<<<< HEAD
            final ReferenceIdentifier id = identifier.getIdentifier();
            if (id != null && canSetProperty(AbstractIdentifiedObject.class,
=======
            final Identifier id = identifier.getIdentifier();
            if (id != null && ReferencingUtilities.canSetProperty(AbstractIdentifiedObject.class,
>>>>>>> d9d51165
                    "setIdentifier", "identifier", identifiers != null))
            {
                identifiers = Collections.singleton(id);
            }
        }
    }

    /**
     * A writable view over the {@linkplain AbstractIdentifiedObject#getName() name} of the enclosing object followed by
     * all {@linkplain AbstractIdentifiedObject#getAlias() aliases} which are instance of {@link ReferenceIdentifier}.
     * Used by JAXB only at (un)marshalling time because GML merges the name and aliases in a single {@code <gml:name>}
     * property.
     */
    private final class Names extends AbstractCollection<ReferenceIdentifier> {
        /**
         * Invoked by JAXB before to write in the collection at unmarshalling time.
         * Do nothing since our object is already empty.
         */
        @Override
        public void clear() {
        }

        /**
         * Returns the number of name and aliases that are instance of {@link ReferenceIdentifier}.
         */
        @Override
        public int size() {
            return NameIterator.count(AbstractIdentifiedObject.this);
        }

        /**
         * Returns an iterator over the name and aliases that are instance of {@link ReferenceIdentifier}.
         */
        @Override
        public Iterator<ReferenceIdentifier> iterator() {
            return new NameIterator(AbstractIdentifiedObject.this);
        }

        /**
         * Invoked by JAXB at unmarshalling time for each identifier. The first identifier will be taken
         * as the name and all other identifiers (if any) as aliases.
         *
         * <p>Some (but not all) JAXB implementations never invoke setter method for collections.
         * Instead they invoke {@link AbstractIdentifiedObject#getNames()} and add directly the identifiers
         * in the returned collection. Consequently this method must writes directly in the enclosing object.
         * See <a href="https://java.net/jira/browse/JAXB-488">JAXB-488</a> for more information.</p>
         */
        @Override
        public boolean add(final ReferenceIdentifier id) {
            addName(id);
            return true;
        }
    }

    /**
     * Implementation of {@link Names#add(ReferenceIdentifier)}, defined in the enclosing class
     * for access to private fields without compiler-generated bridge methods.
     */
    final void addName(final ReferenceIdentifier id) {
        if (name == null) {
            name = id;
        } else {
            /*
             * Our Code and RS_Identifier implementations should always create NamedIdentifier instance,
             * so the 'instanceof' check should not be necessary. But we do a paranoiac check anyway.
             */
            final GenericName n = id instanceof GenericName ? (GenericName) id : new NamedIdentifier(id);
            if (alias == null) {
                alias = Collections.singleton(n);
            } else {
                /*
                 * This implementation is inefficient since each addition copies the array, but we rarely
                 * have more than two aliases.  This implementation is okay for a small number of aliases
                 * and ensures that the enclosing AbstractIdentifiedObject is unmodifiable except by this
                 * add(…) method.
                 *
                 * Note about alternative approaches
                 * ---------------------------------
                 * An alternative approach could be to use an ArrayList and replace it by an unmodifiable
                 * list only after unmarshalling (using an afterUnmarshal(Unmarshaller, Object) method),
                 * but we want to avoid Unmarshaller dependency (for reducing classes loading for users
                 * who are not interrested in XML) and it may actually be less efficient for the vast
                 * majority of cases where there is less than 3 aliases.
                 */
                final int size = alias.size();
                final GenericName[] names = alias.toArray(new GenericName[size + 1]);
                names[size] = n;
                alias = UnmodifiableArrayList.wrap(names);
            }
        }
    }

    /**
     * Returns the {@link #name} and all aliases which are also instance of {@link ReferenceIdentifier}.
     * The later happen often in SIS implementation since many aliases are instance of {@link NamedIdentifier}.
     *
     * <p>The returned collection is <cite>live</cite>: adding elements in that collection will modify this
     * {@code AbstractIdentifiedObject} instance. This is needed for unmarshalling with JAXB and should not
     * be used in other context.</p>
     *
     * <div class="section">Why there is no <code>setNames(…)</code> method</div>
     * Some JAXB implementations never invoke setter method for collections. Instead they invoke the getter and
     * add directly the identifiers in the returned collection. Whether JAXB will perform or not a final call to
     * {@code setNames(…)} is JAXB-implementation dependent (JDK7 does but JDK6 and JDK8 early access do not).
     * It seems a more portable approach (at least for JAXB reference implementations) to design our class
     * without setter method, in order to have the same behavior on all supported JDK versions.
     *
     * @see <a href="https://java.net/jira/browse/JAXB-488">JAXB-488</a>
     */
    @XmlElement(name = "name", required = true)
    final Collection<ReferenceIdentifier> getNames() {
        return new Names();
    }

    /**
     * Returns the primary name by which this object is identified.
     *
     * @return The primary name.
     *
     * @see IdentifiedObjects#getName(IdentifiedObject, Citation)
     */
    @Override
    public ReferenceIdentifier getName() {
        return name;
    }

    /**
     * Returns alternative names by which this object is identified.
     *
     * @return The aliases, or an empty collection if there is none.
     *
     * @see #getName()
     */
    @Override
    public Collection<GenericName> getAlias() {
        return nonNull(alias); // Needs to be null-safe because we may have a null value on unmarshalling.
    }

    /**
     * Returns identifiers which references elsewhere the object's defining information.
     * Alternatively identifiers by which this object can be referenced.
     *
     * @return This object identifiers, or an empty set if there is none.
     *
     * @see IdentifiedObjects#getIdentifier(IdentifiedObject, Citation)
     */
    @Override
    public Set<ReferenceIdentifier> getIdentifiers() {
        return nonNull(identifiers); // Needs to be null-safe because we may have a null value on unmarshalling.
    }

    /**
     * Returns comments on or information about this object, including data source information.
     *
     * @return The remarks, or {@code null} if none.
     */
    @Override
    public InternationalString getRemarks(){
        return remarks;
    }

    /**
     * Returns {@code true} if this object is deprecated. Deprecated objects exist in some
     * {@linkplain org.opengis.referencing.AuthorityFactory authority factories} like the
     * EPSG database. Deprecated objects are usually obtained from a deprecated authority code.
     * For this reason, the default implementation applies the following rules:
     *
     * <ul>
     *   <li>If the {@linkplain #getName() name} is deprecated, then returns {@code true}.</li>
     *   <li>Otherwise if <strong>all</strong> {@linkplain #getIdentifiers() identifiers}
     *       are deprecated, ignoring the identifiers that are not instance of {@link Deprecable}
     *       (because they can not be tested), then returns {@code true}.</li>
     *   <li>Otherwise returns {@code false}.</li>
     * </ul>
     *
     * @return {@code true} if this object is deprecated.
     *
     * @see org.apache.sis.metadata.iso.ImmutableIdentifier#isDeprecated()
     */
    @Override
    public boolean isDeprecated() {
        if (isDeprecated(name)) {
            return true;
        }
        boolean isDeprecated = false;
        for (final Identifier identifier : nonNull(identifiers)) {
            if (identifier instanceof Deprecable) {
                if (!((Deprecable) identifier).isDeprecated()) {
                    return false;
                }
                isDeprecated = true;
            }
        }
        return isDeprecated;
    }

    /**
     * Returns {@code true} if the given identifier is deprecated.
     */
    private static boolean isDeprecated(final Identifier object) {
        return (object instanceof Deprecable) && ((Deprecable) object).isDeprecated();
    }

    /**
     * Returns {@code true} if either the {@linkplain #getName() primary name} or at least
     * one {@linkplain #getAlias() alias} matches the given string according heuristic rules.
     * The default implementation returns {@code true} if the given {@code name} is equal,
     * ignoring aspects documented below, to one of the following names:
     *
     * <ul>
     *   <li>The {@linkplain #getName() primary name}'s {@linkplain NamedIdentifier#getCode() code}
     *       (without {@linkplain NamedIdentifier#getCodeSpace() codespace}).</li>
     *   <li>Any {@linkplain #getAlias() alias}'s {@linkplain NamedIdentifier#tip() tip}
     *       (without {@linkplain NamedIdentifier#scope() scope} and namespace).</li>
     * </ul>
     *
     * The comparison ignores the following aspects:
     * <ul>
     *   <li>Lower/upper cases.</li>
     *   <li>Some Latin diacritical signs (e.g. {@code "Réunion"} and {@code "Reunion"} are considered equal).</li>
     *   <li>All characters that are not {@linkplain Character#isLetterOrDigit(int) letters or digits}
     *       (e.g. {@code "Mercator (1SP)"} and {@code "Mercator_1SP"} are considered equal).</li>
     *   <li>Namespaces or scopes, because this method is typically invoked with either the value of an other
     *       <code>IdentifiedObject.getName().getCode()</code> or with the <cite>Well Known Text</cite> (WKT)
     *       projection or parameter name.</li>
     * </ul>
     *
     * <div class="section">Usage</div>
     * This method is invoked by SIS when comparing in {@link ComparisonMode#IGNORE_METADATA IGNORE_METADATA} mode
     * two objects that can be differentiated only by some identifier (name or alias), like
     * {@linkplain org.apache.sis.referencing.cs.DefaultCoordinateSystemAxis coordinate system axes},
     * {@linkplain org.apache.sis.referencing.datum.AbstractDatum datum},
     * {@linkplain org.apache.sis.parameter.DefaultParameterDescriptor parameters} and
     * {@linkplain org.apache.sis.referencing.operation.DefaultOperationMethod operation methods}.
     * See {@link #equals(Object, ComparisonMode)} for more information.
     *
     * <p>This method is also invoked when searching a parameter or operation method for a given name.
     * For example the same projection is known as {@code "Mercator (variant A)"} (the primary name according EPSG)
     * and {@code "Mercator (1SP)"} (the legacy name prior EPSG 7.6). Since the later is still in frequent use, SIS
     * accepts it as an alias of the <cite>Mercator (variant A)</cite> projection.</p>
     *
     * <div class="section">Overriding by subclasses</div>
     * Some subclasses add more flexibility to the comparisons:
     * <ul>
     *   <li>{@linkplain org.apache.sis.referencing.cs.DefaultCoordinateSystemAxis#isHeuristicMatchForName(String)
     *       Comparisons of coordinate system axis names} consider {@code "Lat"}, {@code "Latitude"} and
     *       {@code "Geodetic latitude"} as synonymous, and likewise for longitude.</li>
     *   <li>{@linkplain org.apache.sis.referencing.datum.DefaultGeodeticDatum#isHeuristicMatchForName(String)
     *       Comparisons of geodetic datum names} ignore the {@code "D_"} prefix, if any.
     *       This prefix appears in ESRI datum name (e.g. {@code "D_WGS_1984"}).</li>
     * </ul>
     *
     * <div class="section">Future evolutions</div>
     * This method implements heuristic rules learned from experience while trying to provide inter-operability
     * with different data producers. Those rules may be adjusted in any future SIS version according experience
     * gained while working with more data producers.
     *
     * @param  name The name to compare with the object name or aliases.
     * @return {@code true} if the primary name of at least one alias matches the specified {@code name}.
     *
     * @see IdentifiedObjects#isHeuristicMatchForName(IdentifiedObject, String)
     */
    public boolean isHeuristicMatchForName(final String name) {
        return IdentifiedObjects.isHeuristicMatchForName(this.name, alias, name);
    }

    /**
     * Compares this object with the given object for equality.
     * The strictness level is controlled by the second argument,
     * from stricter to more permissive values:
     *
     * <table class="compact" summary="Description of comparison modes.">
     *   <tr><td>{@link ComparisonMode#STRICT STRICT}:</td>
     *        <td>Verifies if the two objects are of the same {@linkplain #getClass() class}
     *            and compares all public properties, including SIS-specific (non standard) properties.</td></tr>
     *   <tr><td>{@link ComparisonMode#BY_CONTRACT BY_CONTRACT}:</td>
     *       <td>Verifies if the two objects implement the same {@linkplain #getInterface() GeoAPI interface}
     *           and compares all properties defined by that interface ({@linkplain #getName() name},
     *           {@linkplain #getIdentifiers() identifiers}, {@linkplain #getRemarks() remarks}, <i>etc</i>).
     *           The two objects do not need to be instances of the same implementation class
     *           and SIS-specific properties are ignored.</td></tr>
     *   <tr><td>{@link ComparisonMode#IGNORE_METADATA IGNORE_METADATA}:</td>
     *       <td>Compares only the properties relevant to coordinate transformations. Generally speaking, the content
     *           of the {@code properties} map given at {@linkplain #AbstractIdentifiedObject(Map) construction time}
     *           is considered ignorable metadata while the explicit arguments given to the constructor (if any) are
     *           considered non-ignorable. Note that there is some exceptions to this rule of thumb — see
     *           <cite>When object name matter</cite> below.</td></tr>
     *   <tr><td>{@link ComparisonMode#APPROXIMATIVE APPROXIMATIVE}:</td>
     *       <td>Same as {@code IGNORE_METADATA}, with some tolerance threshold on numerical values.</td></tr>
     *   <tr><td>{@link ComparisonMode#DEBUG DEBUG}:</td>
     *        <td>Special mode for figuring out why two objects expected to be equal are not.</td></tr>
     * </table>
     *
     * The main guideline is that if {@code sourceCRS.equals(targetCRS, IGNORE_METADATA)} returns {@code true},
     * then the transformation from {@code sourceCRS} to {@code targetCRS} should be the identity transform
     * even if the two CRS do not have the same name.
     *
     * <div class="section">When object name matter</div>
     * Some subclasses (especially
     * {@link org.apache.sis.referencing.cs.DefaultCoordinateSystemAxis},
     * {@link org.apache.sis.referencing.datum.AbstractDatum} and
     * {@link org.apache.sis.parameter.DefaultParameterDescriptor}) will compare the
     * {@linkplain #getName() name} even in {@code IGNORE_METADATA} mode,
     * because objects of those types with different names have completely different meaning.
     * For example nothing differentiate the {@code "semi_major"} and {@code "semi_minor"} parameters except the name.
     * The name comparison may be lenient however, i.e. the rules may accept a name matching an alias.
     * See {@link #isHeuristicMatchForName(String)} for more information.
     *
     * <div class="section">Conformance to the <code>equals(Object)</code> method contract</div>
     * {@link ComparisonMode#STRICT} is the only mode compliant with the {@link Object#equals(Object)} contract.
     * For all other modes, the comparison is not guaranteed to be <cite>symmetric</cite> neither
     * <cite>transitive</cite>. See {@link LenientComparable#equals(Object, ComparisonMode) LenientComparable}
     * for more information.
     *
     * @param  object The object to compare to {@code this}.
     * @param  mode The strictness level of the comparison.
     * @return {@code true} if both objects are equal according the given comparison mode.
     *
     * @see #computeHashCode()
     * @see org.apache.sis.util.Utilities#deepEquals(Object, Object, ComparisonMode)
     */
    @Override
    public boolean equals(final Object object, final ComparisonMode mode) {
        if (object == null) {
            return false;
        }
        switch (mode) {
            case STRICT: {
                if (getClass() != object.getClass()) {
                    return false;
                }
                final AbstractIdentifiedObject that = (AbstractIdentifiedObject) object;
                /*
                 * If the hash codes were cached for both objects, opportunistically compare them.
                 * This is an efficient way to quickly check if the two objects are different
                 * before the more extensive check below.
                 */
                if (mode == ComparisonMode.STRICT) {
                    final int tc = hashCode;
                    if (tc != 0) {
                        final int oc = that.hashCode;
                        if (oc != 0 && tc != oc) {
                            return false;
                        }
                    }
                }
                return Objects.equals(name, that.name) &&
                       nonNull(alias).equals(nonNull(that.alias)) &&
                       nonNull(identifiers).equals(nonNull(that.identifiers)) &&
                       Objects.equals(remarks, that.remarks);
            }
            case BY_CONTRACT: {
                if (!implementsSameInterface(object)) {
                    return false;
                }
                final IdentifiedObject that = (IdentifiedObject) object;
                return deepEquals(getName(),        that.getName(),        mode) &&
                       deepEquals(getAlias(),       that.getAlias(),       mode) &&
                       deepEquals(getIdentifiers(), that.getIdentifiers(), mode) &&
                       deepEquals(getRemarks(),     that.getRemarks(),     mode);
            }
            case IGNORE_METADATA:
            case APPROXIMATIVE:
            case DEBUG: {
                return implementsSameInterface(object);
            }
            default: {
                throw new IllegalArgumentException(Errors.format(
                        Errors.Keys.UnknownEnumValue_2, ComparisonMode.class, mode));
            }
        }
    }

    /**
     * Returns {@code true} if the given object implements the same GeoAPI interface than this object.
     */
    private boolean implementsSameInterface(final Object object) {
        final Class<? extends IdentifiedObject> type = getInterface();
        if (object instanceof AbstractIdentifiedObject) {
            return ((AbstractIdentifiedObject) object).getInterface() == type;
        }
        /*
         * Fallback for non-SIS implementations.
         */
        if (type.isInstance(object)) {
            final Class<? extends IdentifiedObject>[] t = Classes.getLeafInterfaces(object.getClass(), type);
            if (t.length == 1 && t[0] == type) {
                return true;
            }
        }
        return false;
    }

    /**
     * Compares the specified object with this object for equality.
     * This method is implemented as below (omitting assertions):
     *
     * {@preformat java
     *     return equals(other, ComparisonMode.STRICT);
     * }
     *
     * Subclasses shall override {@link #equals(Object, ComparisonMode)} instead than this method.
     *
     * @param  object The other object (may be {@code null}).
     * @return {@code true} if both objects are equal.
     */
    @Override
    public final boolean equals(final Object object) {
        final boolean eq = equals(object, ComparisonMode.STRICT);
        // If objects are equal, then they must have the same hash code value.
        assert !eq || hashCode() == object.hashCode() : this;
        return eq;
    }

    /**
     * Returns a hash value for this identified object. Two {@code AbstractIdentifiedObject} instances
     * for which {@link #equals(Object)} returns {@code true} shall have the same hash code value, if
     * the hash codes are computed on the same JVM instance for both objects. The hash code value is
     * <em>not</em> guaranteed to be stable between different versions of the Apache SIS library, or
     * between libraries running on different JVM.
     *
     * <div class="section">Implementation note</div>
     * This method invokes {@link #computeHashCode()} when first needed, then caches the result.
     * Subclasses shall override {@link #computeHashCode()} instead than this method.
     *
     * @return The hash code value. This value may change in any future Apache SIS version.
     */
    @Override
    public final int hashCode() { // No need to synchronize; ok if invoked twice.
        int hash = hashCode;
        if (hash == 0) {
            hash = Numerics.hashCode(computeHashCode());
            if (hash == 0) {
                hash = -1;
            }
            hashCode = hash;
        }
        assert hash == -1 || hash == Numerics.hashCode(computeHashCode()) : hash;
        return hash;
    }

    /**
     * Invoked by {@link #hashCode()} for computing the hash code when first needed.
     * This method is invoked at most once in normal execution, or an arbitrary amount of times if Java
     * assertions are enabled. The hash code value shall never change during the whole lifetime of this
     * object in a JVM. The hash code value does not need to be the same in two different executions of
     * the JVM.
     *
     * <div class="section">Overriding</div>
     * Subclasses can override this method for using more properties in hash code calculation.
     * All {@code computeHashCode()} methods shall invoke {@code super.computeHashCode()},
     * <strong>not</strong> {@code hashCode()}. Example:
     *
     * {@preformat java
     *     &#64;Override
     *     protected long computeHashCode() {
     *         return super.computeHashCode() + 31 * Objects.hash(myProperties);
     *     }
     * }
     *
     * @return The hash code value. This value may change in any future Apache SIS version.
     */
    protected long computeHashCode() {
        return Objects.hash(name, nonNull(alias), nonNull(identifiers), remarks) ^ getInterface().hashCode();
    }

    /**
     * Formats the inner part of the <cite>Well Known Text</cite> (WKT) representation for this object.
     * The default implementation writes the following elements:
     *
     * <ul>
     *   <li>The object {@linkplain #getName() name}.</li>
     * </ul>
     *
     * Keywords and metadata (scope, extent, identifier and remarks) shall not be formatted here.
     * For example if this formattable element is for a {@code GeodeticCRS[…]} element,
     * then subclasses shall write the content starting at the insertion point shown below:
     *
     * <table class="compact" summary="WKT and Java code example.">
     * <tr>
     *   <th>WKT example</th>
     *   <th>Java code example</th>
     * </tr><tr><td>
     * {@preformat text
     *   GeodeticCRS["WGS 84", ID["EPSG", 4326]]
     *                       ↑
     *               (insertion point)
     * }
     * </td><td>
     * {@preformat java
     *     super.formatTo(formatter);
     *     // ... write the elements at the insertion point ...
     *     return "GeodeticCRS";
     * }
     * </td></tr></table>
     *
     * <div class="section">Formatting non-standard WKT</div>
     * If the implementation can not represent this object without violating some WKT constraints,
     * it can uses its own (non-standard) keywords but shall declare that it did so by invoking one
     * of the {@link Formatter#setInvalidWKT(IdentifiedObject, Exception) Formatter.setInvalidWKT(…)}
     * methods.
     *
     * <p>Alternatively, the implementation may also have no WKT keyword for this object.
     * In such case, this method shall return {@code null}.</p>
     *
     * @param  formatter The formatter where to format the inner content of this WKT element.
     * @return The {@linkplain org.apache.sis.io.wkt.KeywordCase#CAMEL_CASE CamelCase} keyword
     *         for the WKT element, or {@code null} if unknown.
     */
    @Override
    protected String formatTo(final Formatter formatter) {
        WKTUtilities.appendName(this, formatter, ElementKind.forType(getClass()));
        return null;
    }
}<|MERGE_RESOLUTION|>--- conflicted
+++ resolved
@@ -110,13 +110,8 @@
  *       All other information are fetched from the database.</li>
  * </ul>
  *
-<<<<<<< HEAD
- * {@section Immutability and thread safety}
+ * <div class="section">Immutability and thread safety</div>
  * This base class is immutable if the {@link Citation}, {@link ReferenceIdentifier}, {@link GenericName} and
-=======
- * <div class="section">Immutability and thread safety</div>
- * This base class is immutable if the {@link Citation}, {@link Identifier}, {@link GenericName} and
->>>>>>> d9d51165
  * {@link InternationalString} instances given to the constructor are also immutable. Most SIS subclasses and
  * related classes are immutable under similar conditions. This means that unless otherwise noted in the javadoc,
  * {@code IdentifiedObject} instances created using only SIS factories and static constants can be shared by many
@@ -517,13 +512,8 @@
      */
     private void setIdentifier(final Code identifier) {
         if (identifier != null) {
-<<<<<<< HEAD
             final ReferenceIdentifier id = identifier.getIdentifier();
-            if (id != null && canSetProperty(AbstractIdentifiedObject.class,
-=======
-            final Identifier id = identifier.getIdentifier();
             if (id != null && ReferencingUtilities.canSetProperty(AbstractIdentifiedObject.class,
->>>>>>> d9d51165
                     "setIdentifier", "identifier", identifiers != null))
             {
                 identifiers = Collections.singleton(id);
