--- conflicted
+++ resolved
@@ -141,92 +141,6 @@
     private static final double COMPARISON_THRESHOLD = 1E-10;
 
     /**
-<<<<<<< HEAD
-     * Returns a properties map with the given name and EPSG code.
-     * This is used for the creation of default ellipsoid constants.
-     */
-    private static Map<String,?> properties(final String name, final int code, final Object alias) {
-        final Map<String,Object> map = new HashMap<String,Object>(8);
-        map.put(NAME_KEY, name);
-        map.put(IDENTIFIERS_KEY, new NamedIdentifier(Citations.EPSG, String.valueOf(code)));
-        if (alias != null) {
-            map.put(ALIAS_KEY, alias);
-        }
-        return map;
-    }
-
-    /**
-     * WGS 1984 ellipsoid (EPSG:7030) used in GPS systems.
-     * The semi-major and semi-minor axis length are approximatively 6378137 and 6356752
-     * {@linkplain SI#METRE metres} respectively.
-     * This is the default ellipsoid for most {@code org.apache.sis} packages.
-     *
-     * @see DefaultGeodeticDatum#WGS84
-     */
-    public static final DefaultEllipsoid WGS84 = createFlattenedSphere(
-            properties("WGS84", 7030, "WGS 1984"), 6378137.0, 298.257223563, SI.METRE);
-
-    /**
-     * WGS 1972 ellipsoid (EPSG:7043).
-     * The semi-major and semi-minor axis length are approximatively 6378135 and 6356751
-     * {@linkplain SI#METRE metres} respectively.
-     *
-     * @see DefaultGeodeticDatum#WGS72
-     */
-    public static final DefaultEllipsoid WGS72 = createFlattenedSphere(
-            properties("WGS72", 7043, "WGS 1972"), 6378135.0, 298.26, SI.METRE);
-
-    /**
-     * GRS 1980 ellipsoid (EPSG:7019), also called "<cite>International 1979</cite>".
-     * The semi-major and semi-minor axis length are approximatively 6378137 and 6356752
-     * {@linkplain SI#METRE metres} respectively. This ellipsoid is very close, but not
-     * identical, to {@linkplain #WGS84}.
-     *
-     * {@note The <cite>NAD83</cite> ellipsoid uses the same semi-axis length and units.
-     *        The <cite>Web Map Server</cite> <code>"CRS:83"</code> authority code uses that NAD83 ellipsoid.
-     *        The <code>"IGNF:MILLER"</code> authority code uses the GRS80 ellipsoid.}
-     */
-    public static final DefaultEllipsoid GRS80 = createFlattenedSphere(
-            properties("GRS80", 7019, new String[] {"GRS 1980", "International 1979"}),
-            6378137.0, 298.257222101, SI.METRE);
-
-    /**
-     * International 1924 ellipsoid (EPSG:7022).
-     * The semi-major and semi-minor axis length are approximatively 6378388 and 6356912
-     * {@linkplain SI#METRE metres} respectively.
-     *
-     * {@note The <cite>European Datum 1950</cite> ellipsoid uses the same semi-axis length and units.}
-     */
-    public static final DefaultEllipsoid INTERNATIONAL_1924 = createFlattenedSphere(
-            properties("International 1924", 7022, null), 6378388.0, 297.0, SI.METRE);
-
-    /**
-     * Clarke 1866 ellipsoid (EPSG:7008).
-     * The semi-major and semi-minor axis length are approximatively 6378206 and 6356584
-     * {@linkplain SI#METRE metres} respectively.
-     *
-     * {@note The <cite>NAD27</cite> ellipsoid uses the same semi-axis length and units.
-     *        The <cite>Web Map Server</cite> <code>"CRS:27"</code> authority code uses that NAD27 ellipsoid.}
-     */
-    public static final DefaultEllipsoid CLARKE_1866 = createEllipsoid(
-            properties("Clarke 1866", 7008, null), 6378206.4, 6356583.8, SI.METRE);
-
-    /**
-     * A sphere with a radius of 6371000 {@linkplain SI#METRE metres}. Spheres use a simpler
-     * algorithm for {@linkplain #orthodromicDistance orthodromic distance computation}, which
-     * may be faster and more robust.
-     *
-     * {@note This ellipsoid is close to the <cite>GRS 1980 Authalic Sphere</cite> (EPSG:7048),
-     *        which has a radius of 6371007 metres.}
-     *
-     * @see DefaultGeodeticDatum#SPHERE
-     */
-    public static final DefaultEllipsoid SPHERE =
-            createEllipsoid("SPHERE", 6371000, 6371000, SI.METRE);
-
-    /**
-=======
->>>>>>> dbcf8901
      * The equatorial radius. This field should be considered as final.
      * It is modified only by JAXB at unmarshalling time.
      *
