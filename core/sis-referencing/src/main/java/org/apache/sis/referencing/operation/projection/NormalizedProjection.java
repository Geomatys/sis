/*
 * Licensed to the Apache Software Foundation (ASF) under one or more
 * contributor license agreements.  See the NOTICE file distributed with
 * this work for additional information regarding copyright ownership.
 * The ASF licenses this file to You under the Apache License, Version 2.0
 * (the "License"); you may not use this file except in compliance with
 * the License.  You may obtain a copy of the License at
 *
 *     http://www.apache.org/licenses/LICENSE-2.0
 *
 * Unless required by applicable law or agreed to in writing, software
 * distributed under the License is distributed on an "AS IS" BASIS,
 * WITHOUT WARRANTIES OR CONDITIONS OF ANY KIND, either express or implied.
 * See the License for the specific language governing permissions and
 * limitations under the License.
 */
package org.apache.sis.referencing.operation.projection;

import java.util.List;
import java.util.ArrayList;
import java.util.Map;
import java.util.EnumMap;
import java.io.Serializable;
<<<<<<< HEAD
=======
import org.opengis.metadata.Identifier;
import org.opengis.parameter.ParameterValue;
>>>>>>> 3b1e18b5
import org.opengis.parameter.ParameterValueGroup;
import org.opengis.parameter.ParameterDescriptor;
import org.opengis.parameter.ParameterDescriptorGroup;
import org.opengis.parameter.GeneralParameterDescriptor;
import org.opengis.parameter.ParameterNotFoundException;
import org.opengis.referencing.operation.Matrix;
import org.opengis.referencing.operation.MathTransform;
import org.opengis.referencing.operation.MathTransform2D;
import org.opengis.referencing.operation.OperationMethod;
import org.opengis.referencing.operation.TransformException;
import org.opengis.referencing.operation.MathTransformFactory;
import org.opengis.util.FactoryException;
import org.apache.sis.util.Debug;
import org.apache.sis.util.ComparisonMode;
import org.apache.sis.util.resources.Errors;
import org.apache.sis.parameter.Parameters;
import org.apache.sis.parameter.DefaultParameterDescriptorGroup;
import org.apache.sis.referencing.IdentifiedObjects;
import org.apache.sis.referencing.operation.matrix.Matrices;
import org.apache.sis.referencing.operation.matrix.MatrixSIS;
import org.apache.sis.referencing.operation.transform.AbstractMathTransform2D;
import org.apache.sis.referencing.operation.transform.ContextualParameters;
import org.apache.sis.internal.referencing.provider.MapProjection;
import org.apache.sis.internal.referencing.Formulas;
import org.apache.sis.internal.util.DoubleDouble;
import org.apache.sis.internal.util.Constants;
import org.apache.sis.internal.util.Numerics;

import static java.lang.Math.*;
import static java.lang.Double.*;
import static org.apache.sis.util.ArgumentChecks.ensureNonNull;

// Branch-dependent imports
import org.apache.sis.internal.jdk7.Objects;
import org.opengis.referencing.ReferenceIdentifier;


/**
 * Base class for conversion services between ellipsoidal and cartographic projections.
 * This conversion works on a normalized spaces, where angles are expressed in radians and
 * computations are performed for a sphere having a semi-major axis of 1. More specifically:
 *
 * <ul class="verbose">
 *   <li>On input, the {@link #transform(double[], int, double[], int, boolean) transform(…)} method
 *   expects (<var>longitude</var>, <var>latitude</var>) angles in <strong>radians</strong>.
 *   Longitudes have the <cite>central meridian</cite> (λ₀) removed before the transform method is invoked.
 *   The conversion from degrees to radians and the longitude rotation are applied by the
 *   {@linkplain ContextualParameters#normalizeGeographicInputs normalization} affine transform.</li>
 *
 *   <li>On output, the {@link #transform(double[],int,double[],int,boolean) transform(…)} method returns
 *   (<var>x</var>, <var>y</var>) values on a sphere or ellipse having a semi-major axis length (<var>a</var>) of 1.
 *   The multiplication by the scale factor (<var>k</var>₀) and the translation by false easting (FE) and false
 *   northing (FN) are applied by the {@linkplain ContextualParameters#getMatrix denormalization} affine transform.</li>
 * </ul>
 *
 * The normalization and denormalization steps are represented below by the matrices immediately on the left and right
 * sides of {@code NormalizedProjection} respectively. Those matrices show only the basic parameters common to most projections.
 * Some projections will put more elements in those matrices.
 *
 * <center>
 *   <table class="compact" style="td {vertical-align: middle}" summary="Decomposition of a map projection">
 *     <tr>
 *       <td>{@include ../transform/formulas.html#SwapAxes}</td>
 *       <td>→</td>
 *       <td>{@include ../transform/formulas.html#NormalizeGeographic}</td>
 *       <td>→</td>
 *       <td>{@code NormalizedProjection}</td>
 *       <td>→</td>
 *       <td>{@include ../transform/formulas.html#DenormalizeCartesian}</td>
 *     </tr>
 *   </table>
 * </center>
 *
 * <div class="note"><b>Note:</b>
 * The first matrix on the left side is for {@linkplain org.apache.sis.referencing.cs.CoordinateSystems#swapAndScaleAxes
 * swapping axes} from (<var>latitude</var>, <var>longitude</var>) to (<var>longitude</var>, <var>latitude</var>) order.
 * This matrix is shown here for completeness, but is not managed by this projection package. Axes swapping is managed
 * at a {@linkplain org.apache.sis.referencing.operation.transform.DefaultMathTransformFactory#createBaseToDerived(
 * org.opengis.referencing.cs.CoordinateSystem, org.opengis.referencing.operation.MathTransform,
 * org.opengis.referencing.cs.CoordinateSystem) higher level}.</div>
 *
 * {@code NormalizedProjection} does not store the above cited parameters (central meridian, scale factor, <i>etc.</i>)
 * on intend (except indirectly), in order to make clear that those parameters are not used by subclasses.
 * The ability to recognize two {@code NormalizedProjection}s as {@linkplain #equals(Object, ComparisonMode) equivalent}
 * without consideration for the scale factor (among other) allow more efficient concatenation in some cases
 * (typically some combinations of inverse projection followed by a direct projection).
 *
 * <p>All angles (either fields, method parameters or return values) in this class and subclasses are
 * in radians. This is the opposite of {@link Parameters} where all angles are in CRS-dependent units,
 * typically decimal degrees.</p>
 *
 * <div class="section">Serialization</div>
 * Serialization of this class is appropriate for short-term storage or RMI use, but may not be compatible
 * with future versions. For long term storage, WKT (Well Know Text) or XML are more appropriate.
 *
 * @author  Martin Desruisseaux (MPO, IRD, Geomatys)
 * @author  André Gosselin (MPO)
 * @author  Rueben Schulz (UBC)
 * @author  Rémi Maréchal (Geomatys)
 * @since   0.6
 * @version 0.6
 * @module
 *
 * @see ContextualParameters
 * @see <a href="http://mathworld.wolfram.com/MapProjection.html">Map projections on MathWorld</a>
 */
public abstract class NormalizedProjection extends AbstractMathTransform2D implements Serializable {
    /**
     * For cross-version compatibility.
     */
    private static final long serialVersionUID = 1969740225939106310L;

    /**
     * Maximum difference allowed when comparing longitudes or latitudes in radians.
     * The current value take the system-wide angular tolerance value (equivalent to
     * about 1 cm on Earth) converted to radians.
     *
     * <p>Some formulas use this tolerance value for testing sines or cosines of an angle.
     * In the sine case, this is justified because sin(θ) ≅ θ when θ is small.
     * Similar reasoning applies to cosine with cos(θ) ≅ θ + π/2 when θ is small.</p>
     */
    static final double ANGULAR_TOLERANCE = Formulas.ANGULAR_TOLERANCE * (PI/180);

    /**
     * Desired accuracy for the result of iterative computations, in radians.
     * This constant defines the desired accuracy of methods like {@link #φ(double)}.
     *
     * <p>The current value is 0.25 time the accuracy derived from {@link Formulas#LINEAR_TOLERANCE}.
     * So if the linear tolerance is 1 cm, then the accuracy that we will seek for is 0.25 cm (about
     * 4E-10 radians). The 0.25 factor is a safety margin for meeting the 1 cm accuracy.</p>
     */
    static final double ITERATION_TOLERANCE = Formulas.ANGULAR_TOLERANCE * (PI/180) * 0.25;

    /**
     * Maximum number of iterations for iterative computations.
     */
    static final int MAXIMUM_ITERATIONS = 15;

    /**
     * The parameters used for creating this projection. They are used for formatting <cite>Well Known Text</cite> (WKT)
     * and error messages. Subclasses shall not use the values defined in this object for computation purpose, except at
     * construction time.
     *
     * @see #getContextualParameters()
     */
    final ContextualParameters context;

    /**
     * Ellipsoid excentricity, equal to <code>sqrt({@linkplain #excentricitySquared})</code>.
     * Value 0 means that the ellipsoid is spherical.
     */
    protected final double excentricity;

    /**
     * The square of excentricity: ℯ² = (a²-b²)/a² where
     * <var>ℯ</var> is the {@linkplain #excentricity excentricity},
     * <var>a</var> is the <cite>semi-major</cite> axis length and
     * <var>b</var> is the <cite>semi-minor</cite> axis length.
     */
    protected final double excentricitySquared;

    /**
     * The inverse of this map projection.
     */
    private final MathTransform2D inverse;

    /**
     * Maps the parameters to be used for initializing {@link NormalizedProjection} and its
     * {@linkplain ContextualParameters#getMatrix(boolean) normalization / denormalization} matrices.
     * This is an enumeration of parameters found in almost every map projections, but under different names.
     * This enumeration allows {@code NormalizedProjection} subclasses to specify which parameter names, ranges
     * and default values should be used by the
     * {@linkplain NormalizedProjection#NormalizedProjection(OperationMethod, Parameters, Map) projection constructor}.
     *
     * <p>{@code NormalizedProjection} subclasses will typically provide values only for the following keys:
     * {@link #CENTRAL_MERIDIAN}, {@link #SCALE_FACTOR}, {@link #FALSE_EASTING} and {@link #FALSE_NORTHING}.</p>
     *
     * @author  Martin Desruisseaux (Geomatys)
     * @since   0.6
     * @version 0.6
     * @module
     *
     * @see NormalizedProjection#NormalizedProjection(OperationMethod, Parameters, Map)
     */
    protected static enum ParameterRole {
        /**
         * Maps the <cite>semi-major axis length</cite> parameter (symbol: <var>a</var>).
         * This value is used for computing {@link NormalizedProjection#excentricity},
         * and is also a multiplication factor for the denormalization matrix.
         *
         * <p>Unless specified otherwise, this is always mapped to a parameter named {@code "semi_major"}.
         * {@code NormalizedProjection} subclasses typically do not need to provide a value for this key.</p>
         */
        SEMI_MAJOR(Constants.SEMI_MAJOR),

        /**
         * Maps the <cite>semi-minor axis length</cite> parameter (symbol: <var>b</var>).
         * This value is used for computing {@link NormalizedProjection#excentricity}.
         *
         * <p>Unless specified otherwise, this is always mapped to a parameter named {@code "semi_minor"}.
         * {@code NormalizedProjection} subclasses typically do not need to provide a value for this key.</p>
         */
        SEMI_MINOR(Constants.SEMI_MINOR),

        /**
         * Maps the parameter for the latitude where to compute the <cite>radius of conformal sphere</cite>
         * (symbol: <var>R</var><sub>c</sub>). If this parameter is provided, then the radius of the conformal
         * sphere at latitude φ will be used instead than the semi-major axis length in the denormalisation matrix.
         * In other words, if provided then <var>a</var> is replaced by <var>R</var><sub>c</sub> below:
         *
         * <center>{@include ../transform/formulas.html#DenormalizeCartesian}</center>
         *
         * <p>This enumeration shall be used <strong>only</strong> when the user requested explicitely spherical
         * formulas, for example the <cite>"Mercator (Spherical)"</cite> projection (EPSG:1026), but the figure
         * of the Earth may be an ellipsoid rather than a sphere. In the majority of cases, this enumeration should
         * not be used.</p>
         */
        LATITUDE_OF_CONFORMAL_SPHERE_RADIUS(null),

        /**
         * Maps the <cite>central meridian</cite> parameter (symbol: λ₀).
         * This value is subtracted from the longitude values before the map projections.
         *
         * <p>Some common names for this parameter are:</p>
         * <ul>
         *   <li>Longitude of origin</li>
         *   <li>Longitude of false origin</li>
         *   <li>Longitude of natural origin</li>
         *   <li>Spherical longitude of origin</li>
         *   <li>Longitude of projection centre</li>
         * </ul>
         */
        CENTRAL_MERIDIAN(Constants.CENTRAL_MERIDIAN),

        /**
         * Maps the <cite>scale factor</cite> parameter (symbol: <var>k</var>₀).
         * This is a multiplication factor for the (<var>x</var>,<var>y</var>) values obtained after map projections.
         *
         * <p>Some common names for this parameter are:</p>
         * <ul>
         *   <li>Scale factor at natural origin</li>
         *   <li>Scale factor on initial line</li>
         *   <li>Scale factor on pseudo standard parallel</li>
         * </ul>
         */
        SCALE_FACTOR(Constants.SCALE_FACTOR),

        /**
         * Maps the <cite>false easting</cite> parameter (symbol: <var>FE</var>).
         * This is a translation term for the <var>x</var> values obtained after map projections.
         *
         * <p>Some common names for this parameter are:</p>
         * <ul>
         *   <li>False easting</li>
         *   <li>Easting at false origin</li>
         *   <li>Easting at projection centre</li>
         * </ul>
         */
        FALSE_EASTING(Constants.FALSE_EASTING),

        /**
         * Maps the <cite>false northing</cite> parameter (symbol: <var>FN</var>).
         * This is a translation term for the <var>y</var> values obtained after map projections.
         *
         * <p>Some common names for this parameter are:</p>
         * <ul>
         *   <li>False northing</li>
         *   <li>Northing at false origin</li>
         *   <li>Northing at projection centre</li>
         * </ul>
         */
        FALSE_NORTHING(Constants.FALSE_NORTHING);

        /**
         * The OGC name for this parameter. This is used only when inferring automatically the role map.
         * We use the OGC name instead than the EPSG name because OGC names are identical for a wider
         * range of projections (e.g. {@code "scale_factor"} for almost all projections).
         */
        private final String name;

        /**
         * Creates a new parameter role associated to the given OGC name.
         */
        private ParameterRole(final String name) {
            this.name = name;
        }

        /**
         * Provides default (<var>role</var> → <var>parameter</var>) associations for the given map projection.
         * This is a convenience method for a typical set of parameters found in map projections.
         * This method expects a {@code projection} argument containing descriptors for the given parameters
         * (using OGC names):
         *
         * <ul>
         *   <li>{@code "semi_major"}</li>
         *   <li>{@code "semi_minor"}</li>
         *   <li>{@code "central_meridian"}</li>
         *   <li>{@code "scale_factor"}</li>
         *   <li>{@code "false_easting"}</li>
         *   <li>{@code "false_northing"}</li>
         * </ul>
         *
         * <div class="note"><b>Note:</b>
         * Apache SIS uses EPSG names as much as possible, but this method is an exception to this rule.
         * In this particular case we use OGC names because they are identical for a wide range of projections.
         * For example there is at least {@linkplain #SCALE_FACTOR three different EPSG names} for the
         * <cite>"scale factor"</cite> parameter, which OGC defines only {@code "scale_factor"} for all of them.</div>
         *
         * @param  projection The map projection method for which to infer (<var>role</var> → <var>parameter</var>) associations.
         * @return The parameters associated to most role in this enumeration.
         * @throws ParameterNotFoundException if one of the above-cited parameters is not found in the given projection method.
         * @throws ClassCastException if a parameter has been found but is not an instance of {@code ParameterDescriptor<Double>}.
         */
        public static Map<ParameterRole, ParameterDescriptor<Double>> defaultMap(final OperationMethod projection)
                throws ParameterNotFoundException, ClassCastException
        {
            final ParameterDescriptorGroup parameters = projection.getParameters();
            final EnumMap<ParameterRole, ParameterDescriptor<Double>> roles =
                    new EnumMap<ParameterRole, ParameterDescriptor<Double>>(ParameterRole.class);
            for (final ParameterRole role : values()) {
                if (role.name != null) {
                    final GeneralParameterDescriptor p = parameters.descriptor(role.name);
                    roles.put(role, Parameters.cast((ParameterDescriptor<?>) p, Double.class));
                }
            }
            return roles;
        }
    }

    /**
     * Constructs a new map projection from the supplied parameters.
     * This constructor applies the following operations on the {@link ContextualParameter}:
     *
     * <ul>
     *   <li>On the <b>normalization</b> matrix (to be applied before {@code this} transform):
     *     <ul>
     *       <li>{@linkplain ContextualParameters#normalizeGeographicInputs(double) Subtract}
     *           the <cite>central meridian</cite> value.</li>
     *       <li>Convert from degrees to radians.</li>
     *     </ul>
     *   </li>
     *   <li>On the <b>denormalization</b> matrix (to be applied after {@code this} transform):
     *     <ul>
     *       <li>{@linkplain MatrixSIS#convertAfter(int, Number, Number) Scale} by the <cite>semi-major</cite> axis length.</li>
     *       <li>If a scale factor is present (not all map projections have a scale factor), apply that scale.</li>
     *       <li>Translate by the <cite>false easting</cite> and <cite>false northing</cite> (after the scale).</li>
     *     </ul>
     *   </li>
     *   <li>On the <b>contextual parameters</b> (not the parameters of {@code this} transform):
     *     <ul>
     *       <li>Store the values for <cite>semi-major</cite> axis length, <cite>semi-minor</cite> axis length,
     *         <cite>scale factor</cite> (if present), <cite>central meridian</cite>,
     *         <cite>false easting</cite> and <cite>false northing</cite> values.</li>
     *     </ul>
     *   </li>
     * </ul>
     *
     * In matrix form, this constructor creates the following matrices (subclasses are free to modify):
     * <table class="sis">
     *   <caption>Initial matrix coefficients after construction</caption>
     *   <tr>
     *     <th>Normalization</th>
     *     <th class="sep">Denormalization</th>
     *   </tr>
     *   <tr>
     *     <td>{@include ../transform/formulas.html#NormalizeGeographic}</td>
     *     <td class="sep">{@include ../transform/formulas.html#DenormalizeCartesian}</td>
     *   </tr>
     * </table>
     *
     * <div class="section">Which parameters are considered</div>
     * The {@code roles} map specifies which parameters to look for <cite>central meridian</cite>,
     * <cite>scale factor</cite>, <cite>false easting</cite>, <cite>false northing</cite> and other values.
     * All entries in the {@code roles} map are optional.
     * All descriptors in the map shall comply to the following constraints:
     *
     * <ul>
     *   <li>Descriptors associated to {@link ParameterRole#SEMI_MAJOR}, {@link ParameterRole#SEMI_MINOR SEMI_MINOR},
     *     {@link ParameterRole#FALSE_EASTING FALSE_EASTING} and {@link ParameterRole#FALSE_NORTHING FALSE_NORTHING}
     *     shall have the same linear unit of measurement (usually metre).</li>
     *   <li>Descriptors associated to angular measures ({@link ParameterRole#CENTRAL_MERIDIAN} and
     *     {@link ParameterRole#LATITUDE_OF_CONFORMAL_SPHERE_RADIUS LATITUDE_OF_CONFORMAL_SPHERE_RADIUS})
     *     shall use degrees.</li>
     * </ul>
     *
     * Note that users can still use units of their choice in the {@link Parameters} object given in argument to
     * this constructor. But those values will be converted to the units of measurement specified by the parameter
     * descriptors in the {@code roles} map, which must be the above-cited units.
     *
     * @param method     Description of the map projection parameters.
     * @param parameters The parameters of the projection to be created.
     * @param roles Parameters to look for <cite>central meridian</cite>, <cite>scale factor</cite>,
     *        <cite>false easting</cite>, <cite>false northing</cite> and other values, or {@code null}
     *        for the {@linkplain ParameterRole#defaultMap(OperationMethod) default associations}.
     */
    protected NormalizedProjection(final OperationMethod method, final Parameters parameters,
            Map<ParameterRole, ? extends ParameterDescriptor<Double>> roles)
    {
        ensureNonNull("method", method);
        ensureNonNull("parameters", parameters);
        if (roles == null) {
            roles = ParameterRole.defaultMap(method);
        }
        context = new ContextualParameters(method);
        /*
         * Note: we do not use Map.getOrDefault(K,V) below because the user could have explicitly associated
         * a null value to keys (we are paranoiac...) and because it conflicts with the "? extends" part of
         * in this constructor signature.
         */
        ParameterDescriptor<Double> semiMajor = roles.get(ParameterRole.SEMI_MAJOR);
        ParameterDescriptor<Double> semiMinor = roles.get(ParameterRole.SEMI_MINOR);
        if (semiMajor == null) semiMajor = MapProjection.SEMI_MAJOR;
        if (semiMinor == null) semiMinor = MapProjection.SEMI_MINOR;

              double a  = getAndStore(parameters, semiMajor);
        final double b  = getAndStore(parameters, semiMinor);
        final double λ0 = getAndStore(parameters, roles.get(ParameterRole.CENTRAL_MERIDIAN));
        final double fe = getAndStore(parameters, roles.get(ParameterRole.FALSE_EASTING));
        final double fn = getAndStore(parameters, roles.get(ParameterRole.FALSE_NORTHING));
        final double rs = b / a;
        excentricitySquared = 1 - (rs * rs);
        excentricity = sqrt(excentricitySquared);
        if (excentricitySquared != 0) {
            final ParameterDescriptor<Double> radius = roles.get(ParameterRole.LATITUDE_OF_CONFORMAL_SPHERE_RADIUS);
            if (radius != null) {
                /*
                 * EPSG said: R is the radius of the sphere and will normally be one of the CRS parameters.
                 * If the figure of the earth used is an ellipsoid rather than a sphere then R should be calculated
                 * as the radius of the conformal sphere at the projection origin at latitude φ₀ using the formula
                 * for Rc given in section 1.2, table 3.
                 *
                 * Table 3 gives:
                 * Radius of conformal sphere Rc = a √(1 – ℯ²) / (1 – ℯ²⋅sin²φ)
                 *
                 * Using √(1 – ℯ²) = b/a we rewrite as: Rc = b / (1 – ℯ²⋅sin²φ)
                 */
                final double sinφ = sin(toRadians(parameters.doubleValue(radius)));
                a = b / (1 - excentricitySquared * (sinφ*sinφ));
            }
        }
        context.normalizeGeographicInputs(λ0);
        final DoubleDouble k = new DoubleDouble(a);
        final ParameterDescriptor<Double> scaleFactor = roles.get(ParameterRole.SCALE_FACTOR);
        if (scaleFactor != null) {
            k.multiply(getAndStore(parameters, scaleFactor));
        }
        final MatrixSIS denormalize = context.getMatrix(false);
        denormalize.convertAfter(0, k, new DoubleDouble(fe));
        denormalize.convertAfter(1, k, new DoubleDouble(fn));
        inverse = new Inverse();
    }

    /**
     * Creates a new projection initialized to the values of the given one. This constructor may be invoked after
     * we determined that the default implementation can be replaced by an other one, for example using spherical
     * formulas instead than the ellipsoidal ones. This constructor allows to transfer all parameters to the new
     * instance without recomputing them.
     */
    NormalizedProjection(final NormalizedProjection other) {
        context             = other.context;
        excentricity        = other.excentricity;
        excentricitySquared = other.excentricitySquared;
        inverse             = new Inverse();
    }

    /**
     * Returns {@code true} if the projection specified by the given parameters has the given keyword or identifier.
     * If non-null, the given identifier is presumed in the EPSG namespace and has precedence over the keyword.
     *
     * <div class="note"><b>Implementation note:</b>
     * Since callers usually give a constant string for the {@code regex} argument, it would be more efficient to
     * compile the {@link java.util.regex.Pattern} once for all. However the regular expression is used only as a
     * fallback if the descriptor does not contain EPSG identifier, which should be rare. Usually, the regular
     * expression will never be compiled.</div>
     *
     * @param  parameters The user-specified parameters.
     * @param  regex      The regular expression to use when using the operation name as the criterion.
     * @param  identifier The identifier to compare against the parameter group name.
     * @return {@code true} if the given parameter group name contains the given keyword
     *         or has an EPSG identifier equals to the given identifier.
     */
    static boolean identMatch(final ParameterDescriptorGroup parameters, final String regex, final String identifier) {
        if (identifier != null) {
<<<<<<< HEAD
            for (final ReferenceIdentifier id : parameters.getIdentifiers()) {
                if (identifier.equals(id.getCode()) && Constants.EPSG.equals(id.getCodeSpace())) {
                    return true;
=======
            for (final Identifier id : parameters.getIdentifiers()) {
                if (Constants.EPSG.equals(id.getCodeSpace())) {
                    return identifier.equals(id.getCode());
>>>>>>> 3b1e18b5
                }
            }
        }
        return parameters.getName().getCode().matches(regex);
    }

    /**
     * Gets a parameter value identified by the given descriptor and stores it in the {@link #context}.
     * A "contextual parameter" is a parameter that apply to the normalize → {@code this} → denormalize
     * chain as a whole. It does not really apply to this {@code NormalizedProjection} instance when taken alone.
     *
     * <p>This method performs the following actions:</p>
     * <ul>
     *   <li>Convert the value to the units specified by the descriptor.</li>
     *   <li>Ensure that the value is contained in the range specified by the descriptor.</li>
     *   <li>Store the value only if different than the default value.</li>
     * </ul>
     *
     * This method shall be invoked at construction time only.
     */
    final double getAndStore(final Parameters parameters, final ParameterDescriptor<Double> descriptor) {
        if (descriptor == null) {
            return 0;   // Default value for all parameters except scale factor.
        }
        final double value = parameters.doubleValue(descriptor);    // Apply a unit conversion if needed.
        final Double defaultValue = descriptor.getDefaultValue();
        if (defaultValue == null || !defaultValue.equals(value)) {
            MapProjection.validate(descriptor, value);
            context.parameter(descriptor.getName().getCode()).setValue(value);
        }
        return value;
    }

    /**
     * Same as {@link #getAndStore(Parameters, ParameterDescriptor)}, but returns the given default value
     * if the parameter is not specified.  This method shall be used only for parameters having a default
     * value more complex than what we can represent in {@link ParameterDescriptor#getDefaultValue()}.
     */
    final double getAndStore(final Parameters parameters, final ParameterDescriptor<Double> descriptor,
            final double defaultValue)
    {
        final Double value = parameters.getValue(descriptor);   // Apply a unit conversion if needed.
        if (value == null) {
            return defaultValue;
        }
        MapProjection.validate(descriptor, value);
        context.parameter(descriptor.getName().getCode()).setValue(value);
        return value;
    }

    /**
     * Returns the sequence of <cite>normalization</cite> → {@code this} → <cite>denormalization</cite> transforms
     * as a whole. The transform returned by this method except (<var>longitude</var>, <var>latitude</var>)
     * coordinates in <em>degrees</em> and returns (<var>x</var>,<var>y</var>) coordinates in <em>metres</em>.
     * Conversion to other units and {@linkplain org.apache.sis.referencing.cs.CoordinateSystems#swapAndScaleAxes
     * changes in axis order} are <strong>not</strong> managed by the returned transform.
     *
     * <p>The default implementation is as below:</p>
     * {@preformat java
     *     return getContextualParameters().completeTransform(factory, this);
     * }
     *
     * Subclasses can override this method if they wish to use alternative implementations under some circumstances.
     * For example many subclasses will replace {@code this} by a specialized implementation if they detect that the
     * ellipsoid is actually spherical.
     *
     * @param  factory The factory to use for creating the transform.
     * @return The map projection from (λ,φ) to (<var>x</var>,<var>y</var>) coordinates.
     * @throws FactoryException if an error occurred while creating a transform.
     *
     * @see ContextualParameters#completeTransform(MathTransformFactory, MathTransform)
     */
    public MathTransform createMapProjection(final MathTransformFactory factory) throws FactoryException {
        return context.completeTransform(factory, this);
    }

    /**
     * Returns the parameters used for creating the complete map projection. Those parameters describe a sequence of
     * <cite>normalize</cite> → {@code this} → <cite>denormalize</cite> transforms, <strong>not</strong> including
     * {@linkplain org.apache.sis.referencing.cs.CoordinateSystems#swapAndScaleAxes axis swapping}.
     * Those parameters are used for formatting <cite>Well Known Text</cite> (WKT) and error messages.
     * Subclasses shall not use the values defined in the returned object for computation purpose,
     * except at construction time.
     *
     * @return The parameters values for the sequence of <cite>normalize</cite> → {@code this} → <cite>denormalize</cite>
     *         transforms, or {@code null} if unspecified.
     */
    @Override
    protected final ContextualParameters getContextualParameters() {
        return context;
    }

    /**
     * Returns a copy of the parameter values for this projection.
     * This base class supplies a value only for the following parameters:
     *
     * <ul>
     *   <li>Semi-major axis length, which is set to 1.</li>
     *   <li>Semi-minor axis length, which is set to
     *       <code>sqrt(1 - {@linkplain #excentricitySquared ℯ²})</code>.</li>
     * </ul>
     *
     * Subclasses must complete if needed. Many projections will not need to complete,
     * because most parameters like the scale factor or the false easting/northing can
     * be handled by the (de)normalization affine transforms.
     *
     * <div class="note"><b>Note:</b>
     * This method is mostly for {@linkplain org.apache.sis.io.wkt.Convention#INTERNAL debugging purposes}
     * since the isolation of non-linear parameters in this class is highly implementation dependent.
     * Most GIS applications will instead be interested in the {@linkplain #getContextualParameters()
     * contextual parameters}.</div>
     *
     * @return A copy of the parameter values for this normalized projection.
     */
    @Debug
    @Override
    public ParameterValueGroup getParameterValues() {
        return getParameterValues(new String[] {
            Constants.SEMI_MAJOR,
            Constants.SEMI_MINOR
        });
    }

    /**
     * Filters the parameter descriptor in order to retain only the parameters of the given names, and
     * sets the semi-major and semi-minor axis lengths. The specified parameters list should contains at
     * least the {@code "semi_major"} and {@code "semi_minor"} strings.
     *
     * <p>This filtered descriptor is used for displaying the parameter values of this non-linear kernel only,
     * not for displaying the {@linkplain #getContextualParameters() contextual parameters}. Since displaying
     * the kernel parameter values is for debugging purpose only, it is not worth to cache this descriptor.</p>
     */
    @Debug
    final ParameterValueGroup getParameterValues(final String[] nonLinearParameters) {
        ParameterDescriptorGroup descriptor = getParameterDescriptors();
        final List<GeneralParameterDescriptor> filtered =
                new ArrayList<GeneralParameterDescriptor>(nonLinearParameters.length);
        for (final GeneralParameterDescriptor p : descriptor.descriptors()) {
            for (final String name : nonLinearParameters) {
                if (IdentifiedObjects.isHeuristicMatchForName(p, name)) {
                    filtered.add(p);
                    break;
                }
            }
        }
        descriptor = new DefaultParameterDescriptorGroup(IdentifiedObjects.getProperties(descriptor),
                1, 1, filtered.toArray(new GeneralParameterDescriptor[filtered.size()]));
        /*
         * Parameter values for the ellipsoid semi-major and semi-minor axis lengths are 1 and <= 1
         * respectively because the denormalization (e.g. multiplication by a scale factor) will be
         * applied by an affine transform after this NormalizedProjection.
         */
        final ParameterValueGroup values = descriptor.createValue();
        for (final GeneralParameterDescriptor desc : filtered) {
            final String name = desc.getName().getCode();
            final ParameterValue<?> p = values.parameter(name);
            if (name.equals(Constants.SEMI_MAJOR)) {
                p.setValue(1.0);
            } else if (name.equals(Constants.SEMI_MINOR)) {
                p.setValue(sqrt(1 - excentricitySquared));
            } else {
                p.setValue(context.parameter(name).getValue());
            }
        }
        return values;
    }

    /**
     * Converts a single coordinate in {@code srcPts} at the given offset and stores the result
     * in {@code dstPts} at the given offset. In addition, opportunistically computes the
     * transform derivative if requested.
     *
     * <div class="section">Normalization</div>
     * The input ordinates are (<var>λ</var>,<var>φ</var>) (the variable names for <var>longitude</var> and
     * <var>latitude</var> respectively) angles in radians.
     * Input coordinate shall have the <cite>central meridian</cite> removed from the longitude by the caller
     * before this method is invoked. After this method is invoked, the caller will need to multiply the output
     * coordinate by the global <cite>scale factor</cite>
     * and apply the (<cite>false easting</cite>, <cite>false northing</cite>) offset.
     * This means that projections that implement this method are performed on a sphere or ellipse
     * having a semi-major axis length of 1.
     *
     * <div class="note"><b>Note:</b> in <a href="http://trac.osgeo.org/proj/">Proj.4</a>, the same standardization,
     * described above, is handled by {@code pj_fwd.c}.</div>
     *
     * <div class="section">Argument checks</div>
     * The input longitude and latitude are usually (but not always) in the range [-π … π] and [-π/2 … π/2] respectively.
     * However values outside those ranges are accepted on the assumption that most implementations use those values
     * only in trigonometric functions like {@linkplain Math#sin(double) sine} and {@linkplain Math#cos(double) cosine}.
     * If this assumption is not applicable to a particular subclass, then it is implementor's responsibility to check
     * the range.
     *
     * @param srcPts   The array containing the source point coordinate, as (<var>longitude</var>, <var>latitude</var>)
     *                 angles in <strong>radians</strong>.
     * @param srcOff   The offset of the single coordinate to be converted in the source array.
     * @param dstPts   The array into which the converted coordinate is returned (may be the same than {@code srcPts}).
     *                 Ordinates will be expressed in a dimensionless unit, as a linear distance on a unit sphere or ellipse.
     * @param dstOff   The offset of the location of the converted coordinate that is stored in the destination array.
     * @param derivate {@code true} for computing the derivative, or {@code false} if not needed.
     * @return The matrix of the projection derivative at the given source position,
     *         or {@code null} if the {@code derivate} argument is {@code false}.
     * @throws ProjectionException if the coordinate can not be converted.
     */
    @Override
    public abstract Matrix transform(double[] srcPts, int srcOff, double[] dstPts, int dstOff, boolean derivate)
            throws ProjectionException;

    /**
     * Inverse converts the single coordinate in {@code srcPts} at the given offset and stores the result in
     * {@code ptDst} at the given offset. The output ordinates are (<var>longitude</var>, <var>latitude</var>)
     * angles in radians, usually (but not necessarily) in the range [-π … π] and [-π/2 … π/2] respectively.
     *
     * <div class="section">Normalization</div>
     * Input coordinate shall have the (<cite>false easting</cite>, <cite>false northing</cite>) removed
     * by the caller and the result divided by the global <cite>scale factor</cite> before this method is invoked.
     * After this method is invoked, the caller will need to add the <cite>central meridian</cite> to the longitude
     * in the output coordinate. This means that projections that implement this method are performed on a sphere
     * or ellipse having a semi-major axis of 1.
     *
     * <div class="note"><b>Note:</b> in <a href="http://trac.osgeo.org/proj/">Proj.4</a>, the same standardization,
     * described above, is handled by {@code pj_inv.c}.</div>
     *
     * @param srcPts The array containing the source point coordinate, as linear distance on a unit sphere or ellipse.
     * @param srcOff The offset of the point to be converted in the source array.
     * @param dstPts The array into which the converted point coordinate is returned (may be the same than {@code srcPts}).
     *               Ordinates will be (<var>longitude</var>, <var>latitude</var>) angles in <strong>radians</strong>.
     * @param dstOff The offset of the location of the converted point that is stored in the destination array.
     * @throws ProjectionException if the point can not be converted.
     */
    protected abstract void inverseTransform(double[] srcPts, int srcOff, double[] dstPts, int dstOff)
            throws ProjectionException;

    /**
     * Returns the inverse of this map projection.
     * Subclasses do not need to override this method, as they should override
     * {@link #inverseTransform(double[], int, double[], int) inverseTransform(…)} instead.
     *
     * @return The inverse of this map projection.
     */
    @Override
    public MathTransform2D inverse() {
        return inverse;
    }

    /**
     * Inverse of a normalized map projection.
     *
     * @author  Martin Desruisseaux (Geomatys)
     * @since   0.6
     * @version 0.6
     * @module
     */
    private final class Inverse extends AbstractMathTransform2D.Inverse {
        /**
         * For cross-version compatibility.
         */
        private static final long serialVersionUID = -9138242780765956870L;

        /**
         * Default constructor.
         */
        public Inverse() {
            NormalizedProjection.this.super();
        }

        /**
         * Inverse transforms the specified {@code srcPts} and stores the result in {@code dstPts}.
         * If the derivative has been requested, then this method will delegate the derivative
         * calculation to the enclosing class and inverts the resulting matrix.
         */
        @Override
        public Matrix transform(final double[] srcPts, final int srcOff,
                                      double[] dstPts,       int dstOff,
                                final boolean derivate) throws TransformException
        {
            if (!derivate) {
                inverseTransform(srcPts, srcOff, dstPts, dstOff);
                return null;
            } else {
                if (dstPts == null) {
                    dstPts = new double[2];
                    dstOff = 0;
                }
                inverseTransform(srcPts, srcOff, dstPts, dstOff);
                return Matrices.inverse(NormalizedProjection.this.transform(dstPts, dstOff, null, 0, true));
            }
        }
    }

    /**
     * Computes a hash code value for this map projection.
     * The default implementation computes a value from the parameters given at construction time.
     *
     * @return The hash code value.
     */
    @Override
    protected int computeHashCode() {
        return context.hashCode() + 31 * super.computeHashCode();
    }

    /**
     * Compares the given object with this transform for equivalence. The default implementation checks if
     * {@code object} is an instance of the same class than {@code this}, then compares the excentricity.
     *
     * <p>If this method returns {@code true}, then for any given identical source position, the two compared map
     * projections shall compute the same target position. Many of the {@linkplain #getContextualParameters()
     * contextual parameters} used for creating the map projections are irrelevant and do not need to be known.
     * Those projection parameters will be compared only if the comparison mode is {@link ComparisonMode#STRICT}
     * or {@link ComparisonMode#BY_CONTRACT BY_CONTRACT}.</p>
     *
     * <div class="note"><b>Example:</b>
     * a {@linkplain Mercator Mercator} projection can be created in the 2SP case with a <cite>standard parallel</cite>
     * value of 60°. The same projection can also be created in the 1SP case with a <cite>scale factor</cite> of 0.5.
     * Nevertheless those two map projections applied on a sphere gives identical results. Considering them as
     * equivalent allows the referencing module to transform coordinates between those two projections more efficiently.
     * </div>
     *
     * @param object The object to compare with this map projection for equivalence.
     * @param mode The strictness level of the comparison. Default to {@link ComparisonMode#STRICT}.
     * @return {@code true} if the given object is equivalent to this map projection.
     */
    @Override
    public boolean equals(final Object object, final ComparisonMode mode) {
        if (object == this) {
            return true;
        }
        if (super.equals(object, mode)) {
            final double e1, e2;
            final NormalizedProjection that = (NormalizedProjection) object;
            if (mode.ordinal() < ComparisonMode.IGNORE_METADATA.ordinal()) {
                if (!Objects.equals(context, that.context)) {
                    return false;
                }
                e1 = this.excentricitySquared;
                e2 = that.excentricitySquared;
            } else {
                e1 = this.excentricity;
                e2 = that.excentricity;
            }
            /*
             * There is no need to compare both 'excentricity' and 'excentricitySquared' since
             * the former is computed from the later. In strict comparison mode, we are better
             * to compare the 'excentricitySquared' since it is the original value from which
             * the other value is derived. However in approximative comparison mode, we need
             * to use the 'excentricity', otherwise we would need to take the square of the
             * tolerance factor before comparing 'excentricitySquared'.
             */
            return Numerics.epsilonEqual(e1, e2, mode);
        }
        return false;
    }




    //////////////////////////////////////////////////////////////////////////////////////////
    ////////                                                                          ////////
    ////////                       FORMULAS FROM EPSG or SNYDER                       ////////
    ////////                                                                          ////////
    //////////////////////////////////////////////////////////////////////////////////////////

    /**
     * Computes the reciprocal of the radius of curvature of the ellipsoid perpendicular to the meridian at latitude φ.
     * That radius of curvature is:
     *
     * <blockquote>ν = 1 / √(1 - ℯ²⋅sin²φ)</blockquote>
     *
     * This method returns 1/ν.
     *
     * <div class="section">Relationship with Snyder</div>
     * This is related to functions (14-15) from Snyder (used for computation of scale factors
     * at the true scale latitude) as below:
     *
     * <blockquote>m = cosφ / rν</blockquote>
     *
     * Special cases:
     * <ul>
     *   <li>If φ is 0°, then <var>m</var> is 1.</li>
     *   <li>If φ is ±90°, then <var>m</var> is 0 provided that we are not in the spherical case
     *       (otherwise we get {@link Double#NaN}).</li>
     * </ul>
     *
     * @param  sinφ The sine of the φ latitude in radians.
     * @return Reciprocal of the radius of curvature of the ellipsoid perpendicular to the meridian at latitude φ.
     */
    final double rν(final double sinφ) {
        return sqrt(1 - excentricitySquared * (sinφ*sinφ));
    }

    /**
     * Computes part of the Mercator projection for the given latitude. This formula is also part of
     * Lambert Conic Conformal projection, since Mercator can be considered as a special case of that
     * Lambert projection with the equator as the single standard parallel.
     *
     * <p>The Mercator projection is given by the {@linkplain Math#log(double) natural logarithm} of the
     * value returned by this method. This function is <em>almost</em> the converse of {@link #φ(double)}.
     *
     *
     * <div class="section">Properties</div>
     * This function is used with φ values in the [-π/2 … π/2] range and has a periodicity of 2π.
     * The result is always a positive number when the φ argument is inside the above-cited range.
     * If, after removal of any 2π periodicity, φ is still outside the [-π/2 … π/2] range, then the
     * result is a negative number. In a Mercator projection, such negative number will result in NaN.
     *
     * <p>Some values are:</p>
     * <ul>
     *   <li>expOfNorthing(NaN)    =  NaN</li>
     *   <li>expOfNorthing(±∞)     =  NaN</li>
     *   <li>expOfNorthing(-π/2)   =   0</li>
     *   <li>expOfNorthing( 0  )   =   1</li>
     *   <li>expOfNorthing(+π/2)   →   ∞  (actually some large value like 1.633E+16)</li>
     *   <li>expOfNorthing(-φ)     =  1 / expOfNorthing(φ)</li>
     * </ul>
     *
     *
     * <div class="section">The π/2 special case</div>
     * The value at {@code Math.PI/2} is not exactly infinity because there is no exact representation of π/2.
     * However since the conversion of 90° to radians gives {@code Math.PI/2}, we can presume that the user was
     * expecting infinity. The caller should check for the PI/2 special case himself if desired, as this method
     * does nothing special about it.
     *
     * <p>Note that the result for the φ value after {@code Math.PI/2} (as given by {@link Math#nextUp(double)})
     * is still positive, maybe because {@literal PI/2 < π/2 < nextUp(PI/2)}. Only the {@code nextUp(nextUp(PI/2))}
     * value become negative. Callers may need to take this behavior in account: special check for {@code Math.PI/2}
     * is not sufficient, the check needs to include at least the {@code nextUp(Math.PI/2)} case.</p>
     *
     *
     * <div class="section">Relationship with Snyder</div>
     * This function is related to the following functions from Snyder:
     *
     * <ul>
     *   <li>(7-7) in the <cite>Mercator projection</cite> chapter.</li>
     *   <li>Reciprocal of (9-13) in the <cite>Oblique Mercator projection</cite> chapter.</li>
     *   <li>Reciprocal of (15-9) in the <cite>Lambert Conformal Conic projection</cite> chapter.</li>
     * </ul>
     *
     * @param  φ     The latitude in radians.
     * @param  ℯsinφ The sine of the φ argument multiplied by {@link #excentricity}.
     * @return {@code Math.exp} of the Mercator projection of the given latitude.
     *
     * @see #φ(double)
     * @see #dy_dφ(double, double)
     */
    final double expOfNorthing(final double φ, final double ℯsinφ) {
        /*
         * Note:   tan(π/4 - φ/2)  =  1 / tan(π/4 + φ/2)
         */
        return tan(PI/4 + 0.5*φ) * pow((1 - ℯsinφ) / (1 + ℯsinφ), 0.5*excentricity);
    }

    /**
     * Computes the latitude for a value closely related to the <var>y</var> value of a Mercator projection.
     * This formula is also part of other projections, since Mercator can be considered as a special case of
     * Lambert Conic Conformal for instance.
     *
     * <p>This function is <em>almost</em> the converse of the above {@link #expOfNorthing(double, double)} function.
     * In a Mercator inverse projection, the value of the {@code expOfSouthing} argument is {@code exp(-y)}.</p>
     *
     * <p>The input should be a positive number, otherwise the result will be either outside
     * the [-π/2 … π/2] range, or will be NaN. Its behavior at some particular points is:</p>
     *
     * <ul>
     *   <li>φ(0)   =   π/2</li>
     *   <li>φ(1)   =   0</li>
     *   <li>φ(∞)   =  -π/2.</li>
     * </ul>
     *
     * @param  expOfSouthing The <em>reciprocal</em> of the value returned by {@link #expOfNorthing}.
     * @return The latitude in radians.
     * @throws ProjectionException if the iteration does not converge.
     *
     * @see #expOfNorthing(double, double)
     * @see #dy_dφ(double, double)
     */
    final double φ(final double expOfSouthing) throws ProjectionException {
        final double hℯ = 0.5 * excentricity;
        double φ = (PI/2) - 2*atan(expOfSouthing);          // Snyder (7-11)
        for (int i=0; i<MAXIMUM_ITERATIONS; i++) {          // Iteratively solve equation (7-9) from Snyder
            final double ℯsinφ = excentricity * sin(φ);
            final double Δφ = abs(φ - (φ = PI/2 - 2*atan(expOfSouthing * pow((1 - ℯsinφ)/(1 + ℯsinφ), hℯ))));
            if (Δφ <= ITERATION_TOLERANCE) {
                return φ;
            }
        }
        if (isNaN(expOfSouthing)) {
            return NaN;
        }
        throw new ProjectionException(Errors.Keys.NoConvergence);
    }

    /**
     * Computes the partial derivative of a Mercator projection at the given latitude. This formula is also part of
     * other projections, since Mercator can be considered as a special case of Lambert Conic Conformal for instance.
     *
     * <p>In order to get the derivative of the {@link #expOfNorthing(double, double)} function, call can multiply
     * the returned value by by {@code expOfNorthing}.</p>
     *
     * @param  sinφ the sine of latitude.
     * @param  cosφ The cosine of latitude.
     * @return The partial derivative of a Mercator projection at the given latitude.
     *
     * @see #expOfNorthing(double, double)
     * @see #φ(double)
     */
    final double dy_dφ(final double sinφ, final double cosφ) {
        return (1 / cosφ)  -  excentricitySquared * cosφ / (1 - excentricitySquared * (sinφ*sinφ));
    }
}<|MERGE_RESOLUTION|>--- conflicted
+++ resolved
@@ -21,11 +21,7 @@
 import java.util.Map;
 import java.util.EnumMap;
 import java.io.Serializable;
-<<<<<<< HEAD
-=======
-import org.opengis.metadata.Identifier;
 import org.opengis.parameter.ParameterValue;
->>>>>>> 3b1e18b5
 import org.opengis.parameter.ParameterValueGroup;
 import org.opengis.parameter.ParameterDescriptor;
 import org.opengis.parameter.ParameterDescriptorGroup;
@@ -509,15 +505,9 @@
      */
     static boolean identMatch(final ParameterDescriptorGroup parameters, final String regex, final String identifier) {
         if (identifier != null) {
-<<<<<<< HEAD
             for (final ReferenceIdentifier id : parameters.getIdentifiers()) {
-                if (identifier.equals(id.getCode()) && Constants.EPSG.equals(id.getCodeSpace())) {
-                    return true;
-=======
-            for (final Identifier id : parameters.getIdentifiers()) {
                 if (Constants.EPSG.equals(id.getCodeSpace())) {
                     return identifier.equals(id.getCode());
->>>>>>> 3b1e18b5
                 }
             }
         }
