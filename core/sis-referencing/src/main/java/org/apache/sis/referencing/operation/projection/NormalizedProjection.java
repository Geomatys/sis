/*
 * Licensed to the Apache Software Foundation (ASF) under one or more
 * contributor license agreements.  See the NOTICE file distributed with
 * this work for additional information regarding copyright ownership.
 * The ASF licenses this file to You under the Apache License, Version 2.0
 * (the "License"); you may not use this file except in compliance with
 * the License.  You may obtain a copy of the License at
 *
 *     http://www.apache.org/licenses/LICENSE-2.0
 *
 * Unless required by applicable law or agreed to in writing, software
 * distributed under the License is distributed on an "AS IS" BASIS,
 * WITHOUT WARRANTIES OR CONDITIONS OF ANY KIND, either express or implied.
 * See the License for the specific language governing permissions and
 * limitations under the License.
 */
package org.apache.sis.referencing.operation.projection;

import java.util.Arrays;
import java.util.List;
import java.util.Map;
import java.util.HashMap;
import java.util.Objects;
import java.util.regex.Pattern;
import java.io.Serializable;
import java.lang.reflect.Modifier;
import org.opengis.parameter.ParameterValueGroup;
import org.opengis.parameter.ParameterDescriptor;
import org.opengis.parameter.ParameterDescriptorGroup;
import org.opengis.referencing.operation.Matrix;
import org.opengis.referencing.operation.MathTransform;
import org.opengis.referencing.operation.MathTransform2D;
import org.opengis.referencing.operation.SingleOperation;
import org.opengis.referencing.operation.OperationMethod;
import org.opengis.referencing.operation.TransformException;
import org.opengis.referencing.operation.MathTransformFactory;
import org.opengis.referencing.operation.NoninvertibleTransformException;
import org.opengis.util.FactoryException;
import org.apache.sis.util.Debug;
import org.apache.sis.util.CharSequences;
import org.apache.sis.util.ComparisonMode;
import org.apache.sis.parameter.Parameters;
import org.apache.sis.parameter.ParameterBuilder;
import org.apache.sis.metadata.iso.citation.Citations;
import org.apache.sis.referencing.operation.matrix.Matrices;
import org.apache.sis.referencing.operation.matrix.MatrixSIS;
import org.apache.sis.referencing.operation.transform.MathTransforms;
import org.apache.sis.referencing.operation.transform.AbstractMathTransform;
import org.apache.sis.referencing.operation.transform.AbstractMathTransform2D;
import org.apache.sis.referencing.operation.transform.ContextualParameters;
import org.apache.sis.referencing.operation.transform.DefaultMathTransformFactory;
import org.apache.sis.referencing.operation.transform.MathTransformProvider;
import org.apache.sis.internal.referencing.provider.MapProjection;
import org.apache.sis.internal.referencing.CoordinateOperations;
import org.apache.sis.internal.referencing.Formulas;
import org.apache.sis.internal.system.Modules;
import org.apache.sis.internal.system.Loggers;
import org.apache.sis.internal.util.Constants;
import org.apache.sis.internal.util.Numerics;
import org.apache.sis.util.resources.Errors;
import org.apache.sis.util.logging.Logging;

import static java.lang.Math.*;

// Branch-dependent imports
import org.opengis.referencing.ReferenceIdentifier;


/**
 * Base class for conversion services between ellipsoidal and cartographic projections.
 * This conversion works on a normalized spaces, where angles are expressed in radians and
 * computations are performed for a sphere having a semi-major axis of 1. More specifically:
 *
 * <ul class="verbose">
 *   <li>On input, the {@link #transform(double[], int, double[], int, boolean) transform(…)} method
 *   expects (<var>longitude</var>, <var>latitude</var>) angles in <strong>radians</strong>,
 *   sometime pre-multiplied by other projection-specific factors (see point #3 below).
 *   Longitudes have the <cite>central meridian</cite> (λ₀) removed before the transform method is invoked.
 *   The conversion from degrees to radians and the longitude rotation are applied by the
 *   {@linkplain ContextualParameters#normalizeGeographicInputs normalization} affine transform.</li>
 *
 *   <li>On output, the {@link #transform(double[],int,double[],int,boolean) transform(…)} method returns
 *   (<var>x</var>, <var>y</var>) values on a sphere or ellipse having a semi-major axis length (<var>a</var>) of 1,
 *   sometime divided by other projection-specific factors (see point #3 below).
 *   The multiplication by the scale factor (<var>k₀</var>) and the translation by false easting (FE) and false
 *   northing (FN) are applied by the {@linkplain ContextualParameters#getMatrix denormalization} affine transform.</li>
 *
 *   <li>In addition to above-cited conversions, subclasses may opportunistically concatenate other linear operations
 *   (scales and translations). They do that by changing the normalization and denormalization matrices shown below.
 *   When such changes are applied, the {@code transform(…)} inputs are no longer angles in radians but some other
 *   derived values.</li>
 * </ul>
 *
 * The normalization and denormalization steps are represented below by the matrices immediately on the left and right
 * sides of {@code NormalizedProjection} respectively. Those matrices show only the basic parameters common to most projections.
 * Some projections will put more elements in those matrices.
 *
 * <div class="horizontal-flow" style="align-items:center">
 *   <div>{@include ../transform/formulas.html#SwapAxes}</div>
 *   <div>→</div>
 *   <div>{@include ../transform/formulas.html#NormalizeGeographic}</div>
 *   <div>→</div>
 *   <div>{@code NormalizedProjection}</div>
 *   <div>→</div>
 *   <div>{@include ../transform/formulas.html#DenormalizeCartesian}</div>
 * </div>
 *
 * <div class="note"><b>Note:</b>
 * The first matrix on the left side is for {@linkplain org.apache.sis.referencing.cs.CoordinateSystems#swapAndScaleAxes
 * swapping axes} from (<var>latitude</var>, <var>longitude</var>) to (<var>longitude</var>, <var>latitude</var>) order.
 * This matrix is shown here for completeness, but is not managed by this projection package. Axes swapping is managed
 * at a {@linkplain org.apache.sis.referencing.operation.transform.DefaultMathTransformFactory#createParameterizedTransform
 * higher level}.</div>
 *
 * {@code NormalizedProjection} does not store the above cited parameters (central meridian, scale factor, <i>etc.</i>)
 * on intent (except indirectly), in order to make clear that those parameters are not used by subclasses.
 * The ability to recognize two {@code NormalizedProjection}s as {@linkplain #equals(Object, ComparisonMode) equivalent}
 * without consideration for the scale factor (among other) allow more efficient concatenation in some cases
 * (typically some combinations of inverse projection followed by a direct projection).
 *
 * <p>All angles (either fields, method parameters or return values) in this class and subclasses are
 * in radians. This is the opposite of {@link Parameters} where all angles are in CRS-dependent units,
 * typically decimal degrees.</p>
 *
 * <h2>Serialization</h2>
 * Serialization of this class is appropriate for short-term storage or RMI use, but may not be compatible
 * with future versions. For long term storage, WKT (Well Know Text) or XML are more appropriate.
 *
 * @author  Martin Desruisseaux (MPO, IRD, Geomatys)
 * @author  André Gosselin (MPO)
 * @author  Rueben Schulz (UBC)
 * @author  Rémi Maréchal (Geomatys)
 * @version 1.2
 *
 * @see ContextualParameters
 * @see <a href="https://mathworld.wolfram.com/MapProjection.html">Map projections on MathWorld</a>
 *
 * @since 0.6
 * @module
 */
public abstract class NormalizedProjection extends AbstractMathTransform2D implements Serializable {
    /**
     * For cross-version compatibility.
     */
    private static final long serialVersionUID = -4010883312927645853L;

    /**
     * Maximum difference allowed when comparing longitudes or latitudes in radians.
     * The current value takes the system-wide angular tolerance value (equivalent to
     * about 1 cm on Earth) converted to radians.
     *
     * <p>Some formulas use this tolerance value for testing sines or cosines of an angle.
     * In the sine case, this is justified because sin(θ) ≅ θ when θ is small.
     * Similar reasoning applies to cosine with cos(θ) ≅ θ + π/2 when θ is small.</p>
     *
     * <p>Some formulas may use this tolerance value as a <em>linear</em> tolerance on the unit sphere.
     * This is okay because the arc length for an angular tolerance θ is r⋅θ, but in this class r=1.</p>
     */
    static final double ANGULAR_TOLERANCE = Formulas.ANGULAR_TOLERANCE * (PI/180);
    // Note: an alternative way to compute this value could be Formulas.LINEAR_TOLERANCE / AUTHALIC_RADIUS.
    // But the latter is only 0.07% lower than the current value.

    /**
     * Desired accuracy for the result of iterative computations, in radians.
     * This constant defines the desired accuracy of methods like {@link ConformalProjection#φ(double)}.
     *
     * <p>The current value is 0.25 time the accuracy derived from {@link Formulas#LINEAR_TOLERANCE}.
     * So if the linear tolerance is 1 cm, then the accuracy that we will seek for is 0.25 cm (about
     * 4E-10 radians). The 0.25 factor is a safety margin for meeting the 1 cm accuracy.</p>
     */
    static final double ITERATION_TOLERANCE = ANGULAR_TOLERANCE * 0.25;

    /**
     * Maximum number of iterations for iterative computations.
     * The iterative methods used in subclasses should converge quickly (in 3 or 4 iterations)
     * when used for a planet with an eccentricity similar to Earth. But we allow a high limit
     * in case someone uses SIS for some planet with higher eccentricity.
     */
    static final int MAXIMUM_ITERATIONS = Formulas.MAXIMUM_ITERATIONS;

    /**
     * The internal parameter descriptors. Keys are implementation classes.  Values are parameter descriptor groups
     * containing at least a parameter for the {@link #eccentricity} value, and optionally other internal parameter
     * added by some subclasses.
     *
     * <p>Entries are created only when first needed. Those descriptors are usually never created since they are
     * used only by {@link #getParameterDescriptors()}, which is itself invoked mostly for debugging purpose.</p>
     */
    @Debug
    private static final Map<Class<?>,ParameterDescriptorGroup> DESCRIPTORS = new HashMap<>();

    /**
     * The parameters used for creating this projection. They are used for formatting <cite>Well Known Text</cite> (WKT)
     * and error messages. Subclasses shall not use the values defined in this object for computation purpose, except at
     * construction time.
     *
     * @see #getContextualParameters()
     */
    final ContextualParameters context;

    /**
     * Ellipsoid eccentricity, equals to <code>sqrt({@linkplain #eccentricitySquared})</code>.
     * Value 0 means that the ellipsoid is spherical.
     */
    protected final double eccentricity;

    /**
     * The square of eccentricity: ℯ² = (a²-b²)/a² where
     * <var>ℯ</var> is the {@linkplain #eccentricity eccentricity},
     * <var>a</var> is the <cite>semi-major</cite> axis length and
     * <var>b</var> is the <cite>semi-minor</cite> axis length.
     */
    protected final double eccentricitySquared;

    /**
     * The inverse of this map projection.
     *
     * <div class="note"><b>Note:</b>
     * creation of this object is not deferred to the first call to the {@link #inverse()} method because this
     * object is lightweight and typically needed soon anyway (may be as soon as {@code ConcatenatedTransform}
     * construction time). In addition this field is part of serialization form in order to preserve the
     * references graph.</div>
     */
    private final MathTransform2D inverse;

    /**
     * Maps the parameters to be used for initializing {@link NormalizedProjection} and its
     * {@linkplain ContextualParameters#getMatrix normalization / denormalization} matrices.
     * This is an enumeration of parameters found in almost every map projections, but under different names.
     * This enumeration allows {@code NormalizedProjection} subclasses to specify which parameter names, ranges
     * and default values should be used by the
     * {@linkplain NormalizedProjection#NormalizedProjection(OperationMethod, Parameters, Map) projection constructor}.
     *
     * <p>{@code NormalizedProjection} subclasses will typically provide values only for the following keys:
     * {@link #CENTRAL_MERIDIAN}, {@link #SCALE_FACTOR}, {@link #FALSE_EASTING} and {@link #FALSE_NORTHING}.</p>
     *
     * @author  Martin Desruisseaux (Geomatys)
     * @version 0.6
     *
     * @see NormalizedProjection#NormalizedProjection(OperationMethod, Parameters, Map)
     *
     * @since 0.6
     * @module
     */
    protected enum ParameterRole {
        /**
         * Maps the <cite>semi-major axis length</cite> parameter (symbol: <var>a</var>).
         * This value is used for computing {@link NormalizedProjection#eccentricity},
         * and is also a multiplication factor for the denormalization matrix.
         *
         * <p>Unless specified otherwise, this is always mapped to a parameter named {@code "semi_major"}.
         * {@code NormalizedProjection} subclasses typically do not need to provide a value for this key.</p>
         */
        SEMI_MAJOR,

        /**
         * Maps the <cite>semi-minor axis length</cite> parameter (symbol: <var>b</var>).
         * This value is used for computing {@link NormalizedProjection#eccentricity}.
         *
         * <p>Unless specified otherwise, this is always mapped to a parameter named {@code "semi_minor"}.
         * {@code NormalizedProjection} subclasses typically do not need to provide a value for this key.</p>
         */
        SEMI_MINOR,

        /**
         * Maps the parameter for the latitude where to compute the <cite>radius of conformal sphere</cite>
         * (symbol: <var>R</var><sub>c</sub>). If this parameter is provided, then the radius of the conformal
         * sphere at latitude φ will be used instead of the semi-major axis length in the denormalisation matrix.
         * In other words, if provided then <var>a</var> is replaced by <var>R</var><sub>c</sub> below:
         *
         * <div style="text-align:center">{@include ../transform/formulas.html#DenormalizeCartesian}</div>
         *
         * <p>This enumeration shall be used <strong>only</strong> when the user requested explicitly spherical
         * formulas, for example the <cite>"Mercator (Spherical)"</cite> projection (EPSG:1026), but the figure
         * of the Earth may be an ellipsoid rather than a sphere. In the majority of cases, this enumeration should
         * not be used.</p>
         */
        LATITUDE_OF_CONFORMAL_SPHERE_RADIUS,

        /**
         * Maps the <cite>central meridian</cite> parameter (symbol: λ₀).
         * This value is subtracted from the longitude values before the map projections.
         *
         * <p>Some common names for this parameter are:</p>
         * <ul>
         *   <li>Longitude of origin</li>
         *   <li>Longitude of false origin</li>
         *   <li>Longitude of natural origin</li>
         *   <li>Spherical longitude of origin</li>
         *   <li>Longitude of projection centre</li>
         * </ul>
         */
        CENTRAL_MERIDIAN,

        /**
         * Maps the <cite>scale factor</cite> parameter (symbol: <var>k₀</var>).
         * This is a multiplication factor for the (<var>x</var>,<var>y</var>) values obtained after map projections.
         *
         * <p>Some common names for this parameter are:</p>
         * <ul>
         *   <li>Scale factor at natural origin</li>
         *   <li>Scale factor on initial line</li>
         *   <li>Scale factor on pseudo standard parallel</li>
         * </ul>
         */
        SCALE_FACTOR,

        /**
         * Maps the <cite>false easting</cite> parameter (symbol: <var>FE</var>).
         * This is a translation term for the <var>x</var> values obtained after map projections.
         *
         * <p>Some common names for this parameter are:</p>
         * <ul>
         *   <li>False easting</li>
         *   <li>Easting at false origin</li>
         *   <li>Easting at projection centre</li>
         * </ul>
         */
        FALSE_EASTING,

        /**
         * Maps the <cite>false westing</cite> parameter (symbol: <var>FW</var>).
         * This is the same <var>x</var> translation than {@link #FALSE_EASTING}, but of opposite sign.
         *
         * <p>Actually, there is usually no parameter named "false westing" in a map projection.
         * But some projections like <cite>"Lambert Conic Conformal (West Orientated)"</cite> are
         * defined in such a way that their "false easting" parameter is effectively a "false westing".
         * This enumeration value can be used for informing {@link NormalizedProjection} about that fact.</p>
         */
        FALSE_WESTING,

        /**
         * Maps the <cite>false northing</cite> parameter (symbol: <var>FN</var>).
         * This is a translation term for the <var>y</var> values obtained after map projections.
         *
         * <p>Some common names for this parameter are:</p>
         * <ul>
         *   <li>False northing</li>
         *   <li>Northing at false origin</li>
         *   <li>Northing at projection centre</li>
         * </ul>
         */
        FALSE_NORTHING,

        /**
         * Maps the <cite>false southing</cite> parameter (symbol: <var>FS</var>).
         * This is the same <var>y</var> translation than {@link #FALSE_NORTHING}, but of opposite sign.
         *
         * <p>Actually, there is usually no parameter named "false southing" in a map projection.
         * But some projections like <cite>"Transverse Mercator (South Orientated)"</cite> are
         * defined in such a way that their "false northing" parameter is effectively a "false southing".
         * This enumeration value can be used for informing {@link NormalizedProjection} about that fact.</p>
         */
        FALSE_SOUTHING
    }

    /**
     * Constructs a new map projection from the supplied parameters.
     * This constructor applies the following operations on the
     * {@linkplain #getContextualParameters() contextual parameters}:
     *
     * <ul>
     *   <li>On the <b>normalization</b> matrix (to be applied before {@code this} transform):
     *     <ul>
     *       <li>{@linkplain ContextualParameters#normalizeGeographicInputs(double) Subtract}
     *           the <cite>central meridian</cite> value.</li>
     *       <li>Convert from degrees to radians.</li>
     *     </ul>
     *   </li>
     *   <li>On the <b>denormalization</b> matrix (to be applied after {@code this} transform):
     *     <ul>
     *       <li>{@linkplain MatrixSIS#convertAfter(int, Number, Number) Scale} by the <cite>semi-major</cite> axis length.</li>
     *       <li>If a scale factor is present (not all map projections have a scale factor), apply that scale.</li>
     *       <li>Translate by the <cite>false easting</cite> and <cite>false northing</cite> (after the scale).</li>
     *     </ul>
     *   </li>
     *   <li>On the <b>contextual parameters</b> (not the parameters of {@code this} transform):
     *     <ul>
     *       <li>Store the values for <cite>semi-major</cite> axis length, <cite>semi-minor</cite> axis length,
     *         <cite>scale factor</cite> (if present), <cite>central meridian</cite>,
     *         <cite>false easting</cite> and <cite>false northing</cite> values.</li>
     *     </ul>
     *   </li>
     * </ul>
     *
     * In matrix form, this constructor creates the following matrices (subclasses are free to modify):
     * <table class="sis">
     *   <caption>Initial matrix coefficients after construction</caption>
     *   <tr>
     *     <th>Normalization</th>
     *     <th class="sep">Denormalization</th>
     *   </tr>
     *   <tr>
     *     <td>{@include ../transform/formulas.html#NormalizeGeographic}</td>
     *     <td class="sep">{@include ../transform/formulas.html#DenormalizeCartesian}</td>
     *   </tr>
     * </table>
     *
     * <h4>Which parameters are considered</h4>
     * The {@code roles} map specifies which parameters to look for <cite>central meridian</cite>,
     * <cite>scale factor</cite>, <cite>false easting</cite>, <cite>false northing</cite> and other values.
     * All entries in the {@code roles} map are optional.
     * All descriptors in the map shall comply to the following constraints:
     *
     * <ul>
     *   <li>Descriptors associated to {@link ParameterRole#SEMI_MAJOR}, {@link ParameterRole#SEMI_MINOR SEMI_MINOR},
     *     {@link ParameterRole#FALSE_EASTING FALSE_EASTING} and {@link ParameterRole#FALSE_NORTHING FALSE_NORTHING}
     *     shall have the same linear unit of measurement (usually metre).</li>
     *   <li>Descriptors associated to angular measures ({@link ParameterRole#CENTRAL_MERIDIAN} and
     *     {@link ParameterRole#LATITUDE_OF_CONFORMAL_SPHERE_RADIUS LATITUDE_OF_CONFORMAL_SPHERE_RADIUS})
     *     shall use degrees.</li>
     * </ul>
     *
     * Note that users can still use units of their choice in the {@link Parameters} object given in argument to
     * this constructor. But those values will be converted to the units of measurement specified by the parameter
     * descriptors in the {@code roles} map, which must be the above-cited units.
     *
     * @param method      description of the map projection parameters.
     * @param parameters  the parameters of the projection to be created.
     * @param roles       parameters to look for <cite>central meridian</cite>, <cite>scale factor</cite>,
     *                    <cite>false easting</cite>, <cite>false northing</cite> and other values.
     */
    protected NormalizedProjection(final OperationMethod method, final Parameters parameters,
            final Map<ParameterRole, ? extends ParameterDescriptor<? extends Number>> roles)
    {
        this(new Initializer(method, parameters, roles, null), null);
    }

    /**
     * Creates a new normalized projection from the parameters computed by the given initializer,
     * or from the parameters already computed by another projection.
     * Exactly one of {@code initializer} or {@code other} shall be non-null.
     *
     * The {@code other} argument may be used after we determined that the default implementation can
     * be replaced by another one, for example using spherical formulas instead of the ellipsoidal ones.
     * This constructor allows to transfer all parameters to the new instance without recomputing them.
     *
     * <h4>Design note</h4>
     * We do not define two separated constructors because doing so can force some subclasses
     * to duplicate non-trivial calculations in the two constructors.
     *
     * @param initializer  the initializer for computing map projection internal parameters, or {@code null}.
     * @param other        the other projection from which to compute parameters, or {@code null}.
     */
    NormalizedProjection(final Initializer initializer, final NormalizedProjection other) {
        if (initializer != null) {
            context             = initializer.context;
            eccentricitySquared = initializer.eccentricitySquared.doubleValue();
            eccentricity        = sqrt(eccentricitySquared);
            // Use of DoubleDouble.sqrt() does not make any difference here.
        } else {
            context             = other.context;
            eccentricity        = other.eccentricity;
            eccentricitySquared = other.eccentricitySquared;
        }
        inverse = new Inverse(this);
    }

    /**
     * Returns the variant of the map projection described by the given operation method.
     * Identifiers are tested first because they have precedence over operation names.
     *
     * @param  method        the user-specified projection method.
     * @param  variants      possible variants for the map projection.
     * @param  defaultValue  value to return if no match is found.
     * @return the variant of the given operation method, or {@code defaultValue} if none.
     */
<<<<<<< HEAD
    static boolean identMatch(final OperationMethod method, final String regex, final String identifier) {
        if (identifier != null) {
            for (final ReferenceIdentifier id : method.getIdentifiers()) {
                if (Constants.EPSG.equals(id.getCodeSpace())) {
                    return identifier.equals(id.getCode());
=======
    static <V extends ProjectionVariant> V variant(final OperationMethod method, final V[] variants, final V defaultValue) {
        for (final V variant : variants) {
            final String identifier = variant.getIdentifier();
            if (identifier != null) {
                for (final Identifier id : method.getIdentifiers()) {
                    if (Constants.EPSG.equals(id.getCodeSpace()) && identifier.equals(id.getCode())) {
                        return variant;
                    }
>>>>>>> 8f4b197b
                }
            }
        }
        final String name = method.getName().getCode().replace('_',' ');
        for (final V variant : variants) {
            final Pattern regex = variant.getOperationNamePattern();
            if (regex != null && regex.matcher(name).matches()) {
                return variant;
            }
        }
        return defaultValue;
    }

    /**
     * Returns the sequence of <cite>normalization</cite> → {@code this} → <cite>denormalization</cite> transforms
     * as a whole. The transform returned by this method expects (<var>longitude</var>, <var>latitude</var>)
     * coordinates in <em>degrees</em> and returns (<var>x</var>,<var>y</var>) coordinates in <em>metres</em>.
     * Conversion to other units and {@linkplain org.apache.sis.referencing.cs.CoordinateSystems#swapAndScaleAxes
     * changes in axis order} are <strong>not</strong> managed by the returned transform.
     *
     * <p>The default implementation is as below:</p>
     * {@preformat java
     *     return getContextualParameters().completeTransform(factory, this);
     * }
     *
     * Subclasses can override this method if they wish to use alternative implementations under some circumstances.
     * For example many subclasses will replace {@code this} by a specialized implementation if they detect that the
     * ellipsoid is actually spherical.
     *
     * @param  factory  the factory to use for creating the transform.
     * @return the map projection from (λ,φ) to (<var>x</var>,<var>y</var>) coordinates.
     * @throws FactoryException if an error occurred while creating a transform.
     *
     * @see ContextualParameters#completeTransform(MathTransformFactory, MathTransform)
     */
    public MathTransform createMapProjection(final MathTransformFactory factory) throws FactoryException {
        return context.completeTransform(factory, this);
    }

    /**
     * If this map projection can not handle the parameters given by the user but an other projection could, delegates
     * to the other projection. This method can be invoked by some {@link #createMapProjection(MathTransformFactory)}
     * implementations when the other projection can be seen as a special case.
     *
     * <div class="note"><b>Example:</b>
     * the {@link ObliqueStereographic} formulas do not work anymore when the latitude of origin is 90°N or 90°S,
     * because some internal coefficients become infinite. However the {@link PolarStereographic} implementation
     * is designed especially for those special cases. So the {@code ObliqueStereographic.createMapProjection(…)}
     * method can redirect to {@code PolarStereographic.createMapProjection(…)} when it detects such cases.</div>
     *
     * It is caller's responsibility to choose an alternative method that can understand the parameters which were
     * given to this original projection.
     *
     * @param  factory  the factory given to {@link #createMapProjection(MathTransformFactory)}.
     * @param  name     the name of the alternative map projection to use.
     * @return the alternative projection.
     * @throws FactoryException if an error occurred while creating the alternative projection.
     *
     * @since 0.7
     */
    final MathTransform delegate(final MathTransformFactory factory, final String name) throws FactoryException {
        final OperationMethod method;
        if (factory instanceof DefaultMathTransformFactory) {
            method = ((DefaultMathTransformFactory) factory).getOperationMethod(name);
        } else {
            method = CoordinateOperations.getOperationMethod(factory.getAvailableMethods(SingleOperation.class), name);
        }
        if (method instanceof MathTransformProvider) {
            return ((MathTransformProvider) method).createMathTransform(factory, context);
        } else {
            throw new FactoryException(Errors.format(Errors.Keys.UnsupportedImplementation_1,
                    (method != null ? method : factory).getClass()));
        }
    }

    /**
     * Returns the parameters used for creating the complete map projection. Those parameters describe a sequence of
     * <cite>normalize</cite> → {@code this} → <cite>denormalize</cite> transforms, <strong>not</strong> including
     * {@linkplain org.apache.sis.referencing.cs.CoordinateSystems#swapAndScaleAxes axis swapping}.
     * Those parameters are used for formatting <cite>Well Known Text</cite> (WKT) and error messages.
     * Subclasses shall not use the values defined in the returned object for computation purpose,
     * except at construction time.
     *
     * @return the parameter values for the sequence of <cite>normalize</cite> → {@code this} → <cite>denormalize</cite>
     *         transforms, or {@code null} if unspecified.
     */
    @Override
    protected final ContextualParameters getContextualParameters() {
        return context;
    }

    /**
     * Returns a copy of non-linear internal parameter values of this {@code NormalizedProjection}.
     * The returned group contains at least the {@link #eccentricity} parameter value.
     * Some subclasses add more non-linear parameters, but most of them do not because many parameters
     * like the <cite>scale factor</cite> or the <cite>false easting/northing</cite> are handled by the
     * {@linkplain ContextualParameters#getMatrix (de)normalization affine transforms} instead.
     *
     * <div class="note"><b>Note:</b>
     * This method is mostly for {@linkplain org.apache.sis.io.wkt.Convention#INTERNAL debugging purposes}
     * since the isolation of non-linear parameters in this class is highly implementation dependent.
     * Most GIS applications will instead be interested in the {@linkplain #getContextualParameters()
     * contextual parameters}.</div>
     *
     * @return a copy of the internal parameter values for this normalized projection.
     */
    @Debug
    @Override
    public ParameterValueGroup getParameterValues() {
        final ParameterValueGroup group = getParameterDescriptors().createValue();
        group.parameter("eccentricity").setValue(eccentricity);
        final String[] names  = getInternalParameterNames();
        final double[] values = getInternalParameterValues();
        for (int i=0; i<names.length; i++) {
            group.parameter(names[i]).setValue(values[i]);
        }
        return group;
    }

    /**
     * Returns a description of the non-linear internal parameters of this {@code NormalizedProjection}.
     * The returned group contains at least a descriptor for the {@link #eccentricity} parameter.
     * Subclasses may add more parameters.
     *
     * <p>This method is for inspecting the parameter values of this non-linear kernel only,
     * not for inspecting the {@linkplain #getContextualParameters() contextual parameters}.
     * Inspecting the kernel parameter values is usually for debugging purpose only.</p>
     *
     * @return a description of the internal parameters.
     */
    @Debug
    @Override
    public ParameterDescriptorGroup getParameterDescriptors() {
        Class<?> type = getClass();
        while (!Modifier.isPublic(type.getModifiers())) {
            type = type.getSuperclass();
        }
        ParameterDescriptorGroup group;
        synchronized (DESCRIPTORS) {
            group = DESCRIPTORS.get(type);
            if (group == null) {
                final ParameterBuilder builder = new ParameterBuilder().setRequired(true);
                if (type.getName().startsWith(Modules.CLASSNAME_PREFIX)) {
                    builder.setCodeSpace(Citations.SIS, Constants.SIS);
                }
                final String[] names = getInternalParameterNames();
                final ParameterDescriptor<?>[] parameters = new ParameterDescriptor<?>[names.length + 1];
                parameters[0] = MapProjection.ECCENTRICITY;
                for (int i=1; i<parameters.length; i++) {
                    parameters[i] = builder.addName(names[i-1]).create(Double.class, null);
                }
                group = builder.addName(CharSequences.camelCaseToSentence(
                        type.getSimpleName()) + " (radians domain)").createGroup(1, 1, parameters);
                DESCRIPTORS.put(type, group);
            }
        }
        return group;
    }

    /**
     * Returns the names of any additional internal parameters (other than {@link #eccentricity})
     * that this projection has. The length of this array must be the same than the length of the
     * {@link #getInternalParameterValues()} array, if the latter is non-null.
     */
    String[] getInternalParameterNames() {
        return CharSequences.EMPTY_ARRAY;
    }

    /**
     * Returns the values of any additional internal parameters (other than {@link #eccentricity}) that
     * this projection has. Those values are also compared by {@link #equals(Object, ComparisonMode)}.
     */
    double[] getInternalParameterValues() {
        return null;
    }

    /**
     * If the given scaled longitude θ=n⋅λ is outside the [−n⋅π … n⋅π] range, maybe shifts θ to that range.
     * This method intentionally does <strong>not</strong> force θ to be inside that range in all cases.
     * We avoid explicit wraparounds as much as possible (as opposed to implicit wraparounds performed by
     * trigonometric functions) because they tend to introduce discontinuities. We perform wraparounds only
     * when necessary for the problem of area crossing the anti-meridian (±180°).
     *
     * <div class="note"><b>Example:</b>
     * a CRS for Alaska may have the central meridian at λ₀=−154° of longitude. If the point to project is
     * at λ=177° of longitude, calculations will be performed with Δλ=331° while the correct value that we
     * need to use is Δλ=−29°.</div>
     *
     * In order to avoid wraparound operations as much as possible, we test only the bound where anti-meridian
     * problem may happen; no wraparound will be applied for the opposite bound. Furthermore we add or subtract
     * 360° only once. Even if the point did many turns around the Earth, the 360° shift will still be applied
     * at most once. The desire to apply the minimal amount of shifts is the reason why we do not use
     * {@link Math#IEEEremainder(double, double)}.
     *
     * @param  θ        the scaled longitude value θ=n⋅λ where <var>n</var> is a projection-dependent factor.
     * @param  θ_bound  minimal (if negative) or maximal (if positive) value of θ before to apply the shift.
     *                  This is computed by <code>{@linkplain Initializer#boundOfScaledLongitude(double)
     *                  Initializer.boundOfScaledLongitude}(n)</code>
     * @return θ or shifted θ.
     *
     * @see Initializer#boundOfScaledLongitude(double)
     * @see <a href="https://issues.apache.org/jira/browse/SIS-486">SIS-486</a>
     */
    static double wraparoundScaledLongitude(double θ, final double θ_bound) {
        if (θ_bound < 0 ? θ < θ_bound : θ > θ_bound) {
            θ -= 2*θ_bound;
        }
        return θ;
    }

    /*
     * TODO: consider adding a sqrt1ms(x) method for sqrt(1 - x*x), which could be implemented as sqrt(fma(x, -x, 1)).
     * The use of Math.fma(…) in this context would be valuable especially when x is close to 1 (to be verified).
     * We may also add a method for sqrt(1 - eccentricitySquared*x*x). Maybe `eccentricitySquared` should be made
     * package private and negative for easier use with fma.
     */

    /**
     * Converts a single coordinate in {@code srcPts} at the given offset and stores the result
     * in {@code dstPts} at the given offset. In addition, opportunistically computes the
     * transform derivative if requested.
     *
     * <h4>Normalization</h4>
     * The input coordinates are (<var>λ</var>,<var>φ</var>) (the variable names for <var>longitude</var> and
     * <var>latitude</var> respectively) angles in radians, eventually pre-multiplied by projection-specific factors.
     * Input coordinate shall have the <cite>central meridian</cite> removed from the longitude by the caller
     * before this method is invoked. After this method is invoked, the caller will need to multiply the output
     * coordinate by the global <cite>scale factor</cite>,
     * apply the (<cite>false easting</cite>, <cite>false northing</cite>) offset
     * and eventually other projection-specific factors.
     * This means that projections that implement this method are performed on a sphere or ellipse
     * having a semi-major axis length of 1.
     *
     * <div class="note"><b>Note 1:</b> it is generally not necessary to know the projection-specific additional
     * factors applied by subclasses on the input and output values, because {@code NormalizedProjection} should
     * never be used directly. {@code NormalizedProjection} instances are used only indirectly as a step in a
     * concatenated transform that include the <cite>normalization</cite> and <cite>denormalization</cite>
     * matrices documented in this class javadoc.</div>
     *
     * <div class="note"><b>Note 2:</b> in <a href="https://proj4.org/">Proj.4</a>, the same standardization,
     * described above, is handled by {@code pj_fwd.c}, except for the projection-specific additional factors.</div>
     *
     * <h4>Argument checks</h4>
     * The input longitude and latitude are usually (but not always) in the range [-π … π] and [-π/2 … π/2] respectively.
     * However values outside those ranges are accepted on the assumption that most implementations use those values
     * only in trigonometric functions like {@linkplain Math#sin(double) sine} and {@linkplain Math#cos(double) cosine}.
     * If this assumption is not applicable to a particular subclass, then it is implementer responsibility to check
     * the range.
     *
     * @param  srcPts    the array containing the source point coordinate, as (<var>longitude</var>, <var>latitude</var>)
     *                   angles in <strong>radians</strong>.
     * @param  srcOff    the offset of the single coordinate to be converted in the source array.
     * @param  dstPts    the array into which the converted coordinate is returned (may be the same than {@code srcPts}).
     *                   Coordinates will be expressed in a dimensionless unit, as a linear distance on a unit sphere or ellipse.
     * @param  dstOff    the offset of the location of the converted coordinate that is stored in the destination array.
     * @param  derivate  {@code true} for computing the derivative, or {@code false} if not needed.
     * @return the matrix of the projection derivative at the given source position,
     *         or {@code null} if the {@code derivate} argument is {@code false}.
     * @throws ProjectionException if the coordinate can not be converted.
     */
    @Override
    public abstract Matrix transform(double[] srcPts, int srcOff, double[] dstPts, int dstOff, boolean derivate)
            throws ProjectionException;

    /**
     * Inverse converts the single coordinate in {@code srcPts} at the given offset and stores the result in
     * {@code ptDst} at the given offset. The output coordinates are (<var>longitude</var>, <var>latitude</var>)
     * angles in radians, usually (but not necessarily) in the range [-π … π] and [-π/2 … π/2] respectively.
     *
     * <h4>Normalization</h4>
     * Input coordinate shall have the (<cite>false easting</cite>, <cite>false northing</cite>) removed
     * by the caller and the result divided by the global <cite>scale factor</cite> before this method is invoked.
     * After this method is invoked, the caller will need to add the <cite>central meridian</cite> to the longitude
     * in the output coordinate. This means that projections that implement this method are performed on a sphere
     * or ellipse having a semi-major axis of 1.
     * Additional projection-specific factors may also need to be applied (see class javadoc).
     *
     * <div class="note"><b>Note:</b> in <a href="https://proj4.org/">Proj.4</a>, the same standardization,
     * described above, is handled by {@code pj_inv.c}, except for the projection-specific additional factors.</div>
     *
     * @param  srcPts  the array containing the source point coordinate, as linear distance on a unit sphere or ellipse.
     * @param  srcOff  the offset of the point to be converted in the source array.
     * @param  dstPts  the array into which the converted point coordinate is returned (may be the same than {@code srcPts}).
     *                 Coordinates will be (<var>longitude</var>, <var>latitude</var>) angles in <strong>radians</strong>.
     * @param  dstOff  the offset of the location of the converted point that is stored in the destination array.
     * @throws ProjectionException if the point can not be converted.
     */
    protected abstract void inverseTransform(double[] srcPts, int srcOff, double[] dstPts, int dstOff)
            throws ProjectionException;

    /**
     * Returns the inverse of this map projection.
     * Subclasses do not need to override this method, as they should override
     * {@link #inverseTransform(double[], int, double[], int) inverseTransform(…)} instead.
     *
     * @return the inverse of this map projection.
     */
    @Override
    public MathTransform2D inverse() {
        return inverse;
    }

    /**
     * Inverse of a normalized map projection.
     *
     * @author  Martin Desruisseaux (Geomatys)
     * @version 1.0
     * @since   0.6
     * @module
     */
    private static final class Inverse extends AbstractMathTransform2D.Inverse implements Serializable {
        /**
         * For cross-version compatibility.
         */
        private static final long serialVersionUID = 6014176098150309651L;

        /**
         * The enclosing transform.
         */
        private final NormalizedProjection forward;

        /**
         * Default constructor.
         */
        Inverse(final NormalizedProjection forward) {
            this.forward = forward;
        }

        /**
         * Returns the inverse of this math transform.
         */
        @Override
        public MathTransform2D inverse() {
            return forward;
        }

        /**
         * Inverse transforms the specified {@code srcPts} and stores the result in {@code dstPts}.
         * If the derivative has been requested, then this method will delegate the derivative
         * calculation to the enclosing class and inverts the resulting matrix.
         */
        @Override
        public Matrix transform(final double[] srcPts, final int srcOff,
                                      double[] dstPts,       int dstOff,
                                final boolean derivate) throws TransformException
        {
            if (!derivate) {
                forward.inverseTransform(srcPts, srcOff, dstPts, dstOff);
                return null;
            } else {
                if (dstPts == null) {
                    dstPts = new double[DIMENSION];
                    dstOff = 0;
                }
                forward.inverseTransform(srcPts, srcOff, dstPts, dstOff);
                return Matrices.inverse(forward.transform(dstPts, dstOff, null, 0, true));
            }
        }

        /**
         * Inverse transforms an arbitrary amount of coordinates. This method optimizes the
         * case where conversions can be applied by a loop with indices in increasing order.
         */
        @Override
        public void transform(final double[] srcPts, int srcOff,
                              final double[] dstPts, int dstOff, int numPts) throws TransformException
        {
            if (srcPts == dstPts && srcOff < dstOff) {
                super.transform(srcPts, srcOff, dstPts, dstOff, numPts);
            } else while (--numPts >= 0) {
                forward.inverseTransform(srcPts, srcOff, dstPts, dstOff);
                srcOff += DIMENSION;
                dstOff += DIMENSION;
            }
        }

        /**
         * Concatenates or pre-concatenates in an optimized way this projection with the given transform, if possible.
         * If no optimization is available, returns {@code null}.
         */
        @Override
        protected MathTransform tryConcatenate(final boolean applyOtherFirst, final MathTransform other,
                final MathTransformFactory factory) throws FactoryException
        {
            final Matrix m = getMiddleMatrix(this, other, applyOtherFirst);
            if (m != null) {
                /*
                 * 'projectedSpace' values:
                 *   - false if applyOtherFirst == false since we have (inverse projection) → (affine) → (projection).
                 *   - true  if applyOtherFirst == true  since we have (projection) → (affine) → (inverse projection).
                 */
                return forward.tryConcatenate(applyOtherFirst, m, factory);
            }
            return super.tryConcatenate(applyOtherFirst, other, factory);
        }
    }

    /**
     * Concatenates or pre-concatenates in an optimized way this projection with the given transform, if possible.
     * If transforms are concatenated in an (inverse projection) → (affine) → (projection) sequence where the
     * (projection) and (inverse projection) steps are the {@linkplain #inverse() inverse} of each other,
     * then in some particular case the sequence can be replaced by a single affine transform.
     * If no such simplification is possible, this method returns {@code null}.
     *
     * @return the simplified (usually affine) transform, or {@code null} if no such optimization is available.
     * @throws FactoryException if an error occurred while combining the transforms.
     *
     * @since 0.8
     */
    @Override
    protected MathTransform tryConcatenate(final boolean applyOtherFirst, final MathTransform other,
            final MathTransformFactory factory) throws FactoryException
    {
        final Matrix m = getMiddleMatrix(this, other, applyOtherFirst);
        if (m != null) {
            /*
             * 'projectedSpace' values:
             *   - false if applyOtherFirst == true  since we have (inverse projection) → (affine) → (projection).
             *   - true  if applyOtherFirst == false since we have (projection) → (affine) → (inverse projection).
             */
            return tryConcatenate(!applyOtherFirst, m, factory);
        }
        return super.tryConcatenate(applyOtherFirst, other, factory);
    }

    /**
     * Returns the concatenation of (inverse) → (affine) → (this) transforms, or {@code null} if none.
     * The affine transform is applied in the geographic space with angular values in radians.
     *
     * <p>Above description is for the usual case where {@code projectedSpace} is {@code false}.
     * If {@code true} (should be unusual), then the affine transform is rather applied in the
     * projected space and the sequence to concatenate is (this) → (affine) → (inverse).</p>
     *
     * <p>Default implementation returns {@code null}. Subclasses should override if applicable.</p>
     *
     * @param  projectedSpace  {@code true} if affine transform is applied in projected instead of geographic space.
     * @param  affine          the affine transform in the middle of (inverse) → (affine) → (this) transform sequence.
     * @param  factory         the factory to use for creating new transform, or {@code null}.
     * @return the optimized concatenation, or {@code null} if none.
     */
    MathTransform tryConcatenate(boolean projectedSpace, Matrix affine, MathTransformFactory factory)
            throws FactoryException
    {
        return null;
    }

    /**
     * If a sequence of 3 transforms are (inverse projection) → (affine) → (projection) where
     * the (projection) and (inverse projection) steps are the inverse of each other, returns
     * the matrix of the affine transform step. Otherwise returns {@code null}. This method
     * accepts also (projection) → (affine) → (inverse projection) sequence, but such sequences
     * should be much more unusual.
     *
     * @param  projection       either {@link NormalizedProjection} or {@link Inverse}.
     * @param  other            the arbitrary transforms to be concatenated with the given projection.
     * @param  applyOtherFirst  whether {@code other} is concatenated before {@code projection} or the converse.
     * @return the 3×3 matrix of the affine transform step, or {@code null} if none.
     */
    private static Matrix getMiddleMatrix(final AbstractMathTransform projection, final MathTransform other,
            final boolean applyOtherFirst)
    {
        final List<MathTransform> steps = MathTransforms.getSteps(other);
        if (steps.size() == 2) {
            final int oi = applyOtherFirst ? 0 : 1;
            final MathTransform inverse = steps.get(oi);
            if (inverse instanceof Inverse || inverse instanceof NormalizedProjection) try {
                /*
                 * In principle the equality check below should be sufficient. But above `instanceof` checks
                 * are added for avoiding potentially costly calls to `inverse()` in other implementations.
                 */
                if (projection.equals(inverse.inverse(), ComparisonMode.IGNORE_METADATA)) {
                    final Matrix m = MathTransforms.getMatrix(steps.get(oi ^ 1));
                    if (Matrices.isAffine(m) && m.getNumRow() == DIMENSION+1 && m.getNumCol() == DIMENSION+1) {
                        return m;
                    }
                }
            } catch (NoninvertibleTransformException e) {
                Logging.recoverableException(Logging.getLogger(Loggers.COORDINATE_OPERATION),
                        (projection instanceof NormalizedProjection) ? NormalizedProjection.class : projection.getClass(),
                        "tryConcatenate", e);
            }
        }
        return null;
    }

    /**
     * Computes a hash code value for this {@code NormalizedProjection}.
     *
     * @return the hash code value.
     */
    @Override
    protected int computeHashCode() {
        long c = Double.doubleToLongBits(eccentricity);
        final double[] parameters = getInternalParameterValues();
        if (parameters != null) {
            for (int i=0; i<parameters.length; i++) {
                c = c*31 + Double.doubleToLongBits(parameters[i]);
            }
        }
        return super.computeHashCode() ^ Long.hashCode(c);
    }

    /**
     * Compares the given object with this transform for equivalence. The default implementation checks if
     * {@code object} is an instance of the same class than {@code this}, then compares the eccentricity.
     *
     * <p>If this method returns {@code true}, then for any given identical source position, the two compared map
     * projections shall compute the same target position. Many of the {@linkplain #getContextualParameters()
     * contextual parameters} used for creating the map projections are irrelevant and do not need to be known.
     * Those projection parameters will be compared only if the comparison mode is {@link ComparisonMode#STRICT}
     * or {@link ComparisonMode#BY_CONTRACT BY_CONTRACT}.</p>
     *
     * <div class="note"><b>Example:</b>
     * a {@linkplain Mercator Mercator} projection can be created in the 2SP case with a <cite>standard parallel</cite>
     * value of 60°. The same projection can also be created in the 1SP case with a <cite>scale factor</cite> of 0.5.
     * Nevertheless those two map projections applied on a sphere gives identical results. Considering them as
     * equivalent allows the referencing module to transform coordinates between those two projections more efficiently.
     * </div>
     *
     * @param  object  the object to compare with this map projection for equivalence.
     * @param  mode    the strictness level of the comparison. Default to {@link ComparisonMode#STRICT}.
     * @return {@code true} if the given object is equivalent to this map projection.
     */
    @Override
    @SuppressWarnings("fallthrough")
    public boolean equals(final Object object, final ComparisonMode mode) {
        if (object == this) {
            return true;
        }
        if (!super.equals(object, mode)) {
            return false;
        }
        final NormalizedProjection that = (NormalizedProjection) object;
        switch (mode) {
            case STRICT:
            case BY_CONTRACT: {
                if (!Objects.equals(context, that.context)) {
                    return false;
                }
                // Fall through for comparing the eccentricity.
            }
            case IGNORE_METADATA: {
                /*
                 * There is no need to compare both 'eccentricity' and 'eccentricitySquared' since the former
                 * is computed from the latter. We are better to compare 'eccentricitySquared' since it is the
                 * original value from which the other value is derived.
                 */
                if (!Numerics.equals(eccentricitySquared, that.eccentricitySquared)) {
                    return false;
                }
                break;
            }
            default: {
                /*
                 * We want to compare the eccentricity with a tolerance threshold corresponding approximately
                 * to an error of 1 cm on Earth. The eccentricity for an ellipsoid of semi-major axis a=1 is:
                 *
                 *     ℯ² = 1 - b²
                 *
                 * If we add a slight ε error to the semi-minor axis length (where ε will be our linear tolerance
                 * threshold), we get:
                 *
                 *     (ℯ + ε′)²    =    1 - (b + ε)²    ≈    1 - (b² + 2⋅b⋅ε)    assuming ε ≪ b
                 *
                 * Replacing  1 - b²  by  ℯ²:
                 *
                 *     ℯ² + 2⋅ℯ⋅ε′  ≈   ℯ² - 2⋅b⋅ε
                 *
                 * After a few rearrangements:
                 *
                 *     ε′  ≈   ε⋅(ℯ - 1/ℯ)
                 *
                 * Note that  ε′  is negative for  ℯ < 1  so we actually need to compute  ε⋅(1/ℯ - ℯ)  instead.
                 * The result is less than 2E-8 for the eccentricity of the Earth.
                 */
                final double e = max(eccentricity, that.eccentricity);
                if (!Numerics.epsilonEqual(eccentricity, that.eccentricity, ANGULAR_TOLERANCE * (1/e - e))) {
                    assert (mode != ComparisonMode.DEBUG) : Numerics.messageForDifference(
                            "eccentricity", eccentricity, that.eccentricity);
                    return false;
                }
                break;
            }
        }
        /*
         * Compares the internal parameter names and values. Many implementations have no parameter other
         * than the eccentricity (because other parameters can often be stored in normalization matrices),
         * so the `values` array will often be null. For some implementations offering different variants
         * of a map projection, the number of internal parameters depends on the variant.
         */
        final double[] values = this.getInternalParameterValues();
        final double[] others = that.getInternalParameterValues();
        if (values == null) {
            return others == null;
        }
        if (others != null && values.length == others.length) {
            final String[] names = getInternalParameterNames();
            if (Arrays.equals(names, that.getInternalParameterNames())) {
                for (int i=0; i<values.length; i++) {
                    if (!Numerics.epsilonEqual(values[i], others[i], mode)) {
                        assert (mode != ComparisonMode.DEBUG) : Numerics.messageForDifference(names[i], values[i], others[i]);
                        return false;
                    }
                }
                return true;
            }
        }
        return false;
    }
}<|MERGE_RESOLUTION|>--- conflicted
+++ resolved
@@ -465,22 +465,14 @@
      * @param  defaultValue  value to return if no match is found.
      * @return the variant of the given operation method, or {@code defaultValue} if none.
      */
-<<<<<<< HEAD
-    static boolean identMatch(final OperationMethod method, final String regex, final String identifier) {
-        if (identifier != null) {
-            for (final ReferenceIdentifier id : method.getIdentifiers()) {
-                if (Constants.EPSG.equals(id.getCodeSpace())) {
-                    return identifier.equals(id.getCode());
-=======
     static <V extends ProjectionVariant> V variant(final OperationMethod method, final V[] variants, final V defaultValue) {
         for (final V variant : variants) {
             final String identifier = variant.getIdentifier();
             if (identifier != null) {
-                for (final Identifier id : method.getIdentifiers()) {
+                for (final ReferenceIdentifier id : method.getIdentifiers()) {
                     if (Constants.EPSG.equals(id.getCodeSpace()) && identifier.equals(id.getCode())) {
                         return variant;
                     }
->>>>>>> 8f4b197b
                 }
             }
         }
