--- conflicted
+++ resolved
@@ -470,11 +470,7 @@
      */
     static boolean identMatch(final OperationMethod method, final String regex, final String identifier) {
         if (identifier != null) {
-<<<<<<< HEAD
-            for (final ReferenceIdentifier id : parameters.getIdentifiers()) {
-=======
-            for (final Identifier id : method.getIdentifiers()) {
->>>>>>> a994565e
+            for (final ReferenceIdentifier id : method.getIdentifiers()) {
                 if (Constants.EPSG.equals(id.getCodeSpace())) {
                     return identifier.equals(id.getCode());
                 }
