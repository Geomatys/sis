/*
 * Licensed to the Apache Software Foundation (ASF) under one or more
 * contributor license agreements.  See the NOTICE file distributed with
 * this work for additional information regarding copyright ownership.
 * The ASF licenses this file to You under the Apache License, Version 2.0
 * (the "License"); you may not use this file except in compliance with
 * the License.  You may obtain a copy of the License at
 *
 *     http://www.apache.org/licenses/LICENSE-2.0
 *
 * Unless required by applicable law or agreed to in writing, software
 * distributed under the License is distributed on an "AS IS" BASIS,
 * WITHOUT WARRANTIES OR CONDITIONS OF ANY KIND, either express or implied.
 * See the License for the specific language governing permissions and
 * limitations under the License.
 */
package org.apache.sis.metadata.iso.constraint;

import javax.xml.bind.JAXBException;
import org.opengis.metadata.constraint.Restriction;
import org.apache.sis.xml.Namespaces;
import org.apache.sis.internal.jaxb.LegacyNamespaces;
import org.apache.sis.test.XMLTestCase;
import org.junit.Test;

import static java.util.Collections.singleton;
import static org.apache.sis.test.MetadataAssert.*;
import static org.apache.sis.test.TestUtilities.getSingleton;


/**
 * Tests {@link DefaultLegalConstraints}.
 *
 * @author  Martin Desruisseaux (Geomatys)
 * @author  Cullen Rombach (Image Matters)
 * @version 1.0
 * @since   0.4
 * @module
 */
public final strictfp class DefaultLegalConstraintsTest extends XMLTestCase {
    /**
     * Tests unmarshalling of an element containing an empty {@code codeListValue} attribute.
     * This was used to cause a {@code NullPointerException} prior SIS-157 fix.
     *
     * @throws JAXBException if an error occurred during the during unmarshalling processes.
     *
     * @see <a href="https://issues.apache.org/jira/browse/SIS-157">SIS-157</a>
     */
    @Test
    public void testUnmarshallEmptyCodeListValue() throws JAXBException {
        final DefaultLegalConstraints c = unmarshal(DefaultLegalConstraints.class,
                "<mco:MD_LegalConstraints xmlns:mco=\"" + Namespaces.MCO + "\">\n" +
                "  <mco:accessConstraints>\n" +
                "    <mco:MD_RestrictionCode codeListValue=\"intellectualPropertyRights\" codeList=\"http://standards.iso.org/iso/19115/resources/Codelist/cat/codelists.xml#MD_RestrictionCode\"/>\n" +
                "  </mco:accessConstraints>\n" +
                "  <mco:useConstraints>\n" +            // Below is an intentionally empty code list value (SIS-157)
                "    <mco:MD_RestrictionCode codeListValue=\"\" codeList=\"http://standards.iso.org/iso/19115/resources/Codelist/cat/codelists.xml#MD_RestrictionCode\"/>\n" +
                "  </mco:useConstraints>\n" +
                "</mco:MD_LegalConstraints>");
        /*
         * Verify metadata property.
         */
        assertEquals("accessConstraints", Restriction.INTELLECTUAL_PROPERTY_RIGHTS, getSingleton(c.getAccessConstraints()));
        assertTrue("useConstraints", c.getUseConstraints().isEmpty());
    }

    /**
     * Tests (un)marshalling of a XML fragment containing the {@link Restriction#LICENSE} code.
     * The spelling changed between ISO 19115:2003 and 19115:2014, from "license" to "licence".
     * We need to ensure that XML marshalling use the old spelling, until the XML schema is updated.
     *
     * @throws JAXBException if an error occurred during the during unmarshalling processes.
     */
    @Test
    public void testLicenceCode() throws JAXBException {
        String xml =
                "<mco:MD_LegalConstraints xmlns:mco=\"" + Namespaces.MCO + "\">\n" +
                "  <mco:useConstraints>\n" +
                "    <mco:MD_RestrictionCode"
                        + " codeList=\"http://standards.iso.org/iso/19115/resources/Codelist/cat/codelists.xml#MD_RestrictionCode\""
                        + " codeListValue=\"licence\">License</mco:MD_RestrictionCode>\n" +
                "  </mco:useConstraints>\n" +
                "</mco:MD_LegalConstraints>\n";

        final DefaultLegalConstraints c = new DefaultLegalConstraints();
        c.setUseConstraints(singleton(Restriction.LICENSE));
        assertXmlEquals(xml, marshal(c), "xmlns:*");
<<<<<<< HEAD
        DefaultLegalConstraints actual = unmarshal(xml);
        assertSame(Restriction.LICENSE, getSingleton(actual.getUseConstraints()));
=======
        DefaultLegalConstraints actual = unmarshal(DefaultLegalConstraints.class, xml);
        assertSame(Restriction.LICENCE, getSingleton(actual.getUseConstraints()));
>>>>>>> 2cb5cd9d
        assertEquals(c, actual);
        /*
         * Above code tested ISO 19115-3 (un)marshalling. Code below test legacy ISO 19139:2007 (un)marshalling.
         * This is where the spelling difference appears. At unmarshalling, verify that we got back the original
         * LICENCE code, not a new "LICENSE" code.
         */
        xml  =  "<gmd:MD_LegalConstraints xmlns:gmd=\"" + LegacyNamespaces.GMD + "\">\n" +
                "  <gmd:useConstraints>\n" +
                "    <gmd:MD_RestrictionCode"
                        + " codeList=\"http://schemas.opengis.net/iso/19139/20070417/resources/Codelist/gmxCodelists.xml#MD_RestrictionCode\""
                        + " codeListValue=\"license\">License</gmd:MD_RestrictionCode>\n" +
                "  </gmd:useConstraints>\n" +
                "</gmd:MD_LegalConstraints>\n";

        assertXmlEquals(xml, marshal(c, VERSION_2007), "xmlns:*");
<<<<<<< HEAD
        actual = unmarshal(xml);
        assertSame(Restriction.LICENSE, getSingleton(actual.getUseConstraints()));
=======
        actual = unmarshal(DefaultLegalConstraints.class, xml);
        assertSame(Restriction.LICENCE, getSingleton(actual.getUseConstraints()));
>>>>>>> 2cb5cd9d
        assertEquals(c, actual);
    }
}<|MERGE_RESOLUTION|>--- conflicted
+++ resolved
@@ -85,13 +85,8 @@
         final DefaultLegalConstraints c = new DefaultLegalConstraints();
         c.setUseConstraints(singleton(Restriction.LICENSE));
         assertXmlEquals(xml, marshal(c), "xmlns:*");
-<<<<<<< HEAD
-        DefaultLegalConstraints actual = unmarshal(xml);
+        DefaultLegalConstraints actual = unmarshal(DefaultLegalConstraints.class, xml);
         assertSame(Restriction.LICENSE, getSingleton(actual.getUseConstraints()));
-=======
-        DefaultLegalConstraints actual = unmarshal(DefaultLegalConstraints.class, xml);
-        assertSame(Restriction.LICENCE, getSingleton(actual.getUseConstraints()));
->>>>>>> 2cb5cd9d
         assertEquals(c, actual);
         /*
          * Above code tested ISO 19115-3 (un)marshalling. Code below test legacy ISO 19139:2007 (un)marshalling.
@@ -107,13 +102,8 @@
                 "</gmd:MD_LegalConstraints>\n";
 
         assertXmlEquals(xml, marshal(c, VERSION_2007), "xmlns:*");
-<<<<<<< HEAD
-        actual = unmarshal(xml);
+        actual = unmarshal(DefaultLegalConstraints.class, xml);
         assertSame(Restriction.LICENSE, getSingleton(actual.getUseConstraints()));
-=======
-        actual = unmarshal(DefaultLegalConstraints.class, xml);
-        assertSame(Restriction.LICENCE, getSingleton(actual.getUseConstraints()));
->>>>>>> 2cb5cd9d
         assertEquals(c, actual);
     }
 }