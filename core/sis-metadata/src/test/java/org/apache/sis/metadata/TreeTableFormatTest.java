/*
 * Licensed to the Apache Software Foundation (ASF) under one or more
 * contributor license agreements.  See the NOTICE file distributed with
 * this work for additional information regarding copyright ownership.
 * The ASF licenses this file to You under the Apache License, Version 2.0
 * (the "License"); you may not use this file except in compliance with
 * the License.  You may obtain a copy of the License at
 *
 *     http://www.apache.org/licenses/LICENSE-2.0
 *
 * Unless required by applicable law or agreed to in writing, software
 * distributed under the License is distributed on an "AS IS" BASIS,
 * WITHOUT WARRANTIES OR CONDITIONS OF ANY KIND, either express or implied.
 * See the License for the specific language governing permissions and
 * limitations under the License.
 */
package org.apache.sis.metadata;

import java.util.Arrays;
import org.opengis.metadata.citation.Role;
import org.opengis.metadata.citation.PresentationForm;
import org.apache.sis.util.collection.TableColumn;
import org.apache.sis.util.collection.TreeTableFormat;
import org.apache.sis.util.iso.SimpleInternationalString;
import org.apache.sis.metadata.iso.content.DefaultBand;
import org.apache.sis.metadata.iso.content.DefaultImageDescription;
import org.apache.sis.metadata.iso.citation.DefaultCitation;
import org.apache.sis.metadata.iso.citation.DefaultCitationTest;
import org.apache.sis.metadata.iso.citation.DefaultResponsibleParty;
import org.apache.sis.metadata.iso.content.DefaultAttributeGroup;
import org.apache.sis.metadata.iso.identification.DefaultDataIdentification;
import org.apache.sis.metadata.iso.lineage.DefaultProcessing;
import org.apache.sis.measure.Units;
import org.apache.sis.test.DependsOn;
import org.apache.sis.test.TestCase;
import org.junit.Test;

import static java.util.Arrays.asList;
import static java.util.Collections.singleton;
import static org.apache.sis.test.Assert.*;


/**
 * Tests the {@link TreeTableFormat} applied to the formatting of metadata tree.
 *
 * @author  Martin Desruisseaux (Geomatys)
 * @since   0.3
 * @version 0.5
 * @module
 */
@DependsOn(TreeTableViewTest.class)
public final strictfp class TreeTableFormatTest extends TestCase {
    /**
     * The formatter to use.
     */
    private final TreeTableFormat format;

    /**
     * Creates a new test case.
     */
    public TreeTableFormatTest() {
        format = new TreeTableFormat(null, null);
        format.setColumns(TableColumn.NAME, TableColumn.VALUE);
    }

    /**
     * Creates a band for the given minimum and maximum wavelengths, in centimetres.
     */
    private static DefaultBand createBand(final double min, final double max) {
        final DefaultBand band = new DefaultBand();
        band.setMinValue(min);
        band.setMaxValue(max);
        band.setUnits(Units.CENTIMETRE);
        return band;
    }

    /**
     * Tests the formatting of a {@link DefaultCitation} object.
     */
    @Test
    public void testCitation() {
        final DefaultCitation citation = DefaultCitationTest.create();
        final String text = format.format(citation.asTreeTable());
        assertMultilinesEquals(
            "Citation\n" +
            "  ├─Title…………………………………………………………………………… Undercurrent\n" +
            "  ├─Alternate title………………………………………………… Andākarento\n" +
            "  ├─Identifier\n" +
<<<<<<< HEAD
            "  │   ├─Code…………………………………………………………………… 9782505004509\n" +
            "  │   └─Authority\n" +
            "  │       ├─Title……………………………………………………… International Standard Book Number\n" +
            "  │       └─Alternate title…………………………… ISBN\n" +
=======
            "  │   ├─Authority\n" +
            "  │   │   ├─Title……………………………………………………… International Standard Book Number\n" +
            "  │   │   └─Alternate title…………………………… ISBN\n" +
            "  │   ├─Code…………………………………………………………………… 9782505004509\n" +
            "  │   └─Code space…………………………………………………… ISBN\n"+
>>>>>>> 09b40871
            "  ├─Cited responsible party (1 of 2)\n" +
            "  │   ├─Role…………………………………………………………………… Author\n" +
            "  │   └─Party\n" +
            "  │       └─Name………………………………………………………… Testsuya Toyoda\n" +
            "  ├─Cited responsible party (2 of 2)\n" +
            "  │   ├─Role…………………………………………………………………… EDITOR\n" +
            "  │   ├─Party\n" +
            "  │   │   └─Name………………………………………………………… Kōdansha\n" +
            "  │   └─Extent\n" +
            "  │       ├─Description……………………………………… World\n" +
            "  │       └─Geographic element\n" +
            "  │           ├─West bound longitude…… 180°W\n" +
            "  │           ├─East bound longitude…… 180°E\n" +
            "  │           ├─South bound latitude…… 90°S\n" +
            "  │           ├─North bound latitude…… 90°N\n" +
            "  │           └─Extent type code……………… true\n" +
            "  ├─Presentation form (1 of 2)…………………… Document digital\n" +
            "  ├─Presentation form (2 of 2)…………………… Document hardcopy\n" +
            "  └─ISBN……………………………………………………………………………… 9782505004509\n", text);
    }

    /**
     * Tests the formatting of a {@link DefaultProcessing} object.
     */
    @Test
    public void testProcessing() {
        final DefaultCitation   titled = new DefaultCitation("Some specification");
        final DefaultCitation    coded = new DefaultCitation();
        final DefaultCitation untitled = new DefaultCitation();
        titled  .setPresentationForms(singleton(PresentationForm.DOCUMENT_HARDCOPY));
        coded   .setPresentationForms(singleton(PresentationForm.IMAGE_HARDCOPY));
        untitled.setCitedResponsibleParties(singleton(new DefaultResponsibleParty(Role.AUTHOR)));
        final DefaultProcessing processing = new DefaultProcessing();
        processing.setDocumentations(asList(titled, coded, untitled));
        final String text = format.format(processing.asTreeTable());
        assertMultilinesEquals(
            "Processing\n" +
            "  ├─Documentation (1 of 3)\n" +
            "  │   ├─Title……………………………………………… Some specification\n" +
            "  │   └─Presentation form……………… Document hardcopy\n" +
            "  ├─Documentation (2 of 3)\n" +
            "  │   └─Presentation form……………… Image hardcopy\n" +
            "  └─Documentation (3 of 3)\n" +
            "      └─Cited responsible party\n" +
            "          └─Role……………………………………… Author\n", text);
    }

    /**
     * Tests the formatting of a {@link DefaultImageDescription} object.
     */
    @Test
    public void testImageDescription() {
        final DefaultImageDescription image = new DefaultImageDescription();
        image.setAttributeGroups(Arrays.asList(
            new DefaultAttributeGroup(null, createBand(0.25, 0.26)),
            new DefaultAttributeGroup(null, createBand(0.28, 0.29))
        ));
        final String text = format.format(image.asTreeTable());
        assertMultilinesEquals(
            "Image description\n" +
            "  ├─Attribute group (1 of 2)\n" +
            "  │   └─Attribute\n" +
            "  │       ├─Max value………………… 0.26\n" +
            "  │       ├─Min value………………… 0.25\n" +
            "  │       └─Units…………………………… cm\n" +
            "  └─Attribute group (2 of 2)\n" +
            "      └─Attribute\n" +
            "          ├─Max value………………… 0.29\n" +
            "          ├─Min value………………… 0.28\n" +
            "          └─Units…………………………… cm\n", text);
    }

    /**
     * Tests the formatting of a {@link DefaultDataIdentification} object with custom code list elements
     */
    @Test
    public void testTreeWithCustomElements() {
        final DefaultCitation citation = new DefaultCitation();
        citation.setAlternateTitles(Arrays.asList(
                new SimpleInternationalString("Apple"),
                new SimpleInternationalString("Orange"),
                new SimpleInternationalString("Kiwi")));

        citation.setPresentationForms(Arrays.asList(
                PresentationForm.IMAGE_DIGITAL,
                PresentationForm.valueOf("AUDIO_DIGITAL"),  // Existing form
                PresentationForm.valueOf("test")));         // Custom form

        final String text = format.format(citation.asTreeTable());
        assertMultilinesEquals(
            "Citation\n" +
            "  ├─Alternate title (1 of 3)………… Apple\n" +
            "  ├─Alternate title (2 of 3)………… Orange\n" +
            "  ├─Alternate title (3 of 3)………… Kiwi\n" +
            "  ├─Presentation form (1 of 3)…… Image digital\n" +
            "  ├─Presentation form (2 of 3)…… AUDIO-DIGITAL\n" + // Missing localization resource for that one.
            "  └─Presentation form (3 of 3)…… Test\n",
            text);
    }
}<|MERGE_RESOLUTION|>--- conflicted
+++ resolved
@@ -86,18 +86,10 @@
             "  ├─Title…………………………………………………………………………… Undercurrent\n" +
             "  ├─Alternate title………………………………………………… Andākarento\n" +
             "  ├─Identifier\n" +
-<<<<<<< HEAD
-            "  │   ├─Code…………………………………………………………………… 9782505004509\n" +
-            "  │   └─Authority\n" +
-            "  │       ├─Title……………………………………………………… International Standard Book Number\n" +
-            "  │       └─Alternate title…………………………… ISBN\n" +
-=======
             "  │   ├─Authority\n" +
             "  │   │   ├─Title……………………………………………………… International Standard Book Number\n" +
             "  │   │   └─Alternate title…………………………… ISBN\n" +
-            "  │   ├─Code…………………………………………………………………… 9782505004509\n" +
-            "  │   └─Code space…………………………………………………… ISBN\n"+
->>>>>>> 09b40871
+            "  │   └─Code…………………………………………………………………… 9782505004509\n" +
             "  ├─Cited responsible party (1 of 2)\n" +
             "  │   ├─Role…………………………………………………………………… Author\n" +
             "  │   └─Party\n" +
