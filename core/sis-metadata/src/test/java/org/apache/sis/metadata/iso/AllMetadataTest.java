/*
 * Licensed to the Apache Software Foundation (ASF) under one or more
 * contributor license agreements.  See the NOTICE file distributed with
 * this work for additional information regarding copyright ownership.
 * The ASF licenses this file to You under the Apache License, Version 2.0
 * (the "License"); you may not use this file except in compliance with
 * the License.  You may obtain a copy of the License at
 *
 *     http://www.apache.org/licenses/LICENSE-2.0
 *
 * Unless required by applicable law or agreed to in writing, software
 * distributed under the License is distributed on an "AS IS" BASIS,
 * WITHOUT WARRANTIES OR CONDITIONS OF ANY KIND, either express or implied.
 * See the License for the specific language governing permissions and
 * limitations under the License.
 */
package org.apache.sis.metadata.iso;

import java.lang.reflect.Modifier;
<<<<<<< HEAD
import org.opengis.util.CodeList;
=======
>>>>>>> f514ce0e
import org.opengis.annotation.UML;
import org.opengis.util.ControlledVocabulary;
import org.apache.sis.internal.jaxb.Context;
import org.apache.sis.metadata.MetadataStandard;
import org.apache.sis.metadata.PropertyConsistencyCheck;
import org.apache.sis.test.LoggingWatcher;
import org.apache.sis.test.DependsOn;
import org.junit.Rule;
import org.junit.Test;


/**
 * Tests all known {@link ISOMetadata} subclasses for JAXB annotations and getter/setter methods.
 *
 * @author  Martin Desruisseaux (Geomatys)
 * @version 1.0
 * @since   0.3
 * @module
 */
@DependsOn(org.apache.sis.metadata.PropertyAccessorTest.class)
public final strictfp class AllMetadataTest extends PropertyConsistencyCheck {
    /**
     * A JUnit {@link Rule} for listening to log events. This field is public because JUnit requires us to
     * do so, but should be considered as an implementation details (it should have been a private field).
     */
    @Rule
    public final LoggingWatcher loggings = new LoggingWatcher(Context.LOGGER);

    /**
     * Creates a new test case with all GeoAPI interfaces and code lists to test.
     */
    public AllMetadataTest() {
        super(MetadataStandard.ISO_19115,
            org.opengis.metadata.ApplicationSchemaInformation.class,
            org.opengis.metadata.Datatype.class,
            org.opengis.metadata.ExtendedElementInformation.class,
            org.opengis.metadata.Identifier.class,
            org.opengis.metadata.Metadata.class,
            org.opengis.metadata.MetadataExtensionInformation.class,
            org.opengis.metadata.PortrayalCatalogueReference.class,
            org.opengis.metadata.acquisition.AcquisitionInformation.class,
            org.opengis.metadata.acquisition.Context.class,
            org.opengis.metadata.acquisition.EnvironmentalRecord.class,
            org.opengis.metadata.acquisition.Event.class,
            org.opengis.metadata.acquisition.GeometryType.class,
            org.opengis.metadata.acquisition.Instrument.class,
            org.opengis.metadata.acquisition.Objective.class,
            org.opengis.metadata.acquisition.ObjectiveType.class,
            org.opengis.metadata.acquisition.Operation.class,
            org.opengis.metadata.acquisition.OperationType.class,
            org.opengis.metadata.acquisition.Plan.class,
            org.opengis.metadata.acquisition.Platform.class,
            org.opengis.metadata.acquisition.PlatformPass.class,
            org.opengis.metadata.acquisition.Priority.class,
            org.opengis.metadata.acquisition.RequestedDate.class,
            org.opengis.metadata.acquisition.Requirement.class,
            org.opengis.metadata.acquisition.Sequence.class,
            org.opengis.metadata.acquisition.Trigger.class,
            org.opengis.metadata.citation.Address.class,
            org.opengis.metadata.citation.Citation.class,
            org.opengis.metadata.citation.CitationDate.class,
            org.opengis.metadata.citation.Contact.class,
            org.opengis.metadata.citation.DateType.class,
            org.opengis.metadata.citation.OnLineFunction.class,
            org.opengis.metadata.citation.OnlineResource.class,
            org.opengis.metadata.citation.PresentationForm.class,
            org.opengis.metadata.citation.ResponsibleParty.class,
            org.opengis.metadata.citation.Role.class,
            org.opengis.metadata.citation.Series.class,
            org.opengis.metadata.citation.Telephone.class,
            org.opengis.metadata.constraint.Classification.class,
            org.opengis.metadata.constraint.Constraints.class,
            org.opengis.metadata.constraint.LegalConstraints.class,
            org.opengis.metadata.constraint.Restriction.class,
            org.opengis.metadata.constraint.SecurityConstraints.class,
            org.opengis.metadata.content.Band.class,
            org.opengis.metadata.content.BandDefinition.class,
            org.opengis.metadata.content.ContentInformation.class,
            org.opengis.metadata.content.CoverageContentType.class,
            org.opengis.metadata.content.CoverageDescription.class,
            org.opengis.metadata.content.FeatureCatalogueDescription.class,
            org.opengis.metadata.content.ImageDescription.class,
            org.opengis.metadata.content.ImagingCondition.class,
            org.opengis.metadata.content.PolarizationOrientation.class,
            org.opengis.metadata.content.RangeDimension.class,
            org.opengis.metadata.content.RangeElementDescription.class,
            org.opengis.metadata.content.TransferFunctionType.class,
            org.opengis.metadata.distribution.DataFile.class,
            org.opengis.metadata.distribution.DigitalTransferOptions.class,
            org.opengis.metadata.distribution.Distribution.class,
            org.opengis.metadata.distribution.Distributor.class,
            org.opengis.metadata.distribution.Format.class,
            org.opengis.metadata.distribution.Medium.class,
            org.opengis.metadata.distribution.MediumFormat.class,
            org.opengis.metadata.distribution.MediumName.class,
            org.opengis.metadata.distribution.StandardOrderProcess.class,
            org.opengis.metadata.extent.BoundingPolygon.class,
            org.opengis.metadata.extent.Extent.class,
            org.opengis.metadata.extent.GeographicBoundingBox.class,
            org.opengis.metadata.extent.GeographicDescription.class,
            org.opengis.metadata.extent.GeographicExtent.class,
            org.opengis.metadata.extent.SpatialTemporalExtent.class,
            org.opengis.metadata.extent.TemporalExtent.class,
            org.opengis.metadata.extent.VerticalExtent.class,
            org.opengis.metadata.identification.AggregateInformation.class,
            org.opengis.metadata.identification.AssociationType.class,
            org.opengis.metadata.identification.BrowseGraphic.class,
            org.opengis.metadata.identification.CharacterSet.class,
            org.opengis.metadata.identification.DataIdentification.class,
            org.opengis.metadata.identification.Identification.class,
            org.opengis.metadata.identification.InitiativeType.class,
            org.opengis.metadata.identification.Keywords.class,
            org.opengis.metadata.identification.KeywordType.class,
            org.opengis.metadata.identification.Progress.class,
            org.opengis.metadata.identification.RepresentativeFraction.class,
            org.opengis.metadata.identification.Resolution.class,
            org.opengis.metadata.identification.ServiceIdentification.class,
            org.opengis.metadata.identification.TopicCategory.class,
            org.opengis.metadata.identification.Usage.class,
            org.opengis.metadata.lineage.Algorithm.class,
            org.opengis.metadata.lineage.Lineage.class,
            org.opengis.metadata.lineage.NominalResolution.class,
            org.opengis.metadata.lineage.Processing.class,
            org.opengis.metadata.lineage.ProcessStep.class,
            org.opengis.metadata.lineage.ProcessStepReport.class,
            org.opengis.metadata.lineage.Source.class,
            org.opengis.metadata.maintenance.MaintenanceFrequency.class,
            org.opengis.metadata.maintenance.MaintenanceInformation.class,
            org.opengis.metadata.maintenance.ScopeCode.class,
            org.opengis.metadata.maintenance.ScopeDescription.class,
            org.opengis.metadata.quality.AbsoluteExternalPositionalAccuracy.class,
            org.opengis.metadata.quality.AccuracyOfATimeMeasurement.class,
            org.opengis.metadata.quality.Completeness.class,
            org.opengis.metadata.quality.CompletenessCommission.class,
            org.opengis.metadata.quality.CompletenessOmission.class,
            org.opengis.metadata.quality.ConceptualConsistency.class,
            org.opengis.metadata.quality.ConformanceResult.class,
            org.opengis.metadata.quality.CoverageResult.class,
            org.opengis.metadata.quality.DataQuality.class,
            org.opengis.metadata.quality.DomainConsistency.class,
            org.opengis.metadata.quality.Element.class,
            org.opengis.metadata.quality.EvaluationMethodType.class,
            org.opengis.metadata.quality.FormatConsistency.class,
            org.opengis.metadata.quality.GriddedDataPositionalAccuracy.class,
            org.opengis.metadata.quality.LogicalConsistency.class,
            org.opengis.metadata.quality.NonQuantitativeAttributeAccuracy.class,
            org.opengis.metadata.quality.PositionalAccuracy.class,
            org.opengis.metadata.quality.QuantitativeAttributeAccuracy.class,
            org.opengis.metadata.quality.QuantitativeResult.class,
            org.opengis.metadata.quality.RelativeInternalPositionalAccuracy.class,
            org.opengis.metadata.quality.Result.class,
            org.opengis.metadata.quality.Scope.class,
            org.opengis.metadata.quality.TemporalAccuracy.class,
            org.opengis.metadata.quality.TemporalConsistency.class,
            org.opengis.metadata.quality.TemporalValidity.class,
            org.opengis.metadata.quality.ThematicAccuracy.class,
            org.opengis.metadata.quality.ThematicClassificationCorrectness.class,
            org.opengis.metadata.quality.TopologicalConsistency.class,
            org.opengis.metadata.quality.Usability.class,
            org.opengis.metadata.spatial.CellGeometry.class,
            org.opengis.metadata.spatial.Dimension.class,
            org.opengis.metadata.spatial.DimensionNameType.class,
            org.opengis.metadata.spatial.GCP.class,
            org.opengis.metadata.spatial.GCPCollection.class,
            org.opengis.metadata.spatial.GeolocationInformation.class,
            org.opengis.metadata.spatial.GeometricObjects.class,
            org.opengis.metadata.spatial.GeometricObjectType.class,
            org.opengis.metadata.spatial.Georectified.class,
            org.opengis.metadata.spatial.Georeferenceable.class,
            org.opengis.metadata.spatial.GridSpatialRepresentation.class,
            org.opengis.metadata.spatial.PixelOrientation.class,
            org.opengis.metadata.spatial.SpatialRepresentation.class,
            org.opengis.metadata.spatial.SpatialRepresentationType.class,
            org.opengis.metadata.spatial.TopologyLevel.class,
            org.opengis.metadata.spatial.VectorSpatialRepresentation.class);
    }

    /**
     * {@inheritDoc}
     * Once the test is completed, this method verifies that the expected warnings have been logged,
     * and no unexpected logging occurred.
     */
    @Test
    @Override
    public void testPropertyValues() {
        super.testPropertyValues();
        loggings.assertNextLogContains("angularDistance", "distance");
        loggings.assertNextLogContains("distance", "equivalentScale");
        loggings.assertNextLogContains("equivalentScale", "levelOfDetail");
        loggings.assertNextLogContains("levelOfDetail", "vertical");
        loggings.assertNoUnexpectedLog();
    }

    /**
     * Returns the ISO 19115-3 wrapper for the given GeoAPI type,
     * or {@code null} if no adapter is expected for the given type.
     *
     * @return {@inheritDoc}
     * @throws ClassNotFoundException {@inheritDoc}
     */
    @Override
    protected Class<?> getWrapperFor(final Class<?> type) throws ClassNotFoundException {
        if (type.equals(org.opengis.metadata.Metadata.class)) {
            /*
             * We don't have adapter for Metadata, since it is the root element.
             * We explicitly exclude it for avoiding confusion with PropertyType,
             * which is the base class of all other adapters.
             */
            return null;
        }
        String identifier = type.getAnnotation(UML.class).identifier();
        if (identifier.equals("DQ_Scope")) {  // Old name in ISO 19115:2003
            identifier = "MD_Scope";          // New name in ISO 19115:2014
        }
        final String classname = "org.apache.sis.internal.jaxb." +
<<<<<<< HEAD
              (CodeList.class.isAssignableFrom(type) ? "code" : "metadata") + '.' + identifier;
=======
                (ControlledVocabulary.class.isAssignableFrom(type) ? "code" : "metadata") +
                '.' + type.getAnnotation(UML.class).identifier();
>>>>>>> f514ce0e
        final Class<?> wrapper = Class.forName(classname);
        Class<?>[] expectedFinalClasses = wrapper.getClasses();   // "Since2014" internal class.
        if (expectedFinalClasses.length == 0) {
            expectedFinalClasses = new Class<?>[] {wrapper};      // If no "Since2014", then wrapper itself should be final.
        }
        for (final Class<?> c : expectedFinalClasses) {
            if (!Modifier.isFinal(c.getModifiers())) {
                fail("Expected a final class for " + c.getName());
            }
        }
        return wrapper;
    }

    /**
     * Return {@code false} for the Apache SIS properties which are known to have no setter methods.
     *
     * @return {@inheritDoc}
     */
    @Override
    protected boolean isWritable(final Class<?> impl, final String property) {
        if (org.apache.sis.metadata.iso.identification.DefaultRepresentativeFraction.class.isAssignableFrom(impl)) {
            if (property.equals("doubleValue")) {
                return false;
            }
        }
        return super.isWritable(impl, property);
    }
}<|MERGE_RESOLUTION|>--- conflicted
+++ resolved
@@ -17,12 +17,8 @@
 package org.apache.sis.metadata.iso;
 
 import java.lang.reflect.Modifier;
-<<<<<<< HEAD
+import org.opengis.annotation.UML;
 import org.opengis.util.CodeList;
-=======
->>>>>>> f514ce0e
-import org.opengis.annotation.UML;
-import org.opengis.util.ControlledVocabulary;
 import org.apache.sis.internal.jaxb.Context;
 import org.apache.sis.metadata.MetadataStandard;
 import org.apache.sis.metadata.PropertyConsistencyCheck;
@@ -52,6 +48,7 @@
     /**
      * Creates a new test case with all GeoAPI interfaces and code lists to test.
      */
+    @SuppressWarnings("deprecation")
     public AllMetadataTest() {
         super(MetadataStandard.ISO_19115,
             org.opengis.metadata.ApplicationSchemaInformation.class,
@@ -172,7 +169,6 @@
             org.opengis.metadata.quality.QuantitativeResult.class,
             org.opengis.metadata.quality.RelativeInternalPositionalAccuracy.class,
             org.opengis.metadata.quality.Result.class,
-            org.opengis.metadata.quality.Scope.class,
             org.opengis.metadata.quality.TemporalAccuracy.class,
             org.opengis.metadata.quality.TemporalConsistency.class,
             org.opengis.metadata.quality.TemporalValidity.class,
@@ -231,17 +227,9 @@
              */
             return null;
         }
-        String identifier = type.getAnnotation(UML.class).identifier();
-        if (identifier.equals("DQ_Scope")) {  // Old name in ISO 19115:2003
-            identifier = "MD_Scope";          // New name in ISO 19115:2014
-        }
         final String classname = "org.apache.sis.internal.jaxb." +
-<<<<<<< HEAD
-              (CodeList.class.isAssignableFrom(type) ? "code" : "metadata") + '.' + identifier;
-=======
-                (ControlledVocabulary.class.isAssignableFrom(type) ? "code" : "metadata") +
+                (CodeList.class.isAssignableFrom(type) ? "code" : "metadata") +
                 '.' + type.getAnnotation(UML.class).identifier();
->>>>>>> f514ce0e
         final Class<?> wrapper = Class.forName(classname);
         Class<?>[] expectedFinalClasses = wrapper.getClasses();   // "Since2014" internal class.
         if (expectedFinalClasses.length == 0) {
