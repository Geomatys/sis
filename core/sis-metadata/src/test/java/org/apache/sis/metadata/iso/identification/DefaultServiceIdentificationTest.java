/*
 * Licensed to the Apache Software Foundation (ASF) under one or more
 * contributor license agreements.  See the NOTICE file distributed with
 * this work for additional information regarding copyright ownership.
 * The ASF licenses this file to You under the Apache License, Version 2.0
 * (the "License"); you may not use this file except in compliance with
 * the License.  You may obtain a copy of the License at
 *
 *     http://www.apache.org/licenses/LICENSE-2.0
 *
 * Unless required by applicable law or agreed to in writing, software
 * distributed under the License is distributed on an "AS IS" BASIS,
 * WITHOUT WARRANTIES OR CONDITIONS OF ANY KIND, either express or implied.
 * See the License for the specific language governing permissions and
 * limitations under the License.
 */
package org.apache.sis.metadata.iso.identification;

import javax.xml.bind.JAXBException;
import org.opengis.util.NameFactory;
import org.opengis.parameter.ParameterDirection;
import org.opengis.parameter.ParameterDescriptor;
import org.opengis.metadata.citation.Citation;
<<<<<<< HEAD
import org.apache.sis.internal.geoapi.evolution.UnsupportedCodeList;
=======
import org.opengis.metadata.identification.CouplingType;
import org.opengis.metadata.identification.CoupledResource;
import org.opengis.metadata.identification.OperationMetadata;
import org.opengis.metadata.identification.ServiceIdentification;
import org.opengis.metadata.identification.DistributedComputingPlatform;
import org.apache.sis.metadata.iso.citation.DefaultCitation;
>>>>>>> f514ce0e
import org.apache.sis.internal.system.DefaultFactories;
import org.apache.sis.xml.NilReason;
import org.apache.sis.test.DependsOn;
import org.apache.sis.test.XMLTestCase;
import org.junit.Test;

import static java.util.Collections.singleton;
import static org.apache.sis.test.MetadataAssert.*;
import static org.apache.sis.test.TestUtilities.getSingleton;


/**
 * Tests {@link DefaultServiceIdentification}.
 *
 * @author  Martin Desruisseaux (Geomatys)
 * @author  Cullen Rombach (Image Matters)
 * @version 1.0
 * @since   0.5
 * @module
 */
@DependsOn({
    DefaultCoupledResourceTest.class,
    org.apache.sis.metadata.iso.identification.DefaultDataIdentificationTest.class
})
public final strictfp class DefaultServiceIdentificationTest extends XMLTestCase {
    /**
     * An XML file in this package containing a service identification.
     */
    private static final String XML_FILE = "ServiceIdentification.xml";

    /**
     * Same as {@link #XML_FILE} but using legacy ISO 19139:2007 schema.
     */
    private static final String XML_FILE_LEGACY = "ServiceIdentification (legacy).xml";

    /**
     * Creates the service identification to use for testing purpose.
     */
    private static DefaultServiceIdentification create() {
        final NameFactory factory = DefaultFactories.forBuildin(NameFactory.class);
        final DefaultCoupledResource resource = DefaultCoupledResourceTest.create(factory);
        resource.setResourceReferences(singleton(new DefaultCitation("WMS specification")));
        final DefaultServiceIdentification id = new DefaultServiceIdentification(
                factory.createGenericName(null, "Web Map Server"),      // serviceType
                NilReason.MISSING.createNilObject(Citation.class),      // citation
                "A dummy service for testing purpose.");                // abstract
        id.setServiceTypeVersions(singleton("1.0"));
        id.setCoupledResources(singleton(resource));
        id.setCouplingType(UnsupportedCodeList.valueOf("LOOSE"));
        id.setContainsOperations(singleton(resource.getOperation()));
        return id;
    }

    /**
     * Compare values of the given service identifications against the value expected for the
     * instance created by {@link #create()} method.
     */
    private static void verify(final ServiceIdentification id) {
        assertEquals("serviceTypeVersion", "1.0",                                  getSingleton(id.getServiceTypeVersions()));
        assertEquals("serviceType",        "Web Map Server",                       String.valueOf(id.getServiceType()));
        assertEquals("abstract",           "A dummy service for testing purpose.", String.valueOf(id.getAbstract()));
        assertEquals("citation",           NilReason.MISSING,                      NilReason.forObject(id.getCitation()));
        assertEquals("couplingType",       CouplingType.LOOSE,                     id.getCouplingType());

        final CoupledResource resource = getSingleton(id.getCoupledResources());
//      assertEquals("scopedName",        "mySpace:ABC-123",   …)  skipped because not present in new ISO 19115-3:2016.
//      assertEquals("resourceReference", "WMS specification", …)  skipped because not present in legacy ISO 19139:2007.

        final OperationMetadata op = resource.getOperation();
        assertNotNull("operation", op);
        assertEquals("operationName", "Get Map", op.getOperationName());
        assertEquals("distributedComputingPlatform", DistributedComputingPlatform.WEB_SERVICES, getSingleton(op.getDistributedComputingPlatforms()));
        assertEquals("connectPoints", NilReason.MISSING, NilReason.forObject(getSingleton(op.getConnectPoints())));

        final ParameterDescriptor<?> param = getSingleton(op.getParameters());
        assertEquals("name",          "Version",             String.valueOf(param.getName()));
        assertEquals("minimumOccurs", 0,                     param.getMinimumOccurs());
        assertEquals("maximumOccurs", 1,                     param.getMaximumOccurs());
        assertEquals("direction",     ParameterDirection.IN, param.getDirection());
    }

    /**
     * Tests the unmarshalling of a service metadata.
     *
     * <p><b>XML test file:</b>
     * {@code "core/sis-metadata/src/test/resources/org/apache/sis/metadata/iso/service/ServiceIdentification.xml"}</p>
     *
     * @throws JAXBException if an error occurred during the during unmarshalling process.
     */
    @Test
    public void testUnmarshal() throws JAXBException {
        final ServiceIdentification id = unmarshalFile(ServiceIdentification.class, XML_FILE);
        verify(id);
        final CoupledResource resource = getSingleton(id.getCoupledResources());
        assertTitleEquals("resourceReference", "WMS specification", getSingleton(resource.getResourceReferences()));
    }

    /**
     * Tests the unmarshalling of a service metadata from legacy ISO 19139:2007 schema.
     *
     * @throws JAXBException if an error occurred during the during unmarshalling process.
     */
    @Test
    public void testUnmarshalLegacy() throws JAXBException {
        final ServiceIdentification id = unmarshalFile(ServiceIdentification.class, XML_FILE_LEGACY);
        verify(id);
        final CoupledResource resource = getSingleton(id.getCoupledResources());
        assertEquals("scopedName", "mySpace:ABC-123", String.valueOf(resource.getScopedName()));
    }

    /**
     * Tests the marshalling of a service metadata.
     *
     * @throws JAXBException if an error occurred during the during marshalling process.
     */
    @Test
    public void testMarshal() throws JAXBException {
        assertMarshalEqualsFile(XML_FILE, create(), "xmlns:*", "xsi:schemaLocation");
    }

    /**
     * Tests the marshalling of a service metadata to legacy ISO 19139:2007 schema.
     *
     * @throws JAXBException if an error occurred during the during marshalling process.
     */
    @Test
    public void testMarshalLegacy() throws JAXBException {
        assertMarshalEqualsFile(XML_FILE_LEGACY, create(), VERSION_2007, "xmlns:*", "xsi:schemaLocation");
    }
}<|MERGE_RESOLUTION|>--- conflicted
+++ resolved
@@ -18,19 +18,10 @@
 
 import javax.xml.bind.JAXBException;
 import org.opengis.util.NameFactory;
-import org.opengis.parameter.ParameterDirection;
 import org.opengis.parameter.ParameterDescriptor;
 import org.opengis.metadata.citation.Citation;
-<<<<<<< HEAD
 import org.apache.sis.internal.geoapi.evolution.UnsupportedCodeList;
-=======
-import org.opengis.metadata.identification.CouplingType;
-import org.opengis.metadata.identification.CoupledResource;
-import org.opengis.metadata.identification.OperationMetadata;
-import org.opengis.metadata.identification.ServiceIdentification;
-import org.opengis.metadata.identification.DistributedComputingPlatform;
 import org.apache.sis.metadata.iso.citation.DefaultCitation;
->>>>>>> f514ce0e
 import org.apache.sis.internal.system.DefaultFactories;
 import org.apache.sis.xml.NilReason;
 import org.apache.sis.test.DependsOn;
@@ -88,28 +79,28 @@
      * Compare values of the given service identifications against the value expected for the
      * instance created by {@link #create()} method.
      */
-    private static void verify(final ServiceIdentification id) {
+    private static void verify(final DefaultServiceIdentification id) {
         assertEquals("serviceTypeVersion", "1.0",                                  getSingleton(id.getServiceTypeVersions()));
         assertEquals("serviceType",        "Web Map Server",                       String.valueOf(id.getServiceType()));
         assertEquals("abstract",           "A dummy service for testing purpose.", String.valueOf(id.getAbstract()));
         assertEquals("citation",           NilReason.MISSING,                      NilReason.forObject(id.getCitation()));
-        assertEquals("couplingType",       CouplingType.LOOSE,                     id.getCouplingType());
+        assertEquals("couplingType",       UnsupportedCodeList.valueOf("loose"),   id.getCouplingType());
 
-        final CoupledResource resource = getSingleton(id.getCoupledResources());
+        final DefaultCoupledResource resource = getSingleton(id.getCoupledResources());
 //      assertEquals("scopedName",        "mySpace:ABC-123",   …)  skipped because not present in new ISO 19115-3:2016.
 //      assertEquals("resourceReference", "WMS specification", …)  skipped because not present in legacy ISO 19139:2007.
 
-        final OperationMetadata op = resource.getOperation();
+        final DefaultOperationMetadata op = resource.getOperation();
         assertNotNull("operation", op);
         assertEquals("operationName", "Get Map", op.getOperationName());
-        assertEquals("distributedComputingPlatform", DistributedComputingPlatform.WEB_SERVICES, getSingleton(op.getDistributedComputingPlatforms()));
+        assertEquals("distributedComputingPlatform", UnsupportedCodeList.valueOf("WEB_SERVICES"), getSingleton(op.getDistributedComputingPlatforms()));
         assertEquals("connectPoints", NilReason.MISSING, NilReason.forObject(getSingleton(op.getConnectPoints())));
 
         final ParameterDescriptor<?> param = getSingleton(op.getParameters());
         assertEquals("name",          "Version",             String.valueOf(param.getName()));
         assertEquals("minimumOccurs", 0,                     param.getMinimumOccurs());
         assertEquals("maximumOccurs", 1,                     param.getMaximumOccurs());
-        assertEquals("direction",     ParameterDirection.IN, param.getDirection());
+//      assertEquals("direction",     ParameterDirection.IN, param.getDirection());
     }
 
     /**
@@ -122,9 +113,9 @@
      */
     @Test
     public void testUnmarshal() throws JAXBException {
-        final ServiceIdentification id = unmarshalFile(ServiceIdentification.class, XML_FILE);
+        final DefaultServiceIdentification id = unmarshalFile(DefaultServiceIdentification.class, XML_FILE);
         verify(id);
-        final CoupledResource resource = getSingleton(id.getCoupledResources());
+        final DefaultCoupledResource resource = getSingleton(id.getCoupledResources());
         assertTitleEquals("resourceReference", "WMS specification", getSingleton(resource.getResourceReferences()));
     }
 
@@ -135,9 +126,9 @@
      */
     @Test
     public void testUnmarshalLegacy() throws JAXBException {
-        final ServiceIdentification id = unmarshalFile(ServiceIdentification.class, XML_FILE_LEGACY);
+        final DefaultServiceIdentification id = unmarshalFile(DefaultServiceIdentification.class, XML_FILE_LEGACY);
         verify(id);
-        final CoupledResource resource = getSingleton(id.getCoupledResources());
+        final DefaultCoupledResource resource = getSingleton(id.getCoupledResources());
         assertEquals("scopedName", "mySpace:ABC-123", String.valueOf(resource.getScopedName()));
     }
 
