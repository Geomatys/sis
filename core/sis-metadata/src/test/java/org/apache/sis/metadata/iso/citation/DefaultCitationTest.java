--- conflicted
+++ resolved
@@ -90,15 +90,9 @@
         final DefaultResponsibleParty author = new DefaultResponsibleParty(Role.AUTHOR);
         author.setParties(Set.of(new DefaultIndividual("Testsuya Toyoda", null, null)));
 
-<<<<<<< HEAD
         final DefaultResponsibleParty editor = new DefaultResponsibleParty(Role.valueOf("EDITOR"));
-        editor.setParties(Collections.singleton(new DefaultOrganisation("Kōdansha", null, null, null)));
-        editor.setExtents(Collections.singleton(Extents.WORLD));
-=======
-        final DefaultResponsibleParty editor = new DefaultResponsibleParty(Role.EDITOR);
         editor.setParties(Set.of(new DefaultOrganisation("Kōdansha", null, null, null)));
         editor.setExtents(Set.of(Extents.WORLD));
->>>>>>> f5bc633a
 
         citation.setCitedResponsibleParties(List.of(author, editor));
         return citation;
@@ -259,21 +253,12 @@
         contact.getIdentifierMap().putSpecialized(IdentifierSpace.ID, "ip-protocol");
         final DefaultCitation c = new DefaultCitation("Fight against poverty");
         final DefaultResponsibleParty r1 = new DefaultResponsibleParty(Role.ORIGINATOR);
-<<<<<<< HEAD
         final DefaultResponsibleParty r2 = new DefaultResponsibleParty(Role.valueOf("funder"));
-        r1.setParties(Collections.singleton(new DefaultIndividual("Maid Marian", null, contact)));
-        r2.setParties(Collections.singleton(new DefaultIndividual("Robin Hood",  null, contact)));
-        c.setCitedResponsibleParties(Arrays.asList(r1, r2));
-        c.getDates().add(new DefaultCitationDate(TestUtilities.date("2015-10-17 00:00:00"), DateType.valueOf("adopted")));
-        c.getPresentationForms().add(PresentationForm.valueOf("physicalObject"));
-=======
-        final DefaultResponsibleParty r2 = new DefaultResponsibleParty(Role.FUNDER);
         r1.setParties(Set.of(new DefaultIndividual("Maid Marian", null, contact)));
         r2.setParties(Set.of(new DefaultIndividual("Robin Hood",  null, contact)));
         c.setCitedResponsibleParties(List.of(r1, r2));
-        c.getDates().add(new DefaultCitationDate(TestUtilities.date("2015-10-17 00:00:00"), DateType.ADOPTED));
-        c.getPresentationForms().add(PresentationForm.PHYSICAL_OBJECT);
->>>>>>> f5bc633a
+        c.getDates().add(new DefaultCitationDate(TestUtilities.date("2015-10-17 00:00:00"), DateType.valueOf("adopted")));
+        c.getPresentationForms().add(PresentationForm.valueOf("physicalObject"));
         /*
          * Check that XML file built by the marshaller is the same as the example file.
          */
