--- conflicted
+++ resolved
@@ -140,26 +140,7 @@
     }
 
     /**
-<<<<<<< HEAD
      * Bridge constructor for {@link DefaultResponsibleParty#DefaultResponsibleParty(ResponsibleParty)}.
-=======
-     * Returns a SIS metadata implementation with the values of the given arbitrary implementation.
-     * This method performs the first applicable action in the following choices:
-     *
-     * <ul>
-     *   <li>If the given object is {@code null}, then this method returns {@code null}.</li>
-     *   <li>Otherwise if the given object is already an instance of
-     *       {@code DefaultResponsibility}, then it is returned unchanged.</li>
-     *   <li>Otherwise a new {@code DefaultResponsibility} instance is created using the
-     *       {@linkplain #DefaultResponsibility(Responsibility) copy constructor} and returned.
-     *       Note that this is a <em>shallow</em> copy operation, because the other
-     *       Responsibility contained in the given object are not recursively copied.</li>
-     * </ul>
-     *
-     * @param  object  the object to get as a SIS implementation, or {@code null} if none.
-     * @return a SIS implementation containing the values of the given object (may be the
-     *         given object itself), or {@code null} if the argument was null.
->>>>>>> 0d88ef7e
      */
     DefaultResponsibility(final ResponsibleParty object) {
         super(object);
