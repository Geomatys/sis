--- conflicted
+++ resolved
@@ -97,12 +97,8 @@
     /**
      * Information about the operations applied by the chain.
      */
-<<<<<<< HEAD
+    @SuppressWarnings("serial")
     private List<DefaultOperationMetadata> operations;
-=======
-    @SuppressWarnings("serial")
-    private List<OperationMetadata> operations;
->>>>>>> e8bfb5ea
 
     /**
      * Constructs an initially empty operation chain metadata.
