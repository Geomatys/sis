--- conflicted
+++ resolved
@@ -50,13 +50,8 @@
     /**
      * Constructor for the {@link #wrap} method only.
      */
-<<<<<<< HEAD
-    private MD_MetadataScope(final DefaultMetadataScope metadata) {
-        super(metadata);
-=======
-    private MD_MetadataScope(final MetadataScope value) {
+    private MD_MetadataScope(final DefaultMetadataScope value) {
         super(value);
->>>>>>> d859b678
     }
 
     /**
@@ -67,13 +62,8 @@
      * @return a {@code PropertyType} wrapping the given the metadata element.
      */
     @Override
-<<<<<<< HEAD
-    protected MD_MetadataScope wrap(final DefaultMetadataScope metadata) {
-        return new MD_MetadataScope(metadata);
-=======
-    protected MD_MetadataScope wrap(final MetadataScope value) {
+    protected MD_MetadataScope wrap(final DefaultMetadataScope value) {
         return new MD_MetadataScope(value);
->>>>>>> d859b678
     }
 
     /**
