/*
 * Licensed to the Apache Software Foundation (ASF) under one or more
 * contributor license agreements.  See the NOTICE file distributed with
 * this work for additional information regarding copyright ownership.
 * The ASF licenses this file to You under the Apache License, Version 2.0
 * (the "License"); you may not use this file except in compliance with
 * the License.  You may obtain a copy of the License at
 *
 *     http://www.apache.org/licenses/LICENSE-2.0
 *
 * Unless required by applicable law or agreed to in writing, software
 * distributed under the License is distributed on an "AS IS" BASIS,
 * WITHOUT WARRANTIES OR CONDITIONS OF ANY KIND, either express or implied.
 * See the License for the specific language governing permissions and
 * limitations under the License.
 */
package org.apache.sis.metadata.iso.content;

import java.util.Map;
import java.util.Collection;
import java.util.Locale;
import java.nio.charset.Charset;
import javax.xml.bind.annotation.XmlType;
import javax.xml.bind.annotation.XmlElement;
import javax.xml.bind.annotation.XmlRootElement;
import org.opengis.util.GenericName;
import org.opengis.metadata.citation.Citation;
import org.opengis.metadata.content.FeatureCatalogueDescription;
import org.apache.sis.internal.jaxb.FilterByVersion;
import org.apache.sis.internal.xml.LegacyNamespaces;
import org.apache.sis.internal.jaxb.lan.PT_Locale;
import org.apache.sis.internal.metadata.Dependencies;
import org.apache.sis.internal.metadata.LegacyPropertyAdapter;
import org.apache.sis.internal.jaxb.lan.LocaleAndCharset;

// Branch-specific imports
import org.opengis.annotation.UML;
import static org.opengis.annotation.Obligation.OPTIONAL;
import static org.opengis.annotation.Specification.ISO_19115;
import static org.apache.sis.internal.metadata.MetadataUtilities.valueIfDefined;


/**
 * Information identifying the feature catalogue or the conceptual schema.
 * The following properties are mandatory in a well-formed metadata according ISO 19115:
 *
 * <div class="preformat">{@code MD_FeatureCatalogueDescription}
 * {@code   ├─includedWithDataset…………………} Indication of whether or not the feature catalogue is included with the dataset.
 * {@code   └─featureCatalogueCitation……} Complete bibliographic reference to one or more external feature catalogues.
 * {@code       ├─title……………………………………………} Name by which the cited resource is known.
 * {@code       └─date………………………………………………} Reference date for the cited resource.</div>
 *
 * <p><b>Limitations:</b></p>
 * <ul>
 *   <li>Instances of this class are not synchronized for multi-threading.
 *       Synchronization, if needed, is caller's responsibility.</li>
 *   <li>Serialized objects of this class are not guaranteed to be compatible with future Apache SIS releases.
 *       Serialization support is appropriate for short term storage or RMI between applications running the
 *       same version of Apache SIS. For long term storage, use {@link org.apache.sis.xml.XML} instead.</li>
 * </ul>
 *
 * @author  Martin Desruisseaux (IRD, Geomatys)
 * @author  Touraïvane (IRD)
 * @author  Cédric Briançon (Geomatys)
 * @author  Cullen Rombach (Image Matters)
 * @version 1.0
 * @since   0.3
 * @module
 */
@XmlType(name = "MD_FeatureCatalogueDescription_Type", propOrder = {
    "compliant",
    "locale",                       // New in ISO 19115:2014
    "languages",                    // Legacy ISO 19115:2003
    "includedWithDataset",
    "featureTypesInfo",             // New in ISO 19115:2014. Actual name is "featureTypeInfo"
    "featureTypes",                 // Legacy ISO 19115:2003
    "featureCatalogueCitations"
})
@XmlRootElement(name = "MD_FeatureCatalogueDescription")
public class DefaultFeatureCatalogueDescription extends AbstractContentInformation
        implements FeatureCatalogueDescription
{
    /**
     * Serial number for inter-operability with different versions.
     */
    private static final long serialVersionUID = 4637544662644655274L;

    /**
     * Whether or not the cited feature catalogue complies with ISO 19110.
     *
     * <p>Implementation note: we need to store the reference to the {@code Boolean} instance instead
     * than using bitmask because {@link org.apache.sis.internal.jaxb.PrimitiveTypeProperties} may
     * associate some properties to that particular instance.</p>
     */
    private Boolean compliant;

    /**
     * Language(s) and character set(s) used within the catalogue.
     */
    private Map<Locale,Charset> locales;

    /**
     * Whether or not the feature catalogue is included with the resource.
     */
    private boolean includedWithDataset;

    /**
     * Subset of feature types from cited feature catalogue occurring in resource.
     */
    private Collection<DefaultFeatureTypeInfo> featureTypes;

    /**
     * Complete bibliographic reference to one or more external feature catalogues.
     */
    private Collection<Citation> featureCatalogueCitations;

    /**
     * Constructs an initially empty feature catalogue description.
     */
    public DefaultFeatureCatalogueDescription() {
    }

    /**
     * Constructs a new instance initialized with the values from the specified metadata object.
     * This is a <cite>shallow</cite> copy constructor, since the other metadata contained in the
     * given object are not recursively copied.
     *
     * @param  object  the metadata to copy values from, or {@code null} if none.
     *
     * @see #castOrCopy(FeatureCatalogueDescription)
     */
    public DefaultFeatureCatalogueDescription(final FeatureCatalogueDescription object) {
        super(object);
        if (object != null) {
            compliant                 = object.isCompliant();
            includedWithDataset       = object.isIncludedWithDataset();
<<<<<<< HEAD
            languages                 = copyCollection(object.getLanguages(), Locale.class);
=======
            locales                   = copyMap(object.getLocalesAndCharsets(), Locale.class);
            featureTypes              = copyCollection(object.getFeatureTypeInfo(), FeatureTypeInfo.class);
>>>>>>> 6944f6c5
            featureCatalogueCitations = copyCollection(object.getFeatureCatalogueCitations(), Citation.class);
            if (object instanceof DefaultFeatureCatalogueDescription) {
                featureTypes = copyCollection(((DefaultFeatureCatalogueDescription) object).getFeatureTypeInfo(), DefaultFeatureTypeInfo.class);
            } else {
                setFeatureTypes(object.getFeatureTypes());
            }
        }
    }

    /**
     * Returns a SIS metadata implementation with the values of the given arbitrary implementation.
     * This method performs the first applicable action in the following choices:
     *
     * <ul>
     *   <li>If the given object is {@code null}, then this method returns {@code null}.</li>
     *   <li>Otherwise if the given object is already an instance of
     *       {@code DefaultFeatureCatalogueDescription}, then it is returned unchanged.</li>
     *   <li>Otherwise a new {@code DefaultFeatureCatalogueDescription} instance is created using the
     *       {@linkplain #DefaultFeatureCatalogueDescription(FeatureCatalogueDescription) copy constructor}
     *       and returned. Note that this is a <cite>shallow</cite> copy operation, since the other
     *       metadata contained in the given object are not recursively copied.</li>
     * </ul>
     *
     * @param  object  the object to get as a SIS implementation, or {@code null} if none.
     * @return a SIS implementation containing the values of the given object (may be the
     *         given object itself), or {@code null} if the argument was null.
     */
    public static DefaultFeatureCatalogueDescription castOrCopy(final FeatureCatalogueDescription object) {
        if (object == null || object instanceof DefaultFeatureCatalogueDescription) {
            return (DefaultFeatureCatalogueDescription) object;
        }
        return new DefaultFeatureCatalogueDescription(object);
    }

    /**
     * Returns whether or not the cited feature catalogue complies with ISO 19110.
     *
     * @return whether or not the cited feature catalogue complies with ISO 19110, or {@code null}.
     */
    @Override
    @XmlElement(name = "complianceCode")
    public Boolean isCompliant() {
        return compliant;
    }

    /**
     * Sets whether or not the cited feature catalogue complies with ISO 19110.
     *
     * @param  newValue  the new compliance value.
     */
    public void setCompliant(final Boolean newValue) {
        checkWritePermission(compliant);
        compliant = newValue;
    }

    /**
     * Returns the language(s) and character set(s) used within the catalogue.
     *
     * @return language(s) and character set(s) used within the catalogue.
     *
     * @since 1.0
     */
    @Override
    // @XmlElement at the end of this class.
    public Map<Locale,Charset> getLocalesAndCharsets() {
        return locales = nonNullMap(locales, Locale.class);
    }

    /**
     * Sets the language(s) and character set(s) used within the catalogue.
     *
     * @param  newValues  the new language(s) and character set(s) used within the catalogue.
     *
     * @since 1.0
     */
    public void setLocalesAndCharsets(final Map<? extends Locale, ? extends Charset> newValues) {
        locales = writeMap(newValues, locales, Locale.class);
    }

    /**
     * Returns the language(s) used within the catalogue.
     *
     * @return language(s) used within the catalogue.
     *
     * @deprecated Replaced by {@code getLocalesAndCharsets().keySet()}.
     */
    @Override
    @Deprecated
    @Dependencies("getLocalesAndCharsets")
    @XmlElement(name = "language", namespace = LegacyNamespaces.GMD)
    public Collection<Locale> getLanguages() {
        return FilterByVersion.LEGACY_METADATA.accept() ? LocaleAndCharset.getLanguages(getLocalesAndCharsets()) : null;
    }

    /**
     * Sets the language(s) used within the catalogue.
     *
     * @param  newValues  the new languages.
     *
     * @deprecated Replaced by putting keys in {@link #getLocalesAndCharsets()} map.
     */
    @Deprecated
    public void setLanguages(final Collection<? extends Locale> newValues) {
        // TODO: delete after SIS 1.0 release (method not needed by JAXB).
        setLocalesAndCharsets(LocaleAndCharset.setLanguages(getLocalesAndCharsets(), newValues));
    }

    /**
     * Returns whether or not the feature catalogue is included with the resource.
     *
     * @return whether or not the feature catalogue is included with the resource.
     */
    @Override
    @XmlElement(name = "includedWithDataset")
    public boolean isIncludedWithDataset() {
        return includedWithDataset;
    }

    /**
     * Sets whether or not the feature catalogue is included with the resource.
     *
     * @param  newValue  {@code true} if the feature catalogue is included.
     */
    public void setIncludedWithDataset(final boolean newValue) {
        checkWritePermission(includedWithDataset ? Boolean.TRUE : null);
        includedWithDataset = newValue;
    }

    /**
     * Returns the subset of feature types from cited feature catalogue occurring in resource.
     *
     * <div class="warning"><b>Upcoming API change — generalization</b><br>
     * The element type will be changed to the {@code FeatureTypeInfo} interface
     * when GeoAPI will provide it (tentatively in GeoAPI 3.1).
     * </div>
     *
     * @return subset of feature types occurring in resource.
     *
     * @since 0.5
     */
    // @XmlElement at the end of this class.
    @UML(identifier="featureTypes", obligation=OPTIONAL, specification=ISO_19115)
    public Collection<DefaultFeatureTypeInfo> getFeatureTypeInfo() {
        return featureTypes = nonNullCollection(featureTypes, DefaultFeatureTypeInfo.class);
    }

    /**
     * Sets the subset of feature types from cited feature catalogue occurring in resource.
     *
     * <div class="warning"><b>Upcoming API change — generalization</b><br>
     * The element type will be changed to the {@code FeatureTypeInfo} interface
     * when GeoAPI will provide it (tentatively in GeoAPI 3.1).
     * </div>
     *
     * @param  newValues  the new feature types.
     *
     * @since 0.5
     */
    public void setFeatureTypeInfo(final Collection<? extends DefaultFeatureTypeInfo> newValues) {
        featureTypes = writeCollection(newValues, featureTypes, DefaultFeatureTypeInfo.class);
    }

    /**
     * Returns the names of {@linkplain #getFeatureTypes() feature types}.
     *
     * @return the feature type names.
     *
     * @deprecated As of ISO 19115:2014, replaced by {@link #getFeatureTypeInfo()}.
     */
    @Override
    @Deprecated
    @Dependencies("getFeatureTypeInfo")
    @XmlElement(name = "featureTypes", namespace = LegacyNamespaces.GMD)
    public final Collection<GenericName> getFeatureTypes() {
        if (!FilterByVersion.LEGACY_METADATA.accept()) return null;
        return new LegacyPropertyAdapter<GenericName,DefaultFeatureTypeInfo>(getFeatureTypeInfo()) {
            /** Stores a legacy value into the new kind of value. */
            @Override protected DefaultFeatureTypeInfo wrap(final GenericName value) {
                return new DefaultFeatureTypeInfo(value);
            }

            /** Extracts the legacy value from the new kind of value. */
            @Override protected GenericName unwrap(final DefaultFeatureTypeInfo container) {
                return container.getFeatureTypeName();
            }

            /** Updates the legacy value in an existing instance of the new kind of value. */
            @Override protected boolean update(final DefaultFeatureTypeInfo container, final GenericName value) {
                if (container instanceof DefaultFeatureTypeInfo) {
                    container.setFeatureTypeName(value);
                    return true;
                }
                return false;
            }
        }.validOrNull();
    }

    /**
     * Sets the names of {@linkplain #getFeatureTypes() feature types}.
     *
     * @param  newValues  the new feature type names.
     *
     * @deprecated As of ISO 19115:2014, replaced by {@link #setFeatureTypeInfo(Collection)}.
     */
    @Deprecated
    public void setFeatureTypes(final Collection<? extends GenericName> newValues) {
        checkWritePermission(valueIfDefined(featureTypes));
        ((LegacyPropertyAdapter<GenericName,?>) getFeatureTypes()).setValues(newValues);
    }

    /**
     * Returns the complete bibliographic reference to one or more external feature catalogues.
     *
     * @return bibliographic reference to one or more external feature catalogues.
     */
    @Override
    @XmlElement(name = "featureCatalogueCitation")
    public Collection<Citation> getFeatureCatalogueCitations() {
        return featureCatalogueCitations = nonNullCollection(featureCatalogueCitations, Citation.class);
    }

    /**
     * Sets the complete bibliographic reference to one or more external feature catalogues.
     *
     * @param  newValues  the feature catalogue citations.
     */
    public void setFeatureCatalogueCitations(final Collection<? extends Citation> newValues) {
        featureCatalogueCitations = writeCollection(newValues, featureCatalogueCitations, Citation.class);
    }




    //////////////////////////////////////////////////////////////////////////////////////////////////
    ////////                                                                                  ////////
    ////////                               XML support with JAXB                              ////////
    ////////                                                                                  ////////
    ////////        The following methods are invoked by JAXB using reflection (even if       ////////
    ////////        they are private) or are helpers for other methods invoked by JAXB.       ////////
    ////////        Those methods can be safely removed if Geographic Markup Language         ////////
    ////////        (GML) support is not needed.                                              ////////
    ////////                                                                                  ////////
    //////////////////////////////////////////////////////////////////////////////////////////////////

    /**
     * Invoked by JAXB at both marshalling and unmarshalling time.
     * This attribute has been added by ISO 19115:2014 standard.
     * If (and only if) marshalling an older standard version, we omit this attribute.
     */
    @XmlElement(name = "featureTypes")
    private Collection<DefaultFeatureTypeInfo> getFeatureTypesInfo() {
        return FilterByVersion.CURRENT_METADATA.accept() ? getFeatureTypeInfo() : null;
    }

    /**
     * Returns the locales and character sets to marshal if the XML document is to be written
     * according the new ISO 19115:2014 model.
     */
    @XmlElement(name = "locale")
    private Collection<PT_Locale> getLocale() {
        return FilterByVersion.CURRENT_METADATA.accept() ? PT_Locale.wrap(locales) : null;
    }
}<|MERGE_RESOLUTION|>--- conflicted
+++ resolved
@@ -36,6 +36,7 @@
 // Branch-specific imports
 import org.opengis.annotation.UML;
 import static org.opengis.annotation.Obligation.OPTIONAL;
+import static org.opengis.annotation.Obligation.CONDITIONAL;
 import static org.opengis.annotation.Specification.ISO_19115;
 import static org.apache.sis.internal.metadata.MetadataUtilities.valueIfDefined;
 
@@ -134,16 +135,12 @@
         if (object != null) {
             compliant                 = object.isCompliant();
             includedWithDataset       = object.isIncludedWithDataset();
-<<<<<<< HEAD
-            languages                 = copyCollection(object.getLanguages(), Locale.class);
-=======
-            locales                   = copyMap(object.getLocalesAndCharsets(), Locale.class);
-            featureTypes              = copyCollection(object.getFeatureTypeInfo(), FeatureTypeInfo.class);
->>>>>>> 6944f6c5
             featureCatalogueCitations = copyCollection(object.getFeatureCatalogueCitations(), Citation.class);
             if (object instanceof DefaultFeatureCatalogueDescription) {
+                locales = copyMap(((DefaultFeatureCatalogueDescription) object).getLocalesAndCharsets(), Locale.class);
                 featureTypes = copyCollection(((DefaultFeatureCatalogueDescription) object).getFeatureTypeInfo(), DefaultFeatureTypeInfo.class);
             } else {
+                setLanguages(copyCollection(object.getLanguages(), Locale.class));
                 setFeatureTypes(object.getFeatureTypes());
             }
         }
@@ -202,7 +199,7 @@
      *
      * @since 1.0
      */
-    @Override
+    @UML(identifier="locale", obligation=CONDITIONAL, specification=ISO_19115)
     // @XmlElement at the end of this class.
     public Map<Locale,Charset> getLocalesAndCharsets() {
         return locales = nonNullMap(locales, Locale.class);
