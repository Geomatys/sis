--- conflicted
+++ resolved
@@ -292,18 +292,9 @@
      * @see #getDescription(Class)
      */
     @OptionalCandidate
-<<<<<<< HEAD
     public static InternationalString getDescription(final CodeList<?> code) {
-        if (code != null) {
-            final String resources = toResourceName(code.getClass().getName());
-            if (resources != null) {
-                return new Description(resources, Description.resourceKey(code));
-            }
-=======
-    public static InternationalString getDescription(final ControlledVocabulary code) {
         if (code != null && hasResources(code.getClass())) {
             return new Description(Description.resourceKey(code));
->>>>>>> 230b6bce
         }
         return null;
     }
@@ -378,7 +369,7 @@
          */
         @Override
         protected ResourceBundle getBundle(final Locale locale) {
-            return ResourceBundle.getBundle(resources, locale, CLASSLOADER);
+            return ResourceBundle.getBundle("org.opengis.metadata.Descriptions", locale, CLASSLOADER);
         }
 
         /**
@@ -441,28 +432,20 @@
          *
          * @param  code  the code list for which to create a title.
          */
-<<<<<<< HEAD
         CodeTitle(final CodeList<?> code) {
-            super(CodeLists.RESOURCES, resourceKey(code));
-=======
-        CodeTitle(final ControlledVocabulary code) {
             super(resourceKey(code));
->>>>>>> 230b6bce
             this.code = code;
         }
 
         /**
-<<<<<<< HEAD
-=======
          * Loads the GeoAPI resources. A cache is managed by {@link ResourceBundle}.
          */
         @Override
         protected ResourceBundle getBundle(final Locale locale) {
-            return ResourceBundles.codeLists(locale);
-        }
-
-        /**
->>>>>>> 230b6bce
+            return ResourceBundle.getBundle(CodeLists.RESOURCES, locale);
+        }
+
+        /**
          * Returns a fallback if no resource is found.
          */
         @Override
@@ -472,14 +455,7 @@
     }
 
     /**
-<<<<<<< HEAD
-     * Returns the resource name for the given GeoAPI type, or {@code null} if none.
-     * The non-null resource name is only informative in this implementation.
-     * We need to allow {@code null} return value for telling that no resource
-     * is expected to exist for the given class.
-=======
      * Returns whether the specified class is expected to have GeoAPI resources.
->>>>>>> 230b6bce
      *
      * @param  type  the type to test.
      * @return whether the given class is expected to have resources.
