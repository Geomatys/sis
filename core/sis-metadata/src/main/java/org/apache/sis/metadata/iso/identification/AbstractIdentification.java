--- conflicted
+++ resolved
@@ -181,15 +181,6 @@
     private Collection<Resolution> spatialResolutions;
 
     /**
-<<<<<<< HEAD
-=======
-     * Smallest resolvable temporal period in a resource.
-     */
-    @SuppressWarnings("serial")
-    private Collection<Duration> temporalResolutions;
-
-    /**
->>>>>>> e8bfb5ea
      * Main theme(s) of the resource.
      */
     @SuppressWarnings("serial")
@@ -253,12 +244,8 @@
     /**
      * Provides aggregate dataset information.
      */
-<<<<<<< HEAD
+    @SuppressWarnings("serial")
     private Collection<DefaultAssociatedResource> associatedResources;
-=======
-    @SuppressWarnings("serial")
-    private Collection<AssociatedResource> associatedResources;
->>>>>>> e8bfb5ea
 
     /**
      * Constructs an initially empty identification.
