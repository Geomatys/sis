--- conflicted
+++ resolved
@@ -23,11 +23,7 @@
 import javax.xml.bind.annotation.XmlSeeAlso;
 import javax.xml.bind.annotation.XmlElement;
 import javax.xml.bind.annotation.XmlRootElement;
-<<<<<<< HEAD
-import org.opengis.annotation.UML;
-=======
 import javax.xml.bind.annotation.adapters.XmlJavaTypeAdapter;
->>>>>>> f514ce0e
 import org.opengis.metadata.Identifier;
 import org.opengis.metadata.citation.Citation;
 import org.opengis.metadata.citation.ResponsibleParty;
@@ -55,6 +51,8 @@
 import org.apache.sis.metadata.iso.ISOMetadata;
 import org.apache.sis.util.iso.Types;
 
+// Branch-specific imports
+import org.opengis.annotation.UML;
 import static org.opengis.annotation.Obligation.OPTIONAL;
 import static org.opengis.annotation.Obligation.CONDITIONAL;
 import static org.opengis.annotation.Specification.ISO_19115;
@@ -104,7 +102,6 @@
     "pointOfContacts",
     "spatialRepresentationTypes",       // Here in ISO 19115:2014 (was after 'aggregationInfo' in ISO 19115:2003)
     "spatialResolutions",               // Shall be kept next to 'spatialRepresentationTypes'
-    "temporalResolution",               // ISO 19115-3 only
     "topicCategories",                  // Here in ISO 19115:2014 (was in subclasses in ISO 19115:2003)
     "extents",                          // Here in ISO 19115:2014 (was in subclasses in ISO 19115:2003)
     "additionalDocumentation",          // ISO 19115:2014 only
@@ -519,46 +516,14 @@
     }
 
     /**
-<<<<<<< HEAD
-=======
-     * Returns the smallest resolvable temporal period in a resource.
-     *
-     * @return smallest resolvable temporal period in a resource.
-     *
-     * @since 0.5
-     */
-    @Override
-    // @XmlElement at the end of this class.
-    public Collection<Duration> getTemporalResolutions() {
-        return temporalResolutions = nonNullCollection(temporalResolutions, Duration.class);
-    }
-
-    /**
-     * Sets the smallest resolvable temporal period in a resource.
-     *
-     * @param  newValues  the new temporal resolutions.
-     *
-     * @since 0.5
-     */
-    public void setTemporalResolutions(final Collection<? extends Duration> newValues) {
-        temporalResolutions = writeCollection(newValues, temporalResolutions, Duration.class);
-    }
-
-    /**
->>>>>>> f514ce0e
      * Returns the main theme(s) of the resource.
      *
      * @return main theme(s).
      *
      * @since 0.5
      */
-<<<<<<< HEAD
-/// @XmlElement(name = "topicCategory")
+    @XmlElement(name = "topicCategory")
     @UML(identifier="topicCategory", obligation=CONDITIONAL, specification=ISO_19115)
-=======
-    @Override
-    @XmlElement(name = "topicCategory")
->>>>>>> f514ce0e
     public Collection<TopicCategory> getTopicCategories()  {
         return topicCategories = nonNullCollection(topicCategories, TopicCategory.class);
     }
@@ -581,13 +546,8 @@
      *
      * @since 0.5
      */
-<<<<<<< HEAD
-/// @XmlElement(name = "extent")
+    @XmlElement(name = "extent")
     @UML(identifier="extent", obligation=CONDITIONAL, specification=ISO_19115)
-=======
-    @Override
-    @XmlElement(name = "extent")
->>>>>>> f514ce0e
     public Collection<Extent> getExtents() {
         return extents = nonNullCollection(extents, Extent.class);
     }
@@ -610,13 +570,8 @@
      *
      * @since 0.5
      */
-<<<<<<< HEAD
-/// @XmlElement(name = "additionalDocumentation")
+    // @XmlElement at the end of this class.
     @UML(identifier="additionalDocumentation", obligation=OPTIONAL, specification=ISO_19115)
-=======
-    @Override
-    // @XmlElement at the end of this class.
->>>>>>> f514ce0e
     public Collection<Citation> getAdditionalDocumentations() {
         return additionalDocumentations = nonNullCollection(additionalDocumentations, Citation.class);
     }
@@ -639,14 +594,9 @@
      *
      * @since 0.5
      */
-<<<<<<< HEAD
-/// @XmlElement(name = "processingLevel")
-    @UML(identifier="processingLevel", obligation=OPTIONAL, specification=ISO_19115)
-=======
-    @Override
     @XmlElement(name = "processingLevel")
     @XmlJavaTypeAdapter(MD_Identifier.Since2014.class)
->>>>>>> f514ce0e
+    @UML(identifier="processingLevel", obligation=OPTIONAL, specification=ISO_19115)
     public Identifier getProcessingLevel() {
         return processingLevel;
     }
@@ -801,17 +751,10 @@
      *
      * @since 0.5
      */
-<<<<<<< HEAD
-/// @XmlElement(name = "associatedResource")
+    // @XmlElement at the end of this class.
     @UML(identifier="associatedResource", obligation=OPTIONAL, specification=ISO_19115)
     public Collection<DefaultAssociatedResource> getAssociatedResources() {
         return associatedResources = nonNullCollection(associatedResources, DefaultAssociatedResource.class);
-=======
-    @Override
-    // @XmlElement at the end of this class.
-    public Collection<AssociatedResource> getAssociatedResources() {
-        return associatedResources = nonNullCollection(associatedResources, AssociatedResource.class);
->>>>>>> f514ce0e
     }
 
     /**
@@ -842,16 +785,10 @@
     @Dependencies("getAssociatedResources")
     @XmlElement(name = "aggregationInfo", namespace = LegacyNamespaces.GMD)
     public Collection<AggregateInformation> getAggregationInfo() {
-<<<<<<< HEAD
+        if (!FilterByVersion.LEGACY_METADATA.accept()) return null;
         return new LegacyPropertyAdapter<AggregateInformation,DefaultAssociatedResource>(getAssociatedResources()) {
             @Override protected DefaultAssociatedResource wrap(final AggregateInformation value) {
                 return DefaultAssociatedResource.castOrCopy(value);
-=======
-        if (!FilterByVersion.LEGACY_METADATA.accept()) return null;
-        return new LegacyPropertyAdapter<AggregateInformation,AssociatedResource>(getAssociatedResources()) {
-            @Override protected AssociatedResource wrap(final AggregateInformation value) {
-                return value;
->>>>>>> f514ce0e
             }
 
             @Override protected AggregateInformation unwrap(final DefaultAssociatedResource container) {
@@ -911,22 +848,14 @@
      * Invoked by JAXB at both marshalling and unmarshalling time.
      * This attribute has been added by ISO 19115:2014 standard.
      * If (and only if) marshalling an older standard version, we omit this attribute.
-     *
-     * @todo Currently, the {@code XmlJavaTypeAdapter} used here just internally converts {@code Duration} objects
-     *       into {@code PeriodDuration} objects. Need to add support for {@code IntervalLength} in the future.
-     */
-    @XmlElement(name = "temporalResolution")
-    private Collection<Duration> getTemporalResolution() {
-        return FilterByVersion.CURRENT_METADATA.accept() ? getTemporalResolutions() : null;
-    }
-
+     */
     @XmlElement(name = "additionalDocumentation")
     private Collection<Citation> getAdditionalDocumentation() {
         return FilterByVersion.CURRENT_METADATA.accept() ? getAdditionalDocumentations() : null;
     }
 
     @XmlElement(name = "associatedResource")
-    private Collection<AssociatedResource> getAssociatedResource() {
+    private Collection<DefaultAssociatedResource> getAssociatedResource() {
         return FilterByVersion.CURRENT_METADATA.accept() ? getAssociatedResources() : null;
     }
 }