--- conflicted
+++ resolved
@@ -573,33 +573,7 @@
     @Deprecated
     @Dependencies("getRationale")
     public Collection<InternationalString> getRationales() {
-<<<<<<< HEAD
         return rationales = nonNullCollection(rationales, InternationalString.class);
-=======
-        return new AbstractSet<InternationalString>() {
-            /** Returns 0 if empty, or 1 if a density has been specified. */
-            @Override public int size() {
-                return getRationale() != null ? 1 : 0;
-            }
-
-            /** Returns an iterator over 0 or 1 element. Current iterator implementation is unmodifiable. */
-            @Override public Iterator<InternationalString> iterator() {
-                return CollectionsExt.singletonOrEmpty(getRationale()).iterator();
-            }
-
-            /** Adds an element only if the set is empty. This method is invoked by JAXB at unmarshalling time. */
-            @Override public boolean add(final InternationalString newValue) {
-                if (isEmpty()) {
-                    setRationale(newValue);
-                    return true;
-                } else {
-                    LegacyPropertyAdapter.warnIgnoredExtraneous(InternationalString.class,
-                            DefaultExtendedElementInformation.class, "setRationales");
-                    return false;
-                }
-            }
-        };
->>>>>>> 6944f6c5
     }
 
     /**
