--- conflicted
+++ resolved
@@ -181,22 +181,14 @@
     /**
      * Reason for creating the extended element.
      */
-<<<<<<< HEAD
+    @SuppressWarnings("serial")
     private Collection<InternationalString> rationales;
-=======
+
+    /**
+     * Name of the person or organization creating the extended element.
+     */
     @SuppressWarnings("serial")
-    private InternationalString rationale;
->>>>>>> 7e313290
-
-    /**
-     * Name of the person or organization creating the extended element.
-     */
-<<<<<<< HEAD
     private Collection<ResponsibleParty> sources;
-=======
-    @SuppressWarnings("serial")
-    private Collection<Responsibility> sources;
->>>>>>> 7e313290
 
     /**
      * Construct an initially empty extended element information.
