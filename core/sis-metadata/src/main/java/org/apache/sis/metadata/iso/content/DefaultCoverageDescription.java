--- conflicted
+++ resolved
@@ -22,11 +22,7 @@
 import javax.xml.bind.annotation.XmlSeeAlso;
 import javax.xml.bind.annotation.XmlElement;
 import javax.xml.bind.annotation.XmlRootElement;
-<<<<<<< HEAD
-import org.opengis.annotation.UML;
-=======
 import javax.xml.bind.annotation.adapters.XmlJavaTypeAdapter;
->>>>>>> f514ce0e
 import org.opengis.metadata.Identifier;
 import org.opengis.metadata.content.CoverageContentType;
 import org.opengis.metadata.content.CoverageDescription;
@@ -36,14 +32,14 @@
 import org.opengis.util.RecordType;
 import org.apache.sis.internal.metadata.Dependencies;
 import org.apache.sis.internal.metadata.LegacyPropertyAdapter;
-<<<<<<< HEAD
-import static org.opengis.annotation.Obligation.OPTIONAL;
-import static org.opengis.annotation.Specification.ISO_19115;
-=======
 import org.apache.sis.internal.jaxb.FilterByVersion;
 import org.apache.sis.internal.jaxb.LegacyNamespaces;
 import org.apache.sis.internal.jaxb.metadata.MD_Identifier;
->>>>>>> f514ce0e
+
+// Branch-specific imports
+import org.opengis.annotation.UML;
+import static org.opengis.annotation.Obligation.OPTIONAL;
+import static org.opengis.annotation.Specification.ISO_19115;
 
 
 /**
@@ -198,14 +194,9 @@
      *
      * @since 0.5
      */
-<<<<<<< HEAD
-/// @XmlElement(name = "processingLevelCode")
-    @UML(identifier="processingLevelCode", obligation=OPTIONAL, specification=ISO_19115)
-=======
-    @Override
     @XmlElement(name = "processingLevelCode")
     @XmlJavaTypeAdapter(MD_Identifier.Since2014.class)
->>>>>>> f514ce0e
+    @UML(identifier="processingLevelCode", obligation=OPTIONAL, specification=ISO_19115)
     public Identifier getProcessingLevelCode() {
         return processingLevelCode;
     }
@@ -234,17 +225,10 @@
      *
      * @since 0.5
      */
-<<<<<<< HEAD
-/// @XmlElement(name = "attributeGroup")
+    // @XmlElement at the end of this class.
     @UML(identifier="attributeGroup", obligation=OPTIONAL, specification=ISO_19115)
     public Collection<DefaultAttributeGroup> getAttributeGroups() {
         return attributeGroups = nonNullCollection(attributeGroups, DefaultAttributeGroup.class);
-=======
-    @Override
-    // @XmlElement at the end of this class.
-    public Collection<AttributeGroup> getAttributeGroups() {
-        return attributeGroups = nonNullCollection(attributeGroups, AttributeGroup.class);
->>>>>>> f514ce0e
     }
 
     /**
@@ -277,24 +261,10 @@
     @XmlElement(name = "contentType", namespace = LegacyNamespaces.GMD)
     public CoverageContentType getContentType() {
         CoverageContentType type = null;
-<<<<<<< HEAD
-        final Collection<DefaultAttributeGroup> groups = getAttributeGroups();
-        if (groups != null) {                                               // May be null on marshalling.
-            for (final DefaultAttributeGroup g : groups) {
-                final Collection<? extends CoverageContentType> contentTypes = g.getContentTypes();
-                if (contentTypes != null) {                                 // May be null on marshalling.
-                    for (final CoverageContentType t : contentTypes) {
-                        if (type == null) {
-                            type = t;
-                        } else {
-                            LegacyPropertyAdapter.warnIgnoredExtraneous(CoverageContentType.class,
-                                    DefaultCoverageDescription.class, "getContentType");
-                            break;
-=======
         if (FilterByVersion.LEGACY_METADATA.accept()) {
-            final Collection<AttributeGroup> groups = getAttributeGroups();
+            final Collection<DefaultAttributeGroup> groups = getAttributeGroups();
             if (groups != null) {                                               // May be null on marshalling.
-                for (final AttributeGroup g : groups) {
+                for (final DefaultAttributeGroup g : groups) {
                     final Collection<? extends CoverageContentType> contentTypes = g.getContentTypes();
                     if (contentTypes != null) {                                 // May be null on marshalling.
                         for (final CoverageContentType t : contentTypes) {
@@ -305,7 +275,6 @@
                                         DefaultCoverageDescription.class, "getContentType");
                                 break;
                             }
->>>>>>> f514ce0e
                         }
                     }
                 }
@@ -356,12 +325,8 @@
     @Dependencies("getAttributeGroups")
     @XmlElement(name = "dimension", namespace = LegacyNamespaces.GMD)
     public final Collection<RangeDimension> getDimensions() {
-<<<<<<< HEAD
+        if (!FilterByVersion.LEGACY_METADATA.accept()) return null;
         return new LegacyPropertyAdapter<RangeDimension,DefaultAttributeGroup>(getAttributeGroups()) {
-=======
-        if (!FilterByVersion.LEGACY_METADATA.accept()) return null;
-        return new LegacyPropertyAdapter<RangeDimension,AttributeGroup>(getAttributeGroups()) {
->>>>>>> f514ce0e
             /** Stores a legacy value into the new kind of value. */
             @Override protected DefaultAttributeGroup wrap(final RangeDimension value) {
                 final DefaultAttributeGroup container = new DefaultAttributeGroup();
@@ -440,7 +405,7 @@
      * If (and only if) marshalling an older standard version, we omit this attribute.
      */
     @XmlElement(name = "attributeGroup")
-    private Collection<AttributeGroup> getAttributeGroup() {
+    private Collection<DefaultAttributeGroup> getAttributeGroup() {
         return FilterByVersion.CURRENT_METADATA.accept() ? getAttributeGroups() : null;
     }
 }