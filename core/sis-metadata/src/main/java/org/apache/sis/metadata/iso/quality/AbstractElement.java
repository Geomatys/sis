--- conflicted
+++ resolved
@@ -31,10 +31,6 @@
 import org.opengis.metadata.citation.Citation;
 import org.opengis.metadata.quality.Result;
 import org.opengis.metadata.quality.Element;
-<<<<<<< HEAD
-=======
-import org.opengis.metadata.quality.Usability;
->>>>>>> 05a9bb3b
 import org.opengis.metadata.quality.Completeness;
 import org.opengis.metadata.quality.TemporalAccuracy;
 import org.opengis.metadata.quality.ThematicAccuracy;
@@ -192,12 +188,7 @@
      * <ul>
      *   <li>If the given object is {@code null}, then this method returns {@code null}.</li>
      *   <li>Otherwise if the given object is an instance of {@link PositionalAccuracy},
-<<<<<<< HEAD
      *       {@link ThematicAccuracy}, {@link LogicalConsistency} or {@link Completeness},
-=======
-     *       {@link TemporalQuality}, {@link ThematicAccuracy}, {@link LogicalConsistency},
-     *       {@link Completeness}, {@link Usability} or {@link Metaquality},
->>>>>>> 05a9bb3b
      *       then this method delegates to the {@code castOrCopy(…)} method of the corresponding SIS subclass.
      *       Note that if the given object implements more than one of the above-cited interfaces,
      *       then the {@code castOrCopy(…)} method to be used is unspecified.</li>
@@ -230,14 +221,7 @@
             return AbstractCompleteness.castOrCopy((Completeness) object);
         }
         if (object instanceof Usability) {
-<<<<<<< HEAD
-            return DefaultUsabilityElement.castOrCopy((Usability) object);
-=======
             return DefaultUsability.castOrCopy((Usability) object);
-        }
-        if (object instanceof Metaquality) {
-            return AbstractMetaquality.castOrCopy((Metaquality) object);
->>>>>>> 05a9bb3b
         }
         // Intentionally tested after the sub-interfaces.
         if (object == null || object instanceof AbstractElement) {
