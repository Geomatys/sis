/*
 * Licensed to the Apache Software Foundation (ASF) under one or more
 * contributor license agreements.  See the NOTICE file distributed with
 * this work for additional information regarding copyright ownership.
 * The ASF licenses this file to You under the Apache License, Version 2.0
 * (the "License"); you may not use this file except in compliance with
 * the License.  You may obtain a copy of the License at
 *
 *     http://www.apache.org/licenses/LICENSE-2.0
 *
 * Unless required by applicable law or agreed to in writing, software
 * distributed under the License is distributed on an "AS IS" BASIS,
 * WITHOUT WARRANTIES OR CONDITIONS OF ANY KIND, either express or implied.
 * See the License for the specific language governing permissions and
 * limitations under the License.
 */
package org.apache.sis.metadata.iso.quality;

import java.util.Date;
import java.util.Collection;
import java.util.function.Function;
import java.util.function.BiConsumer;
import javax.xml.bind.annotation.XmlType;
import javax.xml.bind.annotation.XmlElement;
import javax.xml.bind.annotation.XmlRootElement;
import javax.xml.bind.annotation.XmlSeeAlso;
import javax.xml.bind.annotation.adapters.XmlJavaTypeAdapter;
import org.opengis.metadata.Identifier;
import org.opengis.metadata.citation.Citation;
import org.opengis.metadata.quality.Result;
import org.opengis.metadata.quality.Element;
import org.opengis.metadata.quality.Completeness;
import org.opengis.metadata.quality.TemporalAccuracy;
import org.opengis.metadata.quality.ThematicAccuracy;
import org.opengis.metadata.quality.PositionalAccuracy;
import org.opengis.metadata.quality.LogicalConsistency;
import org.opengis.metadata.quality.EvaluationMethodType;
import org.opengis.metadata.quality.Usability;
import org.opengis.util.InternationalString;
import org.apache.sis.internal.jaxb.FilterByVersion;
import org.apache.sis.internal.jaxb.gco.InternationalStringAdapter;
import org.apache.sis.internal.metadata.Dependencies;
import org.apache.sis.internal.xml.LegacyNamespaces;

import static org.apache.sis.util.collection.Containers.isNullOrEmpty;

// Branch-dependent imports
import org.opengis.annotation.UML;

import static org.opengis.annotation.Obligation.OPTIONAL;
import static org.opengis.annotation.Specification.UNSPECIFIED;


/**
 * Aspect of quantitative quality information.
 * See the {@link Element} GeoAPI interface for more details.
 * The following property is mandatory in a well-formed metadata according ISO 19157:
 *
 * <div class="preformat">{@code DQ_Element}
 * {@code   └─result……………} Value obtained from applying a data quality measure.</div>
 *
 * <h2>Limitations</h2>
 * <ul>
 *   <li>Instances of this class are not synchronized for multi-threading.
 *       Synchronization, if needed, is caller's responsibility.</li>
 *   <li>Serialized objects of this class are not guaranteed to be compatible with future Apache SIS releases.
 *       Serialization support is appropriate for short term storage or RMI between applications running the
 *       same version of Apache SIS. For long term storage, use {@link org.apache.sis.xml.XML} instead.</li>
 * </ul>
 *
 * @author  Martin Desruisseaux (IRD, Geomatys)
 * @author  Touraïvane (IRD)
 * @author  Guilhem Legal (Geomatys)
 * @author  Alexis Gaillard (Geomatys)
 * @version 1.3
 * @since   0.3
 * @module
 */
@XmlType(name = "AbstractDQ_Element_Type", propOrder = {
    "standaloneQualityReportDetails",
    "measureReference",
    "evaluationMethod",
    "namesOfMeasure",
    "measureIdentification",
    "measureDescription",
    "evaluationMethodType",
    "evaluationMethodDescription",
    "evaluationProcedure",
    "dates",
    "results",
    "derivedElement"
})
@XmlRootElement(name = "AbstractDQ_Element")
@XmlSeeAlso({
    AbstractCompleteness.class,
    AbstractLogicalConsistency.class,
    AbstractPositionalAccuracy.class,
    AbstractThematicAccuracy.class,
    AbstractTemporalQuality.class,
    DefaultUsabilityElement.class,
    AbstractMetaquality.class,
    DefaultMeasure.class            // Not a subclass, but "weakly" associated.
})
public class AbstractElement extends ISOMetadata implements Element {
    /**
     * Serial number for inter-operability with different versions.
     */
    private static final long serialVersionUID = -406229448295586970L;

    /**
     * Clause in the standalone quality report where this data quality element is described.
     */
    @SuppressWarnings("serial")
    private InternationalString standaloneQualityReportDetails;

    /**
     * Reference to measure used.
     */
    private DefaultMeasureReference measureReference;

    /**
     * Evaluation information.
     */
    private DefaultEvaluationMethod evaluationMethod;

    /**
     * Value (or set of values) obtained from applying a data quality measure.
     */
    @SuppressWarnings("serial")
    private Collection<Result> results;

    /**
     * In case of aggregation or derivation, indicates the original element.
     */
    @SuppressWarnings("serial")
    private Collection<Element> derivedElements;

    /**
     * Constructs an initially empty element.
     */
    public AbstractElement() {
    }

    /**
     * Creates an element initialized to the given result.
     *
     * @param result  the value obtained from applying a data quality measure against a specified
     *                acceptable conformance quality level.
     */
    public AbstractElement(final Result result) {
        results = singleton(result, Result.class);
    }

    /**
     * Constructs a new instance initialized with the values from the specified metadata object.
     * This is a <dfn>shallow</dfn> copy constructor, because the other metadata contained in the
     * given object are not recursively copied.
     *
     * @param object  the metadata to copy values from, or {@code null} if none.
     *
     * @see #castOrCopy(Element)
     */
    public AbstractElement(final Element object) {
        super(object);
        if (object != null) {
            if (object instanceof AbstractElement) {
                final AbstractElement impl = (AbstractElement) object;
                standaloneQualityReportDetails = impl.getStandaloneQualityReportDetails();
                evaluationMethod = impl.getEvaluationMethod();
                derivedElements  = copyCollection(impl.getDerivedElements(), Element.class);
                if ((measureReference = impl.getMeasureReference()) == null) {
                    DefaultMeasureReference candidate = new DefaultMeasureReference();
                    if (candidate.setLegacy(object)) measureReference = candidate;
                }
            }
            results = copyCollection(object.getResults(), Result.class);
        }
    }

    /**
     * Returns a SIS metadata implementation with the values of the given arbitrary implementation.
     * This method performs the first applicable action in the following choices:
     *
     * <ul>
     *   <li>If the given object is {@code null}, then this method returns {@code null}.</li>
     *   <li>Otherwise if the given object is an instance of {@link PositionalAccuracy},
     *       {@link ThematicAccuracy}, {@link LogicalConsistency} or {@link Completeness},
     *       then this method delegates to the {@code castOrCopy(…)} method of the corresponding SIS subclass.
     *       Note that if the given object implements more than one of the above-cited interfaces,
     *       then the {@code castOrCopy(…)} method to be used is unspecified.</li>
     *   <li>Otherwise if the given object is already an instance of
     *       {@code AbstractElement}, then it is returned unchanged.</li>
     *   <li>Otherwise a new {@code AbstractElement} instance is created using the
     *       {@linkplain #AbstractElement(Element) copy constructor} and returned.
     *       Note that this is a <dfn>shallow</dfn> copy operation, because the other
     *       metadata contained in the given object are not recursively copied.</li>
     * </ul>
     *
     * @param  object  the object to get as a SIS implementation, or {@code null} if none.
     * @return a SIS implementation containing the values of the given object (may be the
     *         given object itself), or {@code null} if the argument was null.
     */
    public static AbstractElement castOrCopy(final Element object) {
        if (object instanceof PositionalAccuracy) {
            return AbstractPositionalAccuracy.castOrCopy((PositionalAccuracy) object);
        }
        if (object instanceof TemporalAccuracy) {
            return AbstractTemporalQuality.castOrCopy((TemporalAccuracy) object);
        }
        if (object instanceof ThematicAccuracy) {
            return AbstractThematicAccuracy.castOrCopy((ThematicAccuracy) object);
        }
        if (object instanceof LogicalConsistency) {
            return AbstractLogicalConsistency.castOrCopy((LogicalConsistency) object);
        }
        if (object instanceof Completeness) {
            return AbstractCompleteness.castOrCopy((Completeness) object);
        }
        if (object instanceof Usability) {
            return DefaultUsabilityElement.castOrCopy((Usability) object);
        }
        // Intentionally tested after the sub-interfaces.
        if (object == null || object instanceof AbstractElement) {
            return (AbstractElement) object;
        }
        return new AbstractElement(object);
    }

    /**
     * Returns the clause in the standalone quality report where this data quality element is described.
     * May apply to any related data quality element (original results in case of derivation or aggregation).
     *
     * @return clause where this data quality element is described, or {@code null} if none.
     *
     * @since 1.3
     */
    @XmlElement(name = "standaloneQualityReportDetails")
    @XmlJavaTypeAdapter(InternationalStringAdapter.Since2014.class)
    @UML(identifier="standaloneQualityReportDetails", obligation=OPTIONAL, specification=UNSPECIFIED)
    public InternationalString getStandaloneQualityReportDetails() {
        return standaloneQualityReportDetails;
    }

    /**
     * Sets the clause in the standalone quality report where this data quality element is described.
     *
     * @param  newValue  the clause in the standalone quality report.
     *
     * @since 1.3
     */
    public void setStandaloneQualityReportDetails(final InternationalString newValue)  {
        checkWritePermission(standaloneQualityReportDetails);
        standaloneQualityReportDetails = newValue;
    }

    /**
     * Returns an identifier of a measure fully described elsewhere.
     *
     * @return reference to the measure used, or {@code null} if none.
     *
     * @since 1.3
     */
    @XmlElement(name = "measure", required = false)
    @UML(identifier="measure", obligation=OPTIONAL, specification=UNSPECIFIED)
    public DefaultMeasureReference getMeasureReference() {
        return measureReference;
    }

    /**
     * Sets an identifier of a measure fully described elsewhere.
     *
     * @param  newValues  the new measure identifier.
     *
     * @since 1.3
     */
    public void setMeasureReference(final DefaultMeasureReference newValues) {
        checkWritePermission(measureReference);
        measureReference = newValues;
    }

    /**
     * Returns the value of a {@link #measureReference} property.
     * This is used only for deprecated setter methods from older ISO 19115 version.
     *
     * @see #getEvaluationMethodProperty(Function)
     */
<<<<<<< HEAD
    private <V> V getMeasureReferenceProperty(final Function<DefaultMeasureReference,V> getter) {
        final DefaultMeasureReference m = measureReference;
=======
    private <V> V getMeasureReferenceProperty(final Function<MeasureReference,V> getter) {
        final MeasureReference m = getMeasureReference();
>>>>>>> 29bfa755
        return (m != null) && FilterByVersion.LEGACY_METADATA.accept() ? getter.apply(m) : null;
    }

    /**
     * Sets the value of a {@link #measureReference} property.
     * This is used only for deprecated setter methods from older ISO 19115 version.
     *
     * @see #setEvaluationMethodProperty(BiConsumer, Object)
     */
    private <V> void setMeasureReferenceProperty(final BiConsumer<DefaultMeasureReference,V> setter, final V newValue) {
        if (newValue != null) {
            if (measureReference == null) {
                measureReference = new DefaultMeasureReference();
            }
            setter.accept(measureReference, newValue);
        }
    }

    /**
     * Returns the name of the test applied to the data.
     *
     * @return name of the test applied to the data.
     *
     * @deprecated Replaced by {@link DefaultMeasureReference#getNamesOfMeasure()}.
     */
    @Override
    @Deprecated
    @Dependencies("getMeasureReference")
    @XmlElement(name = "nameOfMeasure", namespace = LegacyNamespaces.GMD)
    public Collection<InternationalString> getNamesOfMeasure() {
        if (!FilterByVersion.LEGACY_METADATA.accept()) {
            return null;
        }
        MeasureReference m = getMeasureReference();
        if (m == null) {
            if (state() == State.FINAL) {
                return Collections.emptyList();
            }
            setMeasureReference(m = new DefaultMeasureReference());
        }
<<<<<<< HEAD
        return measureReference.getNamesOfMeasure();
=======
        if (m instanceof DefaultMeasureReference) {
            return ((DefaultMeasureReference) m).getNamesOfMeasure();
        }
        return Collections.unmodifiableCollection(m.getNamesOfMeasure());
>>>>>>> 29bfa755
    }

    /**
     * Sets the name of the test applied to the data.
     *
     * @param  newValues  the new name of measures.
     *
     * @deprecated Replaced by {@link DefaultMeasureReference#setNamesOfMeasure(Collection)}.
     */
    @Deprecated
    public void setNamesOfMeasure(final Collection<? extends InternationalString> newValues) {
        if (!isNullOrEmpty(newValues)) {
            setMeasureReferenceProperty(DefaultMeasureReference::setNamesOfMeasure, newValues);
        }
    }

    /**
     * Returns the code identifying a registered standard procedure, or {@code null} if none.
     *
     * @return code identifying a registered standard procedure, or {@code null}.
     *
     * @deprecated Replaced by {@link DefaultMeasureReference#getMeasureIdentification()}.
     */
    @Override
    @Deprecated
    @Dependencies("getMeasureReference")
    @XmlElement(name = "measureIdentification", namespace = LegacyNamespaces.GMD)
    public Identifier getMeasureIdentification() {
        return getMeasureReferenceProperty(DefaultMeasureReference::getMeasureIdentification);
    }

    /**
     * Sets the code identifying a registered standard procedure.
     *
     * @param  newValue  the new measure identification.
     *
     * @deprecated Replaced by {@link DefaultMeasureReference#setMeasureIdentification(Identifier)}.
     */
    @Deprecated
    public void setMeasureIdentification(final Identifier newValue)  {
        setMeasureReferenceProperty(DefaultMeasureReference::setMeasureIdentification, newValue);
    }

    /**
     * Returns the description of the measure being determined.
     *
     * @return description of the measure being determined, or {@code null}.
     *
     * @deprecated Replaced by {@link DefaultMeasureReference#getMeasureDescription()}.
     */
    @Override
    @Deprecated
    @Dependencies("getMeasureReference")
    @XmlElement(name = "measureDescription", namespace = LegacyNamespaces.GMD)
    public InternationalString getMeasureDescription() {
        return getMeasureReferenceProperty(DefaultMeasureReference::getMeasureDescription);
    }

    /**
     * Sets the description of the measure being determined.
     *
     * @param  newValue  the new measure description.
     *
     * @deprecated Replaced by {@link DefaultMeasureReference#setMeasureDescription(InternationalString)}.
     */
    @Deprecated
    public void setMeasureDescription(final InternationalString newValue)  {
        setMeasureReferenceProperty(DefaultMeasureReference::setMeasureDescription, newValue);
    }

    /**
     * Returns the evaluation information.
     *
     * @return information about the evaluation method, or {@code null} if none.
     *
     * @since 1.3
     */
    @XmlElement(name = "evaluationMethod", required = false)
    @UML(identifier="evaluationMethod", obligation=OPTIONAL, specification=UNSPECIFIED)
    public DefaultEvaluationMethod getEvaluationMethod() {
        return evaluationMethod;
    }

    /**
     * Sets the evaluation information.
     *
     * @param  newValue  the new evaluation information.
     *
     * @since 1.3
     */
    public void setEvaluationMethod(final DefaultEvaluationMethod newValue) {
        checkWritePermission(evaluationMethod);
        evaluationMethod = newValue;
    }

    /**
     * Returns the value of a {@link #evaluationMethod} property.
     * This is used only for deprecated setter methods from older ISO 19115 version.
     *
     * @see #getMeasureReferenceProperty(Function)
     */
<<<<<<< HEAD
    private <V> V getEvaluationMethodProperty(final Function<DefaultEvaluationMethod,V> getter) {
        final DefaultEvaluationMethod m = evaluationMethod;
=======
    private <V> V getEvaluationMethodProperty(final Function<EvaluationMethod,V> getter) {
        final EvaluationMethod m = getEvaluationMethod();
>>>>>>> 29bfa755
        return (m != null) && FilterByVersion.LEGACY_METADATA.accept() ? getter.apply(m) : null;
    }

    /**
     * Sets the value of a {@link #evaluationMethod} property.
     * This is used only for deprecated setter methods from older ISO 19115 version.
     *
     * @see #setMeasureReferenceProperty(BiConsumer, Object)
     */
    private <V> void setEvaluationMethodProperty(final BiConsumer<DefaultEvaluationMethod,V> setter, final V newValue) {
        if (newValue != null) {
            if (evaluationMethod == null) {
                evaluationMethod = new DefaultEvaluationMethod();
            }
            setter.accept(evaluationMethod, newValue);
        }
    }

    /**
     * Returns the type of method used to evaluate quality of the dataset.
     *
     * @return type of method used to evaluate quality, or {@code null}.
     *
     * @deprecated Replaced by {@link DefaultEvaluationMethod#getEvaluationMethodType()}.
     */
    @Override
    @Deprecated
    @Dependencies("getEvaluationMethod")
    @XmlElement(name = "evaluationMethodType", namespace = LegacyNamespaces.GMD)
    public EvaluationMethodType getEvaluationMethodType() {
        return getEvaluationMethodProperty(DefaultEvaluationMethod::getEvaluationMethodType);
    }

    /**
     * Sets the type of method used to evaluate quality of the dataset.
     *
     * @param  newValue  the new evaluation method type.
     *
     * @deprecated Replaced by {@link DefaultEvaluationMethod#setEvaluationMethodType(EvaluationMethodType)}.
     */
    @Deprecated
    public void setEvaluationMethodType(final EvaluationMethodType newValue)  {
        setEvaluationMethodProperty(DefaultEvaluationMethod::setEvaluationMethodType, newValue);
    }

    /**
     * Returns the description of the evaluation method.
     *
     * @return description of the evaluation method, or {@code null}.
     *
     * @deprecated Replaced by {@link DefaultEvaluationMethod#getEvaluationMethodDescription()}.
     */
    @Override
    @Deprecated
    @Dependencies("getEvaluationMethod")
    @XmlElement(name = "evaluationMethodDescription", namespace = LegacyNamespaces.GMD)
    public InternationalString getEvaluationMethodDescription() {
        return getEvaluationMethodProperty(DefaultEvaluationMethod::getEvaluationMethodDescription);
    }

    /**
     * Sets the description of the evaluation method.
     *
     * @param  newValue  the new evaluation method description.
     *
     * @deprecated Replaced by {@link DefaultEvaluationMethod#setEvaluationMethodDescription(InternationalString)}.
     */
    @Deprecated
    public void setEvaluationMethodDescription(final InternationalString newValue)  {
        setEvaluationMethodProperty(DefaultEvaluationMethod::setEvaluationMethodDescription, newValue);
    }

    /**
     * Returns the reference to the procedure information, or {@code null} if none.
     *
     * @return reference to the procedure information, or {@code null}.
     *
     * @deprecated Replaced by {@link DefaultEvaluationMethod#getEvaluationProcedure()}.
     */
    @Override
    @Deprecated
    @Dependencies("getEvaluationMethod")
    @XmlElement(name = "evaluationProcedure", namespace = LegacyNamespaces.GMD)
    public Citation getEvaluationProcedure() {
        return getEvaluationMethodProperty(DefaultEvaluationMethod::getEvaluationProcedure);
    }

    /**
     * Sets the reference to the procedure information.
     *
     * @param  newValue  the new evaluation procedure.
     *
     * @deprecated Replaced by {@link DefaultEvaluationMethod#setEvaluationProcedure(Citation)}.
     */
    @Deprecated
    public void setEvaluationProcedure(final Citation newValue) {
        setEvaluationMethodProperty(DefaultEvaluationMethod::setEvaluationProcedure, newValue);
    }

    /**
     * Returns the date or range of dates on which a data quality measure was applied.
     * The collection size is 1 for a single date, or 2 for a range.
     * Returns an empty collection if this information is not available.
     *
     * @return date or range of dates on which a data quality measure was applied.
     *
     * @deprecated Replaced by {@link DefaultEvaluationMethod#getDates()}.
     */
    @Override
    @Deprecated
    @Dependencies("getEvaluationMethod")
    @XmlElement(name = "dateTime", namespace = LegacyNamespaces.GMD)
    public Collection<Date> getDates() {
        if (!FilterByVersion.LEGACY_METADATA.accept()) {
            return null;
        }
        EvaluationMethod m = getEvaluationMethod();
        if (m == null) {
            if (state() == State.FINAL) {
                return Collections.emptyList();
            }
            setEvaluationMethod(m = new DefaultEvaluationMethod());
        }
<<<<<<< HEAD
        return evaluationMethod.getDates();
=======
        if (m instanceof DefaultEvaluationMethod) {
            return ((DefaultEvaluationMethod) m).getDates();
        }
        return Collections.unmodifiableCollection(m.getDates());
>>>>>>> 29bfa755
    }

    /**
     * Sets the date or range of dates on which a data quality measure was applied.
     * The collection size is 1 for a single date, or 2 for a range.
     *
     * @param  newValues  the new dates, or {@code null}.
     *
     * @deprecated Replaced by {@link DefaultEvaluationMethod#setDates(Collection)}.
     */
    @Deprecated
    public void setDates(final Collection<? extends Date> newValues) {
        if (!isNullOrEmpty(newValues)) {
            setEvaluationMethodProperty(DefaultEvaluationMethod::setDates, newValues);
        }
    }

    /**
     * Returns the value(s) obtained from applying a data quality measure.
     * May be an outcome of evaluating the obtained value (or set of values)
     * against a specified acceptable conformance quality level.
     *
     * @return set of values obtained from applying a data quality measure.
     */
    @Override
    @XmlElement(name = "result", required = true)
    public Collection<Result> getResults() {
        return results = nonNullCollection(results, Result.class);
    }

    /**
     * Sets the value(s) obtained from applying a data quality measure.
     *
     * @param  newValues  the new set of value.
     */
    public void setResults(final Collection<? extends Result> newValues) {
        results = writeCollection(newValues, results, Result.class);
    }

    /**
     * Returns the original elements in case of aggregation or derivation.
     *
     * @return original element(s) when there is an aggregation or derivation.
     *
     * @since 1.3
     */
    // @XmlElement at the end of this class.
    @UML(identifier="derivedElement", obligation=OPTIONAL, specification=UNSPECIFIED)
    public Collection<Element> getDerivedElements() {
        return derivedElements = nonNullCollection(derivedElements, Element.class);
    }

    /**
     * Sets the original elements in case of aggregation or derivation.
     *
     * @param  newValues  the new elements.
     *
     * @since 1.3
     */
    public void setDerivedElements(final Collection<? extends Element> newValues) {
        derivedElements = writeCollection(newValues, derivedElements, Element.class);
    }




    //////////////////////////////////////////////////////////////////////////////////////////////////
    ////////                                                                                  ////////
    ////////                               XML support with JAXB                              ////////
    ////////                                                                                  ////////
    ////////        The following methods are invoked by JAXB using reflection (even if       ////////
    ////////        they are private) or are helpers for other methods invoked by JAXB.       ////////
    ////////        Those methods can be safely removed if Geographic Markup Language         ////////
    ////////        (GML) support is not needed.                                              ////////
    ////////                                                                                  ////////
    //////////////////////////////////////////////////////////////////////////////////////////////////

    /**
     * Invoked by JAXB at both marshalling and unmarshalling time.
     * This attribute has been added by ISO 19157:2013 standard.
     * If (and only if) marshalling an older standard version, we omit this attribute.
     */
    @XmlElement(name = "derivedElement")
    private Collection<Element> getDerivedElement() {
        return FilterByVersion.CURRENT_METADATA.accept() ? getDerivedElements() : null;
    }
}<|MERGE_RESOLUTION|>--- conflicted
+++ resolved
@@ -18,6 +18,7 @@
 
 import java.util.Date;
 import java.util.Collection;
+import java.util.Collections;
 import java.util.function.Function;
 import java.util.function.BiConsumer;
 import javax.xml.bind.annotation.XmlType;
@@ -284,13 +285,8 @@
      *
      * @see #getEvaluationMethodProperty(Function)
      */
-<<<<<<< HEAD
     private <V> V getMeasureReferenceProperty(final Function<DefaultMeasureReference,V> getter) {
-        final DefaultMeasureReference m = measureReference;
-=======
-    private <V> V getMeasureReferenceProperty(final Function<MeasureReference,V> getter) {
-        final MeasureReference m = getMeasureReference();
->>>>>>> 29bfa755
+        final DefaultMeasureReference m = getMeasureReference();
         return (m != null) && FilterByVersion.LEGACY_METADATA.accept() ? getter.apply(m) : null;
     }
 
@@ -324,21 +320,14 @@
         if (!FilterByVersion.LEGACY_METADATA.accept()) {
             return null;
         }
-        MeasureReference m = getMeasureReference();
+        DefaultMeasureReference m = getMeasureReference();
         if (m == null) {
             if (state() == State.FINAL) {
                 return Collections.emptyList();
             }
             setMeasureReference(m = new DefaultMeasureReference());
         }
-<<<<<<< HEAD
-        return measureReference.getNamesOfMeasure();
-=======
-        if (m instanceof DefaultMeasureReference) {
-            return ((DefaultMeasureReference) m).getNamesOfMeasure();
-        }
-        return Collections.unmodifiableCollection(m.getNamesOfMeasure());
->>>>>>> 29bfa755
+        return m.getNamesOfMeasure();
     }
 
     /**
@@ -440,13 +429,8 @@
      *
      * @see #getMeasureReferenceProperty(Function)
      */
-<<<<<<< HEAD
     private <V> V getEvaluationMethodProperty(final Function<DefaultEvaluationMethod,V> getter) {
-        final DefaultEvaluationMethod m = evaluationMethod;
-=======
-    private <V> V getEvaluationMethodProperty(final Function<EvaluationMethod,V> getter) {
-        final EvaluationMethod m = getEvaluationMethod();
->>>>>>> 29bfa755
+        final DefaultEvaluationMethod m = getEvaluationMethod();
         return (m != null) && FilterByVersion.LEGACY_METADATA.accept() ? getter.apply(m) : null;
     }
 
@@ -563,21 +547,14 @@
         if (!FilterByVersion.LEGACY_METADATA.accept()) {
             return null;
         }
-        EvaluationMethod m = getEvaluationMethod();
+        DefaultEvaluationMethod m = getEvaluationMethod();
         if (m == null) {
             if (state() == State.FINAL) {
                 return Collections.emptyList();
             }
             setEvaluationMethod(m = new DefaultEvaluationMethod());
         }
-<<<<<<< HEAD
-        return evaluationMethod.getDates();
-=======
-        if (m instanceof DefaultEvaluationMethod) {
-            return ((DefaultEvaluationMethod) m).getDates();
-        }
-        return Collections.unmodifiableCollection(m.getDates());
->>>>>>> 29bfa755
+        return m.getDates();
     }
 
     /**
