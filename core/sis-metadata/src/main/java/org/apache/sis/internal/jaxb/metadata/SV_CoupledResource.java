--- conflicted
+++ resolved
@@ -50,13 +50,8 @@
     /**
      * Constructor for the {@link #wrap} method only.
      */
-<<<<<<< HEAD
-    private SV_CoupledResource(final DefaultCoupledResource metadata) {
-        super(metadata);
-=======
-    private SV_CoupledResource(final CoupledResource value) {
+    private SV_CoupledResource(final DefaultCoupledResource value) {
         super(value);
->>>>>>> d859b678
     }
 
     /**
@@ -67,13 +62,8 @@
      * @return a {@code PropertyType} wrapping the given the metadata element.
      */
     @Override
-<<<<<<< HEAD
-    protected SV_CoupledResource wrap(final DefaultCoupledResource metadata) {
-        return new SV_CoupledResource(metadata);
-=======
-    protected SV_CoupledResource wrap(final CoupledResource value) {
+    protected SV_CoupledResource wrap(final DefaultCoupledResource value) {
         return new SV_CoupledResource(value);
->>>>>>> d859b678
     }
 
     /**
