--- conflicted
+++ resolved
@@ -93,7 +93,7 @@
      * @see #getDescription()
      */
     @XmlElement
-    DefaultDescription description;
+    DefaultMeasureDescription description;
 
     /**
      * Value type of the data quality parameter (shall be one of the data types defined in ISO/TS 19103:2005).
@@ -126,16 +126,7 @@
         if (id != null) {
             code = id.getCode();
         }
-<<<<<<< HEAD
         valueType = ReferencingServices.getInstance().getValueType(parameter);
-=======
-        InternationalString text = parameter.getDescription();
-        if (text != null) {
-            description = new DefaultMeasureDescription(text);
-        }
-        valueType = parameter.getValueType();
-        valueStructure = ValueStructure.valueOf(parameter.getValueClass()).orElse(null);
->>>>>>> 05a9bb3b
     }
 
     /**
