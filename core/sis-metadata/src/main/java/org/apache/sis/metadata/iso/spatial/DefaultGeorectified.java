--- conflicted
+++ resolved
@@ -117,12 +117,8 @@
      * and the grid coordinate of the cell halfway between opposite ends of the grid in the
      * spatial dimensions.
      */
-<<<<<<< HEAD
+    @SuppressWarnings("serial")
     private Point centerPoint;
-=======
-    @SuppressWarnings("serial")
-    private Point centrePoint;
->>>>>>> 7e313290
 
     /**
      * Point in a pixel corresponding to the Earth location of the pixel.
