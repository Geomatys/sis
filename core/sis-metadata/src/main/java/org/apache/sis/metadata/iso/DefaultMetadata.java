/*
 * Licensed to the Apache Software Foundation (ASF) under one or more
 * contributor license agreements.  See the NOTICE file distributed with
 * this work for additional information regarding copyright ownership.
 * The ASF licenses this file to You under the Apache License, Version 2.0
 * (the "License"); you may not use this file except in compliance with
 * the License.  You may obtain a copy of the License at
 *
 *     http://www.apache.org/licenses/LICENSE-2.0
 *
 * Unless required by applicable law or agreed to in writing, software
 * distributed under the License is distributed on an "AS IS" BASIS,
 * WITHOUT WARRANTIES OR CONDITIONS OF ANY KIND, either express or implied.
 * See the License for the specific language governing permissions and
 * limitations under the License.
 */
package org.apache.sis.metadata.iso;

import java.util.Date;
import java.util.Locale;
import java.util.Set;
import java.util.EnumSet;
import java.util.Map;
import java.util.List;
import java.util.ArrayList;
import java.util.Collection;
import java.util.Iterator;
import java.net.URI;
import java.net.URISyntaxException;
import java.nio.charset.Charset;
import javax.xml.bind.Marshaller;
import javax.xml.bind.annotation.XmlType;
import javax.xml.bind.annotation.XmlSeeAlso;
import javax.xml.bind.annotation.XmlElement;
import javax.xml.bind.annotation.XmlRootElement;
import javax.xml.bind.annotation.adapters.XmlJavaTypeAdapter;
import org.opengis.metadata.Identifier;
import org.opengis.metadata.Metadata;
import org.opengis.metadata.MetadataScope;
import org.opengis.metadata.ApplicationSchemaInformation;
import org.opengis.metadata.MetadataExtensionInformation;
import org.opengis.metadata.PortrayalCatalogueReference;
import org.opengis.metadata.acquisition.AcquisitionInformation;
import org.opengis.metadata.citation.Citation;
import org.opengis.metadata.citation.CitationDate;
import org.opengis.metadata.citation.DateType;
import org.opengis.metadata.citation.OnlineResource;
import org.opengis.metadata.citation.ResponsibleParty;
import org.opengis.metadata.constraint.Constraints;
import org.opengis.metadata.content.ContentInformation;
import org.opengis.metadata.distribution.Distribution;
import org.opengis.metadata.identification.CharacterSet;
import org.opengis.metadata.identification.Identification;
import org.opengis.metadata.maintenance.MaintenanceInformation;
import org.opengis.metadata.maintenance.ScopeCode;
import org.opengis.metadata.lineage.Lineage;
import org.opengis.metadata.quality.DataQuality;
import org.opengis.metadata.spatial.SpatialRepresentation;
import org.opengis.referencing.ReferenceSystem;
import org.opengis.util.InternationalString;
import org.apache.sis.util.iso.SimpleInternationalString;
import org.apache.sis.util.Emptiable;
import org.apache.sis.metadata.iso.citation.DefaultCitation;
import org.apache.sis.metadata.iso.citation.DefaultCitationDate;
import org.apache.sis.metadata.iso.citation.DefaultOnlineResource;
import org.apache.sis.metadata.iso.identification.AbstractIdentification;
import org.apache.sis.metadata.iso.identification.DefaultDataIdentification;
import org.apache.sis.internal.metadata.LegacyPropertyAdapter;
import org.apache.sis.internal.metadata.MetadataUtilities;
import org.apache.sis.internal.metadata.Dependencies;
import org.apache.sis.internal.util.CollectionsExt;
import org.apache.sis.internal.jaxb.lan.LocaleAndCharset;
import org.apache.sis.internal.jaxb.lan.LocaleAdapter;
import org.apache.sis.internal.jaxb.lan.OtherLocales;
import org.apache.sis.internal.jaxb.lan.PT_Locale;
import org.apache.sis.internal.jaxb.FilterByVersion;
import org.apache.sis.internal.jaxb.Context;
import org.apache.sis.internal.jaxb.metadata.CI_Citation;
import org.apache.sis.internal.jaxb.metadata.MD_Identifier;
import org.apache.sis.internal.xml.LegacyNamespaces;
import org.apache.sis.util.collection.Containers;
import org.apache.sis.util.ObjectConverter;
import org.apache.sis.internal.converter.SurjectiveConverter;
import org.apache.sis.math.FunctionProperty;


/**
 * Root entity which defines metadata about a resource or resources.
 * The following properties are mandatory or conditional (i.e. mandatory under some circumstances)
 * in a well-formed metadata according ISO 19115:
 *
 * <div class="preformat">{@code MD_Metadata}
 * {@code   ├─language…………………………………………………} Language used for documenting metadata.
 * {@code   ├─characterSet………………………………………} Full name of the character coding standard used for the metadata set.
 * {@code   ├─contact……………………………………………………} Parties responsible for the metadata information.
 * {@code   │   ├─party………………………………………………} Information about the parties.
 * {@code   │   │   └─name………………………………………} Name of the party.
 * {@code   │   └─role…………………………………………………} Function performed by the responsible party.
 * {@code   ├─identificationInfo………………………} Basic information about the resource(s) to which the metadata applies.
 * {@code   │   ├─citation………………………………………} Citation data for the resource(s).
 * {@code   │   │   ├─title……………………………………} Name by which the cited resource is known.
 * {@code   │   │   └─date………………………………………} Reference date for the cited resource.
 * {@code   │   ├─abstract………………………………………} Brief narrative summary of the content of the resource(s).
 * {@code   │   ├─extent……………………………………………} Bounding polygon, vertical, and temporal extent of the dataset.
 * {@code   │   │   ├─description……………………} The spatial and temporal extent for the referring object.
 * {@code   │   │   ├─geographicElement……} Geographic component of the extent of the referring object.
 * {@code   │   │   ├─temporalElement…………} Temporal component of the extent of the referring object.
 * {@code   │   │   └─verticalElement…………} Vertical component of the extent of the referring object.
 * {@code   │   └─topicCategory…………………………} Main theme(s) of the dataset.
 * {@code   ├─dateInfo…………………………………………………} Date(s) associated with the metadata.
 * {@code   ├─metadataScope……………………………………} The scope or type of resource for which metadata is provided.
 * {@code   │   └─resourceScope…………………………} Resource scope
 * {@code   └─parentMetadata…………………………………} Identification of the parent metadata record.
 * {@code       ├─title………………………………………………} Name by which the cited resource is known.
 * {@code       └─date…………………………………………………} Reference date for the cited resource.</div>
 *
 * <div class="section">Localization</div>
 * When this object is marshalled as an ISO 19139 compliant XML document, the value
 * given to the {@link #setLanguage(Locale)} method will be used for the localization
 * of {@link org.opengis.util.InternationalString} and {@link org.opengis.util.CodeList}
 * instances of in this {@code DefaultMetadata} object and every children, as required by
 * INSPIRE rules. If no language were specified, then the default locale will be the one
 * defined in the {@link org.apache.sis.xml.XML#LOCALE} marshaller property, if any.
 *
 * <div class="section">Limitations</div>
 * <ul>
 *   <li>Instances of this class are not synchronized for multi-threading.
 *       Synchronization, if needed, is caller's responsibility.</li>
 *   <li>Serialized objects of this class are not guaranteed to be compatible with future Apache SIS releases.
 *       Serialization support is appropriate for short term storage or RMI between applications running the
 *       same version of Apache SIS. For long term storage, use {@link org.apache.sis.xml.XML} instead.</li>
 * </ul>
 *
 * @author  Martin Desruisseaux (IRD, Geomatys)
 * @author  Touraïvane (IRD)
 * @author  Cédric Briançon (Geomatys)
 * @author  Cullen Rombach (Image Matters)
 * @version 1.0
 * @since   0.3
 * @module
 */
@XmlType(name = "MD_Metadata_Type", propOrder = {
    // Attributes new in ISO 19115:2014
    "metadataIdentifier",
    "defaultLocale",
    "parentMetadata",

    // Legacy ISO 19115:2003 attributes
    "fileIdentifier",
    "language",
    "charset",
    "parentIdentifier",
    "hierarchyLevels",
    "hierarchyLevelNames",

    // Common to both versions
    "contacts",

    // Attributes new in ISO 19115:2014
    "dates",                            // actually "dateInfo"
    "metadataStandard",
    "metadataProfile",
    "alternativeMetadataReference",
    "otherLocales",
    "metadataLinkage",

    // Legacy ISO 19115:2003 attributes
    "dateStamp",
    "metadataStandardName",
    "metadataStandardVersion",
    "dataSetUri",
    "locales",

    // Common to both metadata models
    "spatialRepresentationInfo",
    "referenceSystemInfo",
    "metadataExtensionInfo",
    "identificationInfo",
    "contentInfo",
    "distributionInfo",
    "dataQualityInfo",
    "portrayalCatalogueInfo",
    "metadataConstraints",
    "applicationSchemaInfo",
    "metadataMaintenance",
    "resourceLineage",

    // Attributes new in ISO 19115:2014
    "metadataScope",

    // GMI extension
    "acquisitionInformation"
})
@XmlRootElement(name = "MD_Metadata")
@XmlSeeAlso(org.apache.sis.internal.jaxb.gmi.MI_Metadata.class)
public class DefaultMetadata extends ISOMetadata implements Metadata {
    /**
     * Serial number for inter-operability with different versions.
     */
<<<<<<< HEAD
    private static final long serialVersionUID = 7337533776231004504L;
=======
    private static final long serialVersionUID = -1128741312274891545L;
>>>>>>> 50b074f8

    /**
     * Language(s) and character set(s) used within the dataset.
     */
    private Map<Locale,Charset> locales;

    /**
     * Identification of the parent metadata record.
     */
    private Citation parentMetadata;

    /**
     * Scope to which the metadata applies.
     */
    private Collection<MetadataScope> metadataScopes;

    /**
     * Parties responsible for the metadata information.
     */
    private Collection<ResponsibleParty> contacts;

    /**
     * Date(s) associated with the metadata.
     */
    private Collection<CitationDate> dateInfo;

    /**
     * Citation(s) for the standard(s) to which the metadata conform.
     */
    private Collection<Citation> metadataStandards;

    /**
     * Citation(s) for the profile(s) of the metadata standard to which the metadata conform.
     */
    private Collection<Citation> metadataProfiles;

    /**
     * Reference(s) to alternative metadata or metadata in a non-ISO standard for the same resource.
     */
    private Collection<Citation> alternativeMetadataReferences;

    /**
     * Online location(s) where the metadata is available.
     */
    private Collection<OnlineResource> metadataLinkages;

    /**
     * Digital representation of spatial information in the dataset.
     */
    private Collection<SpatialRepresentation> spatialRepresentationInfo;

    /**
     * Description of the spatial and temporal reference systems used in the dataset.
     */
    private Collection<ReferenceSystem> referenceSystemInfo;

    /**
     * Information describing metadata extensions.
     */
    private Collection<MetadataExtensionInformation> metadataExtensionInfo;

    /**
     * Basic information about the resource(s) to which the metadata applies.
     */
    private Collection<Identification> identificationInfo;

    /**
     * Provides information about the feature catalogue and describes the coverage and
     * image data characteristics.
     */
    private Collection<ContentInformation> contentInfo;

    /**
     * Provides information about the distributor of and options for obtaining the resource(s).
     */
    private Distribution distributionInfo;

    /**
     * Provides overall assessment of quality of a resource(s).
     */
    private Collection<DataQuality> dataQualityInfo;

    /**
     * Provides information about the catalogue of rules defined for the portrayal of a resource(s).
     */
    private Collection<PortrayalCatalogueReference> portrayalCatalogueInfo;

    /**
     * Provides restrictions on the access and use of metadata.
     */
    private Collection<Constraints> metadataConstraints;

    /**
     * Provides information about the conceptual schema of a dataset.
     */
    private Collection<ApplicationSchemaInformation> applicationSchemaInfo;

    /**
     * Provides information about the frequency of metadata updates, and the scope of those updates.
     */
    private MaintenanceInformation metadataMaintenance;

    /**
     * Provides information about the acquisition of the data.
     */
    private Collection<AcquisitionInformation> acquisitionInformation;

    /**
     * Information about the provenance, sources and/or the production processes applied to the resource.
     */
    private Collection<Lineage> resourceLineages;

    /**
     * Creates an initially empty metadata.
     */
    public DefaultMetadata() {
    }

    /**
     * Creates a meta data initialized to the specified values.
     *
     * @param contact             party responsible for the metadata information.
     * @param dateStamp           date that the metadata was created.
     * @param identificationInfo  basic information about the resource to which the metadata applies.
     */
    public DefaultMetadata(final ResponsibleParty contact,
                           final Date           dateStamp,
                           final Identification identificationInfo)
    {
        this.contacts  = singleton(contact, ResponsibleParty.class);
        this.identificationInfo = singleton(identificationInfo, Identification.class);
        if (dateStamp != null) {
            dateInfo = singleton(new DefaultCitationDate(dateStamp, DateType.CREATION), CitationDate.class);
        }
    }

    /**
     * Constructs a new instance initialized with the values from the specified metadata object.
     * This is a <cite>shallow</cite> copy constructor, since the other metadata contained in the
     * given object are not recursively copied.
     *
     * @param  object  the metadata to copy values from, or {@code null} if none.
     *
     * @see #castOrCopy(Metadata)
     */
    public DefaultMetadata(final Metadata object) {
        super(object);
        if (object != null) {
            identifiers                   = singleton(object.getMetadataIdentifier(), Identifier.class);
            parentMetadata                = object.getParentMetadata();
            locales                       = copyMap       (object.getLocalesAndCharsets(),            Locale.class);
            metadataScopes                = copyCollection(object.getMetadataScopes(),                MetadataScope.class);
            contacts                      = copyCollection(object.getContacts(),                      ResponsibleParty.class);
            dateInfo                      = copyCollection(object.getDateInfo(),                      CitationDate.class);
            metadataStandards             = copyCollection(object.getMetadataStandards(),             Citation.class);
            metadataProfiles              = copyCollection(object.getMetadataProfiles(),              Citation.class);
            alternativeMetadataReferences = copyCollection(object.getAlternativeMetadataReferences(), Citation.class);
            metadataLinkages              = copyCollection(object.getMetadataLinkages(),              OnlineResource.class);
            spatialRepresentationInfo     = copyCollection(object.getSpatialRepresentationInfo(),     SpatialRepresentation.class);
            referenceSystemInfo           = copyCollection(object.getReferenceSystemInfo(),           ReferenceSystem.class);
            metadataExtensionInfo         = copyCollection(object.getMetadataExtensionInfo(),         MetadataExtensionInformation.class);
            identificationInfo            = copyCollection(object.getIdentificationInfo(),            Identification.class);
            contentInfo                   = copyCollection(object.getContentInfo(),                   ContentInformation.class);
            distributionInfo              = object.getDistributionInfo();
            dataQualityInfo               = copyCollection(object.getDataQualityInfo(),               DataQuality.class);
            portrayalCatalogueInfo        = copyCollection(object.getPortrayalCatalogueInfo(),        PortrayalCatalogueReference.class);
            metadataConstraints           = copyCollection(object.getMetadataConstraints(),           Constraints.class);
            applicationSchemaInfo         = copyCollection(object.getApplicationSchemaInfo(),         ApplicationSchemaInformation.class);
            metadataMaintenance           = object.getMetadataMaintenance();
            acquisitionInformation        = copyCollection(object.getAcquisitionInformation(),        AcquisitionInformation.class);
            resourceLineages              = copyCollection(object.getResourceLineages(),              Lineage.class);
        }
    }

    /**
     * Returns a SIS metadata implementation with the values of the given arbitrary implementation.
     * This method performs the first applicable action in the following choices:
     *
     * <ul>
     *   <li>If the given object is {@code null}, then this method returns {@code null}.</li>
     *   <li>Otherwise if the given object is already an instance of
     *       {@code DefaultMetadata}, then it is returned unchanged.</li>
     *   <li>Otherwise a new {@code DefaultMetadata} instance is created using the
     *       {@linkplain #DefaultMetadata(Metadata) copy constructor}
     *       and returned. Note that this is a <cite>shallow</cite> copy operation, since the other
     *       metadata contained in the given object are not recursively copied.</li>
     * </ul>
     *
     * @param  object  the object to get as a SIS implementation, or {@code null} if none.
     * @return a SIS implementation containing the values of the given object (may be the
     *         given object itself), or {@code null} if the argument was null.
     */
    public static DefaultMetadata castOrCopy(final Metadata object) {
        if (object == null || object instanceof DefaultMetadata) {
            return (DefaultMetadata) object;
        }
        return new DefaultMetadata(object);
    }

    /*
     * Note about deprecated methods implementation: as a general guideline in our metadata implementation,
     * the deprecated getter methods invoke only the non-deprecated getter replacement, and the deprecated
     * setter methods invoke only the non-deprecated setter replacement (unless the invoked methods are final).
     * This means that if a deprecated setter methods need the old value, it will read the field directly.
     * The intent is to avoid surprising code paths for user who override some methods.
     */

    /**
     * Returns a unique identifier for this metadata record.
     *
     * <div class="note"><b>Note:</b>
     * OGC 07-045 (Catalog Service Specification — ISO metadata application profile) recommends usage
     * of a UUID (Universal Unique Identifier) as specified by <a href="http://www.ietf.org">IETF</a>
     * to ensure identifier’s uniqueness.</div>
     *
     * @return unique identifier for this metadata record, or {@code null}.
     *
     * @since 0.5
     */
    @Override
    @XmlElement(name = "metadataIdentifier")
    @XmlJavaTypeAdapter(MD_Identifier.Since2014.class)
    public Identifier getMetadataIdentifier() {
        return super.getIdentifier();
    }

    /**
     * Sets the unique identifier for this metadata record.
     *
     * @param  newValue  the new identifier, or {@code null} if none.
     *
     * @since 0.5
     */
    public void setMetadataIdentifier(final Identifier newValue) {
        super.setIdentifier(newValue);
    }

    /**
     * Returns the unique identifier for this metadata file.
     *
     * @return unique identifier for this metadata file, or {@code null}.
     *
     * @deprecated As of ISO 19115:2014, replaced by {@link #getMetadataIdentifier()}
     *   in order to include the codespace attribute.
     */
    @Override
    @Deprecated
    @Dependencies("getMetadataIdentifier")
    @XmlElement(name = "fileIdentifier", namespace = LegacyNamespaces.GMD)
    public String getFileIdentifier() {
        if (FilterByVersion.LEGACY_METADATA.accept()) {
            final Identifier identifier = getMetadataIdentifier();
            if (identifier != null) return identifier.getCode();
        }
        return null;
    }

    /**
     * Sets the unique identifier for this metadata file.
     *
     * @param  newValue  the new identifier, or {@code null} if none.
     *
     * @deprecated As of ISO 19115:2014, replaced by {@link #setMetadataIdentifier(Identifier)}
     */
    @Deprecated
    public void setFileIdentifier(final String newValue) {
        // See "Note about deprecated methods implementation"
        DefaultIdentifier identifier = DefaultIdentifier.castOrCopy(super.getIdentifier());
        if (identifier == null) {
            if (newValue == null) return;
            identifier = new DefaultIdentifier();
        }
        identifier.setCode(newValue);
        if (newValue == null && (identifier instanceof Emptiable) && ((Emptiable) identifier).isEmpty()) {
            identifier = null;
        }
        setMetadataIdentifier(identifier);
    }

    /**
     * Returns the language(s) and character set(s) used for documenting metadata.
     * The first entry in iteration order is the default language and its character set.
     * All other entries, if any, are alternate language(s) and character set(s) used within the resource.
     *
     * <p>Unless another locale has been specified with the {@link org.apache.sis.xml.XML#LOCALE} property,
     * this {@code DefaultMetadata} instance and its children will use the first locale returned by this method
     * for marshalling {@link org.opengis.util.InternationalString} and {@link org.opengis.util.CodeList} instances
     * in ISO 19115-2 compliant XML documents.</p>
     *
     * <p>Each ({@link Locale}, {@link Charset}) entry is equivalent to an instance of ISO 19115 {@code PT_Locale}
     * class. The language code and the character set are mandatory elements in ISO standard. Consequently this map
     * should not contain null key or null values, but Apache SIS implementations is tolerant for historical reasons.
     * The same character set may be associated to many languages.</p>
     *
     * @return language(s) and character set(s) used for documenting metadata.
     *
     * @since 1.0
     */
    @Override
    // @XmlElement at the end of this class.
    public Map<Locale,Charset> getLocalesAndCharsets() {
        return locales = nonNullMap(locales, Locale.class);
    }

    /**
     * Sets the language(s) and character set(s) used within the dataset.
     * The first element in iteration order should be the default language.
     * All other elements, if any, are alternate language(s) used within the resource.
     *
     * @param  newValues  the new language(s) and character set(s) used for documenting metadata.
     *
     * @see org.apache.sis.xml.XML#LOCALE
     *
     * @since 1.0
     */
    public void setLocalesAndCharsets(final Map<? extends Locale, ? extends Charset> newValues) {
        locales = writeMap(newValues, locales, Locale.class);
        /*
         * The "magic" applying this language to every children
         * is performed by the 'beforeMarshal(Marshaller)' method.
         */
    }

    /**
     * Returns the language(s) used for documenting metadata.
     * The first element in iteration order is the default language.
     * All other elements, if any, are alternate language(s) used within the resource.
     *
     * @return language(s) used for documenting metadata.
     *
     * @since 0.5
     *
     * @deprecated Replaced by <code>{@linkplain #getLocalesAndCharsets()}.keySet()</code>.
     */
    @Deprecated
    @Dependencies("getLocalesAndCharsets")
    public Collection<Locale> getLanguages() {
        // TODO: delete after SIS 1.0 release (method not needed by JAXB).
        return FilterByVersion.LEGACY_METADATA.accept() ? LocaleAndCharset.getLanguages(getLocalesAndCharsets()) : null;
    }

    /**
     * Sets the language(s) used for documenting metadata.
     * The first element in iteration order shall be the default language.
     * All other elements, if any, are alternate language(s) used within the resource.
     *
     * @param  newValues  the new languages.
     *
     * @since 0.5
     *
     * @deprecated Replaced by putting keys in {@link #getLocalesAndCharsets()} map.
     */
    @Deprecated
    public void setLanguages(final Collection<Locale> newValues) {
        // TODO: delete after SIS 1.0 release (method not needed by JAXB).
        setLocalesAndCharsets(LocaleAndCharset.setLanguages(getLocalesAndCharsets(), newValues));
    }

    /**
     * Returns the default language used for documenting metadata.
     *
     * @return language used for documenting metadata, or {@code null}.
     *
     * @deprecated Replaced by <code>{@linkplain #getLocalesAndCharsets()}.keySet()</code>.
     */
    @Override
    @Deprecated
    @Dependencies("getLocalesAndCharsets")
    @XmlElement(name = "language", namespace = LegacyNamespaces.GMD)
    public Locale getLanguage() {
        return FilterByVersion.LEGACY_METADATA.accept() ? CollectionsExt.first(getLanguages()) : null;
        /*
         * No warning if the collection contains more than one locale, because
         * this is allowed by the "getLanguage() + getLocales()" contract.
         */
    }

    /**
     * Sets the language used for documenting metadata.
     * This method modifies the collection returned by {@link #getLanguages()} as below:
     *
     * <ul>
     *   <li>If the languages collection is empty, then this method sets the collection to the given {@code newValue}.</li>
     *   <li>Otherwise the first element in the languages collection is replaced by the given {@code newValue}.</li>
     * </ul>
     *
     * @param  newValue  the new language.
     *
     * @deprecated Replaced by <code>{@linkplain #getLocalesAndCharsets()}.put(newValue, …)</code>.
     */
    @Deprecated
    public void setLanguage(final Locale newValue) {
        setLocalesAndCharsets(OtherLocales.setFirst(locales, new PT_Locale(newValue)));
    }

    /**
     * Provides information about an alternatively used localized character string for a linguistic extension.
     *
     * @return alternatively used localized character string for a linguistic extension.
     *
     * @deprecated Replaced by <code>{@linkplain #getLocalesAndCharsets()}.keySet()</code>.
     */
    @Override
    @Deprecated
    @Dependencies("getLocalesAndCharsets")
    @XmlElement(name = "locale", namespace = LegacyNamespaces.GMD)
    @XmlJavaTypeAdapter(LocaleAdapter.Wrapped.class)
    public Collection<Locale> getLocales() {
        if (FilterByVersion.LEGACY_METADATA.accept()) {
            final Set<PT_Locale> locales = OtherLocales.filter(getLocalesAndCharsets());
            return Containers.derivedSet(locales, ToLocale.INSTANCE);
        }
        return null;
    }

    /**
     * Converter from {@link PT_Locale} and {@link Locale}.
     */
    private static final class ToLocale extends SurjectiveConverter<PT_Locale,Locale> {
        static final ToLocale INSTANCE = new ToLocale();
        private ToLocale() {}
        @Override public Class<PT_Locale> getSourceClass()   {return PT_Locale.class;}
        @Override public Class<Locale>    getTargetClass()   {return    Locale.class;}
        @Override public Locale           apply(PT_Locale p) {return p.getLocale();}
        @Override public ObjectConverter<Locale, PT_Locale> inverse() {return FromLocale.INSTANCE;}
    }

    /**
     * Converter from {@link Locale} and {@link PT_Locale}.
     */
    private static final class FromLocale implements ObjectConverter<Locale,PT_Locale> {
        static final FromLocale INSTANCE = new FromLocale();
        private FromLocale() {}
        @Override public Set<FunctionProperty> properties()     {return EnumSet.of(FunctionProperty.INJECTIVE);}
        @Override public Class<Locale>         getSourceClass() {return Locale.class;}
        @Override public Class<PT_Locale>      getTargetClass() {return PT_Locale.class;}
        @Override public PT_Locale             apply(Locale o)  {return (o != null) ? new PT_Locale(o) : null;}
        @Override public ObjectConverter<PT_Locale, Locale> inverse() {return ToLocale.INSTANCE;}
    }

    /**
     * Returns the character coding standard used for the metadata set.
     *
     * @return character coding standards used for the metadata.
     *
     * @since 0.5
     *
     * @deprecated Replaced by <code>{@linkplain #getLocalesAndCharsets()}.values()</code>.
     */
    @Deprecated
    @Dependencies("getLocalesAndCharsets")
    public Collection<Charset> getCharacterSets() {
        // TODO: delete after SIS 1.0 release (method not needed by JAXB).
        return FilterByVersion.LEGACY_METADATA.accept() ? LocaleAndCharset.getCharacterSets(getLocalesAndCharsets()) : null;
    }

    /**
     * Sets the character coding standard used for the metadata set.
     *
     * @param  newValues  the new character coding standards.
     *
     * @since 0.5
     *
     * @deprecated Replaced by putting values in {@link #getLocalesAndCharsets()} map.
     */
    @Deprecated
    public void setCharacterSets(final Collection<? extends Charset> newValues) {
        // TODO: delete after SIS 1.0 release (method not needed by JAXB).
        setLocalesAndCharsets(LocaleAndCharset.setCharacterSets(getLocalesAndCharsets(), newValues));
    }

    /**
     * Returns the character coding standard used for the metadata set.
     *
     * @return character coding standard used for the metadata, or {@code null}.
     *
     * @deprecated Replaced by <code>{@linkplain #getLocalesAndCharsets()}.values()</code>.
     */
    @Override
    @Deprecated
    @Dependencies("getLocalesAndCharsets")
    // @XmlElement at the end of this class.
    public CharacterSet getCharacterSet() {
        final Charset cs = LegacyPropertyAdapter.getSingleton(getCharacterSets(),
                Charset.class, null, DefaultMetadata.class, "getCharacterSet");
        if (cs != null) {
            final String name = cs.name();
            for (final CharacterSet candidate : CharacterSet.values()) {
                for (final String n : candidate.names()) {
                    if (name.equals(n)) {
                        return candidate;
                    }
                }
            }
            return CharacterSet.valueOf(name);
        }
        return null;
    }

    /**
     * Sets the character coding standard used for the metadata set.
     *
     * @param  newValue  the new character set.
     *
     * @deprecated Replaced by <code>{@linkplain #getLocalesAndCharsets()}.put(…, newValue)</code>.
     */
    @Deprecated
    public void setCharacterSet(final CharacterSet newValue) {
        setCharacterSets(CollectionsExt.singletonOrEmpty((newValue != null) ? newValue.toCharset() : null));
    }

    /**
     * Returns an identification of the parent metadata record.
     * This is non-null if this metadata is a subset (child) of another metadata that is described elsewhere.
     *
     * @return identification of the parent metadata record, or {@code null} if none.
     *
     * @since 0.5
     */
    @Override
    @XmlElement(name = "parentMetadata")
    @XmlJavaTypeAdapter(CI_Citation.Since2014.class)
    public Citation getParentMetadata() {
        return parentMetadata;
    }

    /**
     * Sets an identification of the parent metadata record.
     *
     * @param  newValue  the new identification of the parent metadata record.
     *
     * @since 0.5
     */
    public void setParentMetadata(final Citation newValue) {
        checkWritePermission(parentMetadata);
        parentMetadata = newValue;
    }

    /**
     * Returns the file identifier of the metadata to which this metadata is a subset (child).
     *
     * @return identifier of the metadata to which this metadata is a subset, or {@code null}.
     *
     * @deprecated As of ISO 19115:2014, replaced by {@link #getParentMetadata()}.
     */
    @Override
    @Deprecated
    @Dependencies("getParentMetadata")
    @XmlElement(name = "parentIdentifier", namespace = LegacyNamespaces.GMD)
    public String getParentIdentifier() {
        if (FilterByVersion.LEGACY_METADATA.accept()) {
            final Citation parentMetadata = getParentMetadata();
            if (parentMetadata != null) {
                final InternationalString title = parentMetadata.getTitle();
                if (title != null) {
                    return title.toString();
                }
            }
        }
        return null;
    }

    /**
     * Sets the file identifier of the metadata to which this metadata is a subset (child).
     *
     * @param  newValue  the new parent identifier.
     *
     * @deprecated As of ISO 19115:2014, replaced by {@link #getParentMetadata()}.
     */
    @Deprecated
    public void setParentIdentifier(final String newValue) {
        checkWritePermission(parentMetadata);
        // See "Note about deprecated methods implementation"
        DefaultCitation parent = DefaultCitation.castOrCopy(parentMetadata);
        if (parent == null) {
            parent = new DefaultCitation();
        }
        parent.setTitle(new SimpleInternationalString(newValue));
        setParentMetadata(parent);
    }

    /**
     * Returns the scope or type of resource for which metadata is provided.
     *
     * @return scope or type of resource for which metadata is provided.
     *
     * @since 0.5
     */
    @Override
    // @XmlElement at the end of this class.
    public Collection<MetadataScope> getMetadataScopes() {
        return metadataScopes = nonNullCollection(metadataScopes, MetadataScope.class);
    }

    /**
     * Sets the scope or type of resource for which metadata is provided.
     *
     * @param  newValues  the new scope or type of resource.
     *
     * @since 0.5
     */
    public void setMetadataScopes(final Collection<? extends MetadataScope> newValues) {
        metadataScopes = writeCollection(newValues, metadataScopes, MetadataScope.class);
    }

    /**
     * Returns the scope to which the metadata applies.
     *
     * @return scope to which the metadata applies.
     *
     * @deprecated As of ISO 19115:2014, replaced by {@link #getMetadataScopes()}
     *   followed by {@link DefaultMetadataScope#getResourceScope()}.
     */
    @Override
    @Deprecated
    @Dependencies("getMetadataScopes")
    @XmlElement(name = "hierarchyLevel", namespace = LegacyNamespaces.GMD)
    public final Collection<ScopeCode> getHierarchyLevels() {
        if (!FilterByVersion.LEGACY_METADATA.accept()) return null;
        return new MetadataScopeAdapter<ScopeCode>(getMetadataScopes()) {
            /** Stores a legacy value into the new kind of value. */
            @Override protected MetadataScope wrap(final ScopeCode value) {
                return new DefaultMetadataScope(value, null);
            }

            /** Extracts the legacy value from the new kind of value. */
            @Override protected ScopeCode unwrap(final MetadataScope container) {
                return container.getResourceScope();
            }

            /** Updates the legacy value in an existing instance of the new kind of value. */
            @Override protected boolean update(final MetadataScope container, final ScopeCode value) {
                if (container instanceof DefaultMetadataScope) {
                    ((DefaultMetadataScope) container).setResourceScope(value);
                    return true;
                }
                return false;
            }
        }.validOrNull();
    }

    /**
     * Sets the scope to which the metadata applies.
     *
     * @param  newValues  the new hierarchy levels.
     *
     * @deprecated As of ISO 19115:2014, replaced by {@link #setMetadataScopes(Collection)}
     *   and {@link DefaultMetadataScope#setResourceScope(ScopeCode)}.
     */
    @Deprecated
    public void setHierarchyLevels(final Collection<? extends ScopeCode> newValues) {
        checkWritePermission(MetadataUtilities.valueIfDefined(metadataScopes));
        ((LegacyPropertyAdapter<ScopeCode,?>) getHierarchyLevels()).setValues(newValues);
    }

    /**
     * Returns the name of the hierarchy levels for which the metadata is provided.
     *
     * @return hierarchy levels for which the metadata is provided.
     *
     * @deprecated As of ISO 19115:2014, replaced by {@link #getMetadataScopes()}
     *   followed by {@link DefaultMetadataScope#getName()}.
     */
    @Override
    @Deprecated
    @Dependencies("getMetadataScopes")
    @XmlElement(name = "hierarchyLevelName", namespace = LegacyNamespaces.GMD)
    public final Collection<String> getHierarchyLevelNames() {
        if (!FilterByVersion.LEGACY_METADATA.accept()) return null;
        return new MetadataScopeAdapter<String>(getMetadataScopes()) {
            /** Stores a legacy value into the new kind of value. */
            @Override protected MetadataScope wrap(final String value) {
                return new DefaultMetadataScope(null, value);
            }

            /** Extracts the legacy value from the new kind of value. */
            @Override protected String unwrap(final MetadataScope container) {
                final InternationalString name = container.getName();
                return (name != null) ? name.toString() : null;
            }

            /** Updates the legacy value in an existing instance of the new kind of value. */
            @Override protected boolean update(final MetadataScope container, final String value) {
                if (container instanceof DefaultMetadataScope) {
                    ((DefaultMetadataScope) container).setName(value != null ? new SimpleInternationalString(value) : null);
                    return true;
                }
                return false;
            }
        }.validOrNull();
    }

    /**
     * Sets the name of the hierarchy levels for which the metadata is provided.
     *
     * @param  newValues  the new hierarchy level names.
     *
     * @deprecated As of ISO 19115:2014, replaced by {@link #setMetadataScopes(Collection)}
     *   and {@link DefaultMetadataScope#setName(InternationalString)}.
     */
    @Deprecated
    public void setHierarchyLevelNames(final Collection<? extends String> newValues) {
        checkWritePermission(MetadataUtilities.valueIfDefined(metadataScopes));
        ((LegacyPropertyAdapter<String,?>) getHierarchyLevelNames()).setValues(newValues);
    }

    /**
     * Returns the parties responsible for the metadata information.
     *
     * <div class="warning"><b>Upcoming API change — generalization</b><br>
     * As of ISO 19115:2014, {@code ResponsibleParty} is replaced by the {@code Responsibility} parent interface.
     * This change will be tentatively applied in GeoAPI 4.0.
     * </div>
     *
     * @return parties responsible for the metadata information.
     */
    @Override
    @XmlElement(name = "contact", required = true)
    public Collection<ResponsibleParty> getContacts() {
        return contacts = nonNullCollection(contacts, ResponsibleParty.class);
    }

    /**
     * Sets the parties responsible for the metadata information.
     *
     * @param  newValues  the new contacts.
     */
    public void setContacts(final Collection<? extends ResponsibleParty> newValues) {
        contacts = writeCollection(newValues, contacts, ResponsibleParty.class);
    }

    /**
     * Returns the date(s) associated with the metadata.
     *
     * @return date(s) associated with the metadata.
     *
     * @see Citation#getDates()
     *
     * @since 0.5
     */
    @Override
    // @XmlElement at the end of this class.
    public Collection<CitationDate> getDateInfo() {
        return dateInfo = nonNullCollection(dateInfo, CitationDate.class);
    }

    /**
     * Sets the date(s) associated with the metadata.
     * The collection should contains at least an element for {@link DateType#CREATION}.
     *
     * @param  newValues  new dates associated with the metadata.
     *
     * @since 0.5
     */
    public void setDateInfo(final Collection<? extends CitationDate> newValues) {
        dateInfo = writeCollection(newValues, dateInfo, CitationDate.class);
    }

    /**
     * Returns the date that the metadata was created.
     *
     * @return date that the metadata was created, or {@code null}.
     *
     * @deprecated As of ISO 19115:2014, replaced by {@link #getDateInfo()}.
     */
    @Override
    @Deprecated
    @Dependencies("getDateInfo")
    @XmlElement(name = "dateStamp", namespace = LegacyNamespaces.GMD)
    public Date getDateStamp() {
        if (FilterByVersion.LEGACY_METADATA.accept()) {
            final Collection<CitationDate> dates = getDateInfo();
            if (dates != null) {
                for (final CitationDate date : dates) {
                    if (DateType.CREATION.equals(date.getDateType())) {
                        return date.getDate();
                    }
                }
            }
        }
        return null;
    }

    /**
     * Sets the date that the metadata was created.
     *
     * @param  newValue  the new date stamp.
     *
     * @deprecated As of ISO 19115:2014, replaced by {@link #setDateInfo(Collection)}.
     */
    @Deprecated
    public void setDateStamp(final Date newValue) {
        checkWritePermission(MetadataUtilities.valueIfDefined(dateInfo));
        Collection<CitationDate> newValues = dateInfo;      // See "Note about deprecated methods implementation"
        if (newValues == null) {
            if (newValue == null) {
                return;
            }
            newValues = new ArrayList<>(1);
        } else {
            final Iterator<CitationDate> it = newValues.iterator();
            while (it.hasNext()) {
                final CitationDate date = it.next();
                if (DateType.CREATION.equals(date.getDateType())) {
                    if (newValue == null) {
                        it.remove();
                        return;
                    }
                    if (date instanceof DefaultCitationDate) {
                        ((DefaultCitationDate) date).setDate(newValue);
                        return;
                    }
                    it.remove();
                    break;
                }
            }
        }
        newValues.add(new DefaultCitationDate(newValue, DateType.CREATION));
        setDateInfo(newValues);
    }

    /**
     * Returns the citation(s) for the standard(s) to which the metadata conform.
     * The collection returned by this method typically contains elements from the
     * {@link org.apache.sis.metadata.iso.citation.Citations#ISO_19115} list.
     *
     * @return the standard(s) to which the metadata conform.
     *
     * @see #getMetadataProfiles()
     *
     * @since 0.5
     */
    @Override
    // @XmlElement at the end of this class.
    public Collection<Citation> getMetadataStandards() {
        return metadataStandards = nonNullCollection(metadataStandards, Citation.class);
    }

    /**
     * Sets the citation(s) for the standard(s) to which the metadata conform.
     * Metadata standard citations should include an identifier.
     *
     * @param  newValues  the new standard(s) to which the metadata conform.
     *
     * @since 0.5
     */
    public void setMetadataStandards(final Collection<? extends Citation> newValues) {
        metadataStandards = writeCollection(newValues, metadataStandards, Citation.class);
    }

    /**
     * Returns the citation(s) for the profile(s) of the metadata standard to which the metadata conform.
     *
     * @return the profile(s) to which the metadata conform.
     *
     * @see #getMetadataStandards()
     * @see #getMetadataExtensionInfo()
     *
     * @since 0.5
     */
    @Override
    // @XmlElement at the end of this class.
    public Collection<Citation> getMetadataProfiles() {
        return metadataProfiles = nonNullCollection(metadataProfiles, Citation.class);
    }

    /**
     * Set the citation(s) for the profile(s) of the metadata standard to which the metadata conform.
     * Metadata profile standard citations should include an identifier.
     *
     * @param  newValues  the new profile(s) to which the metadata conform.
     *
     * @since 0.5
     */
    public void setMetadataProfiles(final Collection<? extends Citation> newValues) {
        metadataProfiles = writeCollection(newValues, metadataProfiles, Citation.class);
    }

    /**
     * Returns reference(s) to alternative metadata or metadata in a non-ISO standard for the same resource.
     *
     * @return reference(s) to alternative metadata (e.g. Dublin core, FGDC).
     *
     * @since 0.5
     */
    @Override
    // @XmlElement at the end of this class.
    public Collection<Citation> getAlternativeMetadataReferences() {
        return alternativeMetadataReferences = nonNullCollection(alternativeMetadataReferences, Citation.class);
    }

    /**
     * Set reference(s) to alternative metadata or metadata in a non-ISO standard for the same resource.
     *
     * @param  newValues  the new reference(s) to alternative metadata (e.g. Dublin core, FGDC).
     *
     * @since 0.5
     */
    public void setAlternativeMetadataReferences(final Collection<? extends Citation> newValues) {
        alternativeMetadataReferences = writeCollection(newValues, alternativeMetadataReferences, Citation.class);
    }

    /**
     * Implementation of legacy {@link #getMetadataStandardName()} and {@link #getMetadataStandardVersion()} methods.
     */
    private String getMetadataStandard(final boolean version) {
        if (FilterByVersion.LEGACY_METADATA.accept()) {
            final Citation standard = LegacyPropertyAdapter.getSingleton(getMetadataStandards(),
                    Citation.class, null, DefaultMetadata.class,
                    version ? "getMetadataStandardName" : "getMetadataStandardVersion");
            if (standard != null) {
                final InternationalString title = version ? standard.getEdition() : standard.getTitle();
                if (title != null) {
                    return title.toString();
                }
            }
        }
        return null;
    }

    /**
     * Implementation of legacy {@link #setMetadataStandardName(String)} and
     * {@link #setMetadataStandardVersion(String)} methods.
     */
    private void setMetadataStandard(final boolean version, final String newValue) {
        checkWritePermission(MetadataUtilities.valueIfDefined(metadataStandards));
        final InternationalString i18n = (newValue != null) ? new SimpleInternationalString(newValue) : null;
        final List<Citation> newValues = (metadataStandards != null)
                ? new ArrayList<>(metadataStandards)
                : new ArrayList<>(1);
        DefaultCitation citation = newValues.isEmpty() ? null : DefaultCitation.castOrCopy(newValues.get(0));
        if (citation == null) {
            citation = new DefaultCitation();
        }
        if (version) {
            citation.setEdition(i18n);
        } else {
            citation.setTitle(i18n);
        }
        if (newValues.isEmpty()) {
            newValues.add(citation);
        } else {
            newValues.set(0, citation);
        }
        setMetadataStandards(newValues);
    }

    /**
     * Returns the name of the metadata standard (including profile name) used.
     *
     * @return name of the metadata standard used, or {@code null}.
     *
     * @deprecated As of ISO 19115:2014, replaced by {@link #getMetadataStandards()}
     *   followed by {@link DefaultCitation#getTitle()}.
     */
    @Override
    @Deprecated
    @Dependencies("getMetadataStandards")
    @XmlElement(name = "metadataStandardName", namespace = LegacyNamespaces.GMD)
    public String getMetadataStandardName() {
        return getMetadataStandard(false);
    }

    /**
     * Name of the metadata standard (including profile name) used.
     *
     * @param  newValue  the new metadata standard name.
     *
     * @deprecated As of ISO 19115:2014, replaced by {@link #getMetadataStandards()}
     *   followed by {@link DefaultCitation#setTitle(InternationalString)}.
     */
    @Deprecated
    public void setMetadataStandardName(final String newValue) {
        setMetadataStandard(false, newValue);
    }

    /**
     * Returns the version (profile) of the metadata standard used.
     *
     * @return version of the metadata standard used, or {@code null}.
     *
     * @deprecated As of ISO 19115:2014, replaced by {@link #getMetadataStandards()}
     *   followed by {@link DefaultCitation#getEdition()}.
     */
    @Override
    @Deprecated
    @Dependencies("getMetadataStandards")
    @XmlElement(name = "metadataStandardVersion", namespace = LegacyNamespaces.GMD)
    public String getMetadataStandardVersion() {
        return getMetadataStandard(true);
    }

    /**
     * Sets the version (profile) of the metadata standard used.
     *
     * @param  newValue  the new metadata standard version.
     *
     * @deprecated As of ISO 19115:2014, replaced by {@link #getMetadataStandards()}
     *   followed by {@link DefaultCitation#setEdition(InternationalString)}.
     */
    @Deprecated
    public void setMetadataStandardVersion(final String newValue) {
        setMetadataStandard(true, newValue);
    }

    /**
     * Returns the online location(s) where the metadata is available.
     *
     * @return online location(s) where the metadata is available.
     *
     * @since 0.5
     */
    @Override
    // @XmlElement at the end of this class.
    public Collection<OnlineResource> getMetadataLinkages() {
        return metadataLinkages = nonNullCollection(metadataLinkages, OnlineResource.class);
    }

    /**
     * Sets the online location(s) where the metadata is available.
     *
     * @param  newValues  the new online location(s).
     *
     * @since 0.5
     */
    public void setMetadataLinkages(final Collection<? extends OnlineResource> newValues) {
        metadataLinkages = writeCollection(newValues, metadataLinkages, OnlineResource.class);
    }

    /**
     * Provides the URI of the dataset to which the metadata applies.
     *
     * @return Uniform Resource Identifier of the dataset, or {@code null}.
     *
     * @deprecated As of ISO 19115:2014, replaced by {@link #getIdentificationInfo()} followed by
     *    {@link DefaultDataIdentification#getCitation()} followed by {@link DefaultCitation#getOnlineResources()}.
     */
    @Override
    @Deprecated
    @Dependencies("getIdentificationInfo")
    @XmlElement(name = "dataSetURI", namespace = LegacyNamespaces.GMD)
    public String getDataSetUri() {
        String linkage = null;
        final Collection<Identification> info;
        if (FilterByVersion.LEGACY_METADATA.accept() && (info = getIdentificationInfo()) != null) {
            for (final Identification identification : info) {
                final Citation citation = identification.getCitation();
                if (citation != null) {
                    final Collection<? extends OnlineResource> onlineResources = citation.getOnlineResources();
                    if (onlineResources != null) {
                        for (final OnlineResource link : onlineResources) {
                            final URI uri = link.getLinkage();
                            if (uri != null) {
                                if (linkage == null) {
                                    linkage = uri.toString();
                                } else {
                                    LegacyPropertyAdapter.warnIgnoredExtraneous(
                                            OnlineResource.class, DefaultMetadata.class, "getDataSetUri");
                                    break;
                                }
                            }
                        }
                    }
                }
            }
        }
        return linkage;
    }

    /**
     * Sets the URI of the dataset to which the metadata applies.
     * This method sets the linkage of the first online resource in the citation of the first identification info.
     *
     * @param  newValue  the new data set URI.
     * @throws URISyntaxException if the given value can not be parsed as a URI.
     *
     * @deprecated As of ISO 19115:2014, replaced by {@link #getIdentificationInfo()}
     *    followed by {@link DefaultDataIdentification#getCitation()}
     *    followed by {@link DefaultCitation#setOnlineResources(Collection)}.
     */
    @Deprecated
    public void setDataSetUri(final String newValue) throws URISyntaxException {
        final URI uri = new URI(newValue);
        Collection<Identification> info = identificationInfo;   // See "Note about deprecated methods implementation"
        checkWritePermission(MetadataUtilities.valueIfDefined(info));
        AbstractIdentification firstId = AbstractIdentification.castOrCopy(CollectionsExt.first(info));
        if (firstId == null) {
            firstId = new DefaultDataIdentification();
        }
        DefaultCitation citation = DefaultCitation.castOrCopy(firstId.getCitation());
        if (citation == null) {
            citation = new DefaultCitation();
        }
        Collection<OnlineResource> onlineResources = citation.getOnlineResources();
        DefaultOnlineResource firstOnline = DefaultOnlineResource.castOrCopy(CollectionsExt.first(onlineResources));
        if (firstOnline == null) {
            firstOnline = new DefaultOnlineResource();
        }
        firstOnline.setLinkage(uri);
        onlineResources = MetadataUtilities.setFirst(onlineResources, firstOnline);
        citation.setOnlineResources(onlineResources);
        firstId.setCitation(citation);
        info = MetadataUtilities.setFirst(info, firstId);
        setIdentificationInfo(info);
    }

    /**
     * Returns the digital representation of spatial information in the dataset.
     *
     * @return digital representation of spatial information in the dataset.
     */
    @Override
    @XmlElement(name = "spatialRepresentationInfo")
    public Collection<SpatialRepresentation> getSpatialRepresentationInfo() {
        return spatialRepresentationInfo = nonNullCollection(spatialRepresentationInfo, SpatialRepresentation.class);
    }

    /**
     * Sets the digital representation of spatial information in the dataset.
     *
     * @param  newValues  the new spatial representation info.
     */
    public void setSpatialRepresentationInfo(final Collection<? extends SpatialRepresentation> newValues) {
        spatialRepresentationInfo = writeCollection(newValues, spatialRepresentationInfo, SpatialRepresentation.class);
    }

    /**
     * Returns the description of the spatial and temporal reference systems used in the dataset.
     *
     * @return spatial and temporal reference systems used in the dataset.
     */
    @Override
    @XmlElement(name = "referenceSystemInfo")
    public Collection<ReferenceSystem> getReferenceSystemInfo() {
        return referenceSystemInfo = nonNullCollection(referenceSystemInfo, ReferenceSystem.class);
    }

    /**
     * Sets the description of the spatial and temporal reference systems used in the dataset.
     *
     * @param  newValues  the new reference system info.
     */
    public void setReferenceSystemInfo(final Collection<? extends ReferenceSystem> newValues) {
        referenceSystemInfo = writeCollection(newValues, referenceSystemInfo, ReferenceSystem.class);
    }

    /**
     * Returns information describing metadata extensions.
     *
     * @return metadata extensions.
     */
    @Override
    @XmlElement(name = "metadataExtensionInfo")
    public Collection<MetadataExtensionInformation> getMetadataExtensionInfo() {
        return metadataExtensionInfo = nonNullCollection(metadataExtensionInfo, MetadataExtensionInformation.class);
    }

    /**
     * Sets information describing metadata extensions.
     *
     * @param  newValues  the new metadata extension info.
     */
    public void setMetadataExtensionInfo(final Collection<? extends MetadataExtensionInformation> newValues) {
        metadataExtensionInfo = writeCollection(newValues, metadataExtensionInfo, MetadataExtensionInformation.class);
    }

    /**
     * Returns basic information about the resource(s) to which the metadata applies.
     *
     * @return the resource(s) to which the metadata applies.
     */
    @Override
    @XmlElement(name = "identificationInfo", required = true)
    public Collection<Identification> getIdentificationInfo() {
        return identificationInfo = nonNullCollection(identificationInfo, Identification.class);
    }

    /**
     * Sets basic information about the resource(s) to which the metadata applies.
     *
     * @param  newValues  the new identification info.
     */
    public void setIdentificationInfo(final Collection<? extends Identification> newValues) {
        identificationInfo = writeCollection(newValues, identificationInfo, Identification.class);
    }

    /**
     * Returns information about the feature catalogue and describes the coverage and
     * image data characteristics.
     *
     * @return the feature catalogue, coverage descriptions and image data characteristics.
     */
    @Override
    @XmlElement(name = "contentInfo")
    public Collection<ContentInformation> getContentInfo() {
        return contentInfo = nonNullCollection(contentInfo, ContentInformation.class);
    }

    /**
     * Sets information about the feature catalogue and describes the coverage and
     * image data characteristics.
     *
     * @param  newValues  the new content info.
     */
    public void setContentInfo(final Collection<? extends ContentInformation> newValues) {
        contentInfo = writeCollection(newValues, contentInfo, ContentInformation.class);
    }

    /**
     * Returns information about the distributor of and options for obtaining the resource(s).
     *
     * <div class="warning"><b>Upcoming API change — multiplicity</b><br>
     * As of ISO 19115:2014, this singleton has been replaced by a collection.
     * This change will tentatively be applied in GeoAPI 4.0.
     * </div>
     *
     * @return the distributor of and options for obtaining the resource(s).
     */
    @Override
    @XmlElement(name = "distributionInfo")
    public Distribution getDistributionInfo() {
        return distributionInfo;
    }

    /**
     * Sets information about the distributor of and options for obtaining the resource(s).
     *
     * <div class="warning"><b>Upcoming API change — multiplicity</b><br>
     * As of ISO 19115:2014, this singleton has been replaced by a collection.
     * This change will tentatively be applied in GeoAPI 4.0.
     * </div>
     *
     * @param  newValue  the new distribution info.
     */
    public void setDistributionInfo(final Distribution newValue) {
        checkWritePermission();
        distributionInfo = newValue;
    }

    /**
     * Returns overall assessment of quality of a resource(s).
     *
     * @return overall assessment of quality of a resource(s).
     */
    @Override
    @XmlElement(name = "dataQualityInfo")
    public Collection<DataQuality> getDataQualityInfo() {
        return dataQualityInfo = nonNullCollection(dataQualityInfo, DataQuality.class);
    }

    /**
     * Sets overall assessment of quality of a resource(s).
     *
     * @param  newValues  the new data quality info.
     */
    public void setDataQualityInfo(final Collection<? extends DataQuality> newValues) {
        dataQualityInfo = writeCollection(newValues, dataQualityInfo, DataQuality.class);
    }

    /**
     * Returns information about the catalogue of rules defined for the portrayal of a resource(s).
     *
     * @return the catalogue of rules defined for the portrayal of a resource(s).
     */
    @Override
    @XmlElement(name = "portrayalCatalogueInfo")
    public Collection<PortrayalCatalogueReference> getPortrayalCatalogueInfo() {
        return portrayalCatalogueInfo = nonNullCollection(portrayalCatalogueInfo, PortrayalCatalogueReference.class);
    }

    /**
     * Sets information about the catalogue of rules defined for the portrayal of a resource(s).
     *
     * @param  newValues  the new portrayal catalog info.
     */
    public void setPortrayalCatalogueInfo(final Collection<? extends PortrayalCatalogueReference> newValues) {
        portrayalCatalogueInfo = writeCollection(newValues, portrayalCatalogueInfo, PortrayalCatalogueReference.class);
    }

    /**
     * Returns restrictions on the access and use of metadata.
     *
     * @return restrictions on the access and use of metadata.
     *
     * @see org.apache.sis.metadata.iso.identification.AbstractIdentification#getResourceConstraints()
     */
    @Override
    @XmlElement(name = "metadataConstraints")
    public Collection<Constraints> getMetadataConstraints() {
        return metadataConstraints = nonNullCollection(metadataConstraints, Constraints.class);
    }

    /**
     * Sets restrictions on the access and use of metadata.
     *
     * @param  newValues  the new metadata constraints.
     *
     * @see org.apache.sis.metadata.iso.identification.AbstractIdentification#setResourceConstraints(Collection)
     */
    public void setMetadataConstraints(final Collection<? extends Constraints> newValues) {
        metadataConstraints = writeCollection(newValues, metadataConstraints, Constraints.class);
    }

    /**
     * Returns information about the conceptual schema of a dataset.
     *
     * @return the conceptual schema of a dataset.
     */
    @Override
    @XmlElement(name = "applicationSchemaInfo")
    public Collection<ApplicationSchemaInformation> getApplicationSchemaInfo() {
        return applicationSchemaInfo = nonNullCollection(applicationSchemaInfo, ApplicationSchemaInformation.class);
    }

    /**
     * Returns information about the conceptual schema of a dataset.
     *
     * @param  newValues  the new application schema info.
     */
    public void setApplicationSchemaInfo(final Collection<? extends ApplicationSchemaInformation> newValues) {
        applicationSchemaInfo = writeCollection(newValues, applicationSchemaInfo, ApplicationSchemaInformation.class);
    }

    /**
     * Returns information about the acquisition of the data.
     *
     * @return the acquisition of data.
     */
    @Override
    @XmlElement(name = "acquisitionInformation")
    public Collection<AcquisitionInformation> getAcquisitionInformation() {
        return acquisitionInformation = nonNullCollection(acquisitionInformation, AcquisitionInformation.class);
    }

    /**
     * Sets information about the acquisition of the data.
     *
     * @param  newValues  the new acquisition information.
     */
    public void setAcquisitionInformation(final Collection<? extends AcquisitionInformation> newValues) {
        acquisitionInformation = writeCollection(newValues, acquisitionInformation, AcquisitionInformation.class);
    }

    /**
     * Returns information about the frequency of metadata updates, and the scope of those updates.
     *
     * @return the frequency of metadata updates and their scope, or {@code null}.
     *
     * @see org.apache.sis.metadata.iso.identification.AbstractIdentification#getResourceMaintenances()
     */
    @Override
    @XmlElement(name = "metadataMaintenance")
    public MaintenanceInformation getMetadataMaintenance() {
        return metadataMaintenance;
    }

    /**
     * Sets information about the frequency of metadata updates, and the scope of those updates.
     *
     * @param  newValue  the new metadata maintenance.
     *
     * @see org.apache.sis.metadata.iso.identification.AbstractIdentification#setResourceMaintenances(Collection)
     */
    public void setMetadataMaintenance(final MaintenanceInformation newValue) {
        checkWritePermission(metadataMaintenance);
        metadataMaintenance = newValue;
    }

    /**
     * Returns information about the provenance, sources and/or the production processes applied to the resource.
     *
     * @return information about the provenance, sources and/or the production processes.
     *
     * @since 0.5
     */
    @Override
    // @XmlElement at the end of this class.
    public Collection<Lineage> getResourceLineages() {
        return resourceLineages = nonNullCollection(resourceLineages, Lineage.class);
    }

    /**
     * Sets information about the provenance, sources and/or the production processes applied to the resource.
     *
     * @param newValues new information about the provenance, sources and/or the production processes.
     *
     * @since 0.5
     */
    public void setResourceLineages(final Collection<? extends Lineage> newValues) {
        resourceLineages = writeCollection(newValues, resourceLineages, Lineage.class);
    }




    //////////////////////////////////////////////////////////////////////////////////////////////////
    ////////                                                                                  ////////
    ////////                               XML support with JAXB                              ////////
    ////////                                                                                  ////////
    ////////        The following methods are invoked by JAXB using reflection (even if       ////////
    ////////        they are private) or are helpers for other methods invoked by JAXB.       ////////
    ////////        Those methods can be safely removed if Geographic Markup Language         ////////
    ////////        (GML) support is not needed.                                              ////////
    ////////                                                                                  ////////
    //////////////////////////////////////////////////////////////////////////////////////////////////

    /**
     * Invoked by JAXB {@link javax.xml.bind.Marshaller} before this object is marshalled to XML.
     * This method sets the locale to be used for XML marshalling to the metadata language.
     */
    @SuppressWarnings("unused")
    private void beforeMarshal(final Marshaller marshaller) {
        Context.push(CollectionsExt.first(LocaleAndCharset.getLanguages(getLocalesAndCharsets())));
    }

    /**
     * Invoked by JAXB {@link javax.xml.bind.Marshaller} after this object has been marshalled to
     * XML. This method restores the locale to be used for XML marshalling to its previous value.
     */
    @SuppressWarnings("unused")
    private void afterMarshal(final Marshaller marshaller) {
        Context.pull();
    }

    /**
     * Gets the default locale for this record (used in ISO 19115-3:2016 format).
     */
    @XmlElement(name = "defaultLocale")
    private PT_Locale getDefaultLocale() {
        return FilterByVersion.CURRENT_METADATA.accept() ? PT_Locale.first(getLocalesAndCharsets()) : null;
    }

    /**
     * Sets the default locale for this record (used in ISO 19115-3:2016 format).
     */
    private void setDefaultLocale(final PT_Locale newValue) {
        setLocalesAndCharsets(OtherLocales.setFirst(locales, newValue));
    }

    /**
     * Gets the other locales for this record (used in ISO 19115-3:2016 format).
     */
    @XmlElement(name = "otherLocale")
    private Collection<PT_Locale> getOtherLocales() {
        return FilterByVersion.CURRENT_METADATA.accept() ? OtherLocales.filter(getLocalesAndCharsets()) : null;
    }

    /**
     * Returns the character coding for the metadata set (used in legacy ISO 19157 format).
     */
    @Dependencies("getLocalesAndCharsets")
    @XmlElement(name = "characterSet", namespace = LegacyNamespaces.GMD)
    private Charset getCharset() {
        if (FilterByVersion.LEGACY_METADATA.accept()) {
            return LegacyPropertyAdapter.getSingleton(getCharacterSets(),
                    Charset.class, null, DefaultMetadata.class, "getCharacterSet");
        }
        return null;
    }

    /**
     * Sets the character coding standard for the metadata set (used in legacy ISO 19157 format).
     */
    private void setCharset(final Charset newValue) {
        setCharacterSets(CollectionsExt.singletonOrEmpty(newValue));
    }

    /**
     * Invoked by JAXB at both marshalling and unmarshalling time.
     * This attribute has been added by ISO 19115:2014 standard.
     * If (and only if) marshalling an older standard version, we omit this attribute.
     */
    @XmlElement(name = "dateInfo", required = true)
    private Collection<CitationDate> getDates() {
        return FilterByVersion.CURRENT_METADATA.accept() ? getDateInfo() : null;
    }

    @XmlElement(name = "metadataStandard")
    private Collection<Citation> getMetadataStandard() {
        return FilterByVersion.CURRENT_METADATA.accept() ? getMetadataStandards() : null;
    }

    @XmlElement(name = "metadataProfile")
    private Collection<Citation> getMetadataProfile() {
        return FilterByVersion.CURRENT_METADATA.accept() ? getMetadataProfiles() : null;
    }

    @XmlElement(name = "alternativeMetadataReference")
    private Collection<Citation> getAlternativeMetadataReference() {
        return FilterByVersion.CURRENT_METADATA.accept() ? getAlternativeMetadataReferences() : null;
    }

    @XmlElement(name = "metadataLinkage")
    private Collection<OnlineResource> getMetadataLinkage() {
        return FilterByVersion.CURRENT_METADATA.accept() ? getMetadataLinkages() : null;
    }

    @XmlElement(name = "resourceLineage")
    private Collection<Lineage> getResourceLineage() {
        return FilterByVersion.CURRENT_METADATA.accept() ? getResourceLineages() : null;
    }

    @XmlElement(name = "metadataScope")
    private Collection<MetadataScope> getMetadataScope() {
        return FilterByVersion.CURRENT_METADATA.accept() ? getMetadataScopes() : null;
    }
}<|MERGE_RESOLUTION|>--- conflicted
+++ resolved
@@ -197,11 +197,7 @@
     /**
      * Serial number for inter-operability with different versions.
      */
-<<<<<<< HEAD
-    private static final long serialVersionUID = 7337533776231004504L;
-=======
-    private static final long serialVersionUID = -1128741312274891545L;
->>>>>>> 50b074f8
+    private static final long serialVersionUID = -76483485174667242L;
 
     /**
      * Language(s) and character set(s) used within the dataset.
@@ -685,20 +681,8 @@
     @Dependencies("getLocalesAndCharsets")
     // @XmlElement at the end of this class.
     public CharacterSet getCharacterSet() {
-        final Charset cs = LegacyPropertyAdapter.getSingleton(getCharacterSets(),
-                Charset.class, null, DefaultMetadata.class, "getCharacterSet");
-        if (cs != null) {
-            final String name = cs.name();
-            for (final CharacterSet candidate : CharacterSet.values()) {
-                for (final String n : candidate.names()) {
-                    if (name.equals(n)) {
-                        return candidate;
-                    }
-                }
-            }
-            return CharacterSet.valueOf(name);
-        }
-        return null;
+        return CharacterSet.fromCharset(LegacyPropertyAdapter.getSingleton(getCharacterSets(),
+                Charset.class, null, DefaultMetadata.class, "getCharacterSet"));
     }
 
     /**
