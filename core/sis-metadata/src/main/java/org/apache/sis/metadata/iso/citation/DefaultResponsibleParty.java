/*
 * Licensed to the Apache Software Foundation (ASF) under one or more
 * contributor license agreements.  See the NOTICE file distributed with
 * this work for additional information regarding copyright ownership.
 * The ASF licenses this file to You under the Apache License, Version 2.0
 * (the "License"); you may not use this file except in compliance with
 * the License.  You may obtain a copy of the License at
 *
 *     http://www.apache.org/licenses/LICENSE-2.0
 *
 * Unless required by applicable law or agreed to in writing, software
 * distributed under the License is distributed on an "AS IS" BASIS,
 * WITHOUT WARRANTIES OR CONDITIONS OF ANY KIND, either express or implied.
 * See the License for the specific language governing permissions and
 * limitations under the License.
 */
package org.apache.sis.metadata.iso.citation;

import java.util.Iterator;
import java.util.Collection;
import java.util.Collections;
import java.util.function.Function;
import javax.xml.bind.annotation.XmlType;
import javax.xml.bind.annotation.XmlElement;
import javax.xml.bind.annotation.XmlRootElement;
import org.opengis.metadata.citation.Contact;
import org.opengis.metadata.citation.ResponsibleParty;
import org.opengis.metadata.citation.Role;
import org.opengis.util.InternationalString;
import org.apache.sis.util.iso.Types;
import org.apache.sis.internal.xml.LegacyNamespaces;
import org.apache.sis.internal.metadata.Dependencies;
import org.apache.sis.internal.metadata.legacy.LegacyPropertyAdapter;

import static org.apache.sis.internal.metadata.ImplementationHelper.valueIfDefined;


/**
 * Identification of, and means of communication with, person(s) and
 * organizations associated with the dataset.
 * The following properties are mandatory or conditional (i.e. mandatory under some circumstances)
 * in a well-formed metadata according ISO 19115:
 *
 * <div class="preformat">{@code CI_ResponsibleParty}
 * {@code   ├─role……………………………} Function performed by the responsible party.
 * {@code   └─party…………………………} Information about the parties.
 * {@code       └─name…………………} Name of the party.</div>
 *
 * <div class="warning"><b>Upcoming API change — deprecation</b><br>
 * As of ISO 19115:2014, the {@code ResponsibleParty} type has been replaced by {@code Responsibility}
 * to allow more flexible associations of individuals, organisations, and roles.
 * This {@code ResponsibleParty} interface may be deprecated in GeoAPI 4.0.
 * </div>
 *
 * @author  Martin Desruisseaux (IRD, Geomatys)
 * @author  Touraïvane (IRD)
 * @author  Cédric Briançon (Geomatys)
 * @version 1.1
 * @since   0.3
 * @module
 */
@XmlType(name = "CI_ResponsibleParty_Type", namespace = LegacyNamespaces.GMD, propOrder = {
    "individualName",
    "organisationName",
    "positionName",
    "contactInfo",
    "role"
})
@XmlRootElement(name = "CI_ResponsibleParty", namespace = LegacyNamespaces.GMD)
public class DefaultResponsibleParty extends DefaultResponsibility implements ResponsibleParty {
    /**
     * Serial number for inter-operability with different versions.
     */
    private static final long serialVersionUID = -1022635486627088812L;

    /**
     * Constructs an initially empty responsible party.
     */
    public DefaultResponsibleParty() {
    }

    /**
     * Constructs a responsibility party with the given role.
     *
     * @param role  the function performed by the responsible party, or {@code null}.
     */
    public DefaultResponsibleParty(final Role role) {
        super(role, null, null);
    }

    /**
     * Constructs a new instance initialized with the values from the specified metadata object.
     * This is a <dfn>shallow</dfn> copy constructor, because the other metadata contained in the
     * given object are not recursively copied.
     *
     * @param  object  the metadata to copy values from, or {@code null} if none.
     */
    public DefaultResponsibleParty(final DefaultResponsibility object) {
        super(object);
    }

    /**
     * Constructs a new instance initialized with the values from the specified metadata object.
     * This is a <cite>shallow</cite> copy constructor, since the other metadata contained in the
     * given object are not recursively copied.
     *
     * @param object The metadata to copy values from, or {@code null} if none.
     *
     * @see #castOrCopy(ResponsibleParty)
     */
    public DefaultResponsibleParty(final ResponsibleParty object) {
        super(object);
        if (object != null && !(object instanceof DefaultResponsibility)) {
            setIndividualName(object.getIndividualName());
            setOrganisationName(object.getOrganisationName());
        }
    }

    /**
     * Returns a SIS metadata implementation with the values of the given arbitrary implementation.
     * This method performs the first applicable action in the following choices:
     *
     * <ul>
     *   <li>If the given object is {@code null}, then this method returns {@code null}.</li>
     *   <li>Otherwise if the given object is already an instance of
     *       {@code DefaultResponsibleParty}, then it is returned unchanged.</li>
     *   <li>Otherwise a new {@code DefaultResponsibleParty} instance is created using the
<<<<<<< HEAD
     *       {@linkplain #DefaultResponsibleParty(ResponsibleParty) copy constructor}
     *       and returned. Note that this is a <cite>shallow</cite> copy operation, since the other
=======
     *       {@linkplain #DefaultResponsibleParty(Responsibility) copy constructor}
     *       and returned. Note that this is a <dfn>shallow</dfn> copy operation, because the other
>>>>>>> 29bfa755
     *       metadata contained in the given object are not recursively copied.</li>
     * </ul>
     *
     * @param  object  the object to get as a SIS implementation, or {@code null} if none.
     * @return a SIS implementation containing the values of the given object (may be the
     *         given object itself), or {@code null} if the argument was null.
     */
    public static DefaultResponsibleParty castOrCopy(final ResponsibleParty object) {
        if (object == null || object instanceof DefaultResponsibleParty) {
            return (DefaultResponsibleParty) object;
        }
        return new DefaultResponsibleParty(object);
    }

    /**
     * Returns the name or the position of the first individual. If no individual is found in the list of parties,
     * then this method will search in the list of organization members. The latter structure is used by our netCDF
     * reader.
     *
     * @param  position {@code true} for returning the position name instead of individual name.
     * @return the name or position of the first individual, or {@code null}.
     *
     * @see #getIndividualName()
     * @see #getPositionName()
     */
    private InternationalString getIndividual(final boolean position) {
        final Collection<AbstractParty> parties = getParties();
        InternationalString name = getName(parties, DefaultIndividual.class, position);
        if (name == null && parties != null) {
            for (final AbstractParty party : parties) {
                if (party instanceof DefaultOrganisation) {
                    name = getName(((DefaultOrganisation) party).getIndividual(), DefaultIndividual.class, position);
                    if (name != null) {
                        break;
                    }
                }
            }
        }
        return name;
    }

    /**
     * Returns the name of the first party of the given type, or {@code null} if none.
     *
     * @param  position {@code true} for returning the position name instead of individual name.
     * @return the name or position of the first individual, or {@code null}.
     *
     * @see #getOrganisationName()
     * @see #getIndividualName()
     * @see #getPositionName()
     */
    private static InternationalString getName(final Collection<? extends AbstractParty> parties,
            final Class<? extends AbstractParty> type, final boolean position)
    {
        InternationalString name = null;
        if (parties != null) {                              // May be null on marshalling.
            for (final AbstractParty party : parties) {
                if (type.isInstance(party)) {
                    if (name != null) {
                        LegacyPropertyAdapter.warnIgnoredExtraneous(type, DefaultResponsibleParty.class,
                                position ? "getPositionName" : (type == DefaultIndividual.class)
                                         ? "getIndividualName" : "getOrganisationName");
                        break;
                    }
                    name = position ? ((DefaultIndividual) party).getPositionName() : party.getName();
                }
            }
        }
        return name;
    }

    /**
     * Sets the name of the first party of the given type.
     * If no existing party is found, generate a new party using the given creator.
     */
    private void setName(final Class<? extends AbstractParty> type, final boolean position, final InternationalString name,
                         final Function<InternationalString,AbstractParty> creator)
    {
        final Collection<AbstractParty> parties = getParties();
        checkWritePermission(valueIfDefined(parties));
        if (parties != null) {                                  // May be null on unmarshalling.
            final Iterator<AbstractParty> it = parties.iterator();
            while (it.hasNext()) {
                final AbstractParty party = it.next();
                if (type.isInstance(party)) {
                    if (position) {
                        ((DefaultIndividual) party).setPositionName(name);
                    } else {
                        party.setName(name);
                    }
                    if (party.isEmpty()) {
                        it.remove();
                    }
                    return;
                }
            }
        }
        if (name != null) {                             // If no party and name is null, there is nothing to set.
            final AbstractParty party = creator.apply(name);
            if (parties != null) {                      // May be null on unmarshalling.
                parties.add(party);
            } else {
                setParties(Collections.singletonList(party));
            }
        }
    }

    /**
     * Returns the name of the responsible person- surname, given name, title separated by a delimiter.
     * Only one of {@code individualName}, {@link #getOrganisationName() organisationName}
     * and {@link #getPositionName() positionName} shall be provided.
     *
     * <p>This implementation returns the name of the first {@code Individual} found in the collection of
     * {@linkplain #getParties() parties}. If no individual is found in the parties, then this method fallbacks
     * on the first organisation member.</p>
     *
     * @return name, surname, given name and title of the responsible person, or {@code null}.
     *
     * @deprecated As of ISO 19115:2014, replaced by {@code getName()} in {@link DefaultIndividual}.
     */
    @Override
    @Deprecated
    @Dependencies("getParties")
    @XmlElement(name = "individualName")
    public String getIndividualName() {
        final InternationalString name = getIndividual(false);
        return (name != null) ? name.toString() : null;
    }

    /**
     * Sets the name of the responsible person- surname, given name, title separated by a delimiter.
     * Only one of {@code individualName}, {@link #getOrganisationName() organisationName}
     * and {@link #getPositionName() positionName} shall be provided.
     *
     * <p>This implementation sets the name of the first {@code Individual} found in the collection of
     * {@linkplain #getParties() parties}, or create a new individual if no existing instance was found.</p>
     *
     * @param  newValue  the new individual name, or {@code null} if none.
     *
     * @deprecated As of ISO 19115:2014, replaced by {@code setName(InternationalString)} in {@link DefaultIndividual}.
     */
    @Deprecated
    public void setIndividualName(final String newValue) {
        setName(DefaultIndividual.class, false, Types.toInternationalString(newValue), DefaultResponsibleParty::individual);
    }

    /**
     * Generates a new individual from the given name.
     */
    private static AbstractParty individual(final InternationalString name) {
        return new DefaultIndividual(name, null, null);
    }

    /**
     * Returns the name of the responsible organization. Only one of
     * {@link #getIndividualName() individualName}, {@code organisationName}
     * and {@link #getPositionName() positionName} shall be provided.
     *
     * <p>This implementation returns the name of the first {@code Organisation}
     * found in the collection of {@linkplain #getParties() parties}.</p>
     *
     * @return name of the responsible organization, or {@code null}.
     *
     * @deprecated As of ISO 19115:2014, replaced by {@code getName()} in {@link DefaultOrganisation}.
     */
    @Override
    @Deprecated
    @Dependencies("getParties")
    @XmlElement(name = "organisationName")
    public InternationalString getOrganisationName() {
        return getName(getParties(), DefaultOrganisation.class, false);
    }

    /**
     * Sets the name of the responsible organization. Only one of
     * {@link #getIndividualName() individualName}, {@code organisationName}
     * and {@link #getPositionName() positionName} shall be provided.
     *
     * <p>This implementation sets the name of the first {@code Organisation} found in the collection of
     * {@linkplain #getParties() parties}, or create a new organization if no existing instance was found.</p>
     *
     * @param  newValue  the new organization name, or {@code null} if none.
     *
     * @deprecated As of ISO 19115:2014, replaced by {@code setName(InternationalString)} in {@link DefaultOrganisation}.
     */
    @Deprecated
    public void setOrganisationName(final InternationalString newValue) {
        setName(DefaultOrganisation.class, false, newValue, DefaultResponsibleParty::organisation);
    }

    /**
     * Generates a new organization from the given name.
     */
    private static AbstractParty organisation(final InternationalString name) {
        return new DefaultOrganisation(name, null, null, null);
    }

    /**
     * Returns the role or position of the responsible person Only one of
     * {@link #getIndividualName() individualName}, {@link #getOrganisationName() organisationName}
     * and {@code positionName} shall be provided.
     *
     * <p>This implementation returns the position of the first {@code Individual} found in the collection of
     * {@linkplain #getParties() parties}. If no individual is found in the parties, then this method fallbacks
     * on the first organisation member.</p>
     *
     * @return role or position of the responsible person, or {@code null}
     *
     * @deprecated As of ISO 19115:2014, replaced by {@link DefaultIndividual#getPositionName()}.
     */
    @Override
    @Deprecated
    @Dependencies("getParties")
    @XmlElement(name = "positionName")
    public InternationalString getPositionName() {
        return getIndividual(true);
    }

    /**
     * set the role or position of the responsible person Only one of
     * {@link #getIndividualName() individualName}, {@link #getOrganisationName() organisationName}
     * and {@code positionName} shall be provided.
     *
     * <p>This implementation sets the position name of the first {@code Individual} found in the collection of
     * {@linkplain #getParties() parties}, or create a new individual if no existing instance was found.</p>
     *
     * @param  newValue  the new position name, or {@code null} if none.
     *
     * @deprecated As of ISO 19115:2014, replaced by {@link DefaultIndividual#setPositionName(InternationalString)}.
     */
    @Deprecated
    public void setPositionName(final InternationalString newValue) {
        setName(DefaultIndividual.class, true, newValue, DefaultResponsibleParty::position);
    }

    /**
     * Generates a new position from the given name.
     */
    private static AbstractParty position(final InternationalString name) {
        return new DefaultIndividual(null, name, null);
    }

    /**
     * Returns the address of the responsible party.
     *
     * <p>This implementation returns the first non-null contact found in the collection of
     * {@linkplain #getParties() parties}.</p>
     *
     * @return address of the responsible party, or {@code null}.
     *
     * @deprecated As of ISO 19115:2014, replaced by {@link AbstractParty#getContactInfo()}.
     */
    @Override
    @Deprecated
    @Dependencies("getParties")
    @XmlElement(name = "contactInfo")
    public Contact getContactInfo() {
        final Collection<AbstractParty> parties = getParties();
        if (parties != null) {                                          // May be null on marshalling.
            for (final AbstractParty party : parties) {
                final Collection<? extends Contact> contacts = party.getContactInfo();
                if (contacts != null) {                                 // May be null on marshalling.
                    for (final Contact contact : contacts) {
                        if (contact != null) {                          // Paranoiac check.
                            return contact;
                        }
                    }
                }
            }
        }
        return null;
    }

    /**
     * Sets the address of the responsible party.
     *
     * <p>This implementation sets the contact info in the first party found in the collection of
     * {@linkplain #getParties() parties}.</p>
     *
     * @param  newValue  the new contact info, or {@code null} if none.
     *
     * @deprecated As of ISO 19115:2014, replaced by {@link AbstractParty#setContactInfo(Collection)}.
     */
    @Deprecated
    public void setContactInfo(final Contact newValue) {
        final Collection<AbstractParty> parties = getParties();
        checkWritePermission(valueIfDefined(parties));
        if (parties != null) {                                  // May be null on unmarshalling.
            final Iterator<AbstractParty> it = parties.iterator();
            while (it.hasNext()) {
                final AbstractParty party = it.next();
                party.setContactInfo(newValue != null ? Collections.singleton(newValue) : null);
                if (party.isEmpty()) {
                    it.remove();
                }
                return;
            }
        }
        /*
         * If no existing AbstractParty were found, add a new one. However, there is no way to know if
         * it should be an individual or an organization. Arbitrarily choose an individual for now.
         */
        if (newValue != null) {
            final AbstractParty party = new DefaultIndividual(null, null, newValue);
            if (parties != null) {
                parties.add(party);
            } else {
                setParties(Collections.singletonList(party));
            }
        }
    }

    /**
     * Returns the function performed by the responsible party.
     *
     * @return function performed by the responsible party.
     */
    @Override
    @XmlElement(name = "role", required = true)
    public Role getRole() {
        return super.getRole();
    }

    /**
     * Sets the function performed by the responsible party.
     *
     * @param  newValue  the new role.
     */
    @Override
    public void setRole(final Role newValue) {
        super.setRole(newValue);
    }
}<|MERGE_RESOLUTION|>--- conflicted
+++ resolved
@@ -125,13 +125,8 @@
      *   <li>Otherwise if the given object is already an instance of
      *       {@code DefaultResponsibleParty}, then it is returned unchanged.</li>
      *   <li>Otherwise a new {@code DefaultResponsibleParty} instance is created using the
-<<<<<<< HEAD
      *       {@linkplain #DefaultResponsibleParty(ResponsibleParty) copy constructor}
-     *       and returned. Note that this is a <cite>shallow</cite> copy operation, since the other
-=======
-     *       {@linkplain #DefaultResponsibleParty(Responsibility) copy constructor}
      *       and returned. Note that this is a <dfn>shallow</dfn> copy operation, because the other
->>>>>>> 29bfa755
      *       metadata contained in the given object are not recursively copied.</li>
      * </ul>
      *
