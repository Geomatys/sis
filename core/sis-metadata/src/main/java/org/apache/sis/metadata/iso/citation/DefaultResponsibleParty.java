--- conflicted
+++ resolved
@@ -47,11 +47,7 @@
  * @version 0.5
  * @module
  */
-<<<<<<< HEAD
-=======
-@Deprecated
 @SuppressWarnings("CloneableClassWithoutClone")                 // ModifiableMetadata needs shallow clones.
->>>>>>> c16f4795
 @XmlType(name = "CI_ResponsibleParty_Type", propOrder = {
     "individualName",
     "organisationName",
@@ -86,8 +82,7 @@
      * This is a <cite>shallow</cite> copy constructor, since the other metadata contained in the
      * given object are not recursively copied.
      *
-<<<<<<< HEAD
-     * @param object The metadata to copy values from, or {@code null} if none.
+     * @param  object  the metadata to copy values from, or {@code null} if none.
      */
     public DefaultResponsibleParty(final DefaultResponsibility object) {
         super(object);
@@ -99,9 +94,6 @@
      * given object are not recursively copied.
      *
      * @param object The metadata to copy values from, or {@code null} if none.
-=======
-     * @param  object  the metadata to copy values from, or {@code null} if none.
->>>>>>> c16f4795
      *
      * @see #castOrCopy(ResponsibleParty)
      */
