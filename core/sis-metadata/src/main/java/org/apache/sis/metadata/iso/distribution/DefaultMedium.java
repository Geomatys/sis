/*
 * Licensed to the Apache Software Foundation (ASF) under one or more
 * contributor license agreements.  See the NOTICE file distributed with
 * this work for additional information regarding copyright ownership.
 * The ASF licenses this file to You under the Apache License, Version 2.0
 * (the "License"); you may not use this file except in compliance with
 * the License.  You may obtain a copy of the License at
 *
 *     http://www.apache.org/licenses/LICENSE-2.0
 *
 * Unless required by applicable law or agreed to in writing, software
 * distributed under the License is distributed on an "AS IS" BASIS,
 * WITHOUT WARRANTIES OR CONDITIONS OF ANY KIND, either express or implied.
 * See the License for the specific language governing permissions and
 * limitations under the License.
 */
package org.apache.sis.metadata.iso.distribution;

import java.util.AbstractSet;
import java.util.Collection;
import java.util.Iterator;
import javax.measure.Unit;
import javax.xml.bind.annotation.XmlType;
import javax.xml.bind.annotation.XmlElement;
import javax.xml.bind.annotation.XmlRootElement;
import javax.xml.bind.annotation.adapters.XmlJavaTypeAdapter;
import org.opengis.util.InternationalString;
import org.opengis.metadata.Identifier;
import org.opengis.metadata.citation.Citation;
import org.opengis.metadata.distribution.Medium;
import org.opengis.metadata.distribution.MediumName;
import org.opengis.metadata.distribution.MediumFormat;
import org.apache.sis.measure.ValueRange;
import org.apache.sis.metadata.iso.ISOMetadata;
import org.apache.sis.metadata.iso.citation.DefaultCitation;
import org.apache.sis.internal.jaxb.gco.GO_Real;
import org.apache.sis.internal.jaxb.FilterByVersion;
import org.apache.sis.internal.jaxb.metadata.CI_Citation;
import org.apache.sis.internal.jaxb.metadata.MD_Identifier;
import org.apache.sis.internal.metadata.Dependencies;
import org.apache.sis.internal.metadata.legacy.LegacyPropertyAdapter;
import org.apache.sis.internal.xml.LegacyNamespaces;
import org.apache.sis.internal.util.CollectionsExt;
import org.apache.sis.internal.util.CodeLists;

import static org.apache.sis.internal.metadata.ImplementationHelper.ensurePositive;


/**
 * Information about the media on which the resource can be distributed.
 * The following property is mandatory or conditional (i.e. mandatory under some circumstances)
 * in a well-formed metadata according ISO 19115:
 *
 * <div class="preformat">{@code MD_Medium}
 * {@code   └─densityUnits……} Units of measure for the recording density.</div>
 *
 * <h2>Limitations</h2>
 * <ul>
 *   <li>Instances of this class are not synchronized for multi-threading.
 *       Synchronization, if needed, is caller's responsibility.</li>
 *   <li>Serialized objects of this class are not guaranteed to be compatible with future Apache SIS releases.
 *       Serialization support is appropriate for short term storage or RMI between applications running the
 *       same version of Apache SIS. For long term storage, use {@link org.apache.sis.xml.XML} instead.</li>
 * </ul>
 *
 * @author  Martin Desruisseaux (IRD, Geomatys)
 * @author  Touraïvane (IRD)
 * @author  Cédric Briançon (Geomatys)
 * @author  Cullen Rombach (Image Matters)
 * @version 1.0
 * @since   0.3
 * @module
 */
@XmlType(name = "MD_Medium_Type", propOrder = {
    "identifier",           // New in ISO 19115-3
    "name",
    "newName",              // From ISO 19115:2014
    "density",
    "densities",
    "densityUnits",
    "volumes",
    "mediumFormats",
    "mediumNote"
})
@XmlRootElement(name = "MD_Medium")
public class DefaultMedium extends ISOMetadata implements Medium {
    /**
     * Serial number for inter-operability with different versions.
     */
    private static final long serialVersionUID = 2657393801067168091L;

    /**
     * Name of the medium on which the resource can be received.
     */
<<<<<<< HEAD
    private MediumName name;
=======
    @SuppressWarnings("serial")
    private Citation name;
>>>>>>> 7e313290

    /**
     * Density at which the data is recorded.
     * If non-null, then the number shall be greater than zero.
     */
    private Double density;

    /**
     * Units of measure for the recording density.
     */
    @SuppressWarnings("serial")
    private Unit<?> densityUnits;

    /**
     * Number of items in the media identified.
     */
    private Integer volumes;

    /**
     * Methods used to write to the medium.
     */
    @SuppressWarnings("serial")
    private Collection<MediumFormat> mediumFormats;

    /**
     * Description of other limitations or requirements for using the medium.
     */
    @SuppressWarnings("serial")
    private InternationalString mediumNote;

    /**
     * Constructs an initially empty medium.
     */
    public DefaultMedium() {
    }

    /**
     * Constructs a new instance initialized with the values from the specified metadata object.
     * This is a <cite>shallow</cite> copy constructor, since the other metadata contained in the
     * given object are not recursively copied.
     *
     * <div class="note"><b>Note on properties validation:</b>
     * This constructor does not verify the property values of the given metadata (e.g. whether it contains
     * unexpected negative values). This is because invalid metadata exist in practice, and verifying their
     * validity in this copy constructor is often too late. Note that this is not the only hole, as invalid
     * metadata instances can also be obtained by unmarshalling an invalid XML document.
     * </div>
     *
     * @param  object  the metadata to copy values from, or {@code null} if none.
     *
     * @see #castOrCopy(Medium)
     */
    public DefaultMedium(final Medium object) {
        super(object);
        if (object != null) {
            name          = object.getName();
            density       = object.getDensity();
            densityUnits  = object.getDensityUnits();
            volumes       = object.getVolumes();
            mediumFormats = copyCollection(object.getMediumFormats(), MediumFormat.class);
            mediumNote    = object.getMediumNote();
            identifiers   = singleton(object.getIdentifier(), Identifier.class);
        }
    }

    /**
     * Returns a SIS metadata implementation with the values of the given arbitrary implementation.
     * This method performs the first applicable action in the following choices:
     *
     * <ul>
     *   <li>If the given object is {@code null}, then this method returns {@code null}.</li>
     *   <li>Otherwise if the given object is already an instance of
     *       {@code DefaultMedium}, then it is returned unchanged.</li>
     *   <li>Otherwise a new {@code DefaultMedium} instance is created using the
     *       {@linkplain #DefaultMedium(Medium) copy constructor}
     *       and returned. Note that this is a <cite>shallow</cite> copy operation, since the other
     *       metadata contained in the given object are not recursively copied.</li>
     * </ul>
     *
     * @param  object  the object to get as a SIS implementation, or {@code null} if none.
     * @return a SIS implementation containing the values of the given object (may be the
     *         given object itself), or {@code null} if the argument was null.
     */
    public static DefaultMedium castOrCopy(final Medium object) {
        if (object == null || object instanceof DefaultMedium) {
            return (DefaultMedium) object;
        }
        return new DefaultMedium(object);
    }

    /**
     * Returns the name of the medium on which the resource can be received.
     *
     * <div class="warning"><b>Upcoming API change</b><br>
     * {@link MediumName} may be replaced by {@link Citation} in GeoAPI 4.0.
     * </div>
     *
     * @return name of the medium, or {@code null}.
     *
     * @see <a href="https://issues.apache.org/jira/browse/SIS-389">SIS-389</a>
     *
     */
    @Override
    @XmlElement(name = "name", namespace = LegacyNamespaces.GMD)
    public MediumName getName() {
        return FilterByVersion.LEGACY_METADATA.accept() ? name : null;
    }

    /**
     * Sets the name of the medium on which the resource can be received.
     *
     * <div class="warning"><b>Upcoming API change</b><br>
     * {@link MediumName} may be replaced by {@link Citation} in GeoAPI 4.0.
     * </div>
     *
     * @param  newValue  the new name.
     */
    public void setName(final MediumName newValue) {
        checkWritePermission(name);
        name = newValue;
    }

    /**
     * Returns the density at which the data is recorded.
     * The number shall be greater than zero.
     *
     * @return density at which the data is recorded, or {@code null}.
     *
     * @since 0.5
     */
    @Override
    @XmlElement(name = "density")
    @XmlJavaTypeAdapter(GO_Real.Since2014.class)
    @ValueRange(minimum = 0, isMinIncluded = false)
    public Double getDensity() {
        return density;
    }

    /**
     * Sets density at which the data is recorded.
     * The number shall be greater than zero.
     *
     * @param  newValue  the new density.
     * @throws IllegalArgumentException if the given value is NaN, zero or negative.
     *
     * @since 0.5
     */
    public void setDensity(final Double newValue) {
        checkWritePermission(density);
        if (ensurePositive(DefaultMedium.class, "density", true, newValue)) {
            density = newValue;
        }
    }

    /**
     * @deprecated As of ISO 19115:2014, replaced by {@link #getDensity()}.
     *
     * @return density at which the data is recorded, or {@code null}.
     */
    @Override
    @Deprecated
    @Dependencies("getDensity")
    @XmlElement(name = "density", namespace = LegacyNamespaces.GMD)
    public Collection<Double> getDensities() {
        if (!FilterByVersion.LEGACY_METADATA.accept()) return null;
        return new AbstractSet<Double>() {
            /** Returns 0 if empty, or 1 if a density has been specified. */
            @Override public int size() {
                return getDensity() != null ? 1 : 0;
            }

            /** Returns an iterator over 0 or 1 element. Current iterator implementation is unmodifiable. */
            @Override public Iterator<Double> iterator() {
                return CollectionsExt.singletonOrEmpty(getDensity()).iterator();
            }

            /** Adds an element only if the set is empty. This method is invoked by JAXB at unmarshalling time. */
            @Override public boolean add(final Double newValue) {
                if (isEmpty()) {
                    setDensity(newValue);
                    return true;
                } else {
                    LegacyPropertyAdapter.warnIgnoredExtraneous(Double.class, DefaultMedium.class, "setDensities");
                    return false;
                }
            }
        };
    }

    /**
     * @deprecated As of ISO 19115:2014, replaced by {@link #setDensity(Double)}.
     *
     * @param  newValues  the new densities.
     */
    @Deprecated
    public void setDensities(final Collection<? extends Double> newValues) {
        setDensity(LegacyPropertyAdapter.getSingleton(newValues, Double.class, null, DefaultMedium.class, "setDensities"));
    }

    /**
     * Returns the units of measure for the recording density.
     *
     * @return units of measure for the recording density, or {@code null}.
     */
    @Override
    @XmlElement(name = "densityUnits")
    public Unit<?> getDensityUnits() {
        return densityUnits;
    }

    /**
     * Sets the units of measure for the recording density.
     *
     * @param  newValue  the new density units.
     */
    public void setDensityUnits(final Unit<?> newValue) {
        checkWritePermission(densityUnits);
        densityUnits = newValue;
    }

    /**
     * Returns the number of items in the media identified.
     *
     * @return number of items in the media identified, or {@code null}.
     */
    @Override
    @ValueRange(minimum = 0)
    @XmlElement(name = "volumes")
    public Integer getVolumes() {
        return volumes;
    }

    /**
     * Sets the number of items in the media identified.
     *
     * @param  newValue  the new volumes, or {@code null}.
     * @throws IllegalArgumentException if the given value is negative.
     */
    public void setVolumes(final Integer newValue) {
        checkWritePermission(volumes);
        if (ensurePositive(DefaultMedium.class, "volumes", false, newValue)) {
            volumes = newValue;
        }
    }

    /**
     * Returns the method used to write to the medium.
     *
     * @return method used to write to the medium, or {@code null}.
     */
    @Override
    @XmlElement(name = "mediumFormat")
    public Collection<MediumFormat> getMediumFormats() {
        return mediumFormats = nonNullCollection(mediumFormats, MediumFormat.class);
    }

    /**
     * Sets the method used to write to the medium.
     *
     * @param  newValues  the new medium formats.
     */
    public void setMediumFormats(final Collection<? extends MediumFormat> newValues) {
        mediumFormats = writeCollection(newValues, mediumFormats, MediumFormat.class);
    }

    /**
     * Returns a description of other limitations or requirements for using the medium.
     *
     * @return description of other limitations for using the medium, or {@code null}.
     */
    @Override
    @XmlElement(name = "mediumNote")
    public InternationalString getMediumNote() {
        return mediumNote;
    }

    /**
     * Sets a description of other limitations or requirements for using the medium.
     *
     * @param  newValue  the new medium note.
     */
    public void setMediumNote(final InternationalString newValue) {
        checkWritePermission(mediumNote);
        mediumNote = newValue;
    }

    /**
     * Returns a unique identifier for an instance of the medium.
     *
     * @return unique identifier, or {@code null} if none.
     *
     * @since 0.5
     */
    @Override
    @XmlElement(name = "identifier")
    @XmlJavaTypeAdapter(MD_Identifier.Since2014.class)
    public Identifier getIdentifier() {
        return super.getIdentifier();
    }

    /**
     * Sets a unique identifier for an instance of the medium.
     *
     * @param  newValue  the new identifier.
     *
     * @since 0.5
     */
    @Override
    public void setIdentifier(final Identifier newValue) {
        super.setIdentifier(newValue);
    }




    //////////////////////////////////////////////////////////////////////////////////////////////////
    ////////                                                                                  ////////
    ////////                               XML support with JAXB                              ////////
    ////////                                                                                  ////////
    ////////        The following methods are invoked by JAXB using reflection (even if       ////////
    ////////        they are private) or are helpers for other methods invoked by JAXB.       ////////
    ////////        Those methods can be safely removed if Geographic Markup Language         ////////
    ////////        (GML) support is not needed.                                              ////////
    ////////                                                                                  ////////
    //////////////////////////////////////////////////////////////////////////////////////////////////

    /**
     * Returns the medium name as a code list.
     */
    @XmlElement(name = "name")
    @XmlJavaTypeAdapter(CI_Citation.Since2014.class)
    private Citation getNewName() {
        return (name != null) ? new DefaultCitation(name.name()) : null;
    }

    /**
     * Sets the name of the medium on which the resource can be received.
     */
    private void setNewName(final Citation newValue) {
        if (newValue != null) {
            final InternationalString title = newValue.getTitle();
            if (title != null) {
                name = CodeLists.forName(MediumName.class, title.toString(), false);
            }
        }
    }
}<|MERGE_RESOLUTION|>--- conflicted
+++ resolved
@@ -92,12 +92,8 @@
     /**
      * Name of the medium on which the resource can be received.
      */
-<<<<<<< HEAD
+    @SuppressWarnings("serial")
     private MediumName name;
-=======
-    @SuppressWarnings("serial")
-    private Citation name;
->>>>>>> 7e313290
 
     /**
      * Density at which the data is recorded.
