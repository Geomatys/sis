--- conflicted
+++ resolved
@@ -68,32 +68,4 @@
     public DefaultAggregationDerivation(final DefaultAggregationDerivation object) {
         super(object);
     }
-<<<<<<< HEAD
-=======
-
-    /**
-     * Returns a SIS metadata implementation with the values of the given arbitrary implementation.
-     * This method performs the first applicable action in the following choices:
-     *
-     * <ul>
-     *   <li>If the given object is {@code null}, then this method returns {@code null}.</li>
-     *   <li>Otherwise if the given object is already an instance of
-     *       {@code DefaultAggregationDerivation}, then it is returned unchanged.</li>
-     *   <li>Otherwise a new {@code DefaultAggregationDerivation} instance is created using the
-     *       {@linkplain #DefaultAggregationDerivation(AggregationDerivation) copy constructor}
-     *       and returned. Note that this is a <dfn>shallow</dfn> copy operation, because the other
-     *       metadata contained in the given object are not recursively copied.</li>
-     * </ul>
-     *
-     * @param  object  the object to get as a SIS implementation, or {@code null} if none.
-     * @return a SIS implementation containing the values of the given object (may be the
-     *         given object itself), or {@code null} if the argument was null.
-     */
-    public static DefaultAggregationDerivation castOrCopy(final AggregationDerivation object) {
-        if (object == null || object instanceof DefaultAggregationDerivation) {
-            return (DefaultAggregationDerivation) object;
-        }
-        return new DefaultAggregationDerivation(object);
-    }
->>>>>>> 29bfa755
 }