/*
 * Licensed to the Apache Software Foundation (ASF) under one or more
 * contributor license agreements.  See the NOTICE file distributed with
 * this work for additional information regarding copyright ownership.
 * The ASF licenses this file to You under the Apache License, Version 2.0
 * (the "License"); you may not use this file except in compliance with
 * the License.  You may obtain a copy of the License at
 *
 *     http://www.apache.org/licenses/LICENSE-2.0
 *
 * Unless required by applicable law or agreed to in writing, software
 * distributed under the License is distributed on an "AS IS" BASIS,
 * WITHOUT WARRANTIES OR CONDITIONS OF ANY KIND, either express or implied.
 * See the License for the specific language governing permissions and
 * limitations under the License.
 */
package org.apache.sis.metadata.iso;

import java.util.Map;
import java.util.Locale;
import java.io.Serializable;
import javax.xml.bind.annotation.XmlType;
import javax.xml.bind.annotation.XmlElement;
import javax.xml.bind.annotation.XmlRootElement;
import org.opengis.metadata.citation.Citation;
import org.opengis.parameter.ParameterValue;
import org.opengis.referencing.ReferenceIdentifier;
import org.opengis.util.InternationalString;
import org.apache.sis.util.resources.Errors;
import org.apache.sis.util.iso.Types;
import org.apache.sis.metadata.iso.citation.Citations;
import org.apache.sis.internal.metadata.NameMeaning;
import org.apache.sis.internal.metadata.WKTKeywords;
import org.apache.sis.io.wkt.FormattableObject;
import org.apache.sis.io.wkt.Formatter;
import org.apache.sis.io.wkt.Convention;
import org.apache.sis.io.wkt.ElementKind;

import static org.apache.sis.util.ArgumentChecks.ensureNonNull;
import static org.apache.sis.util.CharSequences.trimWhitespaces;
import static org.apache.sis.util.collection.Containers.property;

// Branch-dependent imports
import org.apache.sis.internal.jdk7.Objects;


/**
 * Immutable value uniquely identifying an object within a namespace, together with a version.
 * This kind of identifier is primarily used for identification of
 * {@link org.opengis.referencing.crs.CoordinateReferenceSystem} objects.
 *
 *
 * <div class="section">Immutability and thread safety</div>
 * This class is immutable and thus inherently thread-safe if the {@link Citation} and {@link InternationalString}
 * arguments given to the constructor are also immutable. It is caller's responsibility to ensure that those
 * conditions hold, for example by invoking {@link org.apache.sis.metadata.iso.citation.DefaultCitation#freeze()
 * DefaultCitation.freeze()} before passing the arguments to the constructor.
 * Subclasses shall make sure that any overridden methods remain safe to call from multiple threads and do not change
 * any public {@code ImmutableIdentifier} state.
 *
 *
 * <div class="section">Text, URN and XML representations</div>
 * Identifiers are represented in various ways depending on the context. In particular identifiers are
 * marshalled differently depending on whether they appear in a metadata object or a referencing object.
 * The following examples show an identifier for a Geographic Coordinate Reference System (CRS)
 * identified by code 4326 in the "EPSG" code space:
 *
 * <ul class="verbose"><li><b><cite>Well Known Text</cite> (WKT) version 1</b><br>
 * The WKT 1 format contains only the {@linkplain #getCodeSpace() code space} and the {@linkplain #getCode() code}.
 * If there is no code space, then the {@linkplain #getAuthority() authority} abbreviation is used as a fallback.
 * Example:
 *
 * {@preformat wkt
 *   AUTHORITY["EPSG", "4326"]
 * }
 *
 * </li><li><b><cite>Well Known Text</cite> (WKT) version 2</b><br>
 * The WKT 2 format contains the {@linkplain #getCodeSpace() code space}, the {@linkplain #getCode() code},
 * the {@linkplain #getVersion() version} and the {@linkplain #getAuthority() authority} citation if available.
 * The WKT can optionally provides a {@code URI} element, which expresses the same information in a different way
 * (the URN syntax is described in the next item below).
 * Example:
 *
 * {@preformat wkt
 *   ID["EPSG", 4326, URI["urn:ogc:def:crs:EPSG::4326"]]
 * }
 *
 * </li><li><b>XML in referencing objects</b><br>
 * The <cite>Definition identifier URNs in OGC namespace</cite> paper defines a syntax for identifiers commonly
 * found in Geographic Markup Language (GML) documents. Example:
 *
 * {@preformat xml
 *   <gml:identifier codeSpace="IOGP">urn:ogc:def:crs:EPSG::4326</gml:identifier>
 * }
 *
 * In Apache SIS, the GML {@code codeSpace} attribute - despite its name - is mapped to the identifier
 * {@linkplain #getAuthority() authority}. The components of the URN value are mapped as below:
 *
 * <blockquote><code>
 * urn:ogc:def:&lt;type&gt;:&lt;{@linkplain #getCodeSpace() codespace}&gt;:&lt;{@linkplain #getVersion() version}&gt;:&lt;{@linkplain #getCode() code}&gt;
 * </code></blockquote>
 *
 * </li><li><b>XML in metadata objects</b><br>
 * The XML representation of {@link ImmutableIdentifier} in a metadata is similar to the {@link DefaultIdentifier}
 * one except for the {@code "RS_"} prefix:
 *
 * {@preformat xml
 *   <gmd:RS_Identifier>
 *     <gmd:authority>
 *       <gmd:CI_Citation>
 *         <gmd:title>
 *           <gco:CharacterString>EPSG</gco:CharacterString>
 *         </gmd:title>
 *       </gmd:CI_Citation>
 *     </gmd:authority>
 *     <gmd:code>
 *       <gco:CharacterString>4326</gco:CharacterString>
 *     </gmd:code>
 *   </gmd:RS_Identifier>
 * }
 * </li></ul>
 *
 * @author  Martin Desruisseaux (Geomatys)
 * @since   0.3
 * @version 0.7
 * @module
 *
 * @see DefaultIdentifier
 * @see org.apache.sis.referencing.IdentifiedObjects#toURN(Class, Identifier)
 */
@XmlType(name = "RS_Identifier_Type", propOrder = {
    "authority",
    "code",
    "codeSpace",
    "version"
})
@XmlRootElement(name = "RS_Identifier")
public class ImmutableIdentifier extends FormattableObject implements ReferenceIdentifier, Serializable {
    /**
     * For cross-version compatibility.
     */
    private static final long serialVersionUID = -7681717592582493409L;

    /**
<<<<<<< HEAD
     * Key for the {@value} property in the map to be given to the constructor.
     * This can be used for setting the value to be returned by {@link #getDescription()}.
     */
    public static final String DESCRIPTION_KEY = "description";

    /**
     * Identifier code or name, optionally from a controlled list or pattern defined by a code space.
=======
     * The person or party responsible for maintenance of the namespace, or {@code null} if not available.
>>>>>>> e5b14682
     *
     * @see #getAuthority()
     */
    @XmlElement(required = true)
    private final Citation authority;

    /**
     * Alphanumeric value identifying an instance in the namespace.
     *
     * @see #getCode()
     */
    @XmlElement(required = true)
    private final String code;

    /**
     * Identifier or namespace in which the code is valid, or {@code null} if not available.
     * This is often an abbreviation of the authority name.
     *
     * @see #getCodeSpace()
     */
    @XmlElement(required = true)
    private final String codeSpace;

    /**
     * Version identifier for the namespace, as specified by the code authority.
     * This version is included only when the {@linkplain #getCode code} uses versions.
     * When appropriate, the edition is identified by the effective date, coded using ISO 8601 date format.
     *
     * @see #getVersion()
     */
    @XmlElement
    private final String version;

    /**
     * Natural language description of the meaning of the code value.
     */
    private final InternationalString description;

    /**
     * Creates a new identifier from the specified one. This is a copy constructor which
     * get the code, codespace, authority and version from the given identifier.
     *
     * @param identifier The identifier to copy.
     */
    public ImmutableIdentifier(final ReferenceIdentifier identifier) {
        ensureNonNull("identifier", identifier);
        code      = identifier.getCode();
        codeSpace = identifier.getCodeSpace();
        authority = identifier.getAuthority();
        version   = identifier.getVersion();
        if (identifier instanceof DefaultIdentifier) {
            description = ((DefaultIdentifier) identifier).getDescription();
        } else {
            description = null;
        }
        validate(null);
    }

    /**
     * Creates a new identifier from the specified code and authority.
     *
     * @param authority
     *          The person or party responsible for maintenance of the namespace, or {@code null} if not available.
     * @param codeSpace
     *          Identifier or namespace in which the code is valid, or {@code null} if not available.
     *          This is often an abbreviation of the authority name.
     * @param code
     *          Alphanumeric value identifying an instance in the namespace. The code can not be null.
     */
    public ImmutableIdentifier(final Citation authority, final String codeSpace, final String code) {
        this(authority, codeSpace, code, null, null);
    }

    /**
     * Creates a new identifier from the specified code and authority,
     * with an optional version number and description.
     *
     * @param authority
     *          The person or party responsible for maintenance of the namespace, or {@code null} if not available.
     * @param codeSpace
     *          Identifier or namespace in which the code is valid, or {@code null} if not available.
     *          This is often an abbreviation of the authority name.
     * @param code
     *          Alphanumeric value identifying an instance in the namespace. The code can not be null.
     * @param version
     *          The version identifier for the namespace as specified by the code authority, or {@code null} if none.
     * @param description
     *          Natural language description of the meaning of the code value, or {@code null} if none.
     */
    public ImmutableIdentifier(final Citation authority, final String codeSpace,
            final String code, final String version, final InternationalString description)
    {
        this.code        = code;
        this.codeSpace   = codeSpace;
        this.authority   = authority;
        this.version     = version;
        this.description = description;
        validate(null);
    }

    /**
     * Constructs an identifier from the given properties. Keys are strings from the table below.
     * The map given in argument shall contain an entry at least for the
     * {@value org.opengis.metadata.Identifier#CODE_KEY} key.
     * Other properties listed in the table below are optional.
     *
     * <table class="sis">
     *   <caption>Recognized properties</caption>
     *   <tr>
     *     <th>Property name</th>
     *     <th>Value type</th>
     *     <th>Returned by</th>
     *   </tr>
     *   <tr>
     *     <td>{@value org.opengis.metadata.Identifier#CODE_KEY}</td>
     *     <td>{@link String}</td>
     *     <td>{@link #getCode()}</td>
     *   </tr>
     *   <tr>
     *     <td>{@value org.opengis.referencing.ReferenceIdentifier#CODESPACE_KEY}</td>
     *     <td>{@link String}</td>
     *     <td>{@link #getCodeSpace()}</td>
     *   </tr>
     *   <tr>
     *     <td>{@value org.opengis.metadata.Identifier#AUTHORITY_KEY}</td>
     *     <td>{@link String} or {@link Citation}</td>
     *     <td>{@link #getAuthority()}</td>
     *   </tr>
     *   <tr>
     *     <td>{@value org.opengis.referencing.ReferenceIdentifier#VERSION_KEY}</td>
     *     <td>{@link String}</td>
     *     <td>{@link #getVersion()}</td>
     *   </tr>
     *   <tr>
     *     <td>"description"</td>
     *     <td>{@link String} or {@link InternationalString}</td>
     *     <td>{@link #getDescription()}</td>
     *   </tr>
     *   <tr>
     *     <td>{@value org.apache.sis.referencing.AbstractIdentifiedObject#LOCALE_KEY}</td>
     *     <td>{@link Locale}</td>
     *     <td>(none)</td>
     *   </tr>
     * </table>
     *
     * <div class="section">Localization</div>
     * {@code "description"} is a localizable attributes which may have a language and country
     * code suffix. For example the {@code "description_fr"} property stands for description in
     * {@linkplain Locale#FRENCH French} and the {@code "description_fr_CA"} property stands
     * for description in {@linkplain Locale#CANADA_FRENCH French Canadian}.
     *
     * <p>The {@code "locale"} property applies only to exception messages, if any.
     * After successful construction, {@code ImmutableIdentifier} instances do not keep the locale
     * since localizations are deferred to the {@link InternationalString#toString(Locale)} method.</p>
     *
     * @param  properties The properties to be given to this identifier.
     * @throws IllegalArgumentException if a property has an illegal value.
     */
    public ImmutableIdentifier(final Map<String,?> properties) throws IllegalArgumentException {
        ensureNonNull("properties", properties);
        code        = trimWhitespaces(  property (properties, CODE_KEY,    String.class));
        version     = trimWhitespaces(  property (properties, VERSION_KEY, String.class));
        description = Types.toInternationalString(properties, DESCRIPTION_KEY);
        /*
         * Map String authority to one of the pre-defined constants (typically EPSG or OGC).
         */
        Object value = properties.get(AUTHORITY_KEY);
        if (value instanceof String) {
            authority = Citations.fromName((String) value);
        } else if (value == null || value instanceof Citation) {
            authority = (Citation) value;
        } else {
            throw illegalPropertyType(properties, AUTHORITY_KEY, value);
        }
        /*
         * Complete the code space if it was not explicitly set. We take a short identifier (preferred) or title
         * (as a fallback), with precedence given to Unicode identifier (see Citations.getIdentifier(…) for more
         * information). Then the getCodeSpace(…) method applies additional restrictions in order to reduce the
         * risk of false code space.
         */
        value = properties.get(CODESPACE_KEY);
        if (value == null) {
            codeSpace = org.apache.sis.internal.util.Citations.getCodeSpace(authority);
        } else if (value instanceof String) {
            codeSpace = trimWhitespaces((String) value);
        } else {
            throw illegalPropertyType(properties, CODESPACE_KEY, value);
        }
        validate(properties);
    }

    /**
     * Ensures that the properties of this {@code ImmutableIdentifier} are valid.
     */
    private void validate(final Map<String,?> properties) {
        if (code == null || code.isEmpty()) {
            throw new IllegalArgumentException(Errors.getResources(properties)
                    .getString((code == null) ? Errors.Keys.MissingValueForProperty_1
                                              : Errors.Keys.EmptyProperty_1, CODE_KEY));
        }
    }

    /**
     * Returns the exception to be thrown when a property if of illegal type.
     */
    private static IllegalArgumentException illegalPropertyType(
            final Map<String,?> properties, final String key, final Object value)
    {
        return new IllegalArgumentException(Errors.getResources(properties)
                .getString(Errors.Keys.IllegalPropertyClass_2, key, value.getClass()));
    }

    /**
     * Returns a SIS identifier implementation with the values of the given arbitrary implementation.
     * This method performs the first applicable action in the following choices:
     *
     * <ul>
     *   <li>If the given object is {@code null}, then this method returns {@code null}.</li>
     *   <li>Otherwise if the given object is already an instance of
     *       {@code ImmutableIdentifier}, then it is returned unchanged.</li>
     *   <li>Otherwise a new {@code ImmutableIdentifier} instance is created using the
     *       {@linkplain #ImmutableIdentifier(ReferenceIdentifier) copy constructor} and returned.
     *       Note that this is a <cite>shallow</cite> copy operation, since the other
     *       metadata contained in the given object are not recursively copied.</li>
     * </ul>
     *
     * @param  object The object to get as a SIS implementation, or {@code null} if none.
     * @return A SIS implementation containing the values of the given object (may be the
     *         given object itself), or {@code null} if the argument was null.
     */
    public static ImmutableIdentifier castOrCopy(final ReferenceIdentifier object) {
        if (object == null || object instanceof ImmutableIdentifier) {
            return (ImmutableIdentifier) object;
        }
        return new ImmutableIdentifier(object);
    }

    /**
     * The person or party responsible for maintenance of the namespace.
     * The organization's abbreviation is often the same than this identifier {@linkplain #getCodeSpace() code space},
     * but not necessarily.
     *
     * @return The authority, or {@code null} if not available.
     */
    @Override
    public Citation getAuthority() {
        return authority;
    }

    /**
     * Alphanumeric value identifying an instance in the namespace.
     *
     * <div class="note"><b>Example:</b> {@code "4326"}.</div>
     *
     * @return Value identifying an instance in the namespace (never {@code null}).
     *
     * @see org.apache.sis.referencing.NamedIdentifier#tip()
     */
    @Override
    public String getCode() {
        return code;
    }

    /**
     * Identifier or namespace in which the code is valid.
     * This is often the {@linkplain #getAuthority() authority}'s abbreviation, but not necessarily.
     *
     * <div class="note"><b>Example:</b> {@code "EPSG"}.</div>
     *
     * @return Identifier or namespace in which the code is valid, or {@code null} if not available.
     *
     * @see org.apache.sis.referencing.NamedIdentifier#head()
     * @see org.apache.sis.referencing.NamedIdentifier#scope()
     */
    @Override
    public String getCodeSpace() {
        return codeSpace;
    }

    /**
     * The version identifier for the namespace, as specified by the code authority.
     * This version is included only when the {@linkplain #getCode() code} uses versions.
     * When appropriate, the edition is identified by the effective date, coded using ISO 8601 date format.
     *
     * <div class="note"><b>Example:</b> the version of the underlying EPSG database.</div>
     *
     * @return The version identifier for the namespace, or {@code null} if none.
     */
    @Override
    public String getVersion() {
        return version;
    }

    /**
     * Natural language description of the meaning of the code value.
     *
     * <div class="note"><b>Example:</b> "World Geodetic System 1984".</div>
     *
     * @return The natural language description, or {@code null} if none.
     *
     * @since 0.5
     */
    public InternationalString getDescription() {
        return description;
    }

    /**
     * Returns a hash code value for this object.
     */
    @Override
    public int hashCode() {
        int hash = (int) serialVersionUID;
        if (code != null) {
            hash ^= code.hashCode();
        }
        if (codeSpace != null) {
            hash = hash*31 + codeSpace.hashCode();
        }
        return hash;
    }

    /**
     * Compares this object with the given one for equality.
     *
     * @param object The object to compare with this identifier.
     * @return {@code true} if both objects are equal.
     */
    @Override
    public boolean equals(final Object object) {
        if (object == this) {
            return true;
        }
        if (object != null && object.getClass() == getClass()) {
            final ImmutableIdentifier that = (ImmutableIdentifier) object;
            return Objects.equals(code,        that.code)      &&
                   Objects.equals(codeSpace,   that.codeSpace) &&
                   Objects.equals(authority,   that.authority) &&
                   Objects.equals(version,     that.version)   &&
                   Objects.equals(description, that.description);
        }
        return false;
    }

    /**
     * Formats this identifier as a <cite>Well Known Text</cite> {@code Id[…]} element.
     * See class javadoc for more information on the WKT format.
     *
     * @param  formatter The formatter where to format the inner content of this WKT element.
     * @return {@code "Id"} (WKT 2) or {@code "Authority"} (WKT 1).
     *
     * @see <a href="http://docs.opengeospatial.org/is/12-063r5/12-063r5.html#33">WKT 2 specification §7.3.4</a>
     */
    @Override
    protected String formatTo(final Formatter formatter) {
        String keyword = null;
        /*
         * The code, codeSpace, authority and version local variables in this method usually have the exact same
         * value than the fields of the same name in this class.  But we get those values by invoking the public
         * methods in order to give to users a chance to override those properties.  The intend is also to use a
         * consistent approach for all 'formatTo' implementations, since some other classes have no choice other
         * than using the public methods.
         */
        final String code = getCode();
        if (code != null) {
            final String   codeSpace = getCodeSpace();
            final Citation authority = getAuthority();
            final String cs = (codeSpace != null) ? codeSpace :
                    org.apache.sis.internal.util.Citations.getIdentifier(authority, true);
            if (cs != null) {
                final Convention convention = formatter.getConvention();
                if (convention.majorVersion() == 1) {
                    keyword = WKTKeywords.Authority;
                    formatter.append(cs,   ElementKind.IDENTIFIER);
                    formatter.append(code, ElementKind.IDENTIFIER);
                } else {
                    keyword = WKTKeywords.Id;
                    formatter.append(cs, ElementKind.IDENTIFIER);
                    appendCode(formatter, code);
                    final String version = getVersion();
                    if (version != null) {
                        appendCode(formatter, version);
                    }
                    /*
                     * In order to simplify the WKT, format the citation only if it is different than the code space.
                     * We will also omit the citation if this identifier is for a parameter value, because parameter
                     * values are handled in a special way by the international standard:
                     *
                     *   - ISO 19162 explicitely said that we shall format the identifier for the root element only,
                     *     and omit the identifier for all inner elements EXCEPT parameter values and operation method.
                     *   - Exclusion of identifier for inner elements is performed by the Formatter class, so it does
                     *     not need to be checked here.
                     *   - Parameter values are numerous, while operation methods typically appear only once in a WKT
                     *     document. So we will simplify the parameter values only (not the operation methods) except
                     *     if the parameter value is the root element (in which case we will format full identifier).
                     */
                    final FormattableObject enclosing = formatter.getEnclosingElement(1);
                    final boolean              isRoot = formatter.getEnclosingElement(2) == null;
                    if (isRoot || !(enclosing instanceof ParameterValue<?>)) {
                        final String citation = org.apache.sis.internal.util.Citations.getIdentifier(authority, false);
                        if (citation != null && !citation.equals(cs)) {
                            formatter.append(new Cite(citation));
                        }
                    }
                    /*
                     * Do not format the optional URI element for internal convention,
                     * because this property is currently computed rather than stored.
                     * Other conventions format only for the ID[…] of root element.
                     */
                    if (isRoot && enclosing != null && convention != Convention.INTERNAL) {
                        final String urn = NameMeaning.toURN(enclosing.getClass(), cs, version, code);
                        if (urn != null) {
                            formatter.append(new FormattableObject() {
                                @Override protected String formatTo(final Formatter formatter) {
                                    formatter.append(urn, null);
                                    return WKTKeywords.URI;
                                }
                            });
                        }
                    }
                }
            }
        }
        return keyword;
    }

    /**
     * Appends the given code or version number as an integer if possible, or as a text otherwise.
     *
     * <div class="note"><b>Implementation note:</b>
     * ISO 19162 specifies "number or text". In Apache SIS, we restrict the numbers to integers
     * because handling version numbers like "8.2" as floating point numbers can be confusing.</div>
     */
    private static void appendCode(final Formatter formatter, final String text) {
        if (text != null) {
            final long n;
            try {
                n = Long.parseLong(text);
            } catch (NumberFormatException e) {
                formatter.append(text, ElementKind.IDENTIFIER);
                return;
            }
            formatter.append(n);
        }
    }

    /**
     * The {@code CITATION[…]} element inside an {@code ID[…]}.
     */
    private static final class Cite extends FormattableObject {
        /** The value of the citation to format. */
        private final String identifier;

        /** Creates a new citation with the given value. */
        Cite(final String identifier) {
            this.identifier = identifier;
        }

        /** Formats the citation. */
        @Override
        protected String formatTo(final Formatter formatter) {
            formatter.append(identifier, ElementKind.CITATION);
            return WKTKeywords.Citation;
        }
    }




    //////////////////////////////////////////////////////////////////////////////////////////////////
    ////////                                                                                  ////////
    ////////                               XML support with JAXB                              ////////
    ////////                                                                                  ////////
    ////////        The following methods are invoked by JAXB using reflection (even if       ////////
    ////////        they are private) or are helpers for other methods invoked by JAXB.       ////////
    ////////        Those methods can be safely removed if Geographic Markup Language         ////////
    ////////        (GML) support is not needed.                                              ////////
    ////////                                                                                  ////////
    //////////////////////////////////////////////////////////////////////////////////////////////////

    /**
     * Empty constructor for JAXB.
     */
    private ImmutableIdentifier() {
        code        = null;
        codeSpace   = null;
        authority   = null;
        version     = null;
        description = null;
    }
}<|MERGE_RESOLUTION|>--- conflicted
+++ resolved
@@ -142,17 +142,13 @@
     private static final long serialVersionUID = -7681717592582493409L;
 
     /**
-<<<<<<< HEAD
      * Key for the {@value} property in the map to be given to the constructor.
      * This can be used for setting the value to be returned by {@link #getDescription()}.
      */
     public static final String DESCRIPTION_KEY = "description";
 
     /**
-     * Identifier code or name, optionally from a controlled list or pattern defined by a code space.
-=======
      * The person or party responsible for maintenance of the namespace, or {@code null} if not available.
->>>>>>> e5b14682
      *
      * @see #getAuthority()
      */
