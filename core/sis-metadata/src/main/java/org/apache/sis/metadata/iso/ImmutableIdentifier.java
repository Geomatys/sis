--- conflicted
+++ resolved
@@ -136,13 +136,8 @@
     "codeSpace",
     "version"
 })
-<<<<<<< HEAD
-@XmlRootElement(name = "RS_Identifier")
+@XmlRootElement(name = "RS_Identifier", namespace = Namespaces.GMD)
 public class ImmutableIdentifier extends FormattableObject implements ReferenceIdentifier, Serializable {
-=======
-@XmlRootElement(name = "RS_Identifier", namespace = Namespaces.GMD)
-public class ImmutableIdentifier extends FormattableObject implements Identifier, Serializable {
->>>>>>> f514ce0e
     /**
      * For cross-version compatibility.
      */
