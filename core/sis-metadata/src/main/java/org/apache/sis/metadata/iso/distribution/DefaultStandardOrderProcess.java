/*
 * Licensed to the Apache Software Foundation (ASF) under one or more
 * contributor license agreements.  See the NOTICE file distributed with
 * this work for additional information regarding copyright ownership.
 * The ASF licenses this file to You under the Apache License, Version 2.0
 * (the "License"); you may not use this file except in compliance with
 * the License.  You may obtain a copy of the License at
 *
 *     http://www.apache.org/licenses/LICENSE-2.0
 *
 * Unless required by applicable law or agreed to in writing, software
 * distributed under the License is distributed on an "AS IS" BASIS,
 * WITHOUT WARRANTIES OR CONDITIONS OF ANY KIND, either express or implied.
 * See the License for the specific language governing permissions and
 * limitations under the License.
 */
package org.apache.sis.metadata.iso.distribution;

import java.util.Date;
import java.util.Currency;
import javax.xml.bind.annotation.XmlType;
import javax.xml.bind.annotation.XmlElement;
import javax.xml.bind.annotation.XmlRootElement;
import javax.xml.bind.annotation.adapters.XmlJavaTypeAdapter;
import org.opengis.util.Record;
import org.opengis.util.RecordType;
import org.opengis.util.InternationalString;
import org.opengis.metadata.distribution.StandardOrderProcess;
import org.apache.sis.internal.jaxb.gco.GO_RecordType;
import org.apache.sis.internal.jaxb.gco.GO_Record;
import org.apache.sis.metadata.iso.ISOMetadata;

// Branch-specific imports
import org.opengis.annotation.UML;
import static org.opengis.annotation.Obligation.OPTIONAL;
import static org.opengis.annotation.Specification.ISO_19115;
import static org.apache.sis.internal.metadata.MetadataUtilities.toDate;
import static org.apache.sis.internal.metadata.MetadataUtilities.toMilliseconds;


/**
 * Common ways in which the resource may be obtained or received, and related instructions
 * and fee information.
 *
 * <p><b>Limitations:</b></p>
 * <ul>
 *   <li>Instances of this class are not synchronized for multi-threading.
 *       Synchronization, if needed, is caller's responsibility.</li>
 *   <li>Serialized objects of this class are not guaranteed to be compatible with future Apache SIS releases.
 *       Serialization support is appropriate for short term storage or RMI between applications running the
 *       same version of Apache SIS. For long term storage, use {@link org.apache.sis.xml.XML} instead.</li>
 * </ul>
 *
 * @author  Martin Desruisseaux (IRD, Geomatys)
 * @author  Touraïvane (IRD)
 * @author  Cédric Briançon (Geomatys)
 * @author  Cullen Rombach (Image Matters)
 * @version 1.0
 * @since   0.3
 * @module
 */
@XmlType(name = "MD_StandardOrderProcess_Type", propOrder = {
    "fees",
    "plannedAvailableDateTime",
    "orderingInstructions",
    "turnaround",
    "orderOptionsType",             // New in ISO 19115-3
    "orderOptions"                  // New in ISO 19115-3
})
@XmlRootElement(name = "MD_StandardOrderProcess")
public class DefaultStandardOrderProcess extends ISOMetadata implements StandardOrderProcess {
    /**
     * Serial number for inter-operability with different versions.
     */
    private static final long serialVersionUID = 1948951192071039775L;

    /**
     * Fees and terms for retrieving the resource.
     * Include monetary units (as specified in ISO 4217).
     */
    private InternationalString fees;

    /**
     * The {@link #fees} currency, or {@code null} if unknown or unspecified.
     */
    private Currency currency;

    /**
     * Date and time when the dataset will be available,
     * in milliseconds elapsed since January 1st, 1970.
     */
    private long plannedAvailableDateTime = Long.MIN_VALUE;

    /**
     * General instructions, terms and services provided by the distributor.
     */
    private InternationalString orderingInstructions;

    /**
     * Typical turnaround time for the filling of an order.
     */
    private InternationalString turnaround;

    /**
     * Description of the order options record.
     */
    private RecordType orderOptionsType;

    /**
     * Request/purchase choices.
     */
    private Record orderOptions;

    /**
     * Constructs an initially empty standard order process.
     */
    public DefaultStandardOrderProcess() {
    }

    /**
     * Constructs a new instance initialized with the values from the specified metadata object.
     * This is a <cite>shallow</cite> copy constructor, since the other metadata contained in the
     * given object are not recursively copied.
     *
     * @param  object  the metadata to copy values from, or {@code null} if none.
     *
     * @see #castOrCopy(StandardOrderProcess)
     */
    public DefaultStandardOrderProcess(final StandardOrderProcess object) {
        super(object);
        if (object != null) {
            fees                     = object.getFees();
            plannedAvailableDateTime = toMilliseconds(object.getPlannedAvailableDateTime());
            orderingInstructions     = object.getOrderingInstructions();
            turnaround               = object.getTurnaround();
<<<<<<< HEAD
            if (object instanceof DefaultStandardOrderProcess) {
                orderOptionType = ((DefaultStandardOrderProcess) object).getOrderOptionType();
                orderOptions    = ((DefaultStandardOrderProcess) object).getOrderOptions();
            }
=======
            orderOptionsType         = object.getOrderOptionsType();
            orderOptions             = object.getOrderOptions();
>>>>>>> 8164ff4a
        }
    }

    /**
     * Returns a SIS metadata implementation with the values of the given arbitrary implementation.
     * This method performs the first applicable action in the following choices:
     *
     * <ul>
     *   <li>If the given object is {@code null}, then this method returns {@code null}.</li>
     *   <li>Otherwise if the given object is already an instance of
     *       {@code DefaultStandardOrderProcess}, then it is returned unchanged.</li>
     *   <li>Otherwise a new {@code DefaultStandardOrderProcess} instance is created using the
     *       {@linkplain #DefaultStandardOrderProcess(StandardOrderProcess) copy constructor}
     *       and returned. Note that this is a <cite>shallow</cite> copy operation, since the other
     *       metadata contained in the given object are not recursively copied.</li>
     * </ul>
     *
     * @param  object  the object to get as a SIS implementation, or {@code null} if none.
     * @return a SIS implementation containing the values of the given object (may be the
     *         given object itself), or {@code null} if the argument was null.
     */
    public static DefaultStandardOrderProcess castOrCopy(final StandardOrderProcess object) {
        if (object == null || object instanceof DefaultStandardOrderProcess) {
            return (DefaultStandardOrderProcess) object;
        }
        return new DefaultStandardOrderProcess(object);
    }

    /**
     * Returns fees and terms for retrieving the resource.
     * Include monetary units (as specified in ISO 4217).
     * The monetary units may also be available with {@link #getCurrency()}.
     *
     * @return fees and terms for retrieving the resource, or {@code null}.
     *
     * @see #getCurrency()
     */
    @Override
    @XmlElement(name = "fees")
    public InternationalString getFees() {
        return fees;
    }

    /**
     * Sets fees and terms for retrieving the resource.
     * Include monetary units (as specified in ISO 4217).
     *
     * @param  newValue  the new fees.
     *
     * @see #setCurrency(Currency)
     */
    public void setFees(final InternationalString newValue) {
        checkWritePermission(fees);
        fees = newValue;
    }

    /**
     * Returns the monetary units of the {@link #getFees() fees} (as specified in ISO 4217).
     *
     * <p><b>Constraints:</b><br>
     * For ISO 19115 compatibility reasons, this method is <strong>not</strong> required to return
     * a non-null value even if the text returned by {@link #getFees()} contains a currency units.
     * However if this method returns a non-null value, then that value is required to be consistent
     * with the fees text.</p>
     *
     * @return the fees monetary units, or {@code null} if none or unknown.
     *
     * @since 0.5
     *
     * @see #getFees()
     */
    public Currency getCurrency() {
        return currency;
    }

    /**
     * Sets the monetary units of the {@link #getFees() fees} (as specified in ISO 4217).
     * Callers should ensure that the given currency is consistent with the currency
     * in the {@linkplain #getFees() fees} text.
     *
     * @param  newValue  the new currency.
     *
     * @see #setFees(InternationalString)
     *
     * @since 0.5
     */
    public void setCurrency(final Currency newValue) {
        checkWritePermission(currency);
        currency = newValue;
    }

    /**
     * Returns the date and time when the dataset will be available.
     *
     * @return date and time when the dataset will be available, or {@code null}.
     */
    @Override
    @XmlElement(name = "plannedAvailableDateTime")
    public Date getPlannedAvailableDateTime() {
        return toDate(plannedAvailableDateTime);
    }

    /**
     * Sets the date and time when the dataset will be available.
     *
     * @param  newValue  the new planned available time.
     */
    public void setPlannedAvailableDateTime(final Date newValue) {
        checkWritePermission(plannedAvailableDateTime);
        plannedAvailableDateTime = toMilliseconds(newValue);
    }

    /**
     * Returns general instructions, terms and services provided by the distributor.
     *
     * @return general instructions, terms and services provided by the distributor, or {@code null}.
     */
    @Override
    @XmlElement(name = "orderingInstructions")
    public InternationalString getOrderingInstructions() {
        return orderingInstructions;
    }

    /**
     * Sets general instructions, terms and services provided by the distributor.
     *
     * @param  newValue  the new ordering instructions.
     */
    public void setOrderingInstructions(final InternationalString newValue) {
        checkWritePermission(orderingInstructions);
        orderingInstructions = newValue;
    }

    /**
     * Returns typical turnaround time for the filling of an order.
     *
     * @return typical turnaround time for the filling of an order, or {@code null}.
     */
    @Override
    @XmlElement(name = "turnaround")
    public InternationalString getTurnaround() {
        return turnaround;
    }

    /**
     * Sets typical turnaround time for the filling of an order.
     *
     * @param  newValue  the new turnaround.
     */
    public void setTurnaround(final InternationalString newValue) {
        checkWritePermission(turnaround);
        turnaround = newValue;
    }

    /**
     * Returns the description of the {@linkplain #getOrderOptions() order options} record.
     *
     * @return description of the order options record, or {@code null} if none.
     *
     * @since 1.0
     *
     * @see org.apache.sis.util.iso.DefaultRecord#getRecordType()
     */
    @XmlElement(name = "orderOptionsType")
    @XmlJavaTypeAdapter(GO_RecordType.Since2014.class)
<<<<<<< HEAD
    @UML(identifier="orderOptionType", obligation=OPTIONAL, specification=ISO_19115)
=======
    public RecordType getOrderOptionsType() {
        return orderOptionsType;
    }

    /**
     * @deprecated Renamed {@link #getOrderOptionsType()} for ISO 19115 conformance.
     *
     * @return description of the order options record, or {@code null} if none.
     *
     * @since 0.5
     */
    @Deprecated
>>>>>>> 8164ff4a
    public RecordType getOrderOptionType() {
        return getOrderOptionsType();
    }

    /**
     * Sets the description of the {@linkplain #getOrderOptions() order options} record.
     *
     * @param  newValue  new description of the order options record.
     *
     * @since 1.0
     */
    public void setOrderOptionsType(final RecordType newValue) {
        checkWritePermission(orderOptionsType);
        orderOptionsType = newValue;
    }

    /**
     * @deprecated Renamed {@link #setOrderOptionsType(RecordType)} for ISO 19115 conformance.
     *
     * @param  newValue  new description of the order options record.
     *
     * @since 0.5
     */
    @Deprecated
    public void setOrderOptionType(final RecordType newValue) {
        setOrderOptionsType(newValue);
    }

    /**
     * Returns the request/purchase choices.
     *
     * @return request/purchase choices.
     *
     * @since 0.5
     *
     * @todo We presume that this record is filled by the vendor for describing the options chosen by the client
     *       when he ordered the resource. We presume that this is not a record to be filled by the user for new
     *       orders, otherwise this method would need to be a factory rather than a getter.
     */
    @XmlElement(name = "orderOptions")
    @XmlJavaTypeAdapter(GO_Record.Since2014.class)
    @UML(identifier="orderOptions", obligation=OPTIONAL, specification=ISO_19115)
    public Record getOrderOptions() {
        return orderOptions;
    }

    /**
     * Sets the request/purchase choices.
     *
     * @param newValue the new request/purchase choices.
     *
     * @since 0.5
     */
    public void setOrderOptions(final Record newValue) {
        checkWritePermission(orderOptions);
        orderOptions = newValue;
    }
}<|MERGE_RESOLUTION|>--- conflicted
+++ resolved
@@ -133,15 +133,10 @@
             plannedAvailableDateTime = toMilliseconds(object.getPlannedAvailableDateTime());
             orderingInstructions     = object.getOrderingInstructions();
             turnaround               = object.getTurnaround();
-<<<<<<< HEAD
             if (object instanceof DefaultStandardOrderProcess) {
-                orderOptionType = ((DefaultStandardOrderProcess) object).getOrderOptionType();
-                orderOptions    = ((DefaultStandardOrderProcess) object).getOrderOptions();
+                orderOptionsType = ((DefaultStandardOrderProcess) object).getOrderOptionsType();
+                orderOptions     = ((DefaultStandardOrderProcess) object).getOrderOptions();
             }
-=======
-            orderOptionsType         = object.getOrderOptionsType();
-            orderOptions             = object.getOrderOptions();
->>>>>>> 8164ff4a
         }
     }
 
@@ -307,9 +302,7 @@
      */
     @XmlElement(name = "orderOptionsType")
     @XmlJavaTypeAdapter(GO_RecordType.Since2014.class)
-<<<<<<< HEAD
-    @UML(identifier="orderOptionType", obligation=OPTIONAL, specification=ISO_19115)
-=======
+    @UML(identifier="orderOptionsType", obligation=OPTIONAL, specification=ISO_19115)
     public RecordType getOrderOptionsType() {
         return orderOptionsType;
     }
@@ -321,8 +314,7 @@
      *
      * @since 0.5
      */
-    @Deprecated
->>>>>>> 8164ff4a
+//  @Deprecated - omitted for allowing APIVerifier to pass.
     public RecordType getOrderOptionType() {
         return getOrderOptionsType();
     }
