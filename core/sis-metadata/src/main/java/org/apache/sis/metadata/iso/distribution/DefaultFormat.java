--- conflicted
+++ resolved
@@ -21,11 +21,7 @@
 import javax.xml.bind.annotation.XmlType;
 import javax.xml.bind.annotation.XmlElement;
 import javax.xml.bind.annotation.XmlRootElement;
-<<<<<<< HEAD
-import org.opengis.annotation.UML;
-=======
 import javax.xml.bind.annotation.adapters.XmlJavaTypeAdapter;
->>>>>>> f514ce0e
 import org.opengis.util.InternationalString;
 import org.opengis.metadata.citation.Citation;
 import org.opengis.metadata.distribution.Format;
@@ -40,14 +36,12 @@
 import org.apache.sis.metadata.iso.citation.DefaultCitation;
 import org.apache.sis.metadata.iso.ISOMetadata;
 
-<<<<<<< HEAD
-// Branch-dependent imports
+// Branch-specific imports
+import org.opengis.annotation.UML;
 import static org.opengis.annotation.Obligation.OPTIONAL;
 import static org.opengis.annotation.Obligation.MANDATORY;
 import static org.opengis.annotation.Specification.ISO_19115;
 
-=======
->>>>>>> f514ce0e
 
 /**
  * Description of the computer language construct that specifies the representation
@@ -208,14 +202,9 @@
      *
      * @since 0.5
      */
-<<<<<<< HEAD
-/// @XmlElement(name = "formatSpecificationCitation", required = true)
-    @UML(identifier="formatSpecificationCitation", obligation=MANDATORY, specification=ISO_19115)
-=======
-    @Override
     @XmlElement(name = "formatSpecificationCitation", required = true)
     @XmlJavaTypeAdapter(CI_Citation.Since2014.class)
->>>>>>> f514ce0e
+    @UML(identifier="formatSpecificationCitation", obligation=MANDATORY, specification=ISO_19115)
     public Citation getFormatSpecificationCitation() {
         return formatSpecificationCitation;
     }
@@ -420,14 +409,9 @@
      *
      * @since 0.5
      */
-<<<<<<< HEAD
-/// @XmlElement(name = "medium")
-    @UML(identifier="medium", obligation=OPTIONAL, specification=ISO_19115)
-=======
-    @Override
     @XmlElement(name = "medium")
     @XmlJavaTypeAdapter(MD_Medium.Since2014.class)
->>>>>>> f514ce0e
+    @UML(identifier="medium", obligation=OPTIONAL, specification=ISO_19115)
     public Collection<Medium> getMedia() {
         return media = nonNullCollection(media, Medium.class);
     }
