/*
 * Licensed to the Apache Software Foundation (ASF) under one or more
 * contributor license agreements.  See the NOTICE file distributed with
 * this work for additional information regarding copyright ownership.
 * The ASF licenses this file to You under the Apache License, Version 2.0
 * (the "License"); you may not use this file except in compliance with
 * the License.  You may obtain a copy of the License at
 *
 *     http://www.apache.org/licenses/LICENSE-2.0
 *
 * Unless required by applicable law or agreed to in writing, software
 * distributed under the License is distributed on an "AS IS" BASIS,
 * WITHOUT WARRANTIES OR CONDITIONS OF ANY KIND, either express or implied.
 * See the License for the specific language governing permissions and
 * limitations under the License.
 */
package org.apache.sis.metadata.iso.distribution;

import java.util.Collection;
import javax.xml.bind.annotation.XmlType;
import javax.xml.bind.annotation.XmlElement;
import javax.xml.bind.annotation.XmlRootElement;
import org.opengis.metadata.citation.ResponsibleParty;
import org.opengis.metadata.distribution.Format;
import org.opengis.metadata.distribution.Distributor;
import org.opengis.metadata.distribution.StandardOrderProcess;
import org.opengis.metadata.distribution.DigitalTransferOptions;
import org.apache.sis.metadata.iso.ISOMetadata;


/**
 * Information about the distributor.
 * The following properties are mandatory or conditional (i.e. mandatory under some circumstances)
 * in a well-formed metadata according ISO 19115:
 *
 * <div class="preformat">{@code MD_Distributor}
 * {@code   ├─distributorContact………………………………………} Party from whom the resource may be obtained. This list need not be exhaustive.
 * {@code   │   ├─party………………………………………………………………} Information about the parties.
 * {@code   │   │   └─name………………………………………………………} Name of the party.
 * {@code   │   └─role…………………………………………………………………} Function performed by the responsible party.
 * {@code   └─distributorFormat…………………………………………} Information about the format used by the distributor.
 * {@code       └─formatSpecificationCitation……} Citation/URL of the specification format.
 * {@code           ├─title……………………………………………………} Name by which the cited resource is known.
 * {@code           └─date………………………………………………………} Reference date for the cited resource.</div>
 *
 * <h2>Limitations</h2>
 * <ul>
 *   <li>Instances of this class are not synchronized for multi-threading.
 *       Synchronization, if needed, is caller's responsibility.</li>
 *   <li>Serialized objects of this class are not guaranteed to be compatible with future Apache SIS releases.
 *       Serialization support is appropriate for short term storage or RMI between applications running the
 *       same version of Apache SIS. For long term storage, use {@link org.apache.sis.xml.XML} instead.</li>
 * </ul>
 *
 * @author  Martin Desruisseaux (IRD, Geomatys)
 * @author  Touraïvane (IRD)
 * @author  Cédric Briançon (Geomatys)
 * @version 1.0
 * @since   0.3
 * @module
 */
@XmlType(name = "MD_Distributor_Type", propOrder = {
    "distributorContact",
    "distributionOrderProcesses",
    "distributorFormats",
    "distributorTransferOptions"
})
@XmlRootElement(name = "MD_Distributor")
public class DefaultDistributor extends ISOMetadata implements Distributor {
    /**
     * Serial number for inter-operability with different versions.
     */
    private static final long serialVersionUID = 5706757156163948001L;

    /**
     * Party from whom the resource may be obtained. This list need not be exhaustive.
     */
<<<<<<< HEAD
    private ResponsibleParty distributorContact;
=======
    @SuppressWarnings("serial")
    private Responsibility distributorContact;
>>>>>>> 7e313290

    /**
     * Provides information about how the resource may be obtained, and related
     * instructions and fee information.
     */
    @SuppressWarnings("serial")
    private Collection<StandardOrderProcess> distributionOrderProcesses;

    /**
     * Provides information about the format used by the distributor.
     */
    @SuppressWarnings("serial")
    private Collection<Format> distributorFormats;

    /**
     * Provides information about the technical means and media used by the distributor.
     */
    @SuppressWarnings("serial")
    private Collection<DigitalTransferOptions> distributorTransferOptions;

    /**
     * Constructs an initially empty distributor.
     */
    public DefaultDistributor() {
    }

    /**
     * Creates a distributor with the specified contact.
     *
     * @param distributorContact  party from whom the resource may be obtained, or {@code null}.
     */
    public DefaultDistributor(final ResponsibleParty distributorContact) {
        this.distributorContact = distributorContact;
    }

    /**
     * Constructs a new instance initialized with the values from the specified metadata object.
     * This is a <cite>shallow</cite> copy constructor, since the other metadata contained in the
     * given object are not recursively copied.
     *
     * @param  object  the metadata to copy values from, or {@code null} if none.
     *
     * @see #castOrCopy(Distributor)
     */
    public DefaultDistributor(final Distributor object) {
        super(object);
        if (object != null) {
            distributorContact         = object.getDistributorContact();
            distributionOrderProcesses = copyCollection(object.getDistributionOrderProcesses(), StandardOrderProcess.class);
            distributorFormats         = copyCollection(object.getDistributorFormats(), Format.class);
            distributorTransferOptions = copyCollection(object.getDistributorTransferOptions(), DigitalTransferOptions.class);
        }
    }

    /**
     * Returns a SIS metadata implementation with the values of the given arbitrary implementation.
     * This method performs the first applicable action in the following choices:
     *
     * <ul>
     *   <li>If the given object is {@code null}, then this method returns {@code null}.</li>
     *   <li>Otherwise if the given object is already an instance of
     *       {@code DefaultDistributor}, then it is returned unchanged.</li>
     *   <li>Otherwise a new {@code DefaultDistributor} instance is created using the
     *       {@linkplain #DefaultDistributor(Distributor) copy constructor}
     *       and returned. Note that this is a <cite>shallow</cite> copy operation, since the other
     *       metadata contained in the given object are not recursively copied.</li>
     * </ul>
     *
     * @param  object  the object to get as a SIS implementation, or {@code null} if none.
     * @return a SIS implementation containing the values of the given object (may be the
     *         given object itself), or {@code null} if the argument was null.
     */
    public static DefaultDistributor castOrCopy(final Distributor object) {
        if (object == null || object instanceof DefaultDistributor) {
            return (DefaultDistributor) object;
        }
        return new DefaultDistributor(object);
    }

    /**
     * Party from whom the resource may be obtained.
     *
     * <div class="warning"><b>Upcoming API change — generalization</b><br>
     * As of ISO 19115:2014, {@code ResponsibleParty} is replaced by the {@code Responsibility} parent interface.
     * This change may be applied in GeoAPI 4.0.
     * </div>
     *
     * @return party from whom the resource may be obtained, or {@code null}.
     */
    @Override
    @XmlElement(name = "distributorContact", required = true)
    public ResponsibleParty getDistributorContact() {
        return distributorContact;
    }

    /**
     * Sets the party from whom the resource may be obtained.
     *
     * <div class="warning"><b>Upcoming API change — generalization</b><br>
     * As of ISO 19115:2014, {@code ResponsibleParty} is replaced by the {@code Responsibility} parent interface.
     * This change may be applied in GeoAPI 4.0.
     * </div>
     *
     * @param  newValue  the new distributor contact.
     */
    public void setDistributorContact(final ResponsibleParty newValue) {
        checkWritePermission(distributorContact);
        distributorContact = newValue;
    }

    /**
     * Provides information about how the resource may be obtained,
     * and related instructions and fee information.
     *
     * @return information about how the resource may be obtained.
     */
    @Override
    @XmlElement(name = "distributionOrderProcess")
    public Collection<StandardOrderProcess> getDistributionOrderProcesses() {
        return distributionOrderProcesses = nonNullCollection(distributionOrderProcesses, StandardOrderProcess.class);
    }

    /**
     * Sets information about how the resource may be obtained,
     * and related instructions and fee information.
     *
     * @param  newValues  the new distribution order processes.
     */
    public void setDistributionOrderProcesses(final Collection<? extends StandardOrderProcess> newValues) {
        distributionOrderProcesses = writeCollection(newValues, distributionOrderProcesses, StandardOrderProcess.class);
    }

    /**
     * Provides information about the format used by the distributor.
     *
     * @return information about the format used by the distributor.
     */
    @Override
    @XmlElement(name = "distributorFormat")
    public Collection<Format> getDistributorFormats() {
        return distributorFormats = nonNullCollection(distributorFormats, Format.class);
    }

    /**
     * Sets information about the format used by the distributor.
     *
     * @param  newValues  the new distributor formats.
     */
    public void setDistributorFormats(final Collection<? extends Format> newValues) {
        distributorFormats = writeCollection(newValues, distributorFormats, Format.class);
    }

    /**
     * Provides information about the technical means and media used by the distributor.
     *
     * @return information about the technical means and media used by the distributor.
     */
    @Override
    @XmlElement(name = "distributorTransferOptions")
    public Collection<DigitalTransferOptions> getDistributorTransferOptions() {
        return distributorTransferOptions = nonNullCollection(distributorTransferOptions, DigitalTransferOptions.class);
    }

    /**
     * Provides information about the technical means and media used by the distributor.
     *
     * @param  newValues  the new distributor transfer options.
     */
    public void setDistributorTransferOptions(final Collection<? extends DigitalTransferOptions> newValues) {
        distributorTransferOptions = writeCollection(newValues, distributorTransferOptions, DigitalTransferOptions.class);
    }
}<|MERGE_RESOLUTION|>--- conflicted
+++ resolved
@@ -75,12 +75,8 @@
     /**
      * Party from whom the resource may be obtained. This list need not be exhaustive.
      */
-<<<<<<< HEAD
+    @SuppressWarnings("serial")
     private ResponsibleParty distributorContact;
-=======
-    @SuppressWarnings("serial")
-    private Responsibility distributorContact;
->>>>>>> 7e313290
 
     /**
      * Provides information about how the resource may be obtained, and related
