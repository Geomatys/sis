/*
 * Licensed to the Apache Software Foundation (ASF) under one or more
 * contributor license agreements.  See the NOTICE file distributed with
 * this work for additional information regarding copyright ownership.
 * The ASF licenses this file to You under the Apache License, Version 2.0
 * (the "License"); you may not use this file except in compliance with
 * the License.  You may obtain a copy of the License at
 *
 *     http://www.apache.org/licenses/LICENSE-2.0
 *
 * Unless required by applicable law or agreed to in writing, software
 * distributed under the License is distributed on an "AS IS" BASIS,
 * WITHOUT WARRANTIES OR CONDITIONS OF ANY KIND, either express or implied.
 * See the License for the specific language governing permissions and
 * limitations under the License.
 */
package org.apache.sis.metadata.iso.citation;

import org.opengis.metadata.citation.Citation;
import org.opengis.referencing.IdentifiedObject;        // For javadoc
import org.apache.sis.util.Static;
import org.apache.sis.util.CharSequences;
import org.apache.sis.xml.IdentifierSpace;
import org.apache.sis.internal.util.Constants;
import org.apache.sis.internal.simple.SimpleCitation;
import org.apache.sis.metadata.iso.DefaultIdentifier;   // For javadoc


/**
 * A set of pre-defined constants and static methods working on {@linkplain Citation citations}.
 * The citation constants declared in this class are for:
 *
 * <ul>
 *   <li><cite>Organizations</cite> (e.g. {@linkplain #OGC})</li>
 *   <li><cite>Specifications</cite> (e.g. {@linkplain #WMS})</li>
 *   <li><cite>Authorities</cite> that maintain definitions of codes (e.g. {@linkplain #EPSG})</li>
 * </ul>
 *
 * In the later case, the citations are actually of kind {@link IdentifierSpace}.
 *
 * @author  Martin Desruisseaux (IRD, Geomatys)
 * @since   0.3
 * @version 0.6
 * @module
 */
public final class Citations extends Static {
    /*
     * NOTE: other constants are defined in org.apache.sis.internal.metadata.Standards.
     */

    /**
     * The <a href="http://www.iso.org/">International Organization for Standardization</a>.
     *
     * @category Organization
     */
    public static final Citation ISO = new SimpleCitation("ISO");

    /**
     * The <a href="http://www.opengeospatial.org">Open Geospatial Consortium</a> organization.
     * "Open Geospatial Consortium" is the new name for "OpenGIS consortium".
     *
     * @category Organization
     */
    public static final Citation OGC = new SimpleCitation(Constants.OGC);

    /**
     * The <a href="http://www.ogp.org.uk">International Association of Oil &amp; Gas Producers</a> organization.
     * This organization is responsible for maintainance of {@link #EPSG} database.
     *
     * @see #EPSG
     * @category Organization
     *
     * @since 0.4
     */
    public static final Citation OGP = new SimpleCitation("OGP");

    /**
     * The <a href="http://sis.apache.org">Apache SIS</a> project.
     *
     * @since 0.4
     */
    public static final Citation SIS = new SimpleCitation(Constants.SIS);

    /**
     * The <a href="http://www.esri.com">ESRI</a> organization.
     * This company defines many Coordinate Reference Systems in addition to the {@linkplain #EPSG} ones.
     *
     * @category Organization
     *
     * @since 0.4
     */
    public static final Citation ESRI = new SimpleCitation("ESRI");

    /**
     * The <a href="http://www.oracle.com">Oracle</a> organization.
     *
     * @category Organization
     *
     * @since 0.4
     */
    public static final Citation ORACLE = new SimpleCitation("Oracle");

    /**
     * The <a href="http://www.unidata.ucar.edu/software/netcdf-java">NetCDF</a> specification.
     *
     * @category Specification
     *
     * @since 0.4
     */
    public static final Citation NETCDF = new SimpleCitation("NetCDF");

    /**
     * The <a href="http://www.remotesensing.org/geotiff/geotiff.html">GeoTIFF</a> specification.
     *
     * @category Specification
     *
     * @since 0.4
     */
    public static final Citation GEOTIFF = new SimpleCitation("GeoTIFF");

    /**
     * The <a href="http://trac.osgeo.org/proj/">Proj.4</a> project.
     *
     * @category Code space
     *
     * @since 0.4
     */
    public static final IdentifierSpace<String> PROJ4 = new Authority<String>("Proj.4", "PROJ4");

    /**
     * The <a href="http://www.epsg.org">EPSG</a> dataset. This citation is used as an authority for
     * {@linkplain org.opengis.referencing.crs.CoordinateReferenceSystem coordinate reference system}
     * identifiers.
     *
     * <div class="note"><b>Historical note:</b>
     * The EPSG acronym meaning was <cite>European Petroleum Survey Group</cite>.
     * But this meaning does not apply anymore since the European and American associations merged
     * into the <cite>International Association of Oil &amp; Gas producers</cite> (IOGP).
     * The legacy acronym now applies only to the database Coordinate Reference System definitions,
     * known as <cite>EPSG dataset</cite>.</div>
     *
     * @see #OGP
     * @see #AUTO
     * @see #AUTO2
     * @see #CRS
     * @category Code space
     *
     * @since 0.4
     */
<<<<<<< HEAD
    public static final IdentifierSpace<Integer> EPSG = new Authority<Integer>(
            org.apache.sis.internal.util.Citations.EPSG,
            org.apache.sis.internal.util.Citations.EPSG);
=======
    public static final IdentifierSpace<Integer> EPSG = new Authority<>(Constants.EPSG, Constants.EPSG);
>>>>>>> bb6921b8

    /**
     * <cite>International Standard Book Number</cite> (ISBN) defined by ISO-2108.
     * The ISO-19115 metadata standard defines a specific attribute for this information,
     * but the SIS library handles it like any other identifier.
     *
     * @see DefaultCitation#getISBN()
     *
     * @category Code space
     */
    public static final IdentifierSpace<String> ISBN = DefaultCitation.ISBN;

    /**
     * <cite>International Standard Serial Number</cite> (ISSN) defined by ISO-3297.
     * The ISO-19115 metadata standard defines a specific attribute for this information,
     * but the SIS library handles it like any other identifier.
     *
     * @see DefaultCitation#getISSN()
     *
     * @category Code space
     */
    public static final IdentifierSpace<String> ISSN = DefaultCitation.ISSN;

    /**
     * List of citations declared in this class.
     */
    private static final Citation[] CITATIONS = {
        ISO, OGC, OGP, SIS, ESRI, ORACLE, NETCDF, GEOTIFF, PROJ4, EPSG, ISBN, ISSN
    };

    /**
     * Do not allows instantiation of this class.
     */
    private Citations() {
    }

    /**
     * Returns a citation of the given name. The method makes the following choice:
     *
     * <ul>
     *   <li>If the given title is {@code null} or empty (ignoring spaces), then this method returns {@code null}.</li>
     *   <li>Otherwise if the given name matches a {@linkplain DefaultCitation#getTitle() title} or an
     *       {@linkplain DefaultCitation#getAlternateTitles() alternate titles} of one of the pre-defined
     *       constants ({@link #EPSG}, {@link #GEOTIFF}, <i>etc.</i>), then that constant is returned.</li>
     *   <li>Otherwise, a new citation is created with the specified name as the title.</li>
     * </ul>
     *
     * @param  title The citation title (or alternate title), or {@code null}.
     * @return A citation using the specified name, or {@code null} if the given title is null or empty.
     */
    public static Citation fromName(String title) {
        if (title == null || ((title = CharSequences.trimWhitespaces(title)).isEmpty())) {
            return null;
        }
        for (final Citation citation : CITATIONS) {
            if (titleMatches(citation, title)) {
                return citation;
            }
        }
        return new SimpleCitation(title);
    }

    /**
     * Returns {@code true} if at least one {@linkplain DefaultCitation#getTitle() title} or
     * {@linkplain DefaultCitation#getAlternateTitles() alternate title} in {@code c1} is leniently
     * equal to a title or alternate title in {@code c2}. The comparison is case-insensitive
     * and ignores every character which is not a {@linkplain Character#isLetterOrDigit(int)
     * letter or a digit}. The titles ordering is not significant.
     *
     * @param  c1 The first citation to compare, or {@code null}.
     * @param  c2 the second citation to compare, or {@code null}.
     * @return {@code true} if both arguments are non-null, and at least one title or alternate title matches.
     */
    public static boolean titleMatches(final Citation c1, final Citation c2) {
        return org.apache.sis.internal.util.Citations.titleMatches(c1, c2);
    }

    /**
     * Returns {@code true} if the {@linkplain DefaultCitation#getTitle() title} or any
     * {@linkplain DefaultCitation#getAlternateTitles() alternate title} in the given citation
     * matches the given string. The comparison is case-insensitive and ignores every character
     * which is not a {@linkplain Character#isLetterOrDigit(int) letter or a digit}.
     *
     * @param  citation The citation to check for, or {@code null}.
     * @param  title The title or alternate title to compare, or {@code null}.
     * @return {@code true} if both arguments are non-null, and the title or an alternate
     *         title matches the given string.
     */
    public static boolean titleMatches(final Citation citation, final String title) {
        return org.apache.sis.internal.util.Citations.titleMatches(citation, title);
    }

    /**
     * Returns {@code true} if at least one {@linkplain DefaultCitation#getIdentifiers() identifier}
     * {@linkplain DefaultIdentifier#getCode() code} in {@code c1} is equal to an identifier code in
     * {@code c2}. {@linkplain DefaultIdentifier#getCodeSpace() Code spaces} are compared only if
     * provided in the two identifiers being compared. Comparisons are case-insensitive and ignores
     * every character which is not a {@linkplain Character#isLetterOrDigit(int) letter or a digit}.
     * The identifier ordering is not significant.
     *
     * <p>If (and <em>only</em> if) the citations do not contains any identifier, then this method
     * fallback on titles comparison using the {@link #titleMatches(Citation,Citation) titleMatches}
     * method. This fallback exists for compatibility with client codes using the citation
     * {@linkplain DefaultCitation#getTitle() titles} without identifiers.</p>
     *
     * @param  c1 The first citation to compare, or {@code null}.
     * @param  c2 the second citation to compare, or {@code null}.
     * @return {@code true} if both arguments are non-null, and at least one identifier matches.
     */
    public static boolean identifierMatches(final Citation c1, final Citation c2) {
        return org.apache.sis.internal.util.Citations.identifierMatches(c1, c2);
    }

    /**
     * Returns {@code true} if at least one {@linkplain DefaultCitation#getIdentifiers() identifier}
     * in the given citation have a {@linkplain DefaultIdentifier#getCode() code} matching the given
     * string. The comparison is case-insensitive and ignores every character which is not a
     * {@linkplain Character#isLetterOrDigit(int) letter or a digit}.
     *
     * <p>If (and <em>only</em> if) the citation does not contain any identifier, then this method
     * fallback on titles comparison using the {@link #titleMatches(Citation,String) titleMatches}
     * method. This fallback exists for compatibility with client codes using citation
     * {@linkplain DefaultCitation#getTitle() title} without identifiers.</p>
     *
     * @param  citation The citation to check for, or {@code null}.
     * @param  identifier The identifier to compare, or {@code null}.
     * @return {@code true} if both arguments are non-null, and an identifier matches the given string.
     */
    public static boolean identifierMatches(final Citation citation, final String identifier) {
        return org.apache.sis.internal.util.Citations.identifierMatches(citation, null, identifier);
    }

    /**
     * Infers an identifier from the given citation, or returns {@code null} if no identifier has been found.
     * This method is useful for extracting the namespace from an authority (e.g. {@code "EPSG"})
     * for display purpose. This method performs the following choices:
     *
     * <ul>
     *   <li>If the given citation is {@code null}, then this method returns {@code null}.</li>
     *   <li>Otherwise if the citation contains at least one {@linkplain DefaultCitation#getIdentifiers() identifier}, then:
     *     <ul>
     *       <li>If at least one identifier is a {@linkplain org.apache.sis.util.CharSequences#isUnicodeIdentifier
     *           unicode identifier}, then the shortest of those identifiers is returned.</li>
     *       <li>Otherwise the shortest identifier is returned, despite not being a Unicode identifier.</li>
     *     </ul></li>
     *   <li>Otherwise if the citation contains at least one {@linkplain DefaultCitation#getTitle() title} or
     *       {@linkplain DefaultCitation#getAlternateTitles() alternate title}, then:
     *     <ul>
     *       <li>If at least one title is a {@linkplain org.apache.sis.util.CharSequences#isUnicodeIdentifier
     *           unicode identifier}, then the shortest of those titles is returned.</li>
     *       <li>Otherwise the shortest title is returned, despite not being a Unicode identifier.</li>
     *     </ul></li>
     *   <li>Otherwise this method returns {@code null}.</li>
     * </ul>
     *
     * <div class="note"><b>Note:</b>
     * This method searches in alternate titles as a fallback because ISO specification said
     * that those titles are often used for abbreviations. However titles are never searched
     * if the given citation contains at least one identifier.</div>
     *
     * This method ignores leading and trailing {@linkplain Character#isWhitespace(int) whitespaces}
     * in every character sequences. Null or empty trimmed character sequences are ignored.
     * This method does <em>not</em> remove {@linkplain Character#isIdentifierIgnorable(int) ignorable characters}.
     * The result is a string which is <em>likely</em>, but not guaranteed, to be a valid XML or Unicode identifier.
     * The returned string is useful when an "identifier-like" string is desired for display or information purpose,
     * but does not need to be a strictly valid identifier.
     *
     * @param  citation The citation for which to get the identifier, or {@code null}.
     * @return A non-empty identifier for the given citation without leading or trailing whitespaces,
     *         or {@code null} if the given citation is null or does not declare any identifier or title.
     */
    public static String getIdentifier(final Citation citation) {
        return org.apache.sis.internal.util.Citations.getIdentifier(citation, false);
    }

    /**
     * Infers a valid Unicode identifier from the given citation, or returns {@code null} if none.
     * This method is useful for extracting the namespace from an authority (e.g. {@code "EPSG"})
     * for processing purpose. This method performs the following actions:
     *
     * <ul>
     *   <li>First, invoke {@link #getIdentifier(Citation)}.</li>
     *   <li>If the result of above method call is {@code null} or is not a
     *       {@linkplain org.apache.sis.util.CharSequences#isUnicodeIdentifier valid Unicode identifier},
     *       then return {@code null}.</li>
     *   <li>Otherwise remove the {@linkplain Character#isIdentifierIgnorable(int) ignorable characters},
     *       if any, and returns the result.</li>
     * </ul>
     *
     * <div class="note"><b>Note:</b>
     * examples of ignorable identifier characters are <cite>zero width space</cite> or <cite>word joiner</cite>.
     * Those characters are illegal in XML identifiers, and should therfore be removed if the Unicode identifier
     * may also be used as XML identifier.</div>
     *
     * If non-null, the result is suitable for use as a XML identifier except for a few uncommon characters
     * ({@code µ}, {@code ª} (feminine ordinal indicator), {@code º} (masculine ordinal indicator) and {@code ⁔}).
     *
     * @param  citation The citation for which to get the Unicode identifier, or {@code null}.
     * @return A non-empty Unicode identifier for the given citation without leading or trailing whitespaces,
     *         or {@code null} if the given citation is null or does not have any Unicode identifier or title.
     *
     * @see org.apache.sis.metadata.iso.ImmutableIdentifier
     * @see org.apache.sis.referencing.IdentifiedObjects#getUnicodeIdentifier(IdentifiedObject)
     * @see org.apache.sis.util.CharSequences#isUnicodeIdentifier(CharSequence)
     *
     * @since 0.6
     */
    public static String getUnicodeIdentifier(final Citation citation) {
        return org.apache.sis.internal.util.Citations.getUnicodeIdentifier(citation);
    }
}<|MERGE_RESOLUTION|>--- conflicted
+++ resolved
@@ -147,13 +147,7 @@
      *
      * @since 0.4
      */
-<<<<<<< HEAD
-    public static final IdentifierSpace<Integer> EPSG = new Authority<Integer>(
-            org.apache.sis.internal.util.Citations.EPSG,
-            org.apache.sis.internal.util.Citations.EPSG);
-=======
-    public static final IdentifierSpace<Integer> EPSG = new Authority<>(Constants.EPSG, Constants.EPSG);
->>>>>>> bb6921b8
+    public static final IdentifierSpace<Integer> EPSG = new Authority<Integer>(Constants.EPSG, Constants.EPSG);
 
     /**
      * <cite>International Standard Book Number</cite> (ISBN) defined by ISO-2108.
