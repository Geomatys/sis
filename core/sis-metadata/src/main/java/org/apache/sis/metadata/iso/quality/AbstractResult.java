/*
 * Licensed to the Apache Software Foundation (ASF) under one or more
 * contributor license agreements.  See the NOTICE file distributed with
 * this work for additional information regarding copyright ownership.
 * The ASF licenses this file to You under the Apache License, Version 2.0
 * (the "License"); you may not use this file except in compliance with
 * the License.  You may obtain a copy of the License at
 *
 *     http://www.apache.org/licenses/LICENSE-2.0
 *
 * Unless required by applicable law or agreed to in writing, software
 * distributed under the License is distributed on an "AS IS" BASIS,
 * WITHOUT WARRANTIES OR CONDITIONS OF ANY KIND, either express or implied.
 * See the License for the specific language governing permissions and
 * limitations under the License.
 */
package org.apache.sis.metadata.iso.quality;

import java.time.temporal.Temporal;
import javax.xml.bind.annotation.XmlElement;
import javax.xml.bind.annotation.XmlType;
import javax.xml.bind.annotation.XmlSeeAlso;
import javax.xml.bind.annotation.XmlRootElement;
import javax.xml.bind.annotation.adapters.XmlJavaTypeAdapter;
import org.opengis.metadata.quality.Result;
import org.opengis.metadata.quality.CoverageResult;
import org.opengis.metadata.quality.ConformanceResult;
import org.opengis.metadata.quality.QuantitativeResult;
import org.apache.sis.internal.jaxb.metadata.MD_Scope;
import org.apache.sis.internal.jaxb.gco.GO_Temporal;

// Branch-dependent imports
import org.opengis.metadata.quality.Scope;
import org.opengis.annotation.UML;

import static org.opengis.annotation.Obligation.OPTIONAL;
import static org.opengis.annotation.Specification.UNSPECIFIED;


/**
 * Base class of more specific result classes.
 *
 * <h2>Limitations</h2>
 * <ul>
 *   <li>Instances of this class are not synchronized for multi-threading.
 *       Synchronization, if needed, is caller's responsibility.</li>
 *   <li>Serialized objects of this class are not guaranteed to be compatible with future Apache SIS releases.
 *       Serialization support is appropriate for short term storage or RMI between applications running the
 *       same version of Apache SIS. For long term storage, use {@link org.apache.sis.xml.XML} instead.</li>
 * </ul>
 *
 * @author  Martin Desruisseaux (IRD, Geomatys)
 * @author  Touraïvane (IRD)
 * @author  Alexis Gaillard (Geomatys)
 * @version 1.3
 * @since   0.3
 * @module
 */
@XmlType(name = "AbstractDQ_Result_Type", propOrder = {
    "resultScope",
    "dateTime"
})
@XmlRootElement(name = "AbstractDQ_Result")
@XmlSeeAlso({
    DefaultConformanceResult.class,
    DefaultQuantitativeResult.class,
    DefaultDescriptiveResult.class,
    DefaultCoverageResult.class
})
public class AbstractResult extends ISOMetadata implements Result {
    /**
     * Serial number for inter-operability with different versions.
     */
    private static final long serialVersionUID = 3510023908820052467L;

    /**
     * Scope of the result.
     */
    @SuppressWarnings("serial")
    private Scope resultScope;

    /**
     * Date when the result was generated, or {@code null} if none.
     */
    @SuppressWarnings("serial")
    private Temporal dateTime;

    /**
     * Constructs an initially empty result.
     */
    public AbstractResult() {
    }

    /**
     * Constructs a new instance initialized with the values from the specified metadata object.
     * This is a <em>shallow</em> copy constructor, because the other metadata contained in the
     * given object are not recursively copied.
     *
     * @param  object  the metadata to copy values from, or {@code null} if none.
     *
     * @see #castOrCopy(Result)
     */
    public AbstractResult(final Result object) {
        super(object);
<<<<<<< HEAD
        if (object instanceof AbstractResult) {
            final AbstractResult impl = (AbstractResult) object;
            resultScope = impl.getResultScope();
            dateTime    = ImplementationHelper.toMilliseconds(impl.getDateTime());
        } else {
            dateTime = Long.MIN_VALUE;
=======
        if (object != null) {
            resultScope = object.getResultScope();
            dateTime    = object.getDateTime();
>>>>>>> 92a8dad1
        }
    }

    /**
     * Returns a SIS metadata implementation with the values of the given arbitrary implementation.
     * This method performs the first applicable action in the following choices:
     *
     * <ul>
     *   <li>If the given object is {@code null}, then this method returns {@code null}.</li>
     *   <li>Otherwise if the given object is an instance of {@link ConformanceResult},
     *       {@link QuantitativeResult} or {@link CoverageResult},
     *       then this method delegates to the {@code castOrCopy(…)} method of the corresponding SIS subclass.
     *       Note that if the given object implements more than one of the above-cited interfaces,
     *       then the {@code castOrCopy(…)} method to be used is unspecified.</li>
     *   <li>Otherwise if the given object is already an instance of
     *       {@code AbstractResult}, then it is returned unchanged.</li>
     *   <li>Otherwise a new {@code AbstractResult} instance is created using the
     *       {@linkplain #AbstractResult(Result) copy constructor} and returned.
     *       Note that this is a <em>shallow</em> copy operation, because the other
     *       metadata contained in the given object are not recursively copied.</li>
     * </ul>
     *
     * @param  object  the object to get as a SIS implementation, or {@code null} if none.
     * @return a SIS implementation containing the values of the given object (may be the
     *         given object itself), or {@code null} if the argument was null.
     */
    public static AbstractResult castOrCopy(final Result object) {
        if (object instanceof QuantitativeResult) {
            return DefaultQuantitativeResult.castOrCopy((QuantitativeResult) object);
        }
        if (object instanceof ConformanceResult) {
            return DefaultConformanceResult.castOrCopy((ConformanceResult) object);
        }
        if (object instanceof CoverageResult) {
            return DefaultCoverageResult.castOrCopy((CoverageResult) object);
        }
        // Intentionally tested after the sub-interfaces.
        if (object == null || object instanceof AbstractResult) {
            return (AbstractResult) object;
        }
        return new AbstractResult(object);
    }

    /**
     * Returns the scope of the result.
     *
     * @return scope of the result, or {@code null} if unspecified.
     *
     * @since 1.3
     */
    @XmlElement(name = "resultScope")
    @XmlJavaTypeAdapter(MD_Scope.Since2014.class)
    @UML(identifier="resultScope", obligation=OPTIONAL, specification=UNSPECIFIED)
    public Scope getResultScope() {
        return resultScope;
    }

    /**
     * Sets the scope of the result.
     *
     * @param  newValue  the new evaluation procedure.
     *
     * @since 1.3
     */
    public void setResultScope(final Scope newValue) {
        resultScope = newValue;
    }

    /**
     * Returns the date when the result was generated.
     * This is typically a {@link java.time.LocalDate}, {@link java.time.LocalDateTime}
     * or {@link java.time.ZonedDateTime} depending on whether the hour of the day and
     * the time zone are provided.
     *
     * @return date of the result, or {@code null} if none.
     *
     * @since 1.3
     */
    @XmlElement(name = "dateTime")
<<<<<<< HEAD
    @XmlJavaTypeAdapter(GO_DateTime.Since2014.class)
    @UML(identifier="dateTime", obligation=OPTIONAL, specification=UNSPECIFIED)
    public Date getDateTime() {
        return ImplementationHelper.toDate(dateTime);
=======
    @XmlJavaTypeAdapter(GO_Temporal.Since2014.class)
    public Temporal getDateTime() {
        return dateTime;
>>>>>>> 92a8dad1
    }

    /**
     * Sets the date when the result was generated.
     *
     * @param  newValue  the new date, or {@code null}.
     *
     * @since 1.3
     */
    public void setDateTime(final Temporal newValue) {
        dateTime = newValue;
    }
}<|MERGE_RESOLUTION|>--- conflicted
+++ resolved
@@ -102,18 +102,10 @@
      */
     public AbstractResult(final Result object) {
         super(object);
-<<<<<<< HEAD
         if (object instanceof AbstractResult) {
             final AbstractResult impl = (AbstractResult) object;
             resultScope = impl.getResultScope();
-            dateTime    = ImplementationHelper.toMilliseconds(impl.getDateTime());
-        } else {
-            dateTime = Long.MIN_VALUE;
-=======
-        if (object != null) {
-            resultScope = object.getResultScope();
-            dateTime    = object.getDateTime();
->>>>>>> 92a8dad1
+            dateTime    = impl.getDateTime();
         }
     }
 
@@ -193,16 +185,10 @@
      * @since 1.3
      */
     @XmlElement(name = "dateTime")
-<<<<<<< HEAD
-    @XmlJavaTypeAdapter(GO_DateTime.Since2014.class)
+    @XmlJavaTypeAdapter(GO_Temporal.Since2014.class)
     @UML(identifier="dateTime", obligation=OPTIONAL, specification=UNSPECIFIED)
-    public Date getDateTime() {
-        return ImplementationHelper.toDate(dateTime);
-=======
-    @XmlJavaTypeAdapter(GO_Temporal.Since2014.class)
     public Temporal getDateTime() {
         return dateTime;
->>>>>>> 92a8dad1
     }
 
     /**
