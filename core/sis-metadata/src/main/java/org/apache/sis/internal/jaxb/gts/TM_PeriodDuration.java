/*
 * Licensed to the Apache Software Foundation (ASF) under one or more
 * contributor license agreements.  See the NOTICE file distributed with
 * this work for additional information regarding copyright ownership.
 * The ASF licenses this file to You under the Apache License, Version 2.0
 * (the "License"); you may not use this file except in compliance with
 * the License.  You may obtain a copy of the License at
 *
 *     http://www.apache.org/licenses/LICENSE-2.0
 *
 * Unless required by applicable law or agreed to in writing, software
 * distributed under the License is distributed on an "AS IS" BASIS,
 * WITHOUT WARRANTIES OR CONDITIONS OF ANY KIND, either express or implied.
 * See the License for the specific language governing permissions and
 * limitations under the License.
 */
package org.apache.sis.internal.jaxb.gts;

import java.math.BigDecimal;
import java.math.BigInteger;
import javax.xml.datatype.Duration;
import javax.xml.datatype.DatatypeFactory;
import javax.xml.bind.annotation.XmlElement;
import javax.xml.datatype.DatatypeConfigurationException;
import org.opengis.temporal.PeriodDuration;
import org.apache.sis.internal.geoapi.temporal.TemporalFactory;
import org.opengis.util.InternationalString;
import org.apache.sis.internal.jaxb.Context;
import org.apache.sis.internal.jaxb.XmlUtilities;
import org.apache.sis.internal.jaxb.gco.PropertyType;
import org.apache.sis.internal.util.TemporalUtilities;
import org.apache.sis.util.iso.SimpleInternationalString;


/**
 * Wraps a {@code gts:TM_PeriodDuration} element.
 *
 * @todo The work done in the {@link #getElement()} and {@link #setElement(Duration)} methods should move
 *       to {@link org.apache.sis.xml.ValueConverter}. However they rely on the {@link org.opengis.temporal}
 *       API in geoapi-pending, which is not very clear... We prefer to hide this for now.
 *
 * @author  Guilhem Legal (Geomatys)
 * @author  Martin Desruisseaux (Geomatys)
 * @version 1.0
 * @since   0.3
 * @module
 */
public class TM_PeriodDuration extends PropertyType<TM_PeriodDuration, PeriodDuration> {
    /**
     * Empty constructor for JAXB.
     */
    TM_PeriodDuration() {
    }

    /**
     * Wraps a Temporal Period Duration value at marshalling-time.
     *
     * @param  metadata  the metadata value to marshal.
     */
    private TM_PeriodDuration(final PeriodDuration metadata) {
        super(metadata);
    }

    /**
     * Returns the Period Duration value wrapped by a {@code gts:TM_PeriodDuration} element.
     *
     * @param  value  the value to marshal.
     * @return the adapter which wraps the metadata value.
     */
    @Override
    protected TM_PeriodDuration wrap(final PeriodDuration value) {
        return new TM_PeriodDuration(value);
    }

    /**
     * Returns the GeoAPI interface which is bound by this adapter.
     *
     * @return {@code PeriodDuration.class}
     */
    @Override
    protected final Class<PeriodDuration> getBoundType() {
        return PeriodDuration.class;
    }

    /**
     * Returns the {@link Duration} generated from the metadata value.
     * This method is systematically called at marshalling time by JAXB.
     *
     * @return the time period, or {@code null}.
     */
    @XmlElement(name = "TM_PeriodDuration")
<<<<<<< HEAD
    public Duration getElement() {
        if (metadata instanceof org.apache.sis.internal.geoapi.temporal.PeriodDuration) try {
=======
    public final Duration getElement() {
        return toXML(metadata);
    }

    /**
     * Converts the given ISO 19108 duration into a Java XML duration.
     */
    static Duration toXML(final PeriodDuration metadata) {
        if (metadata != null) try {
>>>>>>> f514ce0e
            /*
             * Get the DatatypeFactory first because if not available, then we don't need to parse
             * the calendar fields. This has the side effect of not validating the calendar fields
             * syntax (which should be integer values), but maybe this is what the user wants.
             */
            final DatatypeFactory factory = XmlUtilities.getDatatypeFactory();
            final org.apache.sis.internal.geoapi.temporal.PeriodDuration metadata =
                    (org.apache.sis.internal.geoapi.temporal.PeriodDuration) this.metadata;
            InternationalString value;
            BigInteger years = null;
            if ((value = metadata.getYears()) != null) {
                years = new BigInteger(value.toString());
            }
            BigInteger months = null;
            if ((value = metadata.getMonths()) != null) {
                months = new BigInteger(value.toString());
            }
            BigInteger days = null;
            if ((value = metadata.getDays()) != null) {
                days = new BigInteger(value.toString());
            }
            BigInteger hours = null;
            if ((value = metadata.getHours()) != null) {
                hours = new BigInteger(value.toString());
            }
            BigInteger minutes = null;
            if ((value = metadata.getMinutes()) != null) {
                minutes = new BigInteger(value.toString());
            }
            BigDecimal seconds = null;
            if ((value = metadata.getSeconds()) != null) {
                seconds = new BigDecimal(value.toString());
            }
            return factory.newDuration(true, years, months, days, hours, minutes, seconds);
        } catch (DatatypeConfigurationException e) {
            warningOccured("toXML", e);
        }
        return null;
    }

    /**
     * Sets the value from the {@link Duration}.
     * This method is called at unmarshalling time by JAXB.
     *
     * @param  duration  the adapter to set.
     */
    public final void setElement(final Duration duration) {
        metadata = toISO(duration);
    }

    /**
     * Converts the given Java XML duration into an ISO 19108 duration.
     */
    static PeriodDuration toISO(final Duration duration) {
        if (duration != null) try {
            final TemporalFactory factory = TemporalUtilities.getTemporalFactory();
            InternationalString years = null;
            int value;
            if ((value = duration.getYears()) != 0) {
                years = new SimpleInternationalString(Integer.toString(value));
            }
            InternationalString months = null;
            if ((value = duration.getMonths()) != 0) {
                months = new SimpleInternationalString(Integer.toString(value));
            }
            InternationalString weeks = null;                   // No weeks in javax.xml.datatype.Duration
            InternationalString days = null;
            if ((value = duration.getDays()) != 0) {
                days = new SimpleInternationalString(Integer.toString(value));
            }
            InternationalString hours = null;
            if ((value = duration.getHours()) != 0) {
                hours = new SimpleInternationalString(Integer.toString(value));
            }
            InternationalString minutes = null;
            if ((value = duration.getMinutes()) != 0) {
                minutes = new SimpleInternationalString(Integer.toString(value));
            }
            InternationalString seconds = null;
            if ((value = duration.getSeconds()) != 0) {
                seconds = new SimpleInternationalString(Integer.toString(value));
            }
            return factory.createPeriodDuration(years, months, weeks, days, hours, minutes, seconds);
        } catch (UnsupportedOperationException e) {
            warningOccured("toISO", e);
        }
        return null;
    }

    /**
     * Reports a failure to execute the operation because of missing {@code sis-temporal} module.
     *
     * @param  methodName  the method name.
     * @param  e           the exception.
     */
    private static void warningOccured(final String methodName, final Exception e) {
        if (TemporalUtilities.REPORT_MISSING_MODULE || !e.getMessage().contains("sis-temporal")) {
            Context.warningOccured(Context.current(), TM_PeriodDuration.class, methodName, e, true);
        }
    }

    /**
     * Wraps the value only if marshalling an element from the ISO 19115:2003 metadata model.
     * Otherwise (i.e. if marshalling according legacy ISO 19115:2014 model), omits the element.
     */
    public static final class Since2014 extends TM_PeriodDuration {
        /** Empty constructor used only by JAXB. */
        public Since2014() {
        }

        /**
         * Wraps the given value in an ISO 19115-3 element, unless we are marshalling an older document.
         *
         * @return a non-null value only if marshalling ISO 19115-3 or newer.
         */
        @Override protected TM_PeriodDuration wrap(final PeriodDuration value) {
            return accept2014() ? super.wrap(value) : null;
        }
    }
}<|MERGE_RESOLUTION|>--- conflicted
+++ resolved
@@ -89,10 +89,6 @@
      * @return the time period, or {@code null}.
      */
     @XmlElement(name = "TM_PeriodDuration")
-<<<<<<< HEAD
-    public Duration getElement() {
-        if (metadata instanceof org.apache.sis.internal.geoapi.temporal.PeriodDuration) try {
-=======
     public final Duration getElement() {
         return toXML(metadata);
     }
@@ -100,17 +96,16 @@
     /**
      * Converts the given ISO 19108 duration into a Java XML duration.
      */
-    static Duration toXML(final PeriodDuration metadata) {
-        if (metadata != null) try {
->>>>>>> f514ce0e
+    static Duration toXML(final PeriodDuration duration) {
+        if (duration instanceof org.apache.sis.internal.geoapi.temporal.PeriodDuration) try {
+            final org.apache.sis.internal.geoapi.temporal.PeriodDuration metadata =
+                    (org.apache.sis.internal.geoapi.temporal.PeriodDuration) duration;
             /*
              * Get the DatatypeFactory first because if not available, then we don't need to parse
              * the calendar fields. This has the side effect of not validating the calendar fields
              * syntax (which should be integer values), but maybe this is what the user wants.
              */
             final DatatypeFactory factory = XmlUtilities.getDatatypeFactory();
-            final org.apache.sis.internal.geoapi.temporal.PeriodDuration metadata =
-                    (org.apache.sis.internal.geoapi.temporal.PeriodDuration) this.metadata;
             InternationalString value;
             BigInteger years = null;
             if ((value = metadata.getYears()) != null) {
