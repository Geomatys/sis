/*
 * Licensed to the Apache Software Foundation (ASF) under one or more
 * contributor license agreements.  See the NOTICE file distributed with
 * this work for additional information regarding copyright ownership.
 * The ASF licenses this file to You under the Apache License, Version 2.0
 * (the "License"); you may not use this file except in compliance with
 * the License.  You may obtain a copy of the License at
 *
 *     http://www.apache.org/licenses/LICENSE-2.0
 *
 * Unless required by applicable law or agreed to in writing, software
 * distributed under the License is distributed on an "AS IS" BASIS,
 * WITHOUT WARRANTIES OR CONDITIONS OF ANY KIND, either express or implied.
 * See the License for the specific language governing permissions and
 * limitations under the License.
 */
package org.apache.sis.metadata.iso.identification;

import java.util.Iterator;
import java.util.ArrayList;
import java.util.Collection;
import javax.xml.bind.annotation.XmlType;
import javax.xml.bind.annotation.XmlElement;
import javax.xml.bind.annotation.XmlRootElement;
import javax.xml.bind.annotation.adapters.XmlJavaTypeAdapter;
import org.opengis.metadata.Identifier;
import org.opengis.metadata.citation.Citation;
import org.opengis.metadata.identification.AggregateInformation;
import org.opengis.metadata.identification.AssociationType;
import org.opengis.metadata.identification.InitiativeType;
import org.apache.sis.metadata.iso.citation.DefaultCitation;
import org.apache.sis.internal.metadata.Dependencies;
import org.apache.sis.internal.xml.LegacyNamespaces;
import org.apache.sis.internal.jaxb.code.DS_AssociationTypeCode;
import org.apache.sis.internal.jaxb.code.DS_InitiativeTypeCode;


/**
 * Associated resource information.
 * The following properties are mandatory or conditional (i.e. mandatory under some circumstances)
 * in a well-formed metadata according ISO 19115:
 *
 * <div class="preformat">{@code MD_AggregateInformation}
 * {@code   ├─associationType…………} Type of relation between the resources.
 * {@code   ├─metadataReference……} Reference to the metadata of the associated resource.
 * {@code   │   ├─title…………………………} Name by which the cited resource is known.
 * {@code   │   └─date……………………………} Reference date for the cited resource.
 * {@code   └─name………………………………………} Citation information about the associated resource.</div>
 *
 * According ISO 19115, at least one of {@linkplain #getName() name} and
 * {@linkplain #getMetadataReference() metadata reference} shall be provided.
 *
 * <div class="warning"><b>Upcoming API change — renaming</b><br>
 * As of ISO 19115:2014, {@code AggregateInformation} has been renamed {@code AssociatedResource}.
 * This class will be replaced by {@link DefaultAssociatedResource} when GeoAPI will provide the
 * {@code AssociatedResource} interface (tentatively in GeoAPI 3.1 or 4.0).
 * </div>
 *
 * <h2>Limitations</h2>
 * <ul>
 *   <li>Instances of this class are not synchronized for multi-threading.
 *       Synchronization, if needed, is caller's responsibility.</li>
 *   <li>Serialized objects of this class are not guaranteed to be compatible with future Apache SIS releases.
 *       Serialization support is appropriate for short term storage or RMI between applications running the
 *       same version of Apache SIS. For long term storage, use {@link org.apache.sis.xml.XML} instead.</li>
 * </ul>
 *
 * @author  Guilhem Legal (Geomatys)
 * @author  Martin Desruisseaux (Geomatys)
 * @author  Cullen Rombach (Image Matters)
 * @version 1.0
 * @since   0.3
 * @module
 */
<<<<<<< HEAD
=======
@Deprecated(since="1.0")
>>>>>>> f5bc633a
@XmlType(name = "MD_AggregateInformation_Type", namespace = LegacyNamespaces.GMD, propOrder = {
    "aggregateDataSetName",
    "aggregateDataSetIdentifier",
    "association",                  // Actually "associationType", in replacement of the one defined in parent class.
    "initiative"                    // Actually "initiativeType", ibid.
})
@XmlRootElement(name = "MD_AggregateInformation", namespace = LegacyNamespaces.GMD)
public class DefaultAggregateInformation extends DefaultAssociatedResource implements AggregateInformation {
    /**
     * Serial number for compatibility with different versions.
     */
    private static final long serialVersionUID = -8769840909779188495L;

    /**
     * Constructs an initially empty Aggregate dataset information.
     */
    public DefaultAggregateInformation() {
    }

    /**
     * Constructs a new instance initialized with the values from the specified metadata object.
     *
     * @param object The metadata to copy values from.
     */
    DefaultAggregateInformation(final DefaultAssociatedResource object) {
        super(object);
    }

    /**
     * Constructs a new instance initialized with the values from the specified metadata object.
     * This is a <em>shallow</em> copy constructor, because the other metadata contained in the
     * given object are not recursively copied.
     *
     * @param  object  the metadata to copy values from, or {@code null} if none.
     */
    public DefaultAggregateInformation(final AggregateInformation object) {
        super(object);
        if (object != null && !(object instanceof DefaultAssociatedResource)) {
            setAggregateDataSetName(object.getAggregateDataSetName());
            setAggregateDataSetIdentifier(object.getAggregateDataSetIdentifier());
        }
    }

    /**
     * Returns a SIS metadata implementation with the values of the given arbitrary implementation.
     * This method performs the first applicable action in the following choices:
     *
     * <ul>
     *   <li>If the given object is {@code null}, then this method returns {@code null}.</li>
     *   <li>Otherwise if the given object is already an instance of
     *       {@code DefaultAggregateInformation}, then it is returned unchanged.</li>
     *   <li>Otherwise a new {@code DefaultAggregateInformation} instance is created using the
     *       {@linkplain #DefaultAggregateInformation(AggregateInformation) copy constructor} and returned.
     *       Note that this is a <em>shallow</em> copy operation, because the other
     *       metadata contained in the given object are not recursively copied.</li>
     * </ul>
     *
     * @param  object  the object to get as a SIS implementation, or {@code null} if none.
     * @return a SIS implementation containing the values of the given object (may be the
     *         given object itself), or {@code null} if the argument was null.
     */
    public static DefaultAggregateInformation castOrCopy(final AggregateInformation object) {
        if (object == null || object instanceof DefaultAggregateInformation) {
            return (DefaultAggregateInformation) object;
        }
        return new DefaultAggregateInformation(object);
    }

    /**
     * Citation information about the aggregate dataset.
     *
     * @return citation information about the aggregate dataset, or {@code null}.
     *
     * @deprecated As of ISO 19115:2014, replaced by {@link #getName()}.
     */
    @Override
    @Deprecated(since="1.0")
    @Dependencies("getName")
    @XmlElement(name = "aggregateDataSetName")
    public Citation getAggregateDataSetName() {
        return getName();
    }

    /**
     * Sets the citation information about the aggregate dataset.
     *
     * @param  newValue  the new citation.
     *
     * @deprecated As of ISO 19115:2014, replaced by {@link #setName(Citation)}.
     */
    @Deprecated(since="1.0")
    public void setAggregateDataSetName(final Citation newValue) {
        setName(newValue);
    }

    /**
     * Identification information about aggregate dataset.
     *
     * @return identification information about aggregate dataset, or {@code null}.
     *
     * @deprecated As of ISO 19115:2014, replaced by the first identifier of {@link #getAggregateDataSetName()}.
     */
    @Override
    @Deprecated(since="1.0")
    @Dependencies("getName")
    @XmlElement(name = "aggregateDataSetIdentifier")
    public Identifier getAggregateDataSetIdentifier() {
        return getAggregateDataSetIdentifier(getAggregateDataSetName());
    }

    /**
     * Returns the first identifier of the given citation.
     */
    private static Identifier getAggregateDataSetIdentifier(final Citation name) {
        if (name != null) {
            final Collection<? extends Identifier> names = name.getIdentifiers();
            if (names != null) { // May be null on XML marshalling.
                final Iterator<? extends Identifier> it = names.iterator();
                if (it.hasNext()) {
                    return it.next();
                }
            }
        }
        return null;
    }

    /**
     * Sets the identification information about aggregate dataset.
     *
     * @param  newValue  the new identifier.
     *
     * @deprecated As of ISO 19115:2014, replaced by an identifier of {@link #getAggregateDataSetName()}.
     */
    @Deprecated(since="1.0")
    public void setAggregateDataSetIdentifier(final Identifier newValue) {
        checkWritePermission(super.getName());
        Citation name = getAggregateDataSetName();
        if (newValue != null) {
            if (!(name instanceof DefaultCitation)) {
                name = new DefaultCitation(name);
                setAggregateDataSetName(name);
            }
            /*
             * If there is more than one value, replace only the first one and keep all other ones unchanged.
             * The intent is to be consistent with the getter method, which returns the first element.
             */
            final ArrayList<Identifier> identifiers = new ArrayList<>(name.getIdentifiers());
            if (identifiers.isEmpty()) {
                identifiers.add(newValue);
            } else {
                identifiers.set(0, newValue);
            }
            ((DefaultCitation) name).setIdentifiers(identifiers);
        } else if (name != null) {
            final Iterator<? extends Identifier> it = name.getIdentifiers().iterator();
            if (it.hasNext()) {
                it.next();
                it.remove();
            }
        }
    }




    //////////////////////////////////////////////////////////////////////////////////////////////////
    ////////                                                                                  ////////
    ////////                               XML support with JAXB                              ////////
    ////////                                                                                  ////////
    ////////        The following methods are invoked by JAXB using reflection (even if       ////////
    ////////        they are private) or are helpers for other methods invoked by JAXB.       ////////
    ////////        Those methods can be safely removed if Geographic Markup Language         ////////
    ////////        (GML) support is not needed.                                              ////////
    ////////                                                                                  ////////
    //////////////////////////////////////////////////////////////////////////////////////////////////


    /**
     * For (un)marshalling the {@code associationType} element at the location expected by ISO 19139:2007 schemas.
     * We do not rely on {@code org.apache.sis.xml.TransformingWriter} reordering mechanism because this element
     * is interleaved with other element to reorder (namely {@code "topicCategory"} and {@code "extent"}), and
     * expanding {@code TransformingWriter} to handle those cases would be complicated.
     */
    @XmlElement(name = "associationType")
    @XmlJavaTypeAdapter(DS_AssociationTypeCode.class)
    private AssociationType getAssociation() {
        return getAssociationType();
    }

    /** Must be declared together with {@link #getAssociation()}. */
    @SuppressWarnings("unused")
    private void setAssociation(final AssociationType newValue) {
        setAssociationType(newValue);
    }

    /**
     * For (un)marshalling the {@code initiativeType} element at the location expected by ISO 19139:2007 schemas.
     * See {@link #getAssociation()} for more explanation.
     */
    @XmlElement(name = "initiativeType")
    @XmlJavaTypeAdapter(DS_InitiativeTypeCode.class)
    private InitiativeType getInitiative() {
        return getInitiativeType();
    }

    /** Must be declared together with {@link #getInitiative()}. */
    @SuppressWarnings("unused")
    private void setInitiative(final InitiativeType newValue) {
        setInitiativeType(newValue);
    }
}<|MERGE_RESOLUTION|>--- conflicted
+++ resolved
@@ -72,10 +72,6 @@
  * @since   0.3
  * @module
  */
-<<<<<<< HEAD
-=======
-@Deprecated(since="1.0")
->>>>>>> f5bc633a
 @XmlType(name = "MD_AggregateInformation_Type", namespace = LegacyNamespaces.GMD, propOrder = {
     "aggregateDataSetName",
     "aggregateDataSetIdentifier",
