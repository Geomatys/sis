/*
 * Licensed to the Apache Software Foundation (ASF) under one or more
 * contributor license agreements.  See the NOTICE file distributed with
 * this work for additional information regarding copyright ownership.
 * The ASF licenses this file to You under the Apache License, Version 2.0
 * (the "License"); you may not use this file except in compliance with
 * the License.  You may obtain a copy of the License at
 *
 *     http://www.apache.org/licenses/LICENSE-2.0
 *
 * Unless required by applicable law or agreed to in writing, software
 * distributed under the License is distributed on an "AS IS" BASIS,
 * WITHOUT WARRANTIES OR CONDITIONS OF ANY KIND, either express or implied.
 * See the License for the specific language governing permissions and
 * limitations under the License.
 */
package org.apache.sis.io.wkt;

import java.util.Date;
import java.util.Locale;
import java.util.TimeZone;
import java.util.Map;
import java.util.HashMap;
import java.util.Collections;
import java.util.List;
import java.io.IOException;
import java.text.Format;
import java.text.NumberFormat;
import java.text.DateFormat;
import java.text.SimpleDateFormat;
import java.text.ParsePosition;
import java.text.ParseException;
import javax.measure.unit.Unit;
import javax.measure.unit.UnitFormat;
import org.opengis.util.Factory;
import org.opengis.util.InternationalString;
import org.opengis.metadata.citation.Citation;
import org.opengis.referencing.IdentifiedObject;
import org.apache.sis.io.CompoundFormat;
import org.apache.sis.util.ArgumentChecks;
import org.apache.sis.util.resources.Errors;


/**
 * Parser and formatter for <cite>Well Known Text</cite> (WKT) objects.
 * This format handles a pair of {@link Parser} and {@link Formatter},
 * to be used by {@code parse} and {@code format} methods respectively.
 * {@code WKTFormat} objects allow the following configuration:
 *
 * <ul>
 *   <li>The preferred authority of {@linkplain IdentifiedObject#getName() object name} to
 *       format (see {@link Formatter#getNameAuthority()} for more information).</li>
 *   <li>The {@linkplain Symbols symbols} to use (curly braces or brackets, <i>etc</i>).</li>
 *   <li>The {@linkplain CharEncoding character encoding} (i.e. replacements to use for Unicode characters).</li>
 *   <li>Whether ANSI X3.64 colors are allowed or not (default is not).</li>
 *   <li>The indentation.</li>
 * </ul>
 *
 * <div class="section">String expansion</div>
 * Because the strings to be parsed by this class are long and tend to contain repetitive substrings,
 * {@code WKTFormat} provides a mechanism for performing string substitutions before the parsing take place.
 * Long strings can be assigned short names by calls to the
 * <code>{@linkplain #definitions()}.put(<var>key</var>,<var>value</var>)</code> method.
 * After definitions have been added, any call to a parsing method will replace all occurrences
 * of a short name by the associated long string.
 *
 * <p>The short names must comply with the rules of Java identifiers. It is recommended, but not
 * required, to prefix the names by some symbol like {@code "$"} in order to avoid ambiguity.
 * Note however that this class doesn't replace occurrences between quoted text, so string
 * expansion still relatively safe even when used with non-prefixed identifiers.</p>
 *
 * <div class="note"><b>Example:</b>
 * In the example below, the {@code $WGS84} substring which appear in the argument given to the
 * {@code parseObject(…)} method will be expanded into the full {@code GEOGCS["WGS84", …]} string
 * before the parsing proceed.
 *
 * <blockquote><code>{@linkplain #definitions()}.put("$WGS84", "GEOGCS[\"WGS84\", DATUM[</code> <i>…etc…</i> <code>]]);<br>
 * Object crs = {@linkplain #parseObject(String) parseObject}("PROJCS[\"Mercator_1SP\", <strong>$WGS84</strong>,
 * PROJECTION[</code> <i>…etc…</i> <code>]]");</code></blockquote>
 * </div>
 *
 * <div class="section">Limitations</div>
 * <ul>
 *   <li>Instances of this class are not synchronized for multi-threading.
 *       It is recommended to create separated format instances for each thread.
 *       If multiple threads access a {@code WKTFormat} concurrently, it must be synchronized externally.</li>
 *   <li>Serialized objects of this class are not guaranteed to be compatible with future Apache SIS releases.
 *       Serialization support is appropriate for short term storage or RMI between applications running the
 *       same version of Apache SIS.</li>
 * </ul>
 *
 * @author  Martin Desruisseaux (Geomatys)
 * @author  Rémi Eve (IRD)
 * @since   0.4
 * @version 0.6
 * @module
 *
 * @see <a href="http://docs.opengeospatial.org/is/12-063r5/12-063r5.html">WKT 2 specification</a>
 * @see <a href="http://www.geoapi.org/3.0/javadoc/org/opengis/referencing/doc-files/WKT.html">Legacy WKT 1</a>
 */
public class WKTFormat extends CompoundFormat<Object> {
    /**
     * For cross-version compatibility.
     */
    private static final long serialVersionUID = -2909110214650709560L;

    /**
     * The indentation value to give to the {@link #setIndentation(int)}
     * method for formatting the complete object on a single line.
     */
    public static final int SINGLE_LINE = -1;

    /**
     * The default indentation value.
     */
    static final byte DEFAULT_INDENTATION = 2;

    /**
     * The pattern of dates.
     *
     * The JDK7 branch have a 'X' pattern at the end of this format. But JDK6 does not support that pattern.
     * As a workaround, code using this pattern will append a hard-coded {@code "'Z'"} if the timezone is
     * known to be UTC.
     *
     * @see #createFormat(Class)
     */
    static final String DATE_PATTERN = "yyyy-MM-dd'T'HH:mm:ss.S";

    /**
     * Short version of {@link #DATE_PATTERN}, to be used when formatting temporal extents
     * if the duration is at least {@link Formatter#TEMPORAL_THRESHOLD}. This pattern must
     * be a prefix of {@link #DATE_PATTERN}, since we will use that condition for deciding
     * if this pattern is really shorter (the user could have created his own date format
     * with a different pattern).
     */
    static final String SHORT_DATE_PATTERN = "yyyy-MM-dd";

    /**
     * The symbols to use for this formatter.
     * The same object is also referenced in the {@linkplain #parser} and {@linkplain #formatter}.
     * It appears here for serialization purpose.
     */
    private Symbols symbols;

    /**
     * The colors to use for this formatter, or {@code null} for no syntax coloring.
     * The same object is also referenced in the {@linkplain #formatter}.
     * It appears here for serialization purpose.
     */
    private Colors colors;

    /**
     * The convention to use. The same object is also referenced in the {@linkplain #formatter}.
     * It appears here for serialization purpose.
     */
    private Convention convention;

    /**
     * The preferred authority for objects or parameter names. A {@code null} value
     * means that the authority shall be inferred from the {@linkplain #convention}.
     */
    private Citation authority;

    /**
     * Whether WKT keywords shall be formatted in upper case.
     */
    private KeywordCase keywordCase;

    /**
     * {@link CharEncoding#UNICODE} for preserving non-ASCII characters. The default value is
     * {@link CharEncoding#DEFAULT}, which causes replacements like "é" → "e" in all elements
     * except {@code REMARKS["…"]}. May also be a user-supplied encoding.
     *
     * <p>A {@code null} value means to infer this property from the {@linkplain #convention}.</p>
     */
    private CharEncoding encoding;

    /**
     * The amount of spaces to use in indentation, or {@value #SINGLE_LINE} if indentation is disabled.
     * The same value is also stored in the {@linkplain #formatter}.
     * It appears here for serialization purpose.
     */
    private byte indentation;

    /**
     * A formatter using the same symbols than the {@linkplain #parser}.
     * Will be created by the {@link #format(Object, Appendable)} method when first needed.
     */
    private transient Formatter formatter;

    /**
     * The parser. Will be created when first needed.
     */
    private transient AbstractParser parser;

    /**
     * The factories needed by the parser. Will be created when first needed.
     */
    private transient Map<Class<?>,Factory> factories;

    /**
     * The warning produced by the last parsing or formatting operation, or {@code null} if none.
     *
     * @see #getWarnings()
     */
    private transient Warnings warnings;

    /**
     * Creates a format for the given locale and timezone. The given locale will be used for
     * {@link InternationalString} localization; this is <strong>not</strong> the locale for number format.
     *
     * @param locale   The locale for the new {@code Format}, or {@code null} for {@code Locale.ROOT}.
     * @param timezone The timezone, or {@code null} for UTC.
     */
    public WKTFormat(final Locale locale, final TimeZone timezone) {
        super(locale, timezone);
        convention  = Convention.DEFAULT;
        symbols     = Symbols.getDefault();
        keywordCase = KeywordCase.DEFAULT;
        indentation = DEFAULT_INDENTATION;
    }

    /**
<<<<<<< HEAD
=======
     * Returns the locale for the given category. This method implements the following mapping:
     *
     * <ul>
     *   <li>{@link java.util.Locale.Category#FORMAT}: the value of {@link Symbols#getLocale()},
     *       normally fixed to {@link Locale#ROOT}, used for number formatting.</li>
     *   <li>{@link java.util.Locale.Category#DISPLAY}: the {@code locale} given at construction time,
     *       used for {@link InternationalString} localization.</li>
     * </ul>
     *
     * @param  category The category for which a locale is desired.
     * @return The locale for the given category (never {@code null}).
     */
    @Override
    public Locale getLocale(final Locale.Category category) {
        if (category == Locale.Category.FORMAT) {
            return symbols.getLocale();
        }
        return super.getLocale(category);
    }

    /**
>>>>>>> d7b460bc
     * Returns the symbols used for parsing and formatting WKT.
     *
     * @return The current set of symbols used for parsing and formatting WKT.
     */
    public Symbols getSymbols() {
        return symbols;
    }

    /**
     * Sets the symbols used for parsing and formatting WKT.
     *
     * @param symbols The new set of symbols to use for parsing and formatting WKT.
     */
    public void setSymbols(final Symbols symbols) {
        ArgumentChecks.ensureNonNull("symbols", symbols);
        if (!symbols.equals(this.symbols)) {
            this.symbols = symbols.immutable();
            formatter = null;
            parser = null;
        }
    }

    /**
     * Returns a mapper between Java character sequences and the characters to write in WKT.
     * The intend is to specify how to write characters that are not allowed in WKT strings
     * according ISO 19162 specification. Return values can be:
     *
     * <ul>
     *   <li>{@link CharEncoding#DEFAULT} for performing replacements like "é" → "e"
     *       in all WKT elements except {@code REMARKS["…"]}.</li>
     *   <li>{@link CharEncoding#UNICODE} for preserving non-ASCII characters.</li>
     *   <li>Any other user-supplied mapping.</li>
     * </ul>
     *
     * @return The mapper between Java character sequences and the characters to write in WKT.
     *
     * @since 0.6
     */
    public CharEncoding getCharEncoding() {
        CharEncoding result = encoding;
        if (result == null) {
            result = (convention == Convention.INTERNAL) ? CharEncoding.UNICODE : CharEncoding.DEFAULT;
        }
        return result;
    }

    /**
     * Sets the mapper between Java character sequences and the characters to write in WKT.
     *
     * <p>If this method is never invoked, or if this method is invoked with a {@code null} value,
     * then the default mapper is {@link CharEncoding#DEFAULT} except for WKT formatted according
     * the {@linkplain Convention#INTERNAL internal convention}.</p>
     *
     * @param encoding The new mapper to use, or {@code null} for restoring the default value.
     *
     * @since 0.6
     */
    public void setCharEncoding(final CharEncoding encoding) {
        this.encoding = encoding;
    }

    /**
     * Returns whether non-ASCII characters are preserved. The default value is {@code false},
     * which causes replacements like "é" → "e" in all elements except {@link ElementKind#REMARKS}.
     *
     * <p>This value is always {@code true} when the WKT {@linkplain #getConvention() convention}
     * is set to {@link Convention#INTERNAL}.</p>
     *
     * @return Whether non-ASCII characters are preserved.
     *
     * @since 0.5
     *
     * @deprecated Replaced by {@link #getCharEncoding()}.
     */
    @Deprecated
    public boolean isNonAsciiAllowed() {
        return getCharEncoding() == CharEncoding.UNICODE;
    }

    /**
     * Sets whether non-ASCII characters shall be preserved. The default value is {@code false},
     * which causes replacements like "é" → "e" in all elements except {@link ElementKind#REMARKS}.
     * Setting this property to {@code true} will disable such replacements.
     *
     * @param allowed Whether non-ASCII characters shall be preserved.
     *
     * @since 0.5
     *
     * @deprecated Replaced by {@link #setCharEncoding(CharEncoding)}.
     */
    @Deprecated
    public void setNonAsciiAllowed(final boolean allowed) {
        setCharEncoding(allowed ? CharEncoding.UNICODE : CharEncoding.DEFAULT);
    }

    /**
     * Returns whether WKT keywords should be written with upper cases or camel cases.
     *
     * @return The case to use for formatting keywords.
     */
    public KeywordCase getKeywordCase() {
        return keywordCase;
    }

    /**
     * Sets whether WKT keywords should be written with upper cases or camel cases.
     *
     * @param keywordCase The case to use for formatting keywords.
     */
    public void setKeywordCase(final KeywordCase keywordCase) {
        ArgumentChecks.ensureNonNull("keywordCase", keywordCase);
        this.keywordCase = keywordCase;
        updateFormatter(formatter);
    }

    /**
     * Returns the colors to use for syntax coloring, or {@code null} if none.
     * By default there is no syntax coloring.
     *
     * @return The colors for syntax coloring, or {@code null} if none.
     */
    public Colors getColors() {
        return colors;
    }

    /**
     * Sets the colors to use for syntax coloring.
     * This property applies only when formatting text.
     *
     * <p>Newly created {@code WKTFormat}s have no syntax coloring. If a non-null argument like
     * {@link Colors#DEFAULT} is given to this method, then the {@link #format(Object, Appendable) format(…)}
     * method tries to highlight most of the elements that are relevant to
     * {@link org.apache.sis.util.Utilities#equalsIgnoreMetadata(Object, Object)}.</p>
     *
     * @param colors The colors for syntax coloring, or {@code null} if none.
     */
    public void setColors(Colors colors) {
        if (colors != null) {
            colors = colors.immutable();
        }
        this.colors = colors;
        updateFormatter(formatter);
    }

    /**
     * Returns the convention for parsing and formatting WKT elements.
     * The default value is {@link Convention#WKT2}.
     *
     * @return The convention to use for formatting WKT elements (never {@code null}).
     */
    public Convention getConvention() {
        return convention;
    }

    /**
     * Sets the convention for parsing and formatting WKT elements.
     *
     * @param convention The new convention to use for parsing and formatting WKT elements.
     */
    public void setConvention(final Convention convention) {
        ArgumentChecks.ensureNonNull("convention", convention);
        this.convention = convention;
        updateFormatter(formatter);
        parser = null;
    }

    /**
     * Returns the preferred authority to look for when fetching identified object names and identifiers.
     * The difference between various authorities are most easily seen in projection and parameter names.
     *
     * <div class="note"><b>Example:</b>
     * The following table shows the names given by various organizations or projects for the same projection:
     *
     * <table class="sis">
     *   <caption>Projection name examples</caption>
     *   <tr><th>Authority</th> <th>Projection name</th></tr>
     *   <tr><td>EPSG</td>      <td>Mercator (variant A)</td></tr>
     *   <tr><td>OGC</td>       <td>Mercator_1SP</td></tr>
     *   <tr><td>GEOTIFF</td>   <td>CT_Mercator</td></tr>
     * </table></div>
     *
     * If no authority has been {@link #setNameAuthority(Citation) explicitly set}, then this
     * method returns the default authority for the current {@linkplain #getConvention() convention}.
     *
     * @return The organization, standard or project to look for when fetching projection and parameter names.
     *
     * @see Formatter#getNameAuthority()
     */
    public Citation getNameAuthority() {
        Citation result = authority;
        if (result == null) {
            result = convention.getNameAuthority();
        }
        return result;
    }

    /**
     * Sets the preferred authority for choosing the projection and parameter names.
     * If non-null, the given priority will have precedence over the authority usually
     * associated to the {@linkplain #getConvention() convention}. A {@code null} value
     * restore the default behavior.
     *
     * @param authority The new authority, or {@code null} for inferring it from the convention.
     *
     * @see Formatter#getNameAuthority()
     */
    public void setNameAuthority(final Citation authority) {
        this.authority = authority;
        updateFormatter(formatter);
        // No need to update the parser.
    }

    /**
     * Updates the formatter convention, authority, colors and indentation according the current state of this
     * {@code WKTFormat}. The authority may be null, in which case it will be inferred from the convention when
     * first needed.
     */
    private void updateFormatter(final Formatter formatter) {
        if (formatter != null) {
            final boolean toUpperCase;
            switch (keywordCase) {
                case UPPER_CASE: toUpperCase = true;  break;
                case CAMEL_CASE: toUpperCase = false; break;
                default: toUpperCase = (convention.majorVersion() == 1); break;
            }
            formatter.configure(convention, authority, colors, toUpperCase, indentation);
            if (encoding != null) {
                formatter.encoding = encoding;
            }
        }
    }

    /**
     * Returns the current indentation to be used for formatting objects.
     * The {@value #SINGLE_LINE} value means that the whole WKT is to be formatted on a single line.
     *
     * @return The current indentation.
     */
    public int getIndentation() {
        return indentation;
    }

    /**
     * Sets a new indentation to be used for formatting objects.
     * The {@value #SINGLE_LINE} value means that the whole WKT is to be formatted on a single line.
     *
     * @param indentation The new indentation to use.
     */
    public void setIndentation(final int indentation) {
        ArgumentChecks.ensureBetween("indentation", SINGLE_LINE, Byte.MAX_VALUE, indentation);
        this.indentation = (byte) indentation;
        updateFormatter(formatter);
    }

    /**
     * Returns the type of objects formatted by this class. This method has to return {@code Object.class}
     * since it is the only common parent to all object types accepted by this formatter.
     *
     * @return {@code Object.class}
     */
    @Override
    public final Class<Object> getValueType() {
        return Object.class;
    }

    /**
     * Creates an object from the given character sequence.
     * The parsing begins at the index given by the {@code pos} argument.
     *
     * @param  text The character sequence for the object to parse.
     * @param  pos  The position where to start the parsing.
     * @return The parsed object.
     * @throws ParseException If an error occurred while parsing the object.
     */
    @Override
    public Object parse(final CharSequence text, final ParsePosition pos) throws ParseException {
        warnings = null;
        ArgumentChecks.ensureNonNull("text", text);
        ArgumentChecks.ensureNonNull("pos",  pos);
        AbstractParser parser = this.parser;
        if (parser == null) {
            if (factories == null) {
                factories = new HashMap<Class<?>,Factory>();
            }
            this.parser = parser = new GeodeticObjectParser(symbols,
                    (NumberFormat) getFormat(Number.class),
                    (DateFormat)   getFormat(Date.class),
<<<<<<< HEAD
                    convention, false, getLocale(), factories);
=======
                    (UnitFormat)   getFormat(Unit.class),
                    convention, getLocale(), factories);
        }
        Object object = null;
        try {
            return object = parser.parseObject(text.toString(), pos);
        } finally {
            warnings = parser.getAndClearWarnings(object);
>>>>>>> d7b460bc
        }
    }

    /**
     * Formats the specified object as a Well Know Text. The formatter accepts at least the following types:
     * {@link FormattableObject}, {@link IdentifiedObject},
     * {@link org.opengis.referencing.operation.MathTransform},
     * {@link org.opengis.metadata.extent.GeographicBoundingBox},
     * {@link org.opengis.metadata.extent.VerticalExtent},
     * {@link org.opengis.metadata.extent.TemporalExtent}
     * and {@link Unit}.
     *
     * @param  object     The object to format.
     * @param  toAppendTo Where the text is to be appended.
     * @throws IOException If an error occurred while writing to {@code toAppendTo}.
     *
     * @see FormattableObject#toWKT()
     */
    @Override
    public void format(final Object object, final Appendable toAppendTo) throws IOException {
        warnings = null;
        ArgumentChecks.ensureNonNull("object",     object);
        ArgumentChecks.ensureNonNull("toAppendTo", toAppendTo);
        /*
         * If the given Appendable is not a StringBuffer, creates a temporary StringBuffer.
         * We can not write directly in an arbitrary Appendable because Formatter needs the
         * ability to go backward ("append only" is not sufficient), and because it passes
         * the buffer to other java.text.Format instances which work only with StringBuffer.
         */
        final StringBuffer buffer;
        if (toAppendTo instanceof StringBuffer) {
            buffer = (StringBuffer) toAppendTo;
        } else {
            buffer = new StringBuffer(500);
        }
        /*
         * Creates the Formatter when first needed.
         */
        Formatter formatter = this.formatter;
        if (formatter == null) {
            formatter = new Formatter(getLocale(), symbols,
                    (NumberFormat) getFormat(Number.class),
                    (DateFormat)   getFormat(Date.class),
                    (UnitFormat)   getFormat(Unit.class));
            updateFormatter(formatter);
            this.formatter = formatter;
        }
        final boolean valid;
        final InternationalString warning;
        try {
            formatter.setBuffer(buffer);
            valid = formatter.appendElement(object) || formatter.appendValue(object);
        } finally {
            warning = formatter.getErrorMessage();  // Must be saved before formatter.clear() is invoked.
            formatter.setBuffer(null);
            formatter.clear();
        }
        if (warning != null) {
            warnings = new Warnings(getLocale(), (byte) 0, Collections.<String, List<String>>emptyMap());
            warnings.add(warning, formatter.getErrorCause(), null);
            warnings.setRoot(object);
        }
        if (!valid) {
            throw new ClassCastException(Errors.format(
                    Errors.Keys.IllegalArgumentClass_2, "object", object.getClass()));
        }
        if (buffer != toAppendTo) {
            toAppendTo.append(buffer);
        }
    }

    /**
     * Creates a new format to use for parsing and formatting values of the given type.
     * This method is invoked the first time that a format is needed for the given type.
     * The {@code valueType} can be any types declared in the
     * {@linkplain CompoundFormat#createFormat(Class) parent class}.
     *
     * @param  valueType The base type of values to parse or format.
     * @return The format to use for parsing of formatting values of the given type, or {@code null} if none.
     */
    @Override
    protected Format createFormat(final Class<?> valueType) {
        if (valueType == Number.class) {
            return symbols.createNumberFormat();
        }
        if (valueType == Date.class) {
            final TimeZone timezone = getTimeZone();
            final DateFormat format = new SimpleDateFormat("UTC".equals(timezone.getID()) ?
                    DATE_PATTERN + "'Z'" : DATE_PATTERN, symbols.getLocale());
            format.setTimeZone(timezone);
            return format;
        }
        return super.createFormat(valueType);
    }

    /**
     * If warnings occurred during the last WKT {@linkplain #parse(CharSequence, ParsePosition) parsing} or
     * {@linkplain #format(Object, Appendable) formatting}, returns the warnings. Otherwise returns {@code null}.
     * The warnings are cleared every time a new object is parsed or formatted.
     *
     * @return The warnings of the last parsing of formatting operation, or {@code null} if none.
     *
     * @since 0.6
     */
    public Warnings getWarnings() {
        final Warnings w = warnings;
        if (w != null) {
            w.publish();
        }
        return w;
    }

    /**
     * If a warning occurred during the last WKT {@linkplain #parse(CharSequence, ParsePosition) parsing} or
     * {@linkplain #format(Object, Appendable) formatting}, returns the warning. Otherwise returns {@code null}.
     * The warning is cleared every time a new object is parsed or formatted.
     *
     * @return The last warning, or {@code null} if none.
     *
     * @deprecated Replaced by {@link #getWarnings()}.
     */
    @Deprecated
    public String getWarning() {
        return (warnings != null) ? warnings.toString() : null;
    }

    /**
     * Returns a clone of this format.
     *
     * @return A clone of this format.
     */
    @Override
    public WKTFormat clone() {
        final WKTFormat clone = (WKTFormat) super.clone();
        clone.formatter = null; // Do not share the formatter.
        clone.parser    = null;
        clone.warnings  = null;
        return clone;
    }
}<|MERGE_RESOLUTION|>--- conflicted
+++ resolved
@@ -221,30 +221,6 @@
     }
 
     /**
-<<<<<<< HEAD
-=======
-     * Returns the locale for the given category. This method implements the following mapping:
-     *
-     * <ul>
-     *   <li>{@link java.util.Locale.Category#FORMAT}: the value of {@link Symbols#getLocale()},
-     *       normally fixed to {@link Locale#ROOT}, used for number formatting.</li>
-     *   <li>{@link java.util.Locale.Category#DISPLAY}: the {@code locale} given at construction time,
-     *       used for {@link InternationalString} localization.</li>
-     * </ul>
-     *
-     * @param  category The category for which a locale is desired.
-     * @return The locale for the given category (never {@code null}).
-     */
-    @Override
-    public Locale getLocale(final Locale.Category category) {
-        if (category == Locale.Category.FORMAT) {
-            return symbols.getLocale();
-        }
-        return super.getLocale(category);
-    }
-
-    /**
->>>>>>> d7b460bc
      * Returns the symbols used for parsing and formatting WKT.
      *
      * @return The current set of symbols used for parsing and formatting WKT.
@@ -532,9 +508,6 @@
             this.parser = parser = new GeodeticObjectParser(symbols,
                     (NumberFormat) getFormat(Number.class),
                     (DateFormat)   getFormat(Date.class),
-<<<<<<< HEAD
-                    convention, false, getLocale(), factories);
-=======
                     (UnitFormat)   getFormat(Unit.class),
                     convention, getLocale(), factories);
         }
@@ -543,7 +516,6 @@
             return object = parser.parseObject(text.toString(), pos);
         } finally {
             warnings = parser.getAndClearWarnings(object);
->>>>>>> d7b460bc
         }
     }
 
