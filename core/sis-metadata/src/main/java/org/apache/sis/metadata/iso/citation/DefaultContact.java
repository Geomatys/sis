--- conflicted
+++ resolved
@@ -100,12 +100,8 @@
     /**
      * Time period (including time zone) when individuals can contact the organization or individual.
      */
-<<<<<<< HEAD
+    @SuppressWarnings("serial")
     private InternationalString hoursOfService;
-=======
-    @SuppressWarnings("serial")
-    private Collection<InternationalString> hoursOfService;
->>>>>>> 7e313290
 
     /**
      * Supplemental instructions on how or when to contact the individual or organization.
