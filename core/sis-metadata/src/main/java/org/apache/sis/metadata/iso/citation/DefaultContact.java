/*
 * Licensed to the Apache Software Foundation (ASF) under one or more
 * contributor license agreements.  See the NOTICE file distributed with
 * this work for additional information regarding copyright ownership.
 * The ASF licenses this file to You under the Apache License, Version 2.0
 * (the "License"); you may not use this file except in compliance with
 * the License.  You may obtain a copy of the License at
 *
 *     http://www.apache.org/licenses/LICENSE-2.0
 *
 * Unless required by applicable law or agreed to in writing, software
 * distributed under the License is distributed on an "AS IS" BASIS,
 * WITHOUT WARRANTIES OR CONDITIONS OF ANY KIND, either express or implied.
 * See the License for the specific language governing permissions and
 * limitations under the License.
 */
package org.apache.sis.metadata.iso.citation;

import java.util.Arrays;
import java.util.ArrayList;
import java.util.Collection;
import javax.xml.bind.annotation.XmlElement;
import javax.xml.bind.annotation.XmlRootElement;
import javax.xml.bind.annotation.XmlType;
import javax.xml.bind.annotation.adapters.XmlJavaTypeAdapter;
import org.opengis.util.InternationalString;
import org.opengis.metadata.citation.Address;
import org.opengis.metadata.citation.Contact;
import org.opengis.metadata.citation.Telephone;
import org.opengis.metadata.citation.OnlineResource;
import org.apache.sis.metadata.iso.ISOMetadata;
import org.apache.sis.util.resources.Messages;
import org.apache.sis.internal.jaxb.Context;
import org.apache.sis.internal.jaxb.FilterByVersion;
import org.apache.sis.internal.jaxb.gco.InternationalStringAdapter;
import org.apache.sis.internal.metadata.Dependencies;
import org.apache.sis.internal.geoapi.evolution.UnsupportedCodeList;
import org.apache.sis.internal.metadata.legacy.LegacyPropertyAdapter;
import org.apache.sis.internal.xml.LegacyNamespaces;
import org.apache.sis.internal.util.CollectionsExt;

// Branch-specific imports
import org.opengis.util.CodeList;
import org.opengis.annotation.UML;
import static org.opengis.annotation.Obligation.OPTIONAL;
import static org.opengis.annotation.Specification.ISO_19115;


/**
 * Information required to enable contact with the responsible person and/or organization.
 *
 * <h2>Limitations</h2>
 * <ul>
 *   <li>Instances of this class are not synchronized for multi-threading.
 *       Synchronization, if needed, is caller's responsibility.</li>
 *   <li>Serialized objects of this class are not guaranteed to be compatible with future Apache SIS releases.
 *       Serialization support is appropriate for short term storage or RMI between applications running the
 *       same version of Apache SIS. For long term storage, use {@link org.apache.sis.xml.XML} instead.</li>
 * </ul>
 *
 * @author  Martin Desruisseaux (IRD, Geomatys)
 * @author  Touraïvane (IRD)
 * @author  Cédric Briançon (Geomatys)
 * @author  Rémi Maréchal (Geomatys)
 * @author  Cullen Rombach (Image Matters)
 * @version 1.0
 * @since   0.3
 * @module
 */
@XmlType(name = "CI_Contact_Type", propOrder = {
    "phone",
    "phoneList",
    "address",
    "addressList",
    "onlineResource",
    "onlineResourceList",
    "hoursOfService",
    "contactInstructions",
    "contactType"
})
@XmlRootElement(name = "CI_Contact")
public class DefaultContact extends ISOMetadata implements Contact {
    /**
     * Serial number for inter-operability with different versions.
     */
    private static final long serialVersionUID = -969735574940462381L;

    /**
     * Telephone numbers at which the organization or individual may be contacted.
     */
    private Collection<Telephone> phones;

    /**
     * Physical and email addresses at which the organization or individual may be contacted.
     */
    private Collection<Address> addresses;

    /**
     * On-line information that can be used to contact the individual or organization.
     */
    private Collection<OnlineResource> onlineResources;

    /**
     * Time period (including time zone) when individuals can contact the organization or individual.
     */
    private InternationalString hoursOfService;

    /**
     * Supplemental instructions on how or when to contact the individual or organization.
     */
    private InternationalString contactInstructions;

    /**
     * Type of the contact.
     */
    private InternationalString contactType;

    /**
     * Constructs an initially empty contact.
     */
    public DefaultContact() {
    }

    /**
     * Constructs a contact initialized to the specified online resource.
     *
     * @param resource  the on-line information that can be used to contact the individual or organization,
     *                  or {@code null} if none.
     */
    public DefaultContact(final OnlineResource resource) {
        this.onlineResources = singleton(resource, OnlineResource.class);
    }

    /**
     * Constructs a new instance initialized with the values from the specified metadata object.
     * This is a <cite>shallow</cite> copy constructor, since the other metadata contained in the
     * given object are not recursively copied.
     *
     * @param  object  the metadata to copy values from, or {@code null} if none.
     *
     * @see #castOrCopy(Contact)
     */
    public DefaultContact(final Contact object) {
        super(object);
        if (object != null) {
            hoursOfService      = object.getHoursOfService();
            contactInstructions = object.getContactInstructions();
            if (object instanceof DefaultContact) {
                final DefaultContact c = (DefaultContact) object;
                phones          = copyCollection(c.getPhones(), Telephone.class);
                addresses       = copyCollection(c.getAddresses(), Address.class);
                onlineResources = copyCollection(c.getOnlineResources(), OnlineResource.class);
                contactType     = c.getContactType();
            } else {
                phones          = singleton(object.getPhone(), Telephone.class);
                addresses       = singleton(object.getAddress(), Address.class);
                onlineResources = singleton(object.getOnlineResource(), OnlineResource.class);
            }
        }
    }

    /**
     * Returns a SIS metadata implementation with the values of the given arbitrary implementation.
     * This method performs the first applicable action in the following choices:
     *
     * <ul>
     *   <li>If the given object is {@code null}, then this method returns {@code null}.</li>
     *   <li>Otherwise if the given object is already an instance of
     *       {@code DefaultContact}, then it is returned unchanged.</li>
     *   <li>Otherwise a new {@code DefaultContact} instance is created using the
     *       {@linkplain #DefaultContact(Contact) copy constructor}
     *       and returned. Note that this is a <cite>shallow</cite> copy operation, since the other
     *       metadata contained in the given object are not recursively copied.</li>
     * </ul>
     *
     * @param  object  the object to get as a SIS implementation, or {@code null} if none.
     * @return a SIS implementation containing the values of the given object (may be the
     *         given object itself), or {@code null} if the argument was null.
     */
    public static DefaultContact castOrCopy(final Contact object) {
        if (object == null || object instanceof DefaultContact) {
            return (DefaultContact) object;
        }
        return new DefaultContact(object);
    }

    /**
     * Returns telephone numbers at which the organization or individual may be contacted.
     *
     * @return telephone numbers at which the organization or individual may be contacted.
     *
     * @since 0.5
     */
    // @XmlElement at the end of this class.
    @UML(identifier="phone", obligation=OPTIONAL, specification=ISO_19115)
    public Collection<Telephone> getPhones() {
        return phones = nonNullCollection(phones, Telephone.class);
    }

    /**
     * Sets telephone numbers at which the organization or individual may be contacted.
     *
     * @param  newValues  the new telephones.
     *
     * @since 0.5
     */
    public void setPhones(Collection<? extends Telephone> newValues) {
        phones = writeCollection(newValues, phones, Telephone.class);
        /*
         * Code below this point will be deleted after we removed the deprecated methods in DefaultTelephone.
         * This code notifies all DefaultTelephone instances about the list of phones in order to allow the
         * deprecated Telephone.getVoices() and Telephone.getFacsimiles() methods to fetches information from
         * the phones list.
         */
        if (phones != null) {
            boolean modified = false;
            final Telephone[] p = phones.toArray(new Telephone[newValues.size()]);
            for (int i=0; i<p.length; i++) {
                final Telephone phone = p[i];
                if (phone instanceof DefaultTelephone) {
                    p[i] = ((DefaultTelephone) phone).setOwner(phones);
                    modified |= (p[i] != phone);
                }
            }
            if (modified) {
                phones.clear();
                phones.addAll(Arrays.asList(p));
            }
        }
    }

    /**
     * Returns telephone numbers at which the organization or individual may be contacted.
     * This method returns the first telephone number associated to {@code TelephoneType.VOICE}
     * or {@code TelephoneType.FACSIMILE FACSIMILE}.
     *
     * @return telephone numbers at which the organization or individual may be contacted, or {@code null}.
     *
     * @deprecated As of ISO 19115:2014, replaced by {@link #getPhones()}.
     */
    @Override
    @Deprecated
    @Dependencies("getPhones")
    @XmlElement(name = "phone", namespace = LegacyNamespaces.GMD)
    public Telephone getPhone() {
        Telephone phone = null;
        if (FilterByVersion.LEGACY_METADATA.accept()) {
            final Collection<Telephone> phones = getPhones();
            if (phones != null) { // May be null on marshalling.
                CodeList<?> ignored = null;
                for (final Telephone c : phones) {
                    if (c instanceof DefaultTelephone) {
                        String name;
                        final CodeList<?> type = ((DefaultTelephone) c).numberType;
                        if (type != null && ("VOICE".equals(name = type.name()) || "FACSIMILE".equals(name))) {
                            if (phone == null) {
                                phone = c;
                            }
                        } else if (ignored == null) {
                            ignored = type;
                        }
                    }
                }
                if (ignored != null) {
<<<<<<< HEAD
=======
                    /*
                     * Log a warning for ignored property using a call to `ignored.toString()` instead of `ignored`
                     * because we want the property to appear as "TelephoneType[FOO]" instead of "FOO".
                     */
>>>>>>> 15f1d671
                    Context.warningOccured(Context.current(), DefaultContact.class, "getPhone",
                            Messages.class, Messages.Keys.IgnoredPropertyAssociatedTo_1, ignored);
                }
            }
        }
        return phone;
    }

    /**
     * Sets telephone numbers at which the organization or individual may be contacted.
     * This method delegates to {@link #setPhones(Collection)}.
     *
     * @param  newValue  the new telephone, or {@code null} if none.
     *
     * @deprecated As of ISO 19115:2014, replaced by {@link #setPhones(Collection)}.
     */
    @Deprecated
    public void setPhone(Telephone newValue) {
        Collection<Telephone> newValues = null;
        if (newValue != null) {
            if (newValue instanceof DefaultTelephone) {
                newValues = ((DefaultTelephone) newValue).getOwner();
            } else {
                newValues = new ArrayList<>(4);
                for (String number : newValue.getVoices()) {
                    newValues.add(new DefaultTelephone(number, UnsupportedCodeList.VOICE));
                }
                for (String number : newValue.getFacsimiles()) {
                    newValues.add(new DefaultTelephone(number, UnsupportedCodeList.FACSIMILE));
                }
            }
        }
        setPhones(newValues);
    }

    /**
     * Returns the physical and email addresses at which the organization or individual may be contacted.
     *
     * @return physical and email addresses at which the organization or individual may be contacted, or {@code null}.
     *
     * @since 0.5
     */
    // @XmlElement at the end of this class.
    @UML(identifier="address", obligation=OPTIONAL, specification=ISO_19115)
    public Collection<Address> getAddresses() {
        return addresses = nonNullCollection(addresses, Address.class);
    }

    /**
     * Sets the physical and email addresses at which the organization or individual may be contacted.
     *
     * @param  newValues  the new addresses.
     *
     * @since 0.5
     */
    public void setAddresses(final Collection<? extends Address> newValues) {
        addresses = writeCollection(newValues, addresses, Address.class);
    }

    /**
     * Returns the physical and email address at which the organization or individual may be contacted.
     * This method returns the first {@link #getAddresses() adress} element, or null if none.
     *
     * @return physical and email address at which the organization or individual may be contacted, or {@code null}.
     *
     * @deprecated As of ISO 19115:2014, replaced by {@link #getAddresses()}.
     */
    @Override
    @Deprecated
    @Dependencies("getAddresses")
    @XmlElement(name = "address", namespace = LegacyNamespaces.GMD)
    public Address getAddress() {
        if (FilterByVersion.LEGACY_METADATA.accept()) {
            return LegacyPropertyAdapter.getSingleton(getAddresses(), Address.class, null, DefaultContact.class, "getAddress");
        }
        return null;                // Marshalling newer ISO 19115-3
    }

    /**
     * Sets the physical and email address at which the organization or individual may be contacted.
     * This method delegates to {@link #setAddresses(Collection)}.
     *
     * @param  newValue  the new address, or {@code null} if none.
     *
     * @deprecated As of ISO 19115:2014, replaced by {@link #setAddresses(Collection)}.
     */
    @Deprecated
    public void setAddress(final Address newValue) {
        setAddresses(CollectionsExt.singletonOrEmpty(newValue));
    }

    /**
     * Returns on-line information that can be used to contact the individual or organization.
     *
     * @return on-line information that can be used to contact the individual or organization.
     *
     * @since 0.5
     */
    // @XmlElement at the end of this class.
    @UML(identifier="onlineResource", obligation=OPTIONAL, specification=ISO_19115)
    public Collection<OnlineResource> getOnlineResources() {
        return onlineResources = nonNullCollection(onlineResources, OnlineResource.class);
    }

    /**
     * Sets on-line information that can be used to contact the individual or organization.
     *
     * @param  newValues  the new online resources.
     *
     * @since 0.5
     */
    public void setOnlineResources(final Collection<? extends OnlineResource> newValues) {
        onlineResources = writeCollection(newValues, onlineResources, OnlineResource.class);
    }

    /**
     * Returns on-line information that can be used to contact the individual or organization.
     * This method returns the first {@link #getOnlineResources() online resource} element, or null if none.
     *
     * @return on-line information that can be used to contact the individual or organization, or {@code null}.
     *
     * @deprecated As of ISO 19115:2014, replaced by {@link #getOnlineResources()}.
     */
    @Override
    @Deprecated
    @Dependencies("getOnlineResources")
    @XmlElement(name = "onlineResource", namespace = LegacyNamespaces.GMD)
    public OnlineResource getOnlineResource() {
        if (FilterByVersion.LEGACY_METADATA.accept()) {
            return LegacyPropertyAdapter.getSingleton(getOnlineResources(), OnlineResource.class, null, DefaultContact.class, "getOnlineResource");
        }
        return null;                // Marshalling newer ISO 19115-3
    }

    /**
     * Sets on-line information that can be used to contact the individual or organization.
     * This method delegates to {@link #setOnlineResources(Collection)}.
     *
     * @param  newValue  the new online resource, or {@code null} if none.
     *
     * @deprecated As of ISO 19115:2014, replaced by {@link #setOnlineResources(Collection)}.
     */
    @Deprecated
    public void setOnlineResource(final OnlineResource newValue) {
        setOnlineResources(CollectionsExt.singletonOrEmpty(newValue));
    }

    /**
     * Returns the time period (including time zone) when individuals can contact the organization or individual.
     *
     * <div class="warning"><b>Upcoming API change — multiplicity</b><br>
     * As of ISO 19115:2014, this singleton has been replaced by a collection.
     * This change will tentatively be applied in GeoAPI 4.0.
     * </div>
     *
     * @return time period when individuals can contact the organization or individual.
     */
    @Override
    @XmlElement(name = "hoursOfService")
    public InternationalString getHoursOfService() {
        return hoursOfService;
    }

    /**
     * Sets time period (including time zone) when individuals can contact the organization or individual.
     *
     * <div class="warning"><b>Upcoming API change — multiplicity</b><br>
     * As of ISO 19115:2014, this singleton has been replaced by a collection.
     * This change will tentatively be applied in GeoAPI 4.0.
     * </div>
     *
     * @param  newValue  the new hours of service.
     */
    public void setHoursOfService(final InternationalString newValue) {
        checkWritePermission(hoursOfService);
        hoursOfService = newValue;
    }

    /**
     * Returns supplemental instructions on how or when to contact the individual or organization.
     *
     * @return supplemental instructions on how or when to contact the individual or organization, or {@code null}.
     */
    @Override
    @XmlElement(name = "contactInstructions")
    public InternationalString getContactInstructions() {
        return contactInstructions;
    }

    /**
     * Sets supplemental instructions on how or when to contact the individual or organization.
     *
     * @param  newValue  the new contact instructions, or {@code null} if none.
     */
    public void setContactInstructions(final InternationalString newValue) {
        checkWritePermission(contactInstructions);
        contactInstructions = newValue;
    }

    /**
     * Type of the contact.
     * Returns {@code null} if none.
     *
     * @return type of the contact, or {@code null} if none.
     *
     * @since 0.5
     */
    @XmlElement(name = "contactType")
    @XmlJavaTypeAdapter(InternationalStringAdapter.Since2014.class)
    @UML(identifier="contactType", obligation=OPTIONAL, specification=ISO_19115)
    public InternationalString getContactType() {
        return contactType;
    }

    /**
     * Sets new type of the contact.
     *
     * @param  newValue  the new type of the contact.
     *
     * @since 0.5
     */
    public void setContactType(final InternationalString newValue) {
        checkWritePermission(contactType);
        contactType = newValue;
    }




    //////////////////////////////////////////////////////////////////////////////////////////////////
    ////////                                                                                  ////////
    ////////                               XML support with JAXB                              ////////
    ////////                                                                                  ////////
    ////////        The following methods are invoked by JAXB using reflection (even if       ////////
    ////////        they are private) or are helpers for other methods invoked by JAXB.       ////////
    ////////        Those methods can be safely removed if Geographic Markup Language         ////////
    ////////        (GML) support is not needed.                                              ////////
    ////////                                                                                  ////////
    //////////////////////////////////////////////////////////////////////////////////////////////////

    /**
     * Invoked by JAXB at both marshalling and unmarshalling time.
     * This attribute has been added by ISO 19115:2014 standard.
     * If (and only if) marshalling an older standard version, we omit this attribute.
     */
    @XmlElement(name = "phone")
    private Collection<Telephone> getPhoneList() {
        return FilterByVersion.CURRENT_METADATA.accept() ? getPhones() : null;
    }

    @XmlElement(name = "address")
    private Collection<Address> getAddressList() {
        return FilterByVersion.CURRENT_METADATA.accept() ? getAddresses() : null;
    }

    @XmlElement(name = "onlineResource")
    private Collection<OnlineResource> getOnlineResourceList() {
        return FilterByVersion.CURRENT_METADATA.accept() ? getOnlineResources() : null;
    }
}<|MERGE_RESOLUTION|>--- conflicted
+++ resolved
@@ -262,13 +262,10 @@
                     }
                 }
                 if (ignored != null) {
-<<<<<<< HEAD
-=======
                     /*
                      * Log a warning for ignored property using a call to `ignored.toString()` instead of `ignored`
                      * because we want the property to appear as "TelephoneType[FOO]" instead of "FOO".
                      */
->>>>>>> 15f1d671
                     Context.warningOccured(Context.current(), DefaultContact.class, "getPhone",
                             Messages.class, Messages.Keys.IgnoredPropertyAssociatedTo_1, ignored);
                 }
