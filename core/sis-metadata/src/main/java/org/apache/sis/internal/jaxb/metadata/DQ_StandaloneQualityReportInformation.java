--- conflicted
+++ resolved
@@ -17,12 +17,7 @@
 package org.apache.sis.internal.jaxb.metadata;
 
 import javax.xml.bind.annotation.XmlElementRef;
-<<<<<<< HEAD
-import org.apache.sis.metadata.iso.quality.DefaultStandaloneQualityReportInformation;
-=======
-import org.opengis.metadata.quality.StandaloneQualityReportInformation;
 import org.apache.sis.metadata.iso.quality.DefaultEvaluationReportInformation;
->>>>>>> 05a9bb3b
 import org.apache.sis.internal.jaxb.gco.PropertyType;
 
 
@@ -40,7 +35,7 @@
  * @module
  */
 public final class DQ_StandaloneQualityReportInformation extends
-        PropertyType<DQ_StandaloneQualityReportInformation, DefaultStandaloneQualityReportInformation>
+        PropertyType<DQ_StandaloneQualityReportInformation, DefaultEvaluationReportInformation>
 {
     /**
      * Empty constructor for JAXB only.
@@ -53,17 +48,17 @@
      * This method is indirectly invoked by the private constructor
      * below, so it shall not depend on the state of this object.
      *
-     * @return {@code DefaultStandaloneQualityReportInformation.class}
+     * @return {@code DefaultEvaluationReportInformation.class}
      */
     @Override
-    protected Class<DefaultStandaloneQualityReportInformation> getBoundType() {
-        return DefaultStandaloneQualityReportInformation.class;
+    protected Class<DefaultEvaluationReportInformation> getBoundType() {
+        return DefaultEvaluationReportInformation.class;
     }
 
     /**
      * Constructor for the {@link #wrap} method only.
      */
-    private DQ_StandaloneQualityReportInformation(final DefaultStandaloneQualityReportInformation metadata) {
+    private DQ_StandaloneQualityReportInformation(final DefaultEvaluationReportInformation metadata) {
         super(metadata);
     }
 
@@ -76,7 +71,7 @@
      *         or {@code null} if marshalling a too old version of the standard.
      */
     @Override
-    protected DQ_StandaloneQualityReportInformation wrap(final DefaultStandaloneQualityReportInformation metadata) {
+    protected DQ_StandaloneQualityReportInformation wrap(final DefaultEvaluationReportInformation metadata) {
         return accept2014() ? new DQ_StandaloneQualityReportInformation(metadata) : null;
     }
 
@@ -88,13 +83,8 @@
      * @return the metadata to be marshalled.
      */
     @XmlElementRef
-<<<<<<< HEAD
-    public DefaultStandaloneQualityReportInformation getElement() {
+    public DefaultEvaluationReportInformation getElement() {
         return metadata;
-=======
-    public DefaultEvaluationReportInformation getElement() {
-        return DefaultEvaluationReportInformation.castOrCopy(metadata);
->>>>>>> 05a9bb3b
     }
 
     /**
