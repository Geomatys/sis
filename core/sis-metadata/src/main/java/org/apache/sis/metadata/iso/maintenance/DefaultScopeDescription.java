--- conflicted
+++ resolved
@@ -155,6 +155,7 @@
      *
      * @see #castOrCopy(ScopeDescription)
      */
+    @SuppressWarnings("unchecked")
     public DefaultScopeDescription(final ScopeDescription object) {
         super(object);
         if (object != null) {
@@ -338,14 +339,9 @@
      * @return feature types to which the information applies.
      */
     @Override
-<<<<<<< HEAD
+    @XmlElement(name = "features")
     public Set<FeatureType> getFeatures() {
         return getProperty(FeatureType.class, FEATURES);
-=======
-    @XmlElement(name = "features")
-    public Set<CharSequence> getFeatures() {
-        return getProperty(FEATURES);
->>>>>>> f514ce0e
     }
 
     /**
@@ -385,14 +381,9 @@
      * @return attribute types to which the information applies.
      */
     @Override
-<<<<<<< HEAD
+    @XmlElement(name = "attributes")
     public Set<AttributeType> getAttributes() {
         return getProperty(AttributeType.class, ATTRIBUTES);
-=======
-    @XmlElement(name = "attributes")
-    public Set<CharSequence> getAttributes() {
-        return getProperty(ATTRIBUTES);
->>>>>>> f514ce0e
     }
 
     /**
@@ -432,14 +423,9 @@
      * @return feature instances to which the information applies.
      */
     @Override
-<<<<<<< HEAD
+    @XmlElement(name = "featureInstances")
     public Set<FeatureType> getFeatureInstances() {
         return getProperty(FeatureType.class, FEATURE_INSTANCES);
-=======
-    @XmlElement(name = "featureInstances")
-    public Set<CharSequence> getFeatureInstances() {
-        return getProperty(FEATURE_INSTANCES);
->>>>>>> f514ce0e
     }
 
     /**
@@ -479,14 +465,9 @@
      * @return attribute instances to which the information applies.
      */
     @Override
-<<<<<<< HEAD
+    @XmlElement(name = "attributeInstances")
     public Set<AttributeType> getAttributeInstances() {
         return getProperty(AttributeType.class, ATTRIBUTE_INSTANCES);
-=======
-    @XmlElement(name = "attributeInstances")
-    public Set<CharSequence> getAttributeInstances() {
-        return getProperty(ATTRIBUTE_INSTANCES);
->>>>>>> f514ce0e
     }
 
     /**
