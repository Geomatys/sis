--- conflicted
+++ resolved
@@ -94,22 +94,14 @@
     /**
      * Origin of requirement.
      */
-<<<<<<< HEAD
+    @SuppressWarnings("serial")
     private Collection<ResponsibleParty> requestors;
-=======
-    @SuppressWarnings("serial")
-    private Collection<Responsibility> requestors;
->>>>>>> 7e313290
 
     /**
      * Person(s), or body(ies), to receive results of requirement.
      */
-<<<<<<< HEAD
+    @SuppressWarnings("serial")
     private Collection<ResponsibleParty> recipients;
-=======
-    @SuppressWarnings("serial")
-    private Collection<Responsibility> recipients;
->>>>>>> 7e313290
 
     /**
      * Relative ordered importance, or urgency, of the requirement.
