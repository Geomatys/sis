/*
 * Licensed to the Apache Software Foundation (ASF) under one or more
 * contributor license agreements.  See the NOTICE file distributed with
 * this work for additional information regarding copyright ownership.
 * The ASF licenses this file to You under the Apache License, Version 2.0
 * (the "License"); you may not use this file except in compliance with
 * the License.  You may obtain a copy of the License at
 *
 *     http://www.apache.org/licenses/LICENSE-2.0
 *
 * Unless required by applicable law or agreed to in writing, software
 * distributed under the License is distributed on an "AS IS" BASIS,
 * WITHOUT WARRANTIES OR CONDITIONS OF ANY KIND, either express or implied.
 * See the License for the specific language governing permissions and
 * limitations under the License.
 */
package org.apache.sis.metadata.iso.acquisition;

import java.util.Date;
import java.util.Collection;
import javax.xml.bind.annotation.XmlType;
import javax.xml.bind.annotation.XmlElement;
import javax.xml.bind.annotation.XmlRootElement;
import org.opengis.metadata.Identifier;
import org.opengis.metadata.acquisition.Plan;
import org.opengis.metadata.acquisition.Priority;
import org.opengis.metadata.acquisition.RequestedDate;
import org.opengis.metadata.acquisition.Requirement;
import org.opengis.metadata.citation.Citation;
import org.opengis.metadata.citation.ResponsibleParty;
import org.apache.sis.metadata.iso.ISOMetadata;
import org.apache.sis.internal.jaxb.NonMarshalledAuthority;

import static org.apache.sis.internal.metadata.MetadataUtilities.toDate;
import static org.apache.sis.internal.metadata.MetadataUtilities.toMilliseconds;


/**
 * Requirement to be satisfied by the planned data acquisition.
 *
 * <p><b>Limitations:</b></p>
 * <ul>
 *   <li>Instances of this class are not synchronized for multi-threading.
 *       Synchronization, if needed, is caller's responsibility.</li>
 *   <li>Serialized objects of this class are not guaranteed to be compatible with future Apache SIS releases.
 *       Serialization support is appropriate for short term storage or RMI between applications running the
 *       same version of Apache SIS. For long term storage, use {@link org.apache.sis.xml.XML} instead.</li>
 * </ul>
 *
 * @author  Cédric Briançon (Geomatys)
 * @author  Martin Desruisseaux (Geomatys)
 * @since   0.3
 * @version 0.3
 * @module
 */
@SuppressWarnings("CloneableClassWithoutClone")                 // ModifiableMetadata needs shallow clones.
@XmlType(name = "MI_Requirement_Type", propOrder = {
    "citation",
    "identifier",
    "requestors",
    "recipients",
    "priority",
    "requestedDate",
    "expiryDate",
    "satisfiedPlans"
})
@XmlRootElement(name = "MI_Requirement")
public class DefaultRequirement extends ISOMetadata implements Requirement {
    /**
     * Serial number for inter-operability with different versions.
     */
    private static final long serialVersionUID = -4987984804974769238L;

    /**
     * Identification of reference or guidance material for the requirement.
     */
    private Citation citation;

    /**
     * Origin of requirement.
     */
    private Collection<ResponsibleParty> requestors;

    /**
     * Person(s), or body(ies), to receive results of requirement.
     */
    private Collection<ResponsibleParty> recipients;

    /**
     * Relative ordered importance, or urgency, of the requirement.
     */
    private Priority priority;

    /**
     * Required or preferred acquisition date and time.
     */
    private RequestedDate requestedDate;

    /**
     * Date and time after which collection is no longer valid,
     * or {@link Long#MIN_VALUE} if none.
     */
    private long expiryDate = Long.MIN_VALUE;

    /**
     * Plan that identifies solution to satisfy the requirement.
     */
    private Collection<Plan> satisfiedPlans;

    /**
     * Constructs an initially empty requirement.
     */
    public DefaultRequirement() {
    }

    /**
     * Constructs a new instance initialized with the values from the specified metadata object.
     * This is a <cite>shallow</cite> copy constructor, since the other metadata contained in the
     * given object are not recursively copied.
     *
     * @param  object  the metadata to copy values from, or {@code null} if none.
     *
     * @see #castOrCopy(Requirement)
     */
    public DefaultRequirement(final Requirement object) {
        super(object);
        if (object != null) {
            citation       = object.getCitation();
            identifiers    = singleton(object.getIdentifier(), Identifier.class);
            requestors     = copyCollection(object.getRequestors(), ResponsibleParty.class);
            recipients     = copyCollection(object.getRecipients(), ResponsibleParty.class);
            priority       = object.getPriority();
            requestedDate  = object.getRequestedDate();
            expiryDate     = toMilliseconds(object.getExpiryDate());
            satisfiedPlans = copyCollection(object.getSatisfiedPlans(), Plan.class);
        }
    }

    /**
     * Returns a SIS metadata implementation with the values of the given arbitrary implementation.
     * This method performs the first applicable action in the following choices:
     *
     * <ul>
     *   <li>If the given object is {@code null}, then this method returns {@code null}.</li>
     *   <li>Otherwise if the given object is already an instance of
     *       {@code DefaultRequirement}, then it is returned unchanged.</li>
     *   <li>Otherwise a new {@code DefaultRequirement} instance is created using the
     *       {@linkplain #DefaultRequirement(Requirement) copy constructor}
     *       and returned. Note that this is a <cite>shallow</cite> copy operation, since the other
     *       metadata contained in the given object are not recursively copied.</li>
     * </ul>
     *
     * @param  object  the object to get as a SIS implementation, or {@code null} if none.
     * @return a SIS implementation containing the values of the given object (may be the
     *         given object itself), or {@code null} if the argument was null.
     */
    public static DefaultRequirement castOrCopy(final Requirement object) {
        if (object == null || object instanceof DefaultRequirement) {
            return (DefaultRequirement) object;
        }
        return new DefaultRequirement(object);
    }

    /**
     * Returns the identification of reference or guidance material for the requirement.
     * {@code null} if unspecified.
     *
     * @return identification of reference or guidance material, or {@code null}.
     */
    @Override
    @XmlElement(name = "citation")
    public Citation getCitation() {
        return citation;
    }

    /**
     * Sets the identification of reference or guidance material for the requirement.
     *
     * @param  newValue  the new citation value.
     */
    public void setCitation(final Citation newValue) {
        checkWritePermission();
        citation = newValue;
    }

    /**
     * Returns the unique name, or code, for the requirement.
     *
     * @return unique name or code, or {@code null}.
     */
    @Override
    @XmlElement(name = "identifier", required = true)
    public Identifier getIdentifier() {
        return NonMarshalledAuthority.getMarshallable(identifiers);
    }

    /**
     * Sets the unique name, or code, for the requirement.
     *
     * @param  newValue  the new identifier value.
     */
    public void setIdentifier(final Identifier newValue) {
        checkWritePermission();
        identifiers = nonNullCollection(identifiers, Identifier.class);
        NonMarshalledAuthority.setMarshallable(identifiers, newValue);
    }

    /**
     * Returns the origin of requirement.
     *
<<<<<<< HEAD
     * <div class="warning"><b>Upcoming API change — generalization</b><br>
     * As of ISO 19115:2014, {@code ResponsibleParty} is replaced by the {@link Responsibility} parent interface.
     * This change will be tentatively applied in GeoAPI 4.0.
     * </div>
     *
     * @return Origin of requirement.
=======
     * @return origin of requirement.
>>>>>>> c16f4795
     */
    @Override
    @XmlElement(name = "requestor", required = true)
    public Collection<ResponsibleParty> getRequestors() {
        return requestors = nonNullCollection(requestors, ResponsibleParty.class);
    }

    /**
     * Sets the origin of requirement.
     *
<<<<<<< HEAD
     * <div class="warning"><b>Upcoming API change — generalization</b><br>
     * As of ISO 19115:2014, {@code ResponsibleParty} is replaced by the {@link Responsibility} parent interface.
     * This change will be tentatively applied in GeoAPI 4.0.
     * </div>
     *
     * @param newValues The new requestors values.
=======
     * @param  newValues  the new requestors values.
>>>>>>> c16f4795
     */
    public void setRequestors(final Collection<? extends ResponsibleParty> newValues) {
        requestors = writeCollection(newValues, requestors, ResponsibleParty.class);
    }

    /**
     * Returns the person(s), or body(ies), to receive results of requirement.
     *
<<<<<<< HEAD
     * <div class="warning"><b>Upcoming API change — generalization</b><br>
     * As of ISO 19115:2014, {@code ResponsibleParty} is replaced by the {@link Responsibility} parent interface.
     * This change will be tentatively applied in GeoAPI 4.0.
     * </div>
     *
     * @return Person(s), or body(ies), to receive results.
=======
     * @return person(s), or body(ies), to receive results.
>>>>>>> c16f4795
     */
    @Override
    @XmlElement(name = "recipient", required = true)
    public Collection<ResponsibleParty> getRecipients() {
        return recipients = nonNullCollection(recipients, ResponsibleParty.class);
    }

    /**
     * Sets the Person(s), or body(ies), to receive results of requirement.
     *
<<<<<<< HEAD
     * <div class="warning"><b>Upcoming API change — generalization</b><br>
     * As of ISO 19115:2014, {@code ResponsibleParty} is replaced by the {@link Responsibility} parent interface.
     * This change will be tentatively applied in GeoAPI 4.0.
     * </div>
     *
     * @param newValues The new recipients values.
=======
     * @param  newValues  the new recipients values.
>>>>>>> c16f4795
     */
    public void setRecipients(final Collection<? extends ResponsibleParty> newValues) {
        recipients = writeCollection(newValues, recipients, ResponsibleParty.class);
    }

    /**
     * Returns the relative ordered importance, or urgency, of the requirement.
     *
     * @return relative ordered importance, or urgency, or {@code null}.
     */
    @Override
    @XmlElement(name = "priority", required = true)
    public Priority getPriority() {
        return priority;
    }

    /**
     * Sets the relative ordered importance, or urgency, of the requirement.
     *
     * @param  newValue  the new priority value.
     */
    public void setPriority(final Priority newValue) {
        checkWritePermission();
        priority = newValue;
    }

    /**
     * Returns the required or preferred acquisition date and time.
     *
     * @return required or preferred acquisition date and time, or {@code null}.
     */
    @Override
    @XmlElement(name = "requestedDate", required = true)
    public RequestedDate getRequestedDate() {
        return requestedDate;
    }

    /**
     * Sets the required or preferred acquisition date and time.
     *
     * @param  newValue  the new requested date value.
     */
    public void setRequestedDate(final RequestedDate newValue) {
        checkWritePermission();
        requestedDate = newValue;
    }

    /**
     * Returns the date and time after which collection is no longer valid.
     *
     * @return date and time after which collection is no longer valid, or {@code null}.
     */
    @Override
    @XmlElement(name = "expiryDate", required = true)
    public Date getExpiryDate() {
        return toDate(expiryDate);
    }

    /**
     * Sets the date and time after which collection is no longer valid.
     *
     * @param  newValue  the new expiry date.
     */
    public void setExpiryDate(final Date newValue) {
        checkWritePermission();
        expiryDate = toMilliseconds(newValue);
    }

    /**
     * Returns the plan that identifies solution to satisfy the requirement.
     *
     * @return plan that identifies solution to satisfy the requirement.
     */
    @Override
    @XmlElement(name = "satisfiedPlan")
    public Collection<Plan> getSatisfiedPlans() {
        return satisfiedPlans = nonNullCollection(satisfiedPlans, Plan.class);
    }

    /**
     * @param  newValues  the new satisfied plans values.
     */
    public void setSatisfiedPlans(final Collection<? extends Plan> newValues) {
        satisfiedPlans = writeCollection(newValues, satisfiedPlans, Plan.class);
    }
}<|MERGE_RESOLUTION|>--- conflicted
+++ resolved
@@ -208,16 +208,12 @@
     /**
      * Returns the origin of requirement.
      *
-<<<<<<< HEAD
      * <div class="warning"><b>Upcoming API change — generalization</b><br>
      * As of ISO 19115:2014, {@code ResponsibleParty} is replaced by the {@link Responsibility} parent interface.
      * This change will be tentatively applied in GeoAPI 4.0.
      * </div>
      *
-     * @return Origin of requirement.
-=======
      * @return origin of requirement.
->>>>>>> c16f4795
      */
     @Override
     @XmlElement(name = "requestor", required = true)
@@ -228,16 +224,12 @@
     /**
      * Sets the origin of requirement.
      *
-<<<<<<< HEAD
      * <div class="warning"><b>Upcoming API change — generalization</b><br>
      * As of ISO 19115:2014, {@code ResponsibleParty} is replaced by the {@link Responsibility} parent interface.
      * This change will be tentatively applied in GeoAPI 4.0.
      * </div>
      *
-     * @param newValues The new requestors values.
-=======
      * @param  newValues  the new requestors values.
->>>>>>> c16f4795
      */
     public void setRequestors(final Collection<? extends ResponsibleParty> newValues) {
         requestors = writeCollection(newValues, requestors, ResponsibleParty.class);
@@ -246,16 +238,12 @@
     /**
      * Returns the person(s), or body(ies), to receive results of requirement.
      *
-<<<<<<< HEAD
      * <div class="warning"><b>Upcoming API change — generalization</b><br>
      * As of ISO 19115:2014, {@code ResponsibleParty} is replaced by the {@link Responsibility} parent interface.
      * This change will be tentatively applied in GeoAPI 4.0.
      * </div>
      *
-     * @return Person(s), or body(ies), to receive results.
-=======
      * @return person(s), or body(ies), to receive results.
->>>>>>> c16f4795
      */
     @Override
     @XmlElement(name = "recipient", required = true)
@@ -266,16 +254,12 @@
     /**
      * Sets the Person(s), or body(ies), to receive results of requirement.
      *
-<<<<<<< HEAD
      * <div class="warning"><b>Upcoming API change — generalization</b><br>
      * As of ISO 19115:2014, {@code ResponsibleParty} is replaced by the {@link Responsibility} parent interface.
      * This change will be tentatively applied in GeoAPI 4.0.
      * </div>
      *
-     * @param newValues The new recipients values.
-=======
      * @param  newValues  the new recipients values.
->>>>>>> c16f4795
      */
     public void setRecipients(final Collection<? extends ResponsibleParty> newValues) {
         recipients = writeCollection(newValues, recipients, ResponsibleParty.class);
