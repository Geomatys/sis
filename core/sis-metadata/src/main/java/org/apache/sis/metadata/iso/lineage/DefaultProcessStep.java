/*
 * Licensed to the Apache Software Foundation (ASF) under one or more
 * contributor license agreements.  See the NOTICE file distributed with
 * this work for additional information regarding copyright ownership.
 * The ASF licenses this file to You under the Apache License, Version 2.0
 * (the "License"); you may not use this file except in compliance with
 * the License.  You may obtain a copy of the License at
 *
 *     http://www.apache.org/licenses/LICENSE-2.0
 *
 * Unless required by applicable law or agreed to in writing, software
 * distributed under the License is distributed on an "AS IS" BASIS,
 * WITHOUT WARRANTIES OR CONDITIONS OF ANY KIND, either express or implied.
 * See the License for the specific language governing permissions and
 * limitations under the License.
 */
package org.apache.sis.metadata.iso.lineage;

import java.util.Date;
import java.util.Collection;
import javax.xml.bind.annotation.XmlType;
import javax.xml.bind.annotation.XmlSeeAlso;
import javax.xml.bind.annotation.XmlElement;
import javax.xml.bind.annotation.XmlRootElement;
<<<<<<< HEAD
import org.opengis.annotation.UML;
=======
import javax.xml.bind.annotation.adapters.XmlJavaTypeAdapter;
>>>>>>> f514ce0e
import org.opengis.util.InternationalString;
import org.opengis.temporal.TemporalPrimitive;
import org.opengis.metadata.citation.Citation;
import org.opengis.metadata.citation.ResponsibleParty;
import org.opengis.metadata.quality.Scope;
import org.opengis.metadata.lineage.Source;
import org.opengis.metadata.lineage.Processing;
import org.opengis.metadata.lineage.ProcessStep;
import org.opengis.metadata.lineage.ProcessStepReport;
import org.apache.sis.metadata.iso.ISOMetadata;
import org.apache.sis.metadata.TitleProperty;
import org.apache.sis.util.iso.Types;
<<<<<<< HEAD
import org.apache.sis.xml.Namespaces;

import static org.opengis.annotation.Obligation.OPTIONAL;
import static org.opengis.annotation.Specification.ISO_19115;
import static org.apache.sis.internal.metadata.MetadataUtilities.toDate;
import static org.apache.sis.internal.metadata.MetadataUtilities.toMilliseconds;
=======
import org.apache.sis.internal.jaxb.FilterByVersion;
import org.apache.sis.internal.jaxb.LegacyNamespaces;
import org.apache.sis.internal.jaxb.gml.TM_Primitive;
import org.apache.sis.internal.jaxb.metadata.MD_Scope;
import org.apache.sis.internal.util.TemporalUtilities;
>>>>>>> f514ce0e


/**
 * Information about an event or transformation in the life of a resource.
 * Includes the process used to maintain the resource.
 * The following property is mandatory in a well-formed metadata according ISO 19115:
 *
 * <div class="preformat">{@code LI_ProcessStep}
 * {@code   └─description……} Description of the event, including related parameters or tolerances.</div>
 *
 * <p><b>Limitations:</b></p>
 * <ul>
 *   <li>Instances of this class are not synchronized for multi-threading.
 *       Synchronization, if needed, is caller's responsibility.</li>
 *   <li>Serialized objects of this class are not guaranteed to be compatible with future Apache SIS releases.
 *       Serialization support is appropriate for short term storage or RMI between applications running the
 *       same version of Apache SIS. For long term storage, use {@link org.apache.sis.xml.XML} instead.</li>
 * </ul>
 *
 * @author  Martin Desruisseaux (IRD, Geomatys)
 * @author  Touraïvane (IRD)
 * @author  Cédric Briançon (Geomatys)
 * @author  Rémi Maréchal (Geomatys)
 * @author  Cullen Rombach (Image Matters)
 * @version 1.0
 * @since   0.3
 * @module
 */
@SuppressWarnings("CloneableClassWithoutClone")                 // ModifiableMetadata needs shallow clones.
@TitleProperty(name = "description")
@XmlType(name = "LI_ProcessStep_Type", propOrder = {
    "description",
    "rationale",
    "stepDateTime",             // New in ISO 19115:2014
    "date",                     // Legacy ISO 19115:2003
    "processors",
    "reference",                // New in ISO 19115:2014
    "scope",                    // New in ISO 19115:2014
    "sources",
    "outputs",                  // ISO 19115-2 extension
    "processingInformation",    // Ibid.
    "reports"                   // Ibid.
})
@XmlRootElement(name = "LI_ProcessStep")
@XmlSeeAlso(org.apache.sis.internal.jaxb.gmi.LE_ProcessStep.class)
public class DefaultProcessStep extends ISOMetadata implements ProcessStep {
    /**
     * Serial number for inter-operability with different versions.
     */
<<<<<<< HEAD
    private static final long serialVersionUID = -3511714360929580873L;
=======
    private static final long serialVersionUID = -2338712901907082970L;
>>>>>>> f514ce0e

    /**
     * Description of the event, including related parameters or tolerances.
     */
    private InternationalString description;

    /**
     * Requirement or purpose for the process step.
     */
    private InternationalString rationale;

    /**
     * Date, time or range of date and time over which the process step occurred.
     */
    private TemporalPrimitive stepDateTime;

    /**
     * Identification of, and means of communication with, person(s) and
     * organization(s) associated with the process step.
     */
    private Collection<ResponsibleParty> processors;

    /**
     * Process step documentation.
     */
    private Collection<Citation> references;

    /**
     * Type of resource and / or extent to which the process step applies.
     */
    private Scope scope;

    /**
     * Information about the source data used in creating the data specified by the scope.
     */
    private Collection<Source> sources;

    /**
     * Description of the product generated as a result of the process step.
     */
    private Collection<Source> outputs;

    /**
     * Comprehensive information about the procedure by which the algorithm was applied
     * to derive geographic data from the raw instrument measurements, such as datasets,
     * software used, and the processing environment.
     */
    private Processing processingInformation;

    /**
     * Report generated by the process step.
     */
    private Collection<ProcessStepReport> reports;

    /**
     * Creates an initially empty process step.
     */
    public DefaultProcessStep() {
    }

    /**
     * Creates a process step initialized to the given description.
     *
     * @param description  description of the event, including related parameters or tolerances.
     */
    public DefaultProcessStep(final CharSequence description) {
        this.description = Types.toInternationalString(description);
    }

    /**
     * Constructs a new instance initialized with the values from the specified metadata object.
     * This is a <cite>shallow</cite> copy constructor, since the other metadata contained in the
     * given object are not recursively copied.
     *
     * @param  object  the metadata to copy values from, or {@code null} if none.
     *
     * @see #castOrCopy(ProcessStep)
     */
    public DefaultProcessStep(final ProcessStep object) {
        super(object);
        if (object != null) {
            description           = object.getDescription();
            rationale             = object.getRationale();
<<<<<<< HEAD
            date                  = toMilliseconds(object.getDate());
            processors            = copyCollection(object.getProcessors(), ResponsibleParty.class);
=======
            stepDateTime          = TemporalUtilities.createInstant(object.getDate());
            processors            = copyCollection(object.getProcessors(), Responsibility.class);
            references            = copyCollection(object.getReferences(), Citation.class);
>>>>>>> f514ce0e
            sources               = copyCollection(object.getSources(), Source.class);
            outputs               = copyCollection(object.getOutputs(), Source.class);
            processingInformation = object.getProcessingInformation();
            reports               = copyCollection(object.getReports(), ProcessStepReport.class);
            if (object instanceof DefaultProcessStep) {
                references = copyCollection(((DefaultProcessStep) object).getReferences(), Citation.class);
                scope      = ((DefaultProcessStep) object).getScope();
            }
        }
    }

    /**
     * Returns a SIS metadata implementation with the values of the given arbitrary implementation.
     * This method performs the first applicable action in the following choices:
     *
     * <ul>
     *   <li>If the given object is {@code null}, then this method returns {@code null}.</li>
     *   <li>Otherwise if the given object is already an instance of
     *       {@code DefaultProcessStep}, then it is returned unchanged.</li>
     *   <li>Otherwise a new {@code DefaultProcessStep} instance is created using the
     *       {@linkplain #DefaultProcessStep(ProcessStep) copy constructor}
     *       and returned. Note that this is a <cite>shallow</cite> copy operation, since the other
     *       metadata contained in the given object are not recursively copied.</li>
     * </ul>
     *
     * @param  object  the object to get as a SIS implementation, or {@code null} if none.
     * @return a SIS implementation containing the values of the given object (may be the
     *         given object itself), or {@code null} if the argument was null.
     */
    public static DefaultProcessStep castOrCopy(final ProcessStep object) {
        if (object == null || object instanceof DefaultProcessStep) {
            return (DefaultProcessStep) object;
        }
        return new DefaultProcessStep(object);
    }

    /**
     * Returns the description of the event, including related parameters or tolerances.
     *
     * @return description of the event, or {@code null}.
     */
    @Override
    @XmlElement(name = "description", required = true)
    public InternationalString getDescription() {
        return description;
    }

    /**
     * Sets the description of the event, including related parameters or tolerances.
     *
     * @param  newValue  the new description.
     */
    public void setDescription(final InternationalString newValue) {
        checkWritePermission();
        description = newValue;
    }

    /**
     * Returns the requirement or purpose for the process step.
     *
     * @return requirement or purpose for the process step, or {@code null}.
     */
    @Override
    @XmlElement(name = "rationale")
    public InternationalString getRationale() {
        return rationale;
    }

    /**
     * Sets the requirement or purpose for the process step.
     *
     * @param  newValue  the new rationale.
     */
    public void setRationale(final InternationalString newValue) {
        checkWritePermission();
        rationale = newValue;
    }

    /**
     * Returns the date, time or range of date and time over which the process step occurred.
     *
     * @return date, time or period over which the process step occurred, or {@code null}.
     *
     * @since 1.0
     */
    @XmlElement(name = "stepDateTime")
    @XmlJavaTypeAdapter(TM_Primitive.Since2014.class)
    public TemporalPrimitive getStepDateTime() {
        return stepDateTime;
    }

    /**
     * Sets the date, time or range of date and time over which the process step occurred.
     *
     * @param  newValue  the new date, time or period.
     *
     * @since 1.0
     */
    public void setStepDateTime(final TemporalPrimitive newValue) {
        checkWritePermission();
        stepDateTime = newValue;
    }

    /**
     * Returns the date and time or range of date and time on or over which the process step occurred.
     *
     * @return date on or over which the process step occurred, or {@code null}.
     *
     * @deprecated As of ISO 19115-1:2014, replaced by {@link #getStepDateTime()}.
     */
    @Override
    @Deprecated
    @XmlElement(name = "dateTime", namespace = LegacyNamespaces.GMD)
    public Date getDate() {
        return FilterByVersion.LEGACY_METADATA.accept() ? TemporalUtilities.getDate(getStepDateTime()) : null;
    }

    /**
     * Sets the date and time or range of date and time on or over which the process step occurred.
     *
     * @param  newValue  the new date.
     *
     * @deprecated As of ISO 19115-1:2014, replaced by {@link #setStepDateTime(TemporalPrimitive)}.
     */
    @Deprecated
    public void setDate(final Date newValue) {
        setStepDateTime(TemporalUtilities.createInstant(newValue));
    }

    /**
     * Returns the identification of, and means of communication with, person(s) and
     * organization(s) associated with the process step.
     *
     * <div class="warning"><b>Upcoming API change — generalization</b><br>
     * As of ISO 19115:2014, {@code ResponsibleParty} is replaced by the {@code Responsibility} parent interface.
     * This change may be applied in GeoAPI 4.0.
     * </div>
     *
     * @return means of communication with person(s) and organization(s) associated with the process step.
     */
    @Override
    @XmlElement(name = "processor")
    public Collection<ResponsibleParty> getProcessors() {
        return processors = nonNullCollection(processors, ResponsibleParty.class);
    }

    /**
     * Identification of, and means of communication with, person(s) and
     * organization(s) associated with the process step.
     *
     * <div class="warning"><b>Upcoming API change — generalization</b><br>
     * As of ISO 19115:2014, {@code ResponsibleParty} is replaced by the {@code Responsibility} parent interface.
     * This change may be applied in GeoAPI 4.0.
     * </div>
     *
     * @param  newValues  the new processors.
     */
    public void setProcessors(final Collection<? extends ResponsibleParty> newValues) {
        processors = writeCollection(newValues, processors, ResponsibleParty.class);
    }

    /**
     * Returns the process step documentation.
     *
     * @return process step documentation.
     *
     * @since 0.5
     */
<<<<<<< HEAD
/// @XmlElement(name = "reference")
    @UML(identifier="reference", obligation=OPTIONAL, specification=ISO_19115)
=======
    @Override
    // @XmlElement at the end of this class.
>>>>>>> f514ce0e
    public Collection<Citation> getReferences() {
        return references = nonNullCollection(references, Citation.class);
    }

    /**
     * Sets the process step documentation.
     *
     * @param  newValues  the new documentation.
     *
     * @since 0.5
     */
    public void setReferences(final Collection<? extends Citation> newValues){
        references = writeCollection(newValues, references, Citation.class);
    }

    /**
     * Returns the type of resource and / or extent to which the process step applies.
     *
     * @return type of resource, or {@code null} if none.
     *
     * @since 0.5
     */
<<<<<<< HEAD
/// @XmlElement(name = "scope")
    @UML(identifier="scope", obligation=OPTIONAL, specification=ISO_19115)
=======
    @Override
    @XmlElement(name = "scope")
    @XmlJavaTypeAdapter(MD_Scope.Since2014.class)
>>>>>>> f514ce0e
    public Scope getScope() {
        return scope;
    }

    /**
     * Sets the type of resource and / or extent to which the process step applies.
     *
     * @param  newValue  the new type of resource.
     *
     * @since 0.5
     */
    public void setScope(final Scope newValue) {
        checkWritePermission();
        scope = newValue;
    }

    /**
     * Returns the information about the source data used in creating the data specified by the scope.
     *
     * @return information about the source data used in creating the data.
     */
    @Override
    @XmlElement(name = "source")
    public Collection<Source> getSources() {
        return sources = nonNullCollection(sources, Source.class);
    }

    /**
     * Information about the source data used in creating the data specified by the scope.
     *
     * @param  newValues  the new sources.
     */
    public void setSources(final Collection<? extends Source> newValues) {
        sources = writeCollection(newValues, sources, Source.class);
    }

    /**
     * Returns the description of the product generated as a result of the process step.
     *
     * @return product generated as a result of the process step.
     */
    @Override
    @XmlElement(name = "output")
    public Collection<Source> getOutputs() {
        return outputs = nonNullCollection(outputs, Source.class);
    }

    /**
     * Sets the description of the product generated as a result of the process step.
     *
     * @param  newValues  the new output values.
     */
    public void setOutputs(final Collection<? extends Source> newValues) {
        outputs = writeCollection(newValues, outputs, Source.class);
    }

    /**
     * Returns the comprehensive information about the procedure by which the algorithm
     * was applied to derive geographic data from the raw instrument measurements, such
     * as datasets, software used, and the processing environment.
     *
     * @return procedure by which the algorithm was applied to derive geographic data, or {@code null}.
     */
    @Override
    @XmlElement(name = "processingInformation")
    public Processing getProcessingInformation() {
        return processingInformation;
    }

    /**
     * Sets the comprehensive information about the procedure by which the algorithm was
     * applied to derive geographic data from the raw instrument measurements, such as
     * datasets, software used, and the processing environment.
     *
     * @param  newValue  the new processing information value.
     */
    public void setProcessingInformation(final Processing newValue) {
        checkWritePermission();
        processingInformation = newValue;
    }

    /**
     * Returns the report generated by the process step.
     *
     * @return report generated by the process step.
     */
    @Override
    @XmlElement(name = "report")
    public Collection<ProcessStepReport> getReports() {
        return reports = nonNullCollection(reports, ProcessStepReport.class);
    }

    /**
     * Sets the report generated by the process step.
     *
     * @param  newValues  the new process step report values.
     */
    public void setReports(final Collection<? extends ProcessStepReport> newValues) {
        reports = writeCollection(newValues, reports, ProcessStepReport.class);
    }




    //////////////////////////////////////////////////////////////////////////////////////////////////
    ////////                                                                                  ////////
    ////////                               XML support with JAXB                              ////////
    ////////                                                                                  ////////
    ////////        The following methods are invoked by JAXB using reflection (even if       ////////
    ////////        they are private) or are helpers for other methods invoked by JAXB.       ////////
    ////////        Those methods can be safely removed if Geographic Markup Language         ////////
    ////////        (GML) support is not needed.                                              ////////
    ////////                                                                                  ////////
    //////////////////////////////////////////////////////////////////////////////////////////////////

    /**
     * Invoked by JAXB at both marshalling and unmarshalling time.
     * This attribute has been added by ISO 19115:2014 standard.
     * If (and only if) marshalling an older standard version, we omit this attribute.
     */
    @XmlElement(name = "reference")
    private Collection<Citation> getReference() {
        return FilterByVersion.CURRENT_METADATA.accept() ? getReferences() : null;
    }
}<|MERGE_RESOLUTION|>--- conflicted
+++ resolved
@@ -22,11 +22,7 @@
 import javax.xml.bind.annotation.XmlSeeAlso;
 import javax.xml.bind.annotation.XmlElement;
 import javax.xml.bind.annotation.XmlRootElement;
-<<<<<<< HEAD
-import org.opengis.annotation.UML;
-=======
 import javax.xml.bind.annotation.adapters.XmlJavaTypeAdapter;
->>>>>>> f514ce0e
 import org.opengis.util.InternationalString;
 import org.opengis.temporal.TemporalPrimitive;
 import org.opengis.metadata.citation.Citation;
@@ -39,20 +35,16 @@
 import org.apache.sis.metadata.iso.ISOMetadata;
 import org.apache.sis.metadata.TitleProperty;
 import org.apache.sis.util.iso.Types;
-<<<<<<< HEAD
-import org.apache.sis.xml.Namespaces;
-
-import static org.opengis.annotation.Obligation.OPTIONAL;
-import static org.opengis.annotation.Specification.ISO_19115;
-import static org.apache.sis.internal.metadata.MetadataUtilities.toDate;
-import static org.apache.sis.internal.metadata.MetadataUtilities.toMilliseconds;
-=======
 import org.apache.sis.internal.jaxb.FilterByVersion;
 import org.apache.sis.internal.jaxb.LegacyNamespaces;
 import org.apache.sis.internal.jaxb.gml.TM_Primitive;
 import org.apache.sis.internal.jaxb.metadata.MD_Scope;
 import org.apache.sis.internal.util.TemporalUtilities;
->>>>>>> f514ce0e
+
+// Branch-specific imports
+import org.opengis.annotation.UML;
+import static org.opengis.annotation.Obligation.OPTIONAL;
+import static org.opengis.annotation.Specification.ISO_19115;
 
 
 /**
@@ -102,11 +94,7 @@
     /**
      * Serial number for inter-operability with different versions.
      */
-<<<<<<< HEAD
-    private static final long serialVersionUID = -3511714360929580873L;
-=======
     private static final long serialVersionUID = -2338712901907082970L;
->>>>>>> f514ce0e
 
     /**
      * Description of the event, including related parameters or tolerances.
@@ -190,14 +178,8 @@
         if (object != null) {
             description           = object.getDescription();
             rationale             = object.getRationale();
-<<<<<<< HEAD
-            date                  = toMilliseconds(object.getDate());
+            stepDateTime          = TemporalUtilities.createInstant(object.getDate());
             processors            = copyCollection(object.getProcessors(), ResponsibleParty.class);
-=======
-            stepDateTime          = TemporalUtilities.createInstant(object.getDate());
-            processors            = copyCollection(object.getProcessors(), Responsibility.class);
-            references            = copyCollection(object.getReferences(), Citation.class);
->>>>>>> f514ce0e
             sources               = copyCollection(object.getSources(), Source.class);
             outputs               = copyCollection(object.getOutputs(), Source.class);
             processingInformation = object.getProcessingInformation();
@@ -366,13 +348,8 @@
      *
      * @since 0.5
      */
-<<<<<<< HEAD
-/// @XmlElement(name = "reference")
+    // @XmlElement at the end of this class.
     @UML(identifier="reference", obligation=OPTIONAL, specification=ISO_19115)
-=======
-    @Override
-    // @XmlElement at the end of this class.
->>>>>>> f514ce0e
     public Collection<Citation> getReferences() {
         return references = nonNullCollection(references, Citation.class);
     }
@@ -395,14 +372,9 @@
      *
      * @since 0.5
      */
-<<<<<<< HEAD
-/// @XmlElement(name = "scope")
-    @UML(identifier="scope", obligation=OPTIONAL, specification=ISO_19115)
-=======
-    @Override
     @XmlElement(name = "scope")
     @XmlJavaTypeAdapter(MD_Scope.Since2014.class)
->>>>>>> f514ce0e
+    @UML(identifier="scope", obligation=OPTIONAL, specification=ISO_19115)
     public Scope getScope() {
         return scope;
     }
