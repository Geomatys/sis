--- conflicted
+++ resolved
@@ -46,14 +46,7 @@
 import org.apache.sis.util.resources.Vocabulary;
 
 // Branch-dependent imports
-<<<<<<< HEAD
 import org.apache.sis.metadata.iso.citation.AbstractParty;
-=======
-import org.opengis.metadata.citation.Party;
-import org.opengis.referencing.gazetteer.Location;
-import org.opengis.referencing.gazetteer.LocationType;
-import org.opengis.referencing.gazetteer.ReferenceSystemUsingIdentifiers;
->>>>>>> b2d141b5
 
 
 /**
@@ -76,8 +69,7 @@
  * @module
  */
 @XmlTransient
-<<<<<<< HEAD
-public class ReferencingByIdentifiers extends AbstractReferenceSystem {
+public abstract class ReferencingByIdentifiers extends AbstractReferenceSystem {
     /**
      * Key for the <code>{@value}</code> property to be given to the
      * object factory {@code createFoo(…)} methods.
@@ -96,9 +88,6 @@
      */
     public static final String OVERALL_OWNER_KEY = "overallOwner";
 
-=======
-public abstract class ReferencingByIdentifiers extends AbstractReferenceSystem implements ReferenceSystemUsingIdentifiers {
->>>>>>> b2d141b5
     /**
      * Serial number for inter-operability with different versions.
      */
@@ -217,13 +206,8 @@
      * @param id     an identifier for the reference system. Use SIS namespace until we find an authority for them.
      * @param party  the overall owner, or {@code null} if none.
      */
-<<<<<<< HEAD
-    static Map<String,Object> properties(final Object name, final AbstractParty party) {
-        final Map<String,Object> properties = new HashMap<>(6);
-=======
-    static Map<String,Object> properties(final Object name, final String id, final Party party) {
+    static Map<String,Object> properties(final Object name, final String id, final AbstractParty party) {
         final Map<String,Object> properties = new HashMap<>(8);
->>>>>>> b2d141b5
         properties.put(NAME_KEY, name);
         properties.put(IDENTIFIERS_KEY, new ImmutableIdentifier(Citations.SIS, Constants.SIS, id));
         properties.put(DOMAIN_OF_VALIDITY_KEY, Extents.WORLD);
@@ -384,11 +368,16 @@
          * Decodes the given identifier into a latitude and a longitude.
          * The axis order depends on the coordinate reference system of the enclosing {@link ReferencingByIdentifiers}.
          *
+         * <div class="warning"><b>Upcoming API change — generalization</b><br>
+         * in a future SIS version, the type of returned element may be generalized
+         * to the {@code org.opengis.referencing.gazetteer.Location} interface.
+         * This change is pending GeoAPI revision.</div>
+         *
          * @param  identifier  identifier string to decode.
          * @return a new geographic coordinate for the given identifier.
          * @throws TransformException if an error occurred while parsing the given string.
          */
-        public abstract Location decode(CharSequence identifier) throws TransformException;
+        public abstract AbstractLocation decode(CharSequence identifier) throws TransformException;
 
         /**
          * Logs a warning for a recoverable error while transforming a position. This is used for implementations
