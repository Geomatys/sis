/*
 * Licensed to the Apache Software Foundation (ASF) under one or more
 * contributor license agreements.  See the NOTICE file distributed with
 * this work for additional information regarding copyright ownership.
 * The ASF licenses this file to You under the Apache License, Version 2.0
 * (the "License"); you may not use this file except in compliance with
 * the License.  You may obtain a copy of the License at
 *
 *     http://www.apache.org/licenses/LICENSE-2.0
 *
 * Unless required by applicable law or agreed to in writing, software
 * distributed under the License is distributed on an "AS IS" BASIS,
 * WITHOUT WARRANTIES OR CONDITIONS OF ANY KIND, either express or implied.
 * See the License for the specific language governing permissions and
 * limitations under the License.
 */
package org.apache.sis.referencing.gazetteer;

import java.util.Map;
import java.util.List;
import java.util.Collection;
import java.util.Collections;
import java.io.Serializable;
import org.opengis.util.InternationalString;
import org.opengis.metadata.extent.Extent;
import org.opengis.metadata.extent.GeographicExtent;
import org.apache.sis.internal.util.UnmodifiableArrayList;
import org.apache.sis.metadata.ModifiableMetadata;
import org.apache.sis.metadata.MetadataCopier;
import org.apache.sis.util.ArgumentChecks;

// Branch-dependent imports
import org.apache.sis.metadata.iso.citation.AbstractParty;


/**
 * Unmodifiable description of a location created as a snapshot of another {@code LocationType} instance
 * at {@link ReferencingByIdentifiers} construction time. This instance will be set a different reference
 * system than the original location type.
 *
 * @author  Martin Desruisseaux (Geomatys)
 * @version 1.1
 * @since   0.8
 * @module
 */
final class FinalLocationType extends AbstractLocationType implements Serializable {
    /**
     * For cross-version compatibility.
     */
    private static final long serialVersionUID = 9032473745502779734L;

    /**
     * Name of the location type.
     */
    private final InternationalString name;

    /**
     * Property used as the defining characteristic of the location type.
     */
    private final InternationalString theme;

    /**
     * Method(s) of uniquely identifying location instances.
     * This list is unmodifiable.
     */
    private final List<InternationalString> identifications;

    /**
     * The way in which location instances are defined.
     */
    private final InternationalString definition;

    /**
     * The reference system that comprises this location type.
     */
    private final ReferencingByIdentifiers referenceSystem;

    /**
     * Geographic area within which the location type occurs.
     */
    private final GeographicExtent territoryOfUse;

    /**
     * Name of organization or class of organization able to create and destroy location instances.
     */
    private final AbstractParty owner;

    /**
     * Parent location types (location types of which this location type is a sub-division).
     * This list is unmodifiable.
     */
    private final List<AbstractLocationType> parents;

    /**
     * Child location types (location types which sub-divides this location type).
     * This list is unmodifiable.
     */
    final List<AbstractLocationType> children;

    /**
     * Creates a copy of the given location type with the reference system set to the given value.
     *
     * @param source    the location type to copy.
     * @param rs        the reference system that comprises this location type.
     * @param existing  other {@code FinalLocationType} instances created before this one.
     */
    @SuppressWarnings("ThisEscapedInObjectConstruction")
    private FinalLocationType(final AbstractLocationType source, final ReferencingByIdentifiers rs,
            final Map<AbstractLocationType, FinalLocationType> existing)
    {
        /*
         * Put 'this' in the map at the beginning in case the parents and children contain cyclic references.
         * Cyclic references are not allowed if the source are ModifiableLocationType, but the user could have
         * given its own implementation. Having the 'this' reference escaped in object construction should not
         * be an issue here because this is a private constructor, and we use it in such a way that if an
         * exception is thrown, the whole tree (with all 'this' references) will be discarded.
         */
        existing.put(source, this);
        /*
         * For the following properties, we will fallback on the given reference system if the property value
         * from the source location type is null. We do that because those properties are mandatory according
         * ISO 19112 and it happen quite often that they have the same value in the location type than in the
         * reference system.
         */
        InternationalString theme;
        GeographicExtent    territoryOfUse;
        AbstractParty       owner;
        /*
         * Copy the value from the source location type, make them unmodifiable,
         * fallback on the ReferenceSystemUsingIdentifiers if necessary.
         */
        name            = source.getName();
        theme           = source.getTheme();
        identifications = snapshot(source.getIdentifications());
        definition      = source.getDefinition();
        territoryOfUse  = (GeographicExtent) unmodifiable(source.getTerritoryOfUse());
        owner           = (AbstractParty) unmodifiable(source.getOwner());
        parents         = snapshot(source.getParents(),  rs, existing);
        children        = snapshot(source.getChildren(), rs, existing);
        referenceSystem = rs;
        if (rs != null) {
            if (theme == null) theme = rs.getTheme();
            if (owner == null) owner = rs.getOverallOwner();
            if (territoryOfUse == null) {
                final Extent domainOfValidity = rs.getDomainOfValidity();
                if (domainOfValidity instanceof GeographicExtent) {
                    territoryOfUse = (GeographicExtent) domainOfValidity;
                }
            }
        }
        this.theme          = theme;
        this.territoryOfUse = territoryOfUse;
        this.owner          = owner;
    }

    /**
     * Creates a snapshot of the given location types. This method returns a new collection within which
     * all elements are snapshots (as {@code FinalLocationType} instances) of the given location types,
     * except the reference system which is set to the given value.
     *
     * @param rs        the reference system to assign to the new location types.
     * @param existing  an initially empty identity hash map for internal usage by this method.
     */
    static List<AbstractLocationType> snapshot(final Collection<? extends AbstractLocationType> types,
            final ReferencingByIdentifiers rs, final Map<AbstractLocationType, FinalLocationType> existing)
    {
<<<<<<< HEAD
        final AbstractLocationType[] array = types.toArray(new AbstractLocationType[types.size()]);
=======
        final LocationType[] array = types.toArray(LocationType[]::new);
>>>>>>> f5bc633a
        for (int i=0; i < array.length; i++) {
            final AbstractLocationType source = array[i];
            ArgumentChecks.ensureNonNullElement("types", i, source);
            FinalLocationType copy = existing.get(source);
            if (copy == null) {
                copy = new FinalLocationType(source, rs, existing);
            }
            array[i] = copy;
        }
        switch (array.length) {
            /*
             * Use `Collections` instead of `List.of(…)` for consistency with
             * `UnmodifiableArrayList` which accepts `List.contains(null)`.
             */
            case 0:  return Collections.emptyList();
            case 1:  return Collections.singletonList(array[0]);
            default: return UnmodifiableArrayList.wrap(array);
        }
    }

    /**
     * Returns the given collection as an unmodifiable list.
     */
    @SuppressWarnings("unchecked")
    private static List<InternationalString> snapshot(final Collection<? extends InternationalString> c) {
        if (c instanceof UnmodifiableArrayList<?>) {
            return (List<InternationalString>) c;       // Unsafe cast okay because we allow only read operations.
        } else {
            return UnmodifiableArrayList.wrap(c.toArray(InternationalString[]::new));
        }
    }

    /**
     * Returns an unmodifiable copy of the given metadata, if necessary and possible.
     *
     * @param  metadata  the metadata object to eventually copy, or {@code null}.
     * @return an unmodifiable copy of the given metadata object, or {@code null} if the given argument is {@code null}.
     */
    private static Object unmodifiable(Object metadata) {
        if (metadata instanceof ModifiableMetadata) {
            metadata = MetadataCopier.forModifiable(((ModifiableMetadata) metadata).getStandard()).copy(metadata);
            ((ModifiableMetadata) metadata).transitionTo(ModifiableMetadata.State.FINAL);
        }
        return metadata;
    }

    /**
     * Returns the name of the location type.
     *
     * <div class="note"><b>Examples:</b>
     * “administrative area”, “town”, “locality”, “street”, “property”.</div>
     *
     * @return name of the location type.
     */
    @Override
    public InternationalString getName() {
        return name;
    }

    /**
     * Returns the property used as the defining characteristic of the location type.
     *
     * <div class="note"><b>Examples:</b>
     * <cite>“local administration”</cite> for administrative areas,
     * <cite>“built environment”</cite> for towns or properties,
     * <cite>“access”</cite> for streets,
     * <cite>“electoral”</cite>,
     * <cite>“postal”</cite>.</div>
     *
     * @return property used as the defining characteristic of the location type.
     *
     * @see ReferencingByIdentifiers#getTheme()
     */
    @Override
    public InternationalString getTheme() {
        return theme;
    }

    /**
     * Returns the method(s) of uniquely identifying location instances.
     *
     * <div class="note"><b>Examples:</b>
     * “name”, “code”, “unique street reference number”, “geographic address”.</div>
     *
     * @return method(s) of uniquely identifying location instances.
     */
    @Override
    @SuppressWarnings("ReturnOfCollectionOrArrayField")         // Because unmodifiable
    public Collection<InternationalString> getIdentifications() {
        return identifications;
    }

    /**
     * Returns the way in which location instances are defined.
     *
     * @return the way in which location instances are defined.
     */
    @Override
    public InternationalString getDefinition() {
        return definition;
    }

    /**
     * Returns the geographic area within which the location type occurs.
     *
     * <div class="note"><b>Examples:</b>
     * the geographic domain for a location type “rivers” might be “North America”.</div>
     *
     * @return geographic area within which the location type occurs.
     */
    @Override
    public GeographicExtent getTerritoryOfUse() {
        return territoryOfUse;
    }

    /**
     * Returns the reference system that comprises this location type.
     *
     * @return the reference system that comprises this location type.
     */
    @Override
    public ReferencingByIdentifiers getReferenceSystem() {
        return referenceSystem;
    }

    /**
     * Returns the name of organization or class of organization able to create and destroy location instances.
     *
     * @return organization or class of organization able to create and destroy location instances.
     */
    @Override
    public AbstractParty getOwner() {
        return owner;
    }

    /**
     * Returns the parent location types (location types of which this location type is a sub-division).
     * A location type can have more than one possible parent. For example, the parent of a location type named
     * <cite>“street”</cite> could be <cite>“locality”</cite>, <cite>“town”</cite> or <cite>“administrative area”</cite>.
     *
     * @return parent location types, or an empty collection if none.
     */
    @Override
    @SuppressWarnings("ReturnOfCollectionOrArrayField")         // Because unmodifiable
    public Collection<AbstractLocationType> getParents() {
        return parents;
    }

    /**
     * Returns the child location types (location types which sub-divides this location type).
     *
     * @return child location types, or an empty collection if none.
     */
    @Override
    @SuppressWarnings("ReturnOfCollectionOrArrayField")         // Because unmodifiable
    public Collection<AbstractLocationType> getChildren() {
        return children;
    }
}<|MERGE_RESOLUTION|>--- conflicted
+++ resolved
@@ -164,11 +164,7 @@
     static List<AbstractLocationType> snapshot(final Collection<? extends AbstractLocationType> types,
             final ReferencingByIdentifiers rs, final Map<AbstractLocationType, FinalLocationType> existing)
     {
-<<<<<<< HEAD
-        final AbstractLocationType[] array = types.toArray(new AbstractLocationType[types.size()]);
-=======
-        final LocationType[] array = types.toArray(LocationType[]::new);
->>>>>>> f5bc633a
+        final AbstractLocationType[] array = types.toArray(AbstractLocationType[]::new);
         for (int i=0; i < array.length; i++) {
             final AbstractLocationType source = array[i];
             ArgumentChecks.ensureNonNullElement("types", i, source);
