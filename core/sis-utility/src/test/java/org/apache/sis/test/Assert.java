/*
 * Licensed to the Apache Software Foundation (ASF) under one or more
 * contributor license agreements.  See the NOTICE file distributed with
 * this work for additional information regarding copyright ownership.
 * The ASF licenses this file to You under the Apache License, Version 2.0
 * (the "License"); you may not use this file except in compliance with
 * the License.  You may obtain a copy of the License at
 *
 *     http://www.apache.org/licenses/LICENSE-2.0
 *
 * Unless required by applicable law or agreed to in writing, software
 * distributed under the License is distributed on an "AS IS" BASIS,
 * WITHOUT WARRANTIES OR CONDITIONS OF ANY KIND, either express or implied.
 * See the License for the specific language governing permissions and
 * limitations under the License.
 */
package org.apache.sis.test;

import java.util.Set;
import java.util.Map;
import java.util.Objects;
import java.util.Iterator;
import java.util.Collection;
import java.util.LinkedHashSet;
import java.util.LinkedHashMap;
import java.util.stream.Stream;
import java.util.function.Consumer;
import java.util.concurrent.ConcurrentMap;
import java.util.concurrent.ConcurrentHashMap;
import java.io.IOException;
import java.io.ObjectInputStream;
import java.io.ObjectOutputStream;
import java.io.ByteArrayInputStream;
import java.io.ByteArrayOutputStream;
import org.apache.sis.util.Utilities;
import org.apache.sis.util.CharSequences;
import org.apache.sis.util.ComparisonMode;
import org.apache.sis.util.Exceptions;
import org.apache.sis.util.Classes;


/**
 * Assertion methods used by the SIS project in addition of the JUnit and GeoAPI assertions.
 *
 * @author  Martin Desruisseaux (Geomatys)
 * @author  Alexis Manin (Geomatys)
 * @version 1.0
 * @since   0.3
 */
<<<<<<< HEAD
public strictfp class Assert extends GeoapiAssert {
=======
public class Assert extends org.opengis.test.Assert {
>>>>>>> 1cb46836
    /**
     * For subclass constructor only.
     */
    protected Assert() {
    }

    /**
     * Asserts that the two given objects are not equal.
     * This method tests all {@link ComparisonMode} except {@code DEBUG}.
     *
     * @param  o1  the first object.
     * @param  o2  the second object.
     */
    public static void assertNotDeepEquals(final Object o1, final Object o2) {
        assertNotSame("same", o1, o2);
        assertFalse("equals",                      Objects  .equals    (o1, o2));
        assertFalse("deepEquals",                  Objects  .deepEquals(o1, o2));
        assertFalse("deepEquals(STRICT)",          Utilities.deepEquals(o1, o2, ComparisonMode.STRICT));
        assertFalse("deepEquals(BY_CONTRACT)",     Utilities.deepEquals(o1, o2, ComparisonMode.BY_CONTRACT));
        assertFalse("deepEquals(IGNORE_METADATA)", Utilities.deepEquals(o1, o2, ComparisonMode.IGNORE_METADATA));
        assertFalse("deepEquals(APPROXIMATE)",     Utilities.deepEquals(o1, o2, ComparisonMode.APPROXIMATE));
    }

    /**
     * Asserts that the two given objects are approximately equal, while slightly different.
     * More specifically, this method asserts that the given objects are equal according the
     * {@link ComparisonMode#APPROXIMATE} criterion, but not equal according the
     * {@link ComparisonMode#IGNORE_METADATA} criterion.
     *
     * @param  expected  the expected object.
     * @param  actual    the actual object.
     */
    public static void assertAlmostEquals(final Object expected, final Object actual) {
        assertFalse("Shall not be strictly equals",        Utilities.deepEquals(expected, actual, ComparisonMode.STRICT));
        assertFalse("Shall be slightly different",         Utilities.deepEquals(expected, actual, ComparisonMode.IGNORE_METADATA));
        assertTrue ("Shall be approximately equals",       Utilities.deepEquals(expected, actual, ComparisonMode.DEBUG));
        assertTrue ("DEBUG inconsistent with APPROXIMATE", Utilities.deepEquals(expected, actual, ComparisonMode.APPROXIMATE));
    }

    /**
     * Asserts that the two given objects are equal ignoring metadata.
     * See {@link ComparisonMode#IGNORE_METADATA} for more information.
     *
     * @param  expected  the expected object.
     * @param  actual    the actual object.
     */
    public static void assertEqualsIgnoreMetadata(final Object expected, final Object actual) {
        assertTrue("Shall be approximately equals",       Utilities.deepEquals(expected, actual, ComparisonMode.DEBUG));
        assertTrue("DEBUG inconsistent with APPROXIMATE", Utilities.deepEquals(expected, actual, ComparisonMode.APPROXIMATE));
        assertTrue("Shall be equal, ignoring metadata",   Utilities.deepEquals(expected, actual, ComparisonMode.IGNORE_METADATA));
    }

    /**
     * Asserts that the two given arrays contains objects that are equal ignoring metadata.
     * See {@link ComparisonMode#IGNORE_METADATA} for more information.
     *
     * @param  expected  the expected objects (array can be {@code null}).
     * @param  actual    the actual objects (array can be {@code null}).
     *
     * @since 0.7
     */
    public static void assertArrayEqualsIgnoreMetadata(final Object[] expected, final Object[] actual) {
        if (expected != actual) {
            if (expected == null) {
                assertNull("Expected null array.", actual);
            } else {
                assertNotNull("Expected non-null array.", actual);
                final int length = StrictMath.min(expected.length, actual.length);
                for (int i=0; i<length; i++) try {
                    assertEqualsIgnoreMetadata(expected[i], actual[i]);
                } catch (AssertionError e) {
                    throw new AssertionError(Exceptions.formatChainedMessages(null, "Comparison failure at index "
                            + i + " (a " + Classes.getShortClassName(actual[i]) + ").", e), e);
                }
                assertEquals("Unexpected array length.", expected.length, actual.length);
            }
        }
    }

    /**
     * Asserts that two strings are equal, ignoring the differences in EOL characters.
     * The comparisons are performed on a line-by-line basis. For each line, trailing
     * spaces (but not leading spaces) are ignored.
     *
     * @param  expected  the expected string.
     * @param  actual    the actual string.
     */
    public static void assertMultilinesEquals(final CharSequence expected, final CharSequence actual) {
        assertMultilinesEquals(null, expected, actual);
    }

    /**
     * Asserts that two strings are equal, ignoring the differences in EOL characters.
     * The comparisons is performed one a line-by-line basis. For each line, trailing
     * spaces (but not leading spaces) are ignored.
     *
     * @param  message   the message to print in case of failure, or {@code null} if none.
     * @param  expected  the expected string.
     * @param  actual    the actual string.
     */
    public static void assertMultilinesEquals(final String message, final CharSequence expected, final CharSequence actual) {
        final CharSequence[] expectedLines = CharSequences.splitOnEOL(expected);
        final CharSequence[] actualLines   = CharSequences.splitOnEOL(actual);
        final int length = StrictMath.min(expectedLines.length, actualLines.length);
        final StringBuilder buffer = new StringBuilder(message != null ? message : "Line").append('[');
        final int base = buffer.length();
        for (int i=0; i<length; i++) {
            CharSequence e = expectedLines[i];
            CharSequence a = actualLines[i];
            e = e.subSequence(0, CharSequences.skipTrailingWhitespaces(e, 0, e.length()));
            a = a.subSequence(0, CharSequences.skipTrailingWhitespaces(a, 0, a.length()));
            assertEquals(buffer.append(i).append(']').toString(), e, a);
            buffer.setLength(base);
        }
        if (expectedLines.length > actualLines.length) {
            fail(buffer.append(length).append("] missing line: ").append(expectedLines[length]).toString());
        }
        if (expectedLines.length < actualLines.length) {
            fail(buffer.append(length).append("] extraneous line: ").append(actualLines[length]).toString());
        }
    }

    /**
     * Verifies that the given stream produces the same values than the given iterator, in same order.
     * This method assumes that the given stream is sequential.
     *
     * @param  <E>       the type of values to test.
     * @param  expected  the expected values.
     * @param  actual    the stream to compare with the expected values.
     *
     * @since 0.8
     */
    public static <E> void assertSequentialStreamEquals(final Iterator<E> expected, final Stream<E> actual) {
        actual.forEach(new Consumer<E>() {
            private int count;

            @Override
            public void accept(final Object value) {
                if (!expected.hasNext()) {
                    fail("Expected " + count + " elements, but the stream contains more.");
                }
                final Object ex = expected.next();
                if (!Objects.equals(ex, value)) {
                    fail("Expected " + ex + " at index " + count + " but got " + value);
                }
                count++;
            }
        });
        assertFalse("Unexpected end of stream.", expected.hasNext());
    }

    /**
     * Verifies that the given stream produces the same values than the given iterator, in any order.
     * This method is designed for use with parallel streams, but works with sequential streams too.
     *
     * @param  <E>       the type of values to test.
     * @param  expected  the expected values.
     * @param  actual    the stream to compare with the expected values.
     *
     * @since 0.8
     */
    public static <E> void assertParallelStreamEquals(final Iterator<E> expected, final Stream<E> actual) {
        final Integer ONE = 1;          // For doing autoboxing only once.
        final ConcurrentMap<E,Integer> count = new ConcurrentHashMap<>();
        while (expected.hasNext()) {
            count.merge(expected.next(), ONE, (old, one) -> old + 1);
        }
        /*
         * Following may be parallelized in an arbitrary number of threads.
         */
        actual.forEach((value) -> {
            if (count.computeIfPresent(value, (key, old) -> old - 1) == null) {
                fail("Stream returned unexpected value: " + value);
            }
        });
        /*
         * Back to sequential order, verify that all elements have been traversed
         * by the stream and no more.
         */
        for (final Map.Entry<E,Integer> entry : count.entrySet()) {
            int n = entry.getValue();
            if (n != 0) {
                final String message;
                if (n < 0) {
                    message = "Stream returned too many occurrences of %s%n%d extraneous were found.";
                } else {
                    message = "Stream did not returned all expected occurrences of %s%n%d are missing.";
                }
                fail(String.format(message, entry.getKey(), StrictMath.abs(n)));
            }
        }
    }

    /**
     * Asserts that the given set contains the same elements, ignoring order.
     * In case of failure, this method lists the missing or unexpected elements.
     *
     * <p>The given collections are typically instances of {@link Set}, but this is not mandatory.</p>
     *
     * @param  expected  the expected set, or {@code null}.
     * @param  actual    the actual set, or {@code null}.
     */
    public static void assertSetEquals(final Collection<?> expected, final Collection<?> actual) {
        if (expected != null && actual != null && !expected.isEmpty()) {
            final Set<Object> r = new LinkedHashSet<>(expected);
            assertTrue("The two sets are disjoint.",                 r.removeAll(actual));
            assertTrue("The set is missing elements: " + r,          r.isEmpty());
            assertTrue("The set unexpectedly became empty.",         r.addAll(actual));
            assertTrue("The two sets are disjoint.",                 r.removeAll(expected));
            assertTrue("The set contains unexpected elements: " + r, r.isEmpty());
        }
        if (expected instanceof Set<?> && actual instanceof Set<?>) {
            assertEquals("Set.equals(Object) failed:", expected, actual);
            assertEquals("Unexpected hash code value.", expected.hashCode(), actual.hashCode());
        }
    }

    /**
     * Asserts that the given map contains the same entries.
     * In case of failure, this method lists the missing or unexpected entries.
     *
     * @param  expected  the expected map, or {@code null}.
     * @param  actual    the actual map, or {@code null}.
     */
    public static void assertMapEquals(final Map<?,?> expected, final Map<?,?> actual) {
        if (expected != null && actual != null && !expected.isEmpty()) {
            final Map<Object,Object> r = new LinkedHashMap<>(expected);
            for (final Map.Entry<?,?> entry : actual.entrySet()) {
                final Object key = entry.getKey();
                if (!r.containsKey(key)) {
                    fail("Unexpected entry for key " + key);
                }
                final Object ve = r.remove(key);
                final Object va = entry.getValue();
                if (!Objects.equals(ve, va)) {
                    fail("Wrong value for key " + key + ": expected " + ve + " but got " + va);
                }
            }
            if (!r.isEmpty()) {
                fail("The map is missing entries: " + r);
            }
            r.putAll(actual);
            for (final Map.Entry<?,?> entry : expected.entrySet()) {
                final Object key = entry.getKey();
                if (!r.containsKey(key)) {
                    fail("Missing an entry for key " + key);
                }
                final Object ve = entry.getValue();
                final Object va = r.remove(key);
                if (!Objects.equals(ve, va)) {
                    fail("Wrong value for key " + key + ": expected " + ve + " but got " + va);
                }
            }
            if (!r.isEmpty()) {
                fail("The map contains unexpected elements:" + r);
            }
        }
        assertEquals("Map.equals(Object) failed:", expected, actual);
    }

    /**
     * Serializes the given object in memory, deserializes it and ensures that the deserialized
     * object is equal to the original one. This method does not write anything to the disk.
     *
     * <p>If the serialization fails, then this method throws an {@link AssertionError}
     * as do the other JUnit assertion methods.</p>
     *
     * @param  <T>     the type of the object to serialize.
     * @param  object  the object to serialize.
     * @return the deserialized object.
     */
    public static <T> T assertSerializedEquals(final T object) {
        Objects.requireNonNull(object);
        final Object deserialized;
        try {
            final ByteArrayOutputStream buffer = new ByteArrayOutputStream();
            try (ObjectOutputStream out = new ObjectOutputStream(buffer)) {
                out.writeObject(object);
            }
            // Now reads the object we just serialized.
            final byte[] data = buffer.toByteArray();
            try (ObjectInputStream in = new ObjectInputStream(new ByteArrayInputStream(data))) {
                try {
                    deserialized = in.readObject();
                } catch (ClassNotFoundException e) {
                    throw new AssertionError(e);
                }
            }
        } catch (IOException e) {
            throw new AssertionError(e.toString(), e);
        }
        assertNotNull("Deserialized object shall not be null.", deserialized);
        /*
         * Compare with the original object and return it.
         */
        @SuppressWarnings("unchecked")
        final Class<? extends T> type = (Class<? extends T>) object.getClass();
        assertEquals("Deserialized object not equal to the original one.", object, deserialized);
        assertEquals("Deserialized object has a different hash code.",
                object.hashCode(), deserialized.hashCode());
        return type.cast(deserialized);
    }
}<|MERGE_RESOLUTION|>--- conflicted
+++ resolved
@@ -47,11 +47,7 @@
  * @version 1.0
  * @since   0.3
  */
-<<<<<<< HEAD
-public strictfp class Assert extends GeoapiAssert {
-=======
-public class Assert extends org.opengis.test.Assert {
->>>>>>> 1cb46836
+public class Assert extends GeoapiAssert {
     /**
      * For subclass constructor only.
      */
