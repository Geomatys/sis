/*
 * Licensed to the Apache Software Foundation (ASF) under one or more
 * contributor license agreements.  See the NOTICE file distributed with
 * this work for additional information regarding copyright ownership.
 * The ASF licenses this file to You under the Apache License, Version 2.0
 * (the "License"); you may not use this file except in compliance with
 * the License.  You may obtain a copy of the License at
 *
 *     http://www.apache.org/licenses/LICENSE-2.0
 *
 * Unless required by applicable law or agreed to in writing, software
 * distributed under the License is distributed on an "AS IS" BASIS,
 * WITHOUT WARRANTIES OR CONDITIONS OF ANY KIND, either express or implied.
 * See the License for the specific language governing permissions and
 * limitations under the License.
 */
package org.apache.sis.internal.util;

import java.util.Date;
import java.text.ParseException;
import org.apache.sis.test.DependsOnMethod;
import org.apache.sis.test.TestCase;
import org.junit.Test;

import static org.apache.sis.test.TestUtilities.date;
import static org.junit.Assert.*;


/**
 * Tests the {@link StandardDateFormat} class.
 *
 * @author  Martin Desruisseaux (Geomatys)
 * @version 0.8
 * @since   0.6
 * @module
 */
public final strictfp class StandardDateFormatTest extends TestCase {
    /**
     * Verifies the condition documented in {@link StandardDateFormat#SHORT_PATTERN} javadoc.
     */
    @Test
    public void testDatePatterns() {
        assertTrue(StandardDateFormat.PATTERN.startsWith(StandardDateFormat.SHORT_PATTERN));
    }

    /**
     * Tests {@link StandardDateFormat#dateToISO(CharSequence, int, boolean)} method.
     */
    @Test
    public void testDateToISO() {
        assertEquals("2009-01-01T06:00:00.000+01:00", StandardDateFormat.dateToISO("2009-01-01T06:00:00+01:00", 0, false));
        assertEquals("2005-09-22T04:30:15.432Z",      StandardDateFormat.dateToISO("2005-09-22T04:30:15.4321Z", 0, false));
        assertEquals("2005-09-22T04:30:15.432Z",      StandardDateFormat.dateToISO("2005-09-22T04:30:15.432Z",  0, false));
        assertEquals("2005-09-22T04:30:15.000Z",      StandardDateFormat.dateToISO("2005-09-22T04:30:15Z",      0, false));
        assertEquals("2005-09-22T04:30:15.000Z",      StandardDateFormat.dateToISO("2005-09-22T04:30:15",       0, false));
        assertEquals("2005-09-22T04:30:00.000Z",      StandardDateFormat.dateToISO("2005-09-22T04:30",          0, false));
        assertEquals("2005-09-22T04:00:00.000Z",      StandardDateFormat.dateToISO("2005-09-22T04",             0, false));
        assertEquals("2005-09-22T00:00:00.000Z",      StandardDateFormat.dateToISO("2005-09-22",                0, false));
        assertEquals("2005-09-22T00:00:00.000Z",      StandardDateFormat.dateToISO("2005-9-22",                 0, false));

        String text = "2016-06-27T16:48:12Z";
        String modified = StandardDateFormat.dateToISO(text, 0, false);
        assertEquals("2016-06-27T16:48:12.000Z", modified);
        assertEquals("An index before", 18, StandardDateFormat.adjustIndex(text, modified, 0, 18));
        assertEquals("An index after",  19, StandardDateFormat.adjustIndex(text, modified, 0, 23));

        text = "2016-06-27T16:48:12.48Z";
        modified = StandardDateFormat.dateToISO(text, 0, false);
        assertEquals("2016-06-27T16:48:12.480Z", modified);
        assertEquals("An index before", 18, StandardDateFormat.adjustIndex(text, modified, 0, 18));
        assertEquals("An index after",  22, StandardDateFormat.adjustIndex(text, modified, 0, 23));
    }

    /**
     * Tests parsing a date.
     * Since the implementation is completely different in JDK8 branch than in previous branch,
     * a key purpose of this test is to ensure that the parsing is consistent between the branches.
     *
     * @throws ParseException if an error occurred while parsing the date.
     */
    @Test
    @DependsOnMethod("testDateToISO")
    public void testParse() throws ParseException {
        final long day = 1466985600000L;
        final StandardDateFormat f = new StandardDateFormat();
        assertEquals("millis", day + ((16*60 + 48)*60     )*1000,      f.parse("2016-06-27T16:48Z")      .getTime());
        assertEquals("millis", day + ((16*60 + 48)*60 + 12)*1000,      f.parse("2016-06-27T16:48:12Z")   .getTime());
        assertEquals("millis", day,                                    f.parse("2016-06-27")             .getTime());
        assertEquals("millis", day + (( 3*60 +  2)*60 +  1)*1000 + 90, f.parse("2016-06-27T03:02:01.09Z").getTime());

        assertEquals(date("2009-01-01 05:00:00"), f.parse("2009-01-01T06:00:00+01:00"));
        assertEquals(date("2005-09-22 04:30:15"), f.parse("2005-09-22T04:30:15Z"));
        assertEquals(date("2005-09-22 04:30:15"), f.parse("2005-09-22T04:30:15"));
        assertEquals(date("2005-09-22 04:30:00"), f.parse("2005-09-22T04:30"));
        assertEquals(date("2005-09-22 04:00:00"), f.parse("2005-09-22T04"));
        assertEquals(date("2005-09-22 00:00:00"), f.parse("2005-09-22"));
        assertEquals(date("2005-09-22 00:00:00"), f.parse("2005-9-22"));
        assertEquals(date("1992-01-01 00:00:00"), f.parse("1992-1-1"));
    }
<<<<<<< HEAD
=======

    /**
     * Tests parsing a temporal object.
     *
     * @since 0.8
     */
    @Test
    public void testParseBest() {
        final long day = 1466985600000L;
        assertEquals(Instant.ofEpochMilli(day + ((16*60 + 48)*60     )*1000),      StandardDateFormat.parseBest("2016-06-27T16:48Z"));
        assertEquals(Instant.ofEpochMilli(day + ((16*60 + 48)*60 + 12)*1000),      StandardDateFormat.parseBest("2016-06-27T16:48:12Z"));
        assertEquals(Instant.ofEpochMilli(day + (( 3*60 +  2)*60 +  1)*1000 + 90), StandardDateFormat.parseBest("2016-06-27T03:02:01.09Z"));
        assertEquals(LocalDateTime.of(2016, 6, 27, 16, 48, 12),                    StandardDateFormat.parseBest("2016-06-27T16:48:12"));
        assertEquals(LocalDateTime.of(2016, 6, 27, 16, 48),                        StandardDateFormat.parseBest("2016-06-27T16:48"));
        assertEquals(LocalDate.of(2016, 6, 27),                                    StandardDateFormat.parseBest("2016-06-27"));
    }

    /**
     * Tests formatting and parsing a negative year.
     * This test uses the Julian epoch (January 1st, 4713 BC at 12:00 UTC in proleptic Julian calendar;
     * equivalent to November 24, 4714 BC when expressed in the proleptic Gregorian calendar instead).
     * We use astronomical year numbering: 4714 BC is numbered -4713.
     *
     * @throws ParseException if an error occurred while parsing the date.
     */
    @Test
    public void testNegativeYear() throws ParseException {
        final Date julian = new Date(-210866760000000L);            // Same epoch than CommonCRS.Temporal.JULIAN.
        final String expected = "-4713-11-24T12:00:00.000";         // Proleptic Gregorian calendar, astronomical year.
        final StandardDateFormat f = new StandardDateFormat();
        assertEquals(expected, f.format(julian));
        assertEquals(julian, f.parse(expected));
    }
>>>>>>> de3bb05c
}<|MERGE_RESOLUTION|>--- conflicted
+++ resolved
@@ -97,24 +97,6 @@
         assertEquals(date("2005-09-22 00:00:00"), f.parse("2005-9-22"));
         assertEquals(date("1992-01-01 00:00:00"), f.parse("1992-1-1"));
     }
-<<<<<<< HEAD
-=======
-
-    /**
-     * Tests parsing a temporal object.
-     *
-     * @since 0.8
-     */
-    @Test
-    public void testParseBest() {
-        final long day = 1466985600000L;
-        assertEquals(Instant.ofEpochMilli(day + ((16*60 + 48)*60     )*1000),      StandardDateFormat.parseBest("2016-06-27T16:48Z"));
-        assertEquals(Instant.ofEpochMilli(day + ((16*60 + 48)*60 + 12)*1000),      StandardDateFormat.parseBest("2016-06-27T16:48:12Z"));
-        assertEquals(Instant.ofEpochMilli(day + (( 3*60 +  2)*60 +  1)*1000 + 90), StandardDateFormat.parseBest("2016-06-27T03:02:01.09Z"));
-        assertEquals(LocalDateTime.of(2016, 6, 27, 16, 48, 12),                    StandardDateFormat.parseBest("2016-06-27T16:48:12"));
-        assertEquals(LocalDateTime.of(2016, 6, 27, 16, 48),                        StandardDateFormat.parseBest("2016-06-27T16:48"));
-        assertEquals(LocalDate.of(2016, 6, 27),                                    StandardDateFormat.parseBest("2016-06-27"));
-    }
 
     /**
      * Tests formatting and parsing a negative year.
@@ -127,10 +109,9 @@
     @Test
     public void testNegativeYear() throws ParseException {
         final Date julian = new Date(-210866760000000L);            // Same epoch than CommonCRS.Temporal.JULIAN.
-        final String expected = "-4713-11-24T12:00:00.000";         // Proleptic Gregorian calendar, astronomical year.
+        final String expected = "-4713-11-24T12:00:00.000Z";        // Proleptic Gregorian calendar, astronomical year.
         final StandardDateFormat f = new StandardDateFormat();
         assertEquals(expected, f.format(julian));
         assertEquals(julian, f.parse(expected));
     }
->>>>>>> de3bb05c
 }