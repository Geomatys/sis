--- conflicted
+++ resolved
@@ -62,11 +62,7 @@
  * @version 0.7
  * @since   0.6
  */
-<<<<<<< HEAD
-public final strictfp class LoggingWatcher extends TestWatchman implements Filter {
-=======
-public final class LoggingWatcher extends TestWatcher implements Filter {
->>>>>>> 1cb46836
+public final class LoggingWatcher extends TestWatchman implements Filter {
     /**
      * The logged messages.
      */
