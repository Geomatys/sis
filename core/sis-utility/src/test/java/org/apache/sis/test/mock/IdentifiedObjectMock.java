/*
 * Licensed to the Apache Software Foundation (ASF) under one or more
 * contributor license agreements.  See the NOTICE file distributed with
 * this work for additional information regarding copyright ownership.
 * The ASF licenses this file to You under the Apache License, Version 2.0
 * (the "License"); you may not use this file except in compliance with
 * the License.  You may obtain a copy of the License at
 *
 *     http://www.apache.org/licenses/LICENSE-2.0
 *
 * Unless required by applicable law or agreed to in writing, software
 * distributed under the License is distributed on an "AS IS" BASIS,
 * WITHOUT WARRANTIES OR CONDITIONS OF ANY KIND, either express or implied.
 * See the License for the specific language governing permissions and
 * limitations under the License.
 */
package org.apache.sis.test.mock;

import java.util.Arrays;
import java.util.Set;
import java.util.Collection;
import java.io.Serializable;
import javax.xml.bind.annotation.XmlElement;
import javax.xml.bind.annotation.XmlRootElement;
import javax.xml.bind.annotation.adapters.XmlJavaTypeAdapter;
import org.opengis.util.GenericName;
import org.opengis.util.InternationalString;
import org.opengis.metadata.citation.Citation;
import org.opengis.referencing.IdentifiedObject;
import org.opengis.referencing.ReferenceIdentifier;
import org.apache.sis.internal.util.CollectionsExt;
import org.apache.sis.internal.jaxb.gco.GO_GenericName;


/**
 * A dummy implementation of {@link IdentifiedObject} with minimal XML (un)marshalling capability.
 * This object can also be its own identifier, with a {@linkplain #getCode() code} defined in the
 * {@code "test"} {@linkplain #getCodeSpace() codespace}.
 *
 * @author  Martin Desruisseaux (Geomatys)
 * @since   0.3
 * @version 0.7
 * @module
 */
@SuppressWarnings("serial")
@XmlRootElement(name = "IO_IdentifiedObject")
public strictfp class IdentifiedObjectMock implements IdentifiedObject, ReferenceIdentifier, Serializable {
    /**
     * The object name to be returned by {@link #getCode()}.
     */
    private String code;

    /**
     * The alias to (un)marshal to XML
     */
    @XmlElement
    @XmlJavaTypeAdapter(GO_GenericName.class)
    public GenericName alias;

    /**
     * Returns all properties defined in this object,
     * for the convenience of {@link #equals(Object)} and {@link #hashCode()}.
     *
     * @return the properties to use in hash code computations and in comparisons.
     */
    protected Object[] properties() {
        return new Object[] {code, alias};
    }

    /**
     * Creates an initially empty identified object.
     * This constructor is required by JAXB.
     */
    public IdentifiedObjectMock() {
    }

    /**
     * Creates an identified object of the given name.
     * Callers are free to assign new value to the {@link #alias} field directly.
     *
     * @param  code  the initial {@link #getCode()} value, or {@code null} if none.
     */
    public IdentifiedObjectMock(final String code) {
        this.code = code;
    }

    /**
     * Creates an identified object of the given alias.
     * Callers are free to assign new value to the {@link #alias} field directly.
     *
     * @param code   the initial {@link #getCode()} value, or {@code null} if none.
     * @param alias  the initial {@link #alias} value, or {@code null} if none.
     */
    public IdentifiedObjectMock(final String code, final GenericName alias) {
        this.code  = code;
        this.alias = alias;
    }

    /**
     * Returns the object name, or {@code null} if none.
     *
     * @return the name of this object, or {@code null} if none.
     */
    @Override
    public final ReferenceIdentifier getName() {
        return (code != null) ? this : null;
    }

    /**
     * Returns the code supplied at construction time, or {@code null} if none.
     *
     * @return the object code, or {@code null}.
     */
    @Override
    public final String getCode() {
        return code;
    }

    /**
     * Returns the codespace, which is fixed to {@code "test"}.
     *
     * @return {@code "test"}.
     */
    @Override
    public final String getCodeSpace() {
        return "test";
    }

    /**
     * Returns the namespace version ({@code null} for now).
     *
     * @return the namespace version.
     */
    @Override
    public final String getVersion() {
        return null;
    }

    /**
     * Returns the authority that define the object ({@code null} for now).
     *
     * @return the defining authority.
     */
    @Override
    public final Citation getAuthority() {
        return null;
    }

    /**
     * Returns {@link #alias} in an unmodifiable collection, or an empty collection if the alias is null.
     *
     * @return {@link #alias} singleton or an empty collection.
     */
    @Override
    public final Collection<GenericName> getAlias() {
        return CollectionsExt.singletonOrEmpty(alias);
    }

    /**
     * Returns the identifiers (currently null).
     *
     * @return the identifiers of this object.
     */
    @Override
<<<<<<< HEAD
    public final Set<ReferenceIdentifier> getIdentifiers() {
=======
    public final Set<Identifier> getIdentifiers() {
        return null;
    }

    /**
     * Returns the description (currently null).
     *
     * @return the description associated to this object.
     *
     * @since 0.5
     */
    @Override
    public InternationalString getDescription() {
>>>>>>> c16f4795
        return null;
    }

    /**
     * Returns the remarks (currently null).
     *
     * @return the remarks associated to this object.
     */
    @Override
    public final InternationalString getRemarks() {
        return null;
    }

    /**
     * Returns the WKT representation (currently none).
     *
     * @return the WKT representation of this object.
     * @throws UnsupportedOperationException if there is no WKT representation.
     */
    @Override
    public final String toWKT() throws UnsupportedOperationException {
        throw new UnsupportedOperationException();
    }

    /**
     * Returns a string representation for debugging purpose.
     */
    @Override
    public final String toString() {
        return getClass().getSimpleName() + '[' + code + ']';
    }

    /**
     * Returns a hash code value for this object.
     *
     * @return a hash code value.
     */
    @Override
    public final int hashCode() {
        return Arrays.hashCode(properties());
    }

    /**
     * Compares this object with the given object for equality.
     *
     * @param  object  the other object, or {@code null}.
     * @return {@code true} if both objects are equal.
     */
    @Override
    public final boolean equals(final Object object) {
        if (object != null && object.getClass() == getClass()) {
            return Arrays.equals(properties(), ((IdentifiedObjectMock) object).properties());
        }
        return false;
    }
}<|MERGE_RESOLUTION|>--- conflicted
+++ resolved
@@ -162,23 +162,7 @@
      * @return the identifiers of this object.
      */
     @Override
-<<<<<<< HEAD
     public final Set<ReferenceIdentifier> getIdentifiers() {
-=======
-    public final Set<Identifier> getIdentifiers() {
-        return null;
-    }
-
-    /**
-     * Returns the description (currently null).
-     *
-     * @return the description associated to this object.
-     *
-     * @since 0.5
-     */
-    @Override
-    public InternationalString getDescription() {
->>>>>>> c16f4795
         return null;
     }
 
