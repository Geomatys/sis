--- conflicted
+++ resolved
@@ -99,19 +99,13 @@
         } else if (value instanceof InternationalString) {
             text = freeText(((InternationalString) value).toString(getLocale()));
         } else if (value instanceof CharSequence) {
-<<<<<<< HEAD
-            text = value.toString();
+            text = freeText(value.toString());
         } else if (value instanceof CodeList<?>) {
             text = MetadataServices.getInstance().getCodeTitle((CodeList<?>) value, getLocale());
-=======
-            text = freeText(value.toString());
-        } else if (value instanceof ControlledVocabulary) {
-            text = MetadataServices.getInstance().getCodeTitle((ControlledVocabulary) value, getLocale());
+        } else if (value instanceof Enum<?>) {
+            text = CharSequences.upperCaseToSentence(((Enum<?>) value).name());
         } else if (value instanceof Boolean) {
             text = Vocabulary.getResources(getLocale()).getString((Boolean) value ? Vocabulary.Keys.True : Vocabulary.Keys.False);
->>>>>>> c6991bf2
-        } else if (value instanceof Enum<?>) {
-            text = CharSequences.upperCaseToSentence(((Enum<?>) value).name());
         } else if (value instanceof Type) {
             appendName(((Type) value).getTypeName());
             return;
