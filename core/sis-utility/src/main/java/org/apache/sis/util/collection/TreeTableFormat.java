--- conflicted
+++ resolved
@@ -32,16 +32,6 @@
 import java.text.ParsePosition;
 import java.text.ParseException;
 import java.util.regex.Matcher;
-<<<<<<< HEAD
-import org.opengis.util.CodeList;
-import java.nio.charset.Charset;
-import org.opengis.util.Type;
-import org.opengis.util.Record;
-import org.opengis.util.GenericName;
-import org.opengis.util.InternationalString;
-import org.apache.sis.io.LineAppender;
-=======
->>>>>>> 152b383d
 import org.apache.sis.io.TableAppender;
 import org.apache.sis.io.TabularFormat;
 import org.apache.sis.measure.UnitFormat;
@@ -723,95 +713,6 @@
          * If a column-wide format was specified by the {@link #columnFormat} field, then that format should
          * have been used by {@link #appendValue(Object)} code in order to produce a more uniform formatting.
          */
-<<<<<<< HEAD
-        private void formatValue(final Object value, final boolean recursive) throws IOException {
-            final CharSequence text;
-            if (value == null) {
-                text = " ";                                             // String for missing value.
-            } else if (columnFormat != null) {
-                if (columnFormat instanceof CompoundFormat<?>) {
-                    formatValue((CompoundFormat<?>) columnFormat, value);
-                    return;
-                }
-                text = columnFormat.format(value);
-            } else if (value instanceof InternationalString) {
-                text = ((InternationalString) value).toString(getDisplayLocale());
-            } else if (value instanceof CharSequence) {
-                text = value.toString();
-            } else if (value instanceof CodeList<?>) {
-                text = MetadataServices.getInstance().getCodeTitle((CodeList<?>) value, getDisplayLocale());
-            } else if (value instanceof Enum<?>) {
-                text = CharSequences.upperCaseToSentence(((Enum<?>) value).name());
-            } else if (value instanceof Type) {
-                text = toString(((Type) value).getTypeName());
-            } else if (value instanceof Locale) {
-                final Locale locale = getDisplayLocale();
-                text = (locale != Locale.ROOT) ? ((Locale) value).getDisplayName(locale) : value.toString();
-            } else if (value instanceof TimeZone) {
-                final Locale locale = getDisplayLocale();
-                text = (locale != Locale.ROOT) ? ((TimeZone) value).getDisplayName(locale) : ((TimeZone) value).getID();
-            } else if (value instanceof Charset) {
-                final Locale locale = getDisplayLocale();
-                text = (locale != Locale.ROOT) ? ((Charset) value).displayName(locale) : ((Charset) value).name();
-            } else if (value instanceof Currency) {
-                final Locale locale = getDisplayLocale();
-                text = (locale != Locale.ROOT) ? ((Currency) value).getDisplayName(locale) : value.toString();
-            } else if (value instanceof Record) {
-                formatCollection(((Record) value).getAttributes().values(), recursive);
-                return;
-            } else if (value instanceof Iterable<?>) {
-                formatCollection((Iterable<?>) value, recursive);
-                return;
-            } else if (value instanceof Object[]) {
-                formatCollection(Arrays.asList((Object[]) value), recursive);
-                return;
-            } else if (value instanceof Map.Entry<?,?>) {
-                final Map.Entry<?,?> entry = (Map.Entry<?,?>) value;
-                final Object k = entry.getKey();
-                final Object v = entry.getValue();
-                if (k == null) {
-                    append(null);
-                } else {
-                    formatValue(k, recursive);
-                }
-                if (v != null) {
-                    append(" → ");
-                    formatValue(v, recursive);
-                }
-                return;
-            } else {
-                /*
-                 * Check for a value-by-value format only as last resort. If a column-wide format was specified by
-                 * the 'columnFormat' field, that format should have been used by above code in order to produce a
-                 * more uniform formatting.
-                 */
-                final Format format = getFormat(value.getClass());
-                if (format instanceof DecimalFormat && Numbers.isFloat(value.getClass())) {
-                    final double number = ((Number) value).doubleValue();
-                    if (number != (int) number) {   // Cast to 'int' instead of 'long' as a way to limit to about 2E9.
-                        /*
-                         * The default floating point format uses only 3 fraction digits. We adjust that to the number
-                         * of digits required by the number to format. We do that only if no NumberFormat was inferred
-                         * for the whole column (in order to keep column format uniform).  We use enough precision for
-                         * all fraction digits except the last 2, in order to let DecimalFormat round the number.
-                         */
-                        if (adaptableFormat == null) {
-                            adaptableFormat = (DecimalFormat) format.clone();
-                            defaultPattern = adaptableFormat.toPattern();
-                        }
-                        final int nf = DecimalFunctions.fractionDigitsForValue(number);
-                        final boolean preferScientificNotation = (nf > 20 || nf < 7);       // == (value < 1E-4 || value > 1E+9)
-                        if (preferScientificNotation != usingScientificNotation) {
-                            usingScientificNotation = preferScientificNotation;
-                            adaptableFormat.applyPattern(preferScientificNotation ? "0.0############E0" : defaultPattern);
-                        }
-                        if (!preferScientificNotation) {
-                            adaptableFormat.setMaximumFractionDigits(nf - 2);       // All significand fraction digits except last two.
-                        }
-                        text = adaptableFormat.format(value);
-                    } else {
-                        text = format.format(value);
-=======
         @Override
         protected final String toString(final Object value) {
             final String text;
@@ -828,7 +729,6 @@
                     if (adaptableFormat == null) {
                         adaptableFormat = (DecimalFormat) format.clone();
                         defaultPattern = adaptableFormat.toPattern();
->>>>>>> 152b383d
                     }
                     final int nf = DecimalFunctions.fractionDigitsForValue(number);
                     final boolean preferScientificNotation = (nf > 20 || nf < 7);       // == (value < 1E-4 || value > 1E+9)
