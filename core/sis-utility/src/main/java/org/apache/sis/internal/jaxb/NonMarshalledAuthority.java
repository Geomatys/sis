--- conflicted
+++ resolved
@@ -237,35 +237,6 @@
     }
 
     /**
-<<<<<<< HEAD
-     * Returns one of the constants in the {@link org.apache.sis.metadata.iso.citation.DefaultCitation} class,
-     * or {@code null} if none. We need to use Java reflection because the {@code sis-metadata} module may not
-     * be in the classpath.
-     */
-    private static IdentifierSpace<?> getCitation(final String name) {
-        try {
-            final Field field = Class.forName("org.apache.sis.metadata.iso.citation.DefaultCitation").getDeclaredField(name);
-            field.setAccessible(true);
-            return (IdentifierSpace<?>) field.get(null);
-        } catch (Exception e) {
-            if (!warningLogged) {
-                warningLogged = true;
-                final LogRecord record = Errors.getResources((Locale) null).getLogRecord(Level.WARNING,
-                        Errors.Keys.MissingRequiredModule_1, "sis-metadata");
-                /*
-                 * Log directly the the logger rather than invoking the Context.warningOccured(…) method because
-                 * this warning does not occur during XML (un)marshalling. It may occurs only during serialization.
-                 */
-                record.setThrown(e);
-                Logging.log(NonMarshalledAuthority.class, "readResolve", record);
-            }
-        }
-        return null;
-    }
-
-    /**
-=======
->>>>>>> 95238d51
      * Invoked at deserialization time in order to replace the deserialized instance
      * by the appropriate instance defined in the {@link IdentifierSpace} interface.
      *
