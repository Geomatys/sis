/*
 * Licensed to the Apache Software Foundation (ASF) under one or more
 * contributor license agreements.  See the NOTICE file distributed with
 * this work for additional information regarding copyright ownership.
 * The ASF licenses this file to You under the Apache License, Version 2.0
 * (the "License"); you may not use this file except in compliance with
 * the License.  You may obtain a copy of the License at
 *
 *     http://www.apache.org/licenses/LICENSE-2.0
 *
 * Unless required by applicable law or agreed to in writing, software
 * distributed under the License is distributed on an "AS IS" BASIS,
 * WITHOUT WARRANTIES OR CONDITIONS OF ANY KIND, either express or implied.
 * See the License for the specific language governing permissions and
 * limitations under the License.
 */
package org.apache.sis.internal.util;

import java.lang.reflect.Array;
import java.util.Formatter;
import java.util.FormattableFlags;
import org.apache.sis.util.Static;
import org.apache.sis.util.Classes;
import org.apache.sis.util.Characters;
import org.apache.sis.util.CharSequences;


/**
 * Miscellaneous utilities which should not be put in public API.
 * Most of those methods are for {@link Object#toString()} implementations.
 *
 * @author  Martin Desruisseaux (Geomatys)
 * @version 1.1
 * @since   0.3
 * @module
 */
public final class Strings extends Static {
    /**
     * The character to write at the beginning of lines that are continuation of a single log record.
     * This constant is defined here only for a little bit more uniform {@code toString()} in SIS.
     */
    public static final char CONTINUATION_MARK = '┃', CONTINUATION_END = '╹';

    /**
     * Characters for a new item in a block illustrated by {@link #CONTINUATION_MARK}.
     * This constant is defined here only for a little bit more uniform {@code toString()} in SIS.
     */
    public static final String CONTINUATION_ITEM = "▶ ";

    /**
     * Do not allow instantiation of this class.
     */
    private Strings() {
    }

    /**
<<<<<<< HEAD
=======
     * Returns whether the given strings are equal, ignoring case.
     * This method accepts null arguments.
     *
     * @param  a  first string.
     * @param  b  another string to be compared with {@code a}.
     * @return whether the given strings are equal, ignoring case.
     *
     * @see java.util.Objects#equals(Object, Object)
     * @see String#equalsIgnoreCase(String)
     */
    public static boolean equalsIgnoreCase(final String a, final String b) {
        return (a == b) || (a != null && a.equalsIgnoreCase(b));
    }

    /**
     * Returns the given text is non-null, or the empty string otherwise.
     *
     * @param  text  text or null.
     * @return given text or empty string (never null).
     */
    public static String orEmpty(final String text) {
        return (text != null) ? text : "";
    }

    /**
>>>>>>> 152b383d
     * Trims the leading and trailing spaces of the given string.
     * If the string is null, empty or contains only spaces, then this method returns {@code null}.
     *
     * <p>Note that this method strips white spaces too, including no-break spaces.
     * In some cases this is not wanted, for example if the text is a programmatic identifier
     * (maybe the developer really wanted no-break spaces). To preserve no-break spaces, the
     * following can be used instead:</p>
     *
     * {@preformat java
     *     if (text != null && !(text = text.trim()).isEmpty()) {
     *         // Use text here.
     *     }
     * }
     *
     * @param  text  the text to trim, or {@code null}.
     * @return the trimmed text, or {@code null} if the given text was null or blank.
     *
     * @since 1.1
     */
    public static String trimOrNull(String text) {
        if (text != null) {
            text = CharSequences.trimWhitespaces(text.trim());
            if (text.isEmpty()) {
                return null;
            }
        }
        return text;
    }

    /**
     * Appends to the given buffer only the characters that are valid for a Unicode identifier.
     * The given separator character is append before the given {@code text} only if the buffer
     * is not empty and at least one {@code text} character is valid.
     *
     * <h4>Relationship with {@code gml:id}</h4>
     * This method may be invoked for building {@code gml:id} values. Strictly speaking this is not appropriate
     * since the {@code xs:ID} type defines valid identifiers as containing only letters, digits, underscores,
     * hyphens, and periods. This differ from Unicode identifier in two ways:
     *
     * <ul>
     *   <li>Unicode identifiers accept Japanese or Chinese ideograms for instance, which are considered as letters.</li>
     *   <li>Unicode identifiers do not accept the {@code '-'} and {@code ':'} characters. However this restriction
     *       fits well our need, since those characters are typical values for the {@code separator} argument.</li>
     *   <li>Note that {@code '_'} is valid both in {@code xs:ID} and Unicode identifier.</li>
     * </ul>
     *
     * @param  appendTo     the buffer where to append the valid characters.
     * @param  separator    the separator to append before the valid characters, or 0 if none.
     * @param  text         the text from which to get the valid character to append in the given buffer.
     * @param  accepted     additional characters to accept (e.g. {@code "-."}), or an empty string if none.
     * @param  toLowerCase  {@code true} for converting the characters to lower case.
     * @return {@code true} if at least one character has been added to the buffer.
     */
    public static boolean appendUnicodeIdentifier(final StringBuilder appendTo, final char separator,
            final String text, final String accepted, final boolean toLowerCase)
    {
        boolean added = false;
        boolean toUpperCase = false;
        if (text != null) {
            for (int i=0; i<text.length();) {
                final int c = text.codePointAt(i);
                final boolean isFirst = appendTo.length() == 0;
                if ((isFirst ? Character.isUnicodeIdentifierStart(c)
                             : Character.isUnicodeIdentifierPart(c)) || accepted.indexOf(c) >= 0)
                {
                    if (!isFirst && !added && separator != 0) {
                        appendTo.append(separator);
                    }
                    appendTo.appendCodePoint(toLowerCase ? Character.toLowerCase(c) :
                                             toUpperCase ? Character.toUpperCase(c) : c);
                    added = true;
                    toUpperCase = false;
                } else {
                    toUpperCase = true;
                }
                i += Character.charCount(c);
            }
        }
        return added;
    }

    /**
     * Appends {@code "[index]"} to the given name. This is used for formatting error messages.
     *
     * @param  name   the variable name to which to append "[index]".
     * @param  index  value to write between brackets.
     * @return {@code "name[index]"}.
     */
    public static String toIndexed(final String name, final int index) {
        return name + '[' + index + ']';
    }

    /**
     * Formats {@code "name[index]"}.
     *
     * @param  name   the variable name to which to append "[index]".
     * @param  index  value to write between brackets.
     * @return {@code "name[index]"}.
     */
    public static String bracket(final String name, final Object index) {
        if (index instanceof CharSequence) {
            return name + "[“" + index + "”]";
        } else {
            return name + '[' + index + ']';
        }
    }

    /**
     * Formats {@code "classname[index]"}.
     *
     * @param  type   the type to which to append "[index]".
     * @param  index  value to write between brackets.
     * @return {@code "classname[index]"}.
     */
    public static String bracket(final Class<?> type, final Object index) {
        return bracket(Classes.getShortName(type), index);
    }

    /**
     * Formats {@code "classname[lower … upper]"}.
     *
     * @param  type   the type to which to append "[lower … upper]".
     * @param  lower  first value to write between brackets.
     * @param  upper  second value to write between brackets.
     * @return {@code "classname[lower … upper]"}.
     */
    public static String range(final Class<?> type, final Object lower, final Object upper) {
        return Classes.getShortName(type) + '[' + lower + " … " + upper + ']';
    }

    /**
     * Returns a string with the same content than the given string, but in upper case and containing only the
     * filtered characters. If the given string already matches the criterion, then it is returned unchanged
     * without creation of any temporary object.
     *
     * <p>This method is useful before call to an {@code Enum.valueOf(String)} method, for making the search
     * a little bit more tolerant.</p>
     *
     * <p>This method is not in public API because conversion to upper-cases should be locale-dependent.</p>
     *
     * @param  text     the text to filter.
     * @param  filter   the filter to apply.
     * @param  all      {@code true} for making all the string in upper-cases,
     *                  or {@code false} for changing only the first character.
     * @return the filtered text.
     */
    public static String toUpperCase(final String text, final Characters.Filter filter, final boolean all) {
        final int length = text.length();
        int c, i = 0;
        while (true) {
            if (i >= length) {
                return text;
            }
            c = text.codePointAt(i);
            if (!filter.contains(c)) break;
            if ((i == 0 | all) && Character.toUpperCase(c) != c) {
                break;
            }
            i += Character.charCount(c);
        }
        /*
         * At this point we found that characters starting from index i does not match the criterion.
         * Copy what we have checked so far in the buffer, then add next characters one-by-one.
         */
        final StringBuilder buffer = new StringBuilder(length).append(text, 0, i);
        while (i < length) {
            c = text.codePointAt(i);
            if (filter.contains(c)) {
                buffer.appendCodePoint((i == 0 | all) ? Character.toUpperCase(c) : c);
            }
            i += Character.charCount(c);
        }
        return buffer.toString();
    }

    /**
     * Inserts a continuation character after each line separator except the last one.
     * The intent is to show that a block of lines are part of the same element.
     * The characters are the same than {@link org.apache.sis.util.logging.MonolineFormatter}.
     *
     * @param buffer         the buffer where to insert a continuation character in the left margin.
     * @param lineSeparator  the line separator.
     */
    public static void insertLineInLeftMargin(final StringBuilder buffer, final String lineSeparator) {
        char c = CONTINUATION_END;
        int i = CharSequences.skipTrailingWhitespaces(buffer, 0, buffer.length());
        while ((i = buffer.lastIndexOf(lineSeparator, i - 1)) >= 0) {
            buffer.insert(i + lineSeparator.length(), c);
            c = CONTINUATION_MARK;
        }
    }

    /**
     * Returns a string representation of an instance of the given class having the given properties.
     * This is a convenience method for implementation of {@link Object#toString()} methods that are
     * used mostly for debugging purpose.
     *
     * <p>The content is specified by (<var>key</var>=<var>value</var>) pairs. If a value is {@code null},
     * the whole entry is omitted. If a key is {@code null}, the value is written without the {@code "key="}
     * part. The later happens typically when the first value is the object name.</p>
     *
     * @param  classe      the class to format.
     * @param  properties  the (<var>key</var>=<var>value</var>) pairs.
     * @return a string representation of an instance of the given class having the given properties.
     */
    public static String toString(final Class<?> classe, final Object... properties) {
        final StringBuilder buffer = new StringBuilder(32).append(Classes.getShortName(classe)).append('[');
        boolean isNext = false;
        for (int i=0; i<properties.length; i++) {
            final Object value = properties[++i];
            if (value != null) {
                if (isNext) {
                    buffer.append(", ");
                }
                final Object name = properties[i-1];
                if (name != null) {
                    buffer.append(name).append('=');
                }
                if (value.getClass().isArray()) {
                    final int n = Array.getLength(value);
                    if (n != 1) buffer.append('{');
                    for (int j=0; j<n; j++) {
                        if (j != 0) buffer.append(", ");
                        append(Array.get(value, j), buffer);
                    }
                    if (n != 1) buffer.append('}');
                } else {
                    append(value, buffer);
                }
                isNext = true;
            }
        }
        return buffer.append(']').toString();
    }

    /**
     * Appends the given value in the given buffer, using quotes if the value is a character sequence.
     */
    private static void append(final Object value, final StringBuilder buffer) {
        final boolean isText = (value instanceof CharSequence);
        if (isText) buffer.append('“');
        buffer.append(value);
        if (isText) buffer.append('”');
    }

    /**
     * Formats the given character sequence to the given formatter. This method takes in account
     * the {@link FormattableFlags#UPPERCASE} and {@link FormattableFlags#LEFT_JUSTIFY} flags.
     *
     * @param formatter  the formatter in which to format the value.
     * @param flags      the formatting flags.
     * @param width      minimal number of characters to write, padding with {@code ' '} if necessary.
     * @param precision  number of characters to keep before truncation, or -1 if no limit.
     * @param value      the text to format.
     */
    public static void formatTo(final Formatter formatter, final int flags, int width, int precision, String value) {
        /*
         * Converting to upper cases may change the string length in some locales.
         * So we need to perform this conversion before to check the length.
         */
        boolean isUpperCase = (flags & FormattableFlags.UPPERCASE) != 0;
        if (isUpperCase && (width > 0 || precision >= 0)) {
            value = value.toUpperCase(formatter.locale());
            isUpperCase = false;                            // Because conversion has already been done.
        }
        /*
         * If the string is longer than the specified "precision", truncate
         * and add "…" for letting user know that there is missing characters.
         * This loop counts the number of Unicode code points rather than characters.
         */
        int length = value.length();
        if (precision >= 0) {
            for (int i=0,n=0; i<length; i += n) {
                if (--precision < 0) {
                    /*
                     * Found the amount of characters to keep. The `n` variable can be
                     * zero only if precision == 0, in which case the string is empty.
                     */
                    if (n == 0) {
                        value = "";
                    } else {
                        length = (i -= n) + 1;
                        final StringBuilder buffer = new StringBuilder(length);
                        value = buffer.append(value, 0, i).append('…').toString();
                    }
                    break;
                }
                n = Character.charCount(value.codePointAt(i));
            }
        }
        /*
         * If the string is shorter than the minimal width, add spaces on the left or right side.
         * We double check with `width > length` since it is faster than codePointCount(…).
         */
        final String format;
        final Object[] args;
        if (width > length && (width -= value.codePointCount(0, length)) > 0) {
            format = "%s%s";
            args = new Object[] {value, value};
            args[(flags & FormattableFlags.LEFT_JUSTIFY) != 0 ? 1 : 0] = CharSequences.spaces(width);
        } else {
            format = isUpperCase ? "%S" : "%s";
            args = new Object[] {value};
        }
        formatter.format(format, args);
    }
}<|MERGE_RESOLUTION|>--- conflicted
+++ resolved
@@ -54,8 +54,6 @@
     }
 
     /**
-<<<<<<< HEAD
-=======
      * Returns whether the given strings are equal, ignoring case.
      * This method accepts null arguments.
      *
@@ -81,7 +79,6 @@
     }
 
     /**
->>>>>>> 152b383d
      * Trims the leading and trailing spaces of the given string.
      * If the string is null, empty or contains only spaces, then this method returns {@code null}.
      *
