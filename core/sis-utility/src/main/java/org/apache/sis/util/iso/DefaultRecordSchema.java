--- conflicted
+++ resolved
@@ -119,20 +119,14 @@
     /**
      * Creates a new schema of the given name.
      *
-<<<<<<< HEAD
      * <div class="warning"><b>Upcoming API change</b> — generalization<br>
      * This type of the first argument will be changed to the {@link NameFactory} interface when
      * that interface will provide a {@code createMemberName(…)} method (tentatively in GeoAPI 3.1).
      * </div>
      *
-     * @param nameFactory The factory to use for creating names, or {@code null} for the default factory.
-     * @param parent      The parent namespace, or {@code null} if none.
-     * @param schemaName  The name of the new schema.
-=======
      * @param nameFactory  the factory to use for creating names, or {@code null} for the default factory.
      * @param parent       the parent namespace, or {@code null} if none.
      * @param schemaName   the name of the new schema.
->>>>>>> c16f4795
      */
     public DefaultRecordSchema(DefaultNameFactory nameFactory, final NameSpace parent, final CharSequence schemaName) {
         ArgumentChecks.ensureNonNull("schemaName", schemaName);
@@ -195,13 +189,8 @@
             if (!e2.getKey().tip().toString().equals(e1.toString())) {
                 break;                                                  // Member names differ.
             }
-<<<<<<< HEAD
             if (!((SimpleAttributeType) e2.getValue()).getValueClass().equals(e1.getValue())) {
-                break;      // Value classes differ.
-=======
-            if (!((AttributeType) e2.getValue()).getValueClass().equals(e1.getValue())) {
                 break;                                                  // Value classes differ.
->>>>>>> c16f4795
             }
         }
         throw new IllegalArgumentException(Errors.format(Errors.Keys.RecordAlreadyDefined_2, getSchemaName(), typeName));
