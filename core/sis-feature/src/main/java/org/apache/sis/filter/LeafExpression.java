/*
 * Licensed to the Apache Software Foundation (ASF) under one or more
 * contributor license agreements.  See the NOTICE file distributed with
 * this work for additional information regarding copyright ownership.
 * The ASF licenses this file to You under the Apache License, Version 2.0
 * (the "License"); you may not use this file except in compliance with
 * the License.  You may obtain a copy of the License at
 *
 *     http://www.apache.org/licenses/LICENSE-2.0
 *
 * Unless required by applicable law or agreed to in writing, software
 * distributed under the License is distributed on an "AS IS" BASIS,
 * WITHOUT WARRANTIES OR CONDITIONS OF ANY KIND, either express or implied.
 * See the License for the specific language governing permissions and
 * limitations under the License.
 */
package org.apache.sis.filter;

import java.util.Set;
import java.util.List;
import java.util.Collection;
import java.util.Collections;
import org.apache.sis.util.Classes;
import org.apache.sis.util.iso.Names;
import org.apache.sis.util.resources.Errors;
import org.apache.sis.util.ObjectConverters;
import org.apache.sis.util.UnconvertibleObjectException;
import org.apache.sis.util.collection.WeakValueHashMap;
import org.apache.sis.internal.feature.FeatureExpression;
import org.apache.sis.internal.filter.Node;
import org.apache.sis.feature.builder.FeatureTypeBuilder;
import org.apache.sis.feature.builder.PropertyTypeBuilder;
import org.apache.sis.math.FunctionProperty;

// Branch-dependent imports
import org.apache.sis.feature.DefaultFeatureType;
import org.apache.sis.feature.DefaultAttributeType;


/**
 * Expressions that do not depend on any other expression.
 * Those expression may read value from a feature property, or return a constant value.
 *
 * @author  Johann Sorel (Geomatys)
 * @author  Martin Desruisseaux (Geomatys)
 * @version 1.4
 *
 * @param  <R>  the type of resources (e.g. {@code Feature}) used as inputs.
 * @param  <V>  the type of value computed by the expression.
 *
 * @since 1.1
 */
abstract class LeafExpression<R,V> extends Node implements FeatureExpression<R,V> {
    /**
     * For cross-version compatibility.
     */
    private static final long serialVersionUID = 4262341851590811918L;

    /**
     * Creates a new property reader.
     */
    LeafExpression() {
    }

    /**
     * Returns the expression used as parameters for this function,
     * which is an empty list.
     */
    @Override
    public final List<Expression<R,?>> getParameters() {
        return List.of();
    }

    /**
     * Returns the manner in which values are computed from given resources.
     * Since leaf expressions have no parameters, the only properties to return are the intrinsic properties
     * of this function. The default implementation assumes that there is none, but subclasses may override.
     */
    @Override
    public Set<FunctionProperty> properties() {
        return Set.of();
    }




    /**
     * A constant, literal value that can be used in expressions.
     * The {@link #apply(Object)} method ignores the argument and always returns {@link #getValue()}.
     *
     * @param  <R>  the type of resources used as inputs.
     * @param  <V>  the type of value computed by the expression.
     */
<<<<<<< HEAD
    static class Literal<R,V> extends LeafExpression<R,V> implements org.apache.sis.internal.geoapi.filter.Literal<R,V> {
=======
    static class Literal<R,V> extends LeafExpression<R,V> implements org.opengis.filter.Literal<R,V> {
        /** The properties of this function, which returns constants. */
        private static final Set<FunctionProperty> CONSTANT =
                Set.of(FunctionProperty.ORDER_PRESERVING, FunctionProperty.ORDER_REVERSING);

>>>>>>> b486f990
        /** For cross-version compatibility. */
        private static final long serialVersionUID = -8383113218490957822L;

        /** The constant value to be returned by {@link #getValue()}. */
        @SuppressWarnings("serial")         // Not statically typed as Serializable.
        protected final V value;

        /** Creates a new literal holding the given constant value. */
        Literal(final V value) {
            this.value = value;             // Null is accepted.
        }

        @Override public Class<? super R> getResourceClass() {
            return Object.class;
        }

        /** For {@link #toString()}, {@link #hashCode()} and {@link #equals(Object)} implementations. */
        @Override protected Collection<?> getChildren() {
            // Not `List.of(…)` because value may be null.
            return Collections.singleton(value);
        }

        /** Returns the constant value held by this object. */
        @Override public V getValue() {
            return value;
        }

        /** Returns the type of values computed by this expression. */
        @Override public Class<?> getValueClass() {
            return (value != null) ? value.getClass() : Object.class;
        }

        /** Expression evaluation, which just returns the constant value. */
        @Override public V apply(Object ignored) {
            return value;
        }

        /** Notifies that results are constant. */
        @SuppressWarnings("ReturnOfCollectionOrArrayField")             // Because immutable.
        @Override public Set<FunctionProperty> properties() {
            return CONSTANT;
        }

        /**
         * Returns an expression that provides values as instances of the specified class.
         *
         * @throws ClassCastException if values cannot be provided as instances of the specified class.
         */
        @Override
        @SuppressWarnings("unchecked")
        public <N> Expression<R,N> toValueType(final Class<N> target) {
            try {
                final N c = ObjectConverters.convert(value, target);
                return (c != value) ? new Literal<>(c) : (Literal<R,N>) this;
            } catch (UnconvertibleObjectException e) {
                throw (ClassCastException) new ClassCastException(Errors.format(
                        Errors.Keys.CanNotConvertValue_2, getFunctionName(), target)).initCause(e);
            }
        }

        /**
         * Provides the type of values returned by {@link #apply(Object)}
         * wrapped in an {@link DefaultAttributeType} named "Literal".
         *
         * @param  addTo  where to add the type of properties evaluated by the given expression.
         * @return builder of the added property.
         */
        @Override
        public PropertyTypeBuilder expectedType(DefaultFeatureType ignored, final FeatureTypeBuilder addTo) {
            final Class<?> valueType = getValueClass();
            DefaultAttributeType<?> propertyType;
            synchronized (TYPES) {
                propertyType = TYPES.get(valueType);
                if (propertyType == null) {
                    final Class<?> standardType = Classes.getStandardType(valueType);
                    propertyType = TYPES.computeIfAbsent(standardType, Literal::newType);
                    if (valueType != standardType) {
                        TYPES.put(valueType, propertyType);
                    }
                }
            }
            return addTo.addProperty(propertyType);
        }

        /**
         * A cache of {@link DefaultAttributeType} instances for literal classes. Used for avoiding to create
         * duplicated instances when the literal is a common type like {@link String} or {@link Integer}.
         */
        @SuppressWarnings("unchecked")
        private static final WeakValueHashMap<Class<?>, DefaultAttributeType<?>> TYPES = new WeakValueHashMap<>((Class) Class.class);

        /**
         * Invoked when a new attribute type need to be created for the given standard type.
         * The given standard type should be a GeoAPI interface, not the implementation class.
         */
        private static <R> DefaultAttributeType<R> newType(final Class<R> standardType) {
            return createType(standardType, Names.createLocalName(null, null, "Literal"));
        }
    }




    /**
     * A literal value which is the result of transforming another literal.
     * This is used for example when a geometry is transformed to a different CRS for computational purposes.
     * This transformation should be invisible to users, so we need to provide the original expressions when needed.
     *
     * @param  <R>  the type of resources used as inputs.
     * @param  <V>  the type of value computed by the expression.
     *
     * @see BinaryGeometryFilter#original(Expression)
     */
    static final class Transformed<R,V> extends Literal<R,V> implements Optimization.OnExpression<R,V> {
        /** For cross-version compatibility. */
        private static final long serialVersionUID = -5120203649333919221L;

        /** The original expression. */
        @SuppressWarnings("serial")         // Most SIS implementations are serializable.
        final Expression<R,?> original;

        /** Creates a new literal holding the given constant value. */
        Transformed(final V value, final Expression<R,?> original) {
            super(value);
            this.original = original;
        }

        /**
         * Returns the same literal without the reference to the original expression.
         * Since this {@code Transformed} instance will not longer be unwrapped,
         * the transformed value will become visible to users.
         */
        @Override
        public Expression<R, ? extends V> optimize(final Optimization optimization) {
            return Optimization.literal(getValue());
        }

        /**
         * Converts the transformed value if possible, or the original value as a fallback.
         *
         * @throws ClassCastException if values cannot be provided as instances of the specified class.
         */
        @Override
        @SuppressWarnings("unchecked")
        public <N> Expression<R,N> toValueType(final Class<N> target) {
            // Same implementation than `super.toValueType(type)` except for exception handling.
            try {
                final N c = ObjectConverters.convert(value, target);
                return (c != value) ? new Literal<>(c) : (Literal<R,N>) this;
            } catch (UnconvertibleObjectException e) {
                try {
                    return original.toValueType(target);
                } catch (RuntimeException bis) {
                    final ClassCastException c = new ClassCastException(Errors.format(
                            Errors.Keys.CanNotConvertValue_2, getFunctionName(), target));
                    c.initCause(e);
                    c.addSuppressed(bis);
                    throw c;
                }
            }
        }
    }
}<|MERGE_RESOLUTION|>--- conflicted
+++ resolved
@@ -91,15 +91,11 @@
      * @param  <R>  the type of resources used as inputs.
      * @param  <V>  the type of value computed by the expression.
      */
-<<<<<<< HEAD
     static class Literal<R,V> extends LeafExpression<R,V> implements org.apache.sis.internal.geoapi.filter.Literal<R,V> {
-=======
-    static class Literal<R,V> extends LeafExpression<R,V> implements org.opengis.filter.Literal<R,V> {
         /** The properties of this function, which returns constants. */
         private static final Set<FunctionProperty> CONSTANT =
                 Set.of(FunctionProperty.ORDER_PRESERVING, FunctionProperty.ORDER_REVERSING);
 
->>>>>>> b486f990
         /** For cross-version compatibility. */
         private static final long serialVersionUID = -8383113218490957822L;
 
