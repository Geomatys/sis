--- conflicted
+++ resolved
@@ -84,12 +84,8 @@
      *
      * @see Expression#getFunctionName()
      */
-<<<<<<< HEAD
     protected static <T> DefaultAttributeType<T> createType(final Class<T> type, final Object name) {
-=======
-    protected static <T> AttributeType<T> createType(final Class<T> type, final Object name) {
         // We do not use `Map.of(…)` for letting the attribute type constructor do the null check.
->>>>>>> f5bc633a
         return new DefaultAttributeType<>(Collections.singletonMap(DefaultAttributeType.NAME_KEY, name),
                                           type, 1, 1, null, (DefaultAttributeType<?>[]) null);
     }
