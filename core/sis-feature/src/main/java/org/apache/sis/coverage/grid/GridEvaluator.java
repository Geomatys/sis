--- conflicted
+++ resolved
@@ -188,13 +188,8 @@
             } catch (ArithmeticException | IndexOutOfBoundsException | DisjointExtentException ex) {
                 if (!nullIfOutside) {
                     throw (PointOutsideCoverageException) new PointOutsideCoverageException(
-                            gc.pointOutsideCoverage(gridGeometry.extent), point).initCause(ex);
+                            gc.pointOutsideCoverage(gridGeometry.extent)).initCause(ex);
                 }
-<<<<<<< HEAD
-                throw (PointOutsideCoverageException) new PointOutsideCoverageException(
-                        gc.pointOutsideCoverage(gridGeometry.extent)).initCause(ex);
-=======
->>>>>>> db2fc14e
             }
         } catch (PointOutsideCoverageException ex) {
             throw ex;
