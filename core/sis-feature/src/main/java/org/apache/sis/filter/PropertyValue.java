/*
 * Licensed to the Apache Software Foundation (ASF) under one or more
 * contributor license agreements.  See the NOTICE file distributed with
 * this work for additional information regarding copyright ownership.
 * The ASF licenses this file to You under the Apache License, Version 2.0
 * (the "License"); you may not use this file except in compliance with
 * the License.  You may obtain a copy of the License at
 *
 *     http://www.apache.org/licenses/LICENSE-2.0
 *
 * Unless required by applicable law or agreed to in writing, software
 * distributed under the License is distributed on an "AS IS" BASIS,
 * WITHOUT WARRANTIES OR CONDITIONS OF ANY KIND, either express or implied.
 * See the License for the specific language governing permissions and
 * limitations under the License.
 */
package org.apache.sis.filter;

import java.util.Arrays;
import java.util.List;
import java.util.Optional;
import java.util.Collection;
import java.util.Collections;
import org.apache.sis.feature.Features;
import org.apache.sis.util.ObjectConverter;
import org.apache.sis.util.ObjectConverters;
import org.apache.sis.util.UnconvertibleObjectException;
import org.apache.sis.feature.builder.FeatureTypeBuilder;
import org.apache.sis.feature.builder.PropertyTypeBuilder;
import org.apache.sis.feature.builder.AttributeTypeBuilder;
import org.apache.sis.util.resources.Errors;
import org.apache.sis.internal.util.XPaths;

// Branch-dependent imports
import org.opengis.util.ScopedName;
import org.apache.sis.feature.AbstractFeature;
import org.apache.sis.feature.AbstractIdentifiedType;
import org.apache.sis.feature.AbstractOperation;
import org.apache.sis.feature.DefaultAttributeType;
import org.apache.sis.feature.DefaultFeatureType;
import org.apache.sis.internal.geoapi.filter.Name;
import org.apache.sis.internal.geoapi.filter.ValueReference;


/**
 * Expression whose value is computed by retrieving the value indicated by the provided name.
 * This expression does not store any value; it acts as an indirection to a property value of
 * the evaluated feature.
 *
 * @author  Johann Sorel (Geomatys)
 * @author  Martin Desruisseaux (Geomatys)
 * @version 1.2
 *
 * @param  <V>  the type of value computed by the expression.
 *
 * @see AssociationValue
 *
 * @since 1.1
 * @module
 */
abstract class PropertyValue<V> extends LeafExpression<AbstractFeature,V>
        implements ValueReference<AbstractFeature,V>, Optimization.OnExpression<AbstractFeature,V>
{
    /**
     * For cross-version compatibility.
     */
    private static final long serialVersionUID = 3756361632664536269L;

    /**
     * Name of the property from which to retrieve the value.
     * This is the argument to give in calls to {@link Feature#getProperty(String)}
     */
    protected final String name;

    /**
     * Whether the property to fetch is considered virtual (a property that may be defined only in sub-types).
     * If {@code true}, then {@link #expectedType(FeatureType, FeatureTypeBuilder)} will not throw an exception
     * if the property is not found.
     */
    protected final boolean isVirtual;

    /**
     * The prefix in a x-path for considering a property as virual.
     */
    static final String VIRTUAL_PREFIX = "/*/";

    /**
     * Creates a new expression retrieving values from a property of the given name.
     */
    protected PropertyValue(final String name, final boolean isVirtual) {
        this.name = name;
        this.isVirtual = isVirtual;
    }

    @Override
    public final ScopedName getFunctionName() {
        return Name.VALUE_REFERENCE;
    }

    /**
     * Creates a new expression retrieving values from a property of the given path.
     * Simple path expressions of the form "a/b/c" can be used.
     *
     * @param  <V>    compile-time value of {@code type}.
     * @param  xpath  path (usually a single name) of the property to fetch.
     * @param  type   the desired type for the expression result.
     * @return expression retrieving values from a property of the given name.
     * @throws IllegalArgumentException if the given XPath is not supported.
     */
    @SuppressWarnings("unchecked")
    static <V> ValueReference<AbstractFeature,V> create(String xpath, final Class<V> type) {
        boolean isVirtual = false;
        List<String> path = XPaths.split(xpath);
split:  if (path != null) {
            /*
             * If the XPath is like "/∗/property" where the root "/" is the feature instance,
             * we interpret that as meaning "property of a feature of any type", which means
             * to relax the restriction about the set of allowed properties.
             */
            final String head = path.get(0);                // List and items in the list are guaranteed non-empty.
            isVirtual = head.equals("/*");
            if (isVirtual || head.charAt(0) != XPaths.SEPARATOR) {
                final int offset = isVirtual ? 1 : 0;       // Skip the "/*/" component at index 0.
                final int last = path.size() - 1;
                if (last >= offset) {
                    xpath = path.get(last);
                    path  = path.subList(offset, last);
                    break split;                            // Accept the path as valid.
                }
            }
            throw new IllegalArgumentException(Errors.format(Errors.Keys.UnsupportedXPath_1, xpath));
        }
        /*
         * At this point, `xpath` is the tip of the path (i.e. prefixes have been removed).
         */
        final PropertyValue<V> tip;
        if (type != Object.class) {
            tip = new Converted<>(type, xpath, isVirtual);
        } else {
            tip = (PropertyValue<V>) new AsObject(xpath, isVirtual);
        }
        return (path == null || path.isEmpty()) ? tip : new AssociationValue<>(path, tip);
    }

    /**
     * For {@link #toString()}, {@link #hashCode()} and {@link #equals(Object)} implementations.
     */
    @Override
    protected final Collection<?> getChildren() {
        return isVirtual ? Arrays.asList(name, isVirtual) : Collections.singleton(name);
    }

    /**
     * Returns the name of the property whose value will be returned by the {@link #apply(Object)} method.
     */
    @Override
    public final String getXPath() {
        return isVirtual ? VIRTUAL_PREFIX.concat(name) : name;
    }

    /**
     * Returns the type of values fetched from {@link AbstractFeature} instance.
     * This is the type before conversion to the {@linkplain #getValueClass() target type}.
     * The type is always {@link Object} on newly created expression because the type of feature property
     * values is unknown, but may become a specialized type after {@link Optimization} has been applied.
     */
    protected Class<?> getSourceClass() {
        return Object.class;
    }

    /**
     * Returns the default value of {@link #expectedType(FeatureType, FeatureTypeBuilder)}
     * when it can not be inferred by the analysis of the given {@code FeatureType}.
     */
    final PropertyTypeBuilder expectedType(final FeatureTypeBuilder addTo) {
        return addTo.addAttribute(getValueClass()).setName(name).setMinimumOccurs(0);
    }

    /**
     * Returns an expression that provides values as instances of the specified class.
     */
    @Override
    @SuppressWarnings("unchecked")
    public final <N> PropertyValue<N> toValueType(final Class<N> target) {
        if (target.equals(getValueClass())) {
            return (PropertyValue<N>) this;
        }
        final Class<?> source = getSourceClass();
        if (target == Object.class) {
            return (PropertyValue<N>) new AsObject(name, isVirtual);
        } else if (source == Object.class) {
            return new Converted<>(target, name, isVirtual);
        } else {
            return new CastedAndConverted<>(source, target, name, isVirtual);
        }
    }

    /**
     * If the evaluated property is a link, replaces this expression by a more direct reference
     * to the target property. This optimization is important for allowing {@code SQLStore} to
     * put the column name in the SQL {@code WHERE} clause. It makes the difference between
     * using or not the database index.
     */
    public abstract PropertyValue<V> optimize(Optimization optimization);



    /**
     * An expression fetching property values as {@code Object}.
     * This expression does not need to apply any type conversion.
     */
    private static final class AsObject extends PropertyValue<Object> {
        /** For cross-version compatibility. */
        private static final long serialVersionUID = 2854731969723006038L;

        /**
         * Creates a new expression retrieving values from a property of the given name.
         */
        AsObject(final String name, final boolean isVirtual) {
            super(name, isVirtual);
        }

        /**
         * Returns the value of the property of the name given at construction time.
         * If no value is found for the given feature, then this method returns {@code null}.
         */
        @Override
<<<<<<< HEAD
        public Object apply(final AbstractFeature instance) {
            if (instance != null) try {
                return instance.getPropertyValue(name);
            } catch (IllegalArgumentException e) {
                warning(e, true);
                // Null will be returned below.
            }
            return null;
=======
        public Object apply(final Feature instance) {
            return (instance != null) ? instance.getValueOrFallback(name, null) : null;
>>>>>>> db2fc14e
        }

        /**
         * If the evaluated property is a link, replaces this expression by a more direct reference
         * to the target property. This optimization is important for allowing {@code SQLStore} to
         * put the column name in the SQL {@code WHERE} clause. It makes the difference between
         * using or not the database index.
         */
        @Override
        public PropertyValue<Object> optimize(final Optimization optimization) {
            final DefaultFeatureType type = optimization.getFeatureType();
            if (type != null) try {
                return Features.getLinkTarget(type.getProperty(name))
                        .map((rename) -> new AsObject(rename, isVirtual)).orElse(this);
            } catch (IllegalArgumentException e) {
                warning(e, true);
            }
            return this;
        }
    }




    /**
     * An expression fetching property values as an object of specified type.
     * The value is converted from {@link Object} to the specified type.
     */
    private static class Converted<V> extends PropertyValue<V> {
        /** For cross-version compatibility. */
        private static final long serialVersionUID = -1436865010478207066L;

        /** The desired type of values. */
        protected final Class<V> type;

        /**
         * Creates a new expression retrieving values from a property of the given name.
         *
         * @param  type  the desired type for the expression result.
         * @param  name  the name of the property to fetch.
         */
        protected Converted(final Class<V> type, final String xpath, final boolean isVirtual) {
            super(xpath, isVirtual);
            this.type = type;
        }

        /**
         * Returns the type of values computed by this expression.
         */
        @Override
        public final Class<V> getValueClass() {
            return type;
        }

        /**
         * Returns the value of the property of the given name.
         * If no value is found for the given feature, then this method returns {@code null}.
         */
        @Override
        public V apply(final AbstractFeature instance) {
            if (instance != null) try {
<<<<<<< HEAD
                return ObjectConverters.convert(instance.getPropertyValue(name), type);
=======
                return ObjectConverters.convert(instance.getValueOrFallback(name, null), type);
>>>>>>> db2fc14e
            } catch (UnconvertibleObjectException e) {
                warning(e, false);
            } catch (IllegalArgumentException e) {
                warning(e, true);
                // Null will be returned below.
            }
            return null;
        }

        /**
         * Tries to optimize this expression. If an {@link ObjectConverter} can be determined in advance
         * for the {@linkplain Optimization#getFeatureType() feature type for which to optimize},
         * then a specialized expression is returned. Otherwise this method returns {@code this}.
         */
        @Override
        public final PropertyValue<V> optimize(final Optimization optimization) {
            final DefaultFeatureType featureType = optimization.getFeatureType();
            if (featureType != null) try {
                /*
                 * Resolve link (e.g. "sis:identifier" as a reference to the real identifier property).
                 * This is important for allowing `SQLStore` to use the property in SQL WHERE statements.
                 * If there is no renaming to apply (which is the usual case), then `rename` is null.
                 */
                String rename = name;
                AbstractIdentifiedType property = featureType.getProperty(rename);
                Optional<String> target = Features.getLinkTarget(property);
                if (target.isPresent()) try {
                    rename = target.get();
                    property = featureType.getProperty(rename);
                } catch (IllegalArgumentException e) {
                    warning(e, true);
                    rename = name;
                }
                /*
                 * At this point we did our best effort for having the property as an attribute,
                 * which allows us to get the expected type. If the type is not `Object`, we can
                 * try to fetch a more specific converter than the default `Converted` one.
                 */
                Class<?> source = getSourceClass();
                final Class<?> original = source;
                if (property instanceof DefaultAttributeType<?>) {
                    source = ((DefaultAttributeType<?>) property).getValueClass();
                }
                if (!(rename.equals(name) && source.equals(original))) {
                    if (source == Object.class) {
                        return new Converted<>(type, rename, isVirtual);
                    } else {
                        return new CastedAndConverted<>(source, type, rename, isVirtual);
                    }
                }
            } catch (IllegalArgumentException e) {
                warning(e, true);
            }
            return this;
        }

        /**
         * Provides the expected type of values produced by this expression
         * when a feature of the given type is evaluated.
         */
        @Override
        public final PropertyTypeBuilder expectedType(final DefaultFeatureType valueType, final FeatureTypeBuilder addTo) {
            final PropertyTypeBuilder p = super.expectedType(valueType, addTo);
            if (p instanceof AttributeTypeBuilder<?>) {
                final AttributeTypeBuilder<?> a = (AttributeTypeBuilder<?>) p;
                if (!type.isAssignableFrom(a.getValueClass())) {
                    return a.setValueClass(type);
                }
            }
            return p;
        }
    }

    /**
     * Provides the expected type of values produced by this expression when a feature of the given type is evaluated.
     *
     * @param  valueType  the type of features to be evaluated by the given expression.
     * @param  addTo      where to add the type of properties evaluated by the given expression.
     * @return builder of the added property, or {@code null} if this method can not add a property.
     * @throws IllegalArgumentException if this method can not determine the property type for the given feature type.
     */
    @Override
    public PropertyTypeBuilder expectedType(final DefaultFeatureType valueType, final FeatureTypeBuilder addTo) {
        AbstractIdentifiedType type;
        try {
            type = valueType.getProperty(name);
        } catch (IllegalArgumentException e) {
            if (isVirtual) {
                // The property does not exist but may be defined on a yet unknown child type.
                return expectedType(addTo);
            }
            throw e;
        }
        while (type instanceof AbstractOperation) {
            final AbstractIdentifiedType result = ((AbstractOperation) type).getResult();
            if (result != type && result instanceof AbstractIdentifiedType) {
                type = (AbstractIdentifiedType) result;
            } else if (result instanceof DefaultFeatureType) {
                return addTo.addAssociation((DefaultFeatureType) result).setName(name);
            } else {
                return null;
            }
        }
        return addTo.addProperty(type);
    }




    /**
     * An expression fetching property values as an object of specified type.
     * The value is first casted from {@link Object} to the expected source type,
     * then converted to the specified target type.
     */
    private static final class CastedAndConverted<S,V> extends Converted<V> {
        /** For cross-version compatibility. */
        private static final long serialVersionUID = -58453954752151703L;

        /** The source type before conversion. */
        private final Class<S> source;

        /** The conversion from source type to the type to be returned. */
        private final ObjectConverter<? super S, ? extends V> converter;

        /** Creates a new expression retrieving values from a property of the given name. */
        CastedAndConverted(final Class<S> source, final Class<V> type, final String xpath, final boolean isVirtual) {
            super(type, xpath, isVirtual);
            this.source = source;
            converter = ObjectConverters.find(source, type);
        }

        /**
         * Returns the type of values fetched from {@link AbstractFeature} instance.
         */
        @Override
        protected Class<S> getSourceClass() {
            return source;
        }

        /**
         * Returns the value of the property of the given name.
         * If no value is found for the given feature, then this method returns {@code null}.
         */
        @Override
        public V apply(final AbstractFeature instance) {
            if (instance != null) try {
<<<<<<< HEAD
                return converter.apply(source.cast(instance.getPropertyValue(name)));
=======
                return converter.apply(source.cast(instance.getValueOrFallback(name, null)));
>>>>>>> db2fc14e
            } catch (ClassCastException | UnconvertibleObjectException e) {
                warning(e, false);
            } catch (IllegalArgumentException e) {
                warning(e, true);
            }
            return null;
        }
    }
}<|MERGE_RESOLUTION|>--- conflicted
+++ resolved
@@ -225,19 +225,8 @@
          * If no value is found for the given feature, then this method returns {@code null}.
          */
         @Override
-<<<<<<< HEAD
         public Object apply(final AbstractFeature instance) {
-            if (instance != null) try {
-                return instance.getPropertyValue(name);
-            } catch (IllegalArgumentException e) {
-                warning(e, true);
-                // Null will be returned below.
-            }
-            return null;
-=======
-        public Object apply(final Feature instance) {
             return (instance != null) ? instance.getValueOrFallback(name, null) : null;
->>>>>>> db2fc14e
         }
 
         /**
@@ -299,11 +288,7 @@
         @Override
         public V apply(final AbstractFeature instance) {
             if (instance != null) try {
-<<<<<<< HEAD
-                return ObjectConverters.convert(instance.getPropertyValue(name), type);
-=======
                 return ObjectConverters.convert(instance.getValueOrFallback(name, null), type);
->>>>>>> db2fc14e
             } catch (UnconvertibleObjectException e) {
                 warning(e, false);
             } catch (IllegalArgumentException e) {
@@ -450,11 +435,7 @@
         @Override
         public V apply(final AbstractFeature instance) {
             if (instance != null) try {
-<<<<<<< HEAD
-                return converter.apply(source.cast(instance.getPropertyValue(name)));
-=======
                 return converter.apply(source.cast(instance.getValueOrFallback(name, null)));
->>>>>>> db2fc14e
             } catch (ClassCastException | UnconvertibleObjectException e) {
                 warning(e, false);
             } catch (IllegalArgumentException e) {
