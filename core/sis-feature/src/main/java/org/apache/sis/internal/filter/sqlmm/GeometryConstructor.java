--- conflicted
+++ resolved
@@ -126,13 +126,8 @@
             final Object   geometry = library.getGeometry(result);
             final Class<?> expected = operation.getReturnType(library);
             if (!expected.isInstance(geometry)) {
-<<<<<<< HEAD
                 throw new IllegalArgumentException(Errors.format(
-                        Errors.Keys.IllegalArgumentClass_3, "geom", expected, geometry.getClass()));
-=======
-                throw new InvalidFilterValueException(Errors.format(
                         Errors.Keys.IllegalArgumentClass_3, "geom", expected, Classes.getClass(geometry)));
->>>>>>> 230b6bce
             }
             if (srid != null) {
                 final CoordinateReferenceSystem crs = getTargetCRS(input);
