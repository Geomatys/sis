/*
 * Licensed to the Apache Software Foundation (ASF) under one or more
 * contributor license agreements.  See the NOTICE file distributed with
 * this work for additional information regarding copyright ownership.
 * The ASF licenses this file to You under the Apache License, Version 2.0
 * (the "License"); you may not use this file except in compliance with
 * the License.  You may obtain a copy of the License at
 *
 *     http://www.apache.org/licenses/LICENSE-2.0
 *
 * Unless required by applicable law or agreed to in writing, software
 * distributed under the License is distributed on an "AS IS" BASIS,
 * WITHOUT WARRANTIES OR CONDITIONS OF ANY KIND, either express or implied.
 * See the License for the specific language governing permissions and
 * limitations under the License.
 */
package org.apache.sis.feature;

import java.util.Collection;
import java.util.Iterator;
import org.apache.sis.util.ArgumentChecks;
import org.apache.sis.util.resources.Errors;

<<<<<<< HEAD
=======
// Branch-dependent imports
import org.opengis.feature.Property;
import org.opengis.feature.MultiValuedPropertyException;
import org.opengis.feature.InvalidPropertyValueException;

>>>>>>> 533154ac

/**
 * Base class of property that can be stored in a {@link AbstractFeature} instance.
 * This include {@code Attribute} and {@code Association}, but not {@code Operation}.
 *
 * @author  Martin Desruisseaux (Geomatys)
 * @since   0.5
 * @version 0.6
 * @module
 */
abstract class Field<V> extends Property {
    /**
     * For subclass constructors.
     */
    Field() {
    }

    /**
     * Returns {@code true} if an attribute type or association role having the given
     * maximum number of occurrences should be treated as a singleton.
     *
     * This method gives us a simple keyword to search for every places in the code
     * where a decision regarding "singleton versus multi-valued" is made.
     */
    static boolean isSingleton(final int maximumOccurs) {
        return maximumOccurs <= 1;
    }

    /**
     * Returns the field feature or attribute value, or {@code null} if none.
     *
     * @return The feature or attribute value (may be {@code null}).
     * @throws MultiValuedPropertyException if this field contains more than one value.
     *
     * @see AbstractFeature#getPropertyValue(String)
     */
<<<<<<< HEAD
    public abstract V getValue() throws IllegalStateException;
=======
    @Override
    public abstract V getValue() throws MultiValuedPropertyException;
>>>>>>> 533154ac

    /**
     * Returns all features or attribute values, or an empty collection if none.
     * The returned collection is <cite>live</cite>: changes in the returned collection
     * will be reflected immediately in this {@code Field} instance, and conversely.
     *
     * @return The features or attribute values in a <cite>live</cite> collection.
     */
    public Collection<V> getValues() {
        return new PropertySingleton<V>(this);
    }

    /**
     * Sets the feature or attribute value. All previous values are replaced by the given singleton.
     *
     * @param value The new value, or {@code null} for removing all values from this field.
     *
     * @see AbstractFeature#setPropertyValue(String, Object)
     */
    public abstract void setValue(final V value);

    /**
     * Sets the features or attribute values. All previous values are replaced by the given collection.
     *
     * <p>The default implementation ensures that the given collection contains at most one element,
     * then delegates to {@link #setValue(Object)}.</p>
     *
     * @param values The new values.
     * @throws InvalidPropertyValueException if the given collection contains too many elements.
     */
    public void setValues(final Collection<? extends V> values) throws InvalidPropertyValueException {
        V value = null;
        ArgumentChecks.ensureNonNull("values", values);
        final Iterator<? extends V> it = values.iterator();
        if (it.hasNext()) {
            value = it.next();
            if (it.hasNext()) {
                throw new InvalidPropertyValueException(Errors.format(Errors.Keys.TooManyOccurrences_2, 1, getName()));
            }
        }
        setValue(value);
    }
}<|MERGE_RESOLUTION|>--- conflicted
+++ resolved
@@ -21,14 +21,6 @@
 import org.apache.sis.util.ArgumentChecks;
 import org.apache.sis.util.resources.Errors;
 
-<<<<<<< HEAD
-=======
-// Branch-dependent imports
-import org.opengis.feature.Property;
-import org.opengis.feature.MultiValuedPropertyException;
-import org.opengis.feature.InvalidPropertyValueException;
-
->>>>>>> 533154ac
 
 /**
  * Base class of property that can be stored in a {@link AbstractFeature} instance.
@@ -61,16 +53,11 @@
      * Returns the field feature or attribute value, or {@code null} if none.
      *
      * @return The feature or attribute value (may be {@code null}).
-     * @throws MultiValuedPropertyException if this field contains more than one value.
+     * @throws IllegalStateException if this field contains more than one value.
      *
      * @see AbstractFeature#getPropertyValue(String)
      */
-<<<<<<< HEAD
     public abstract V getValue() throws IllegalStateException;
-=======
-    @Override
-    public abstract V getValue() throws MultiValuedPropertyException;
->>>>>>> 533154ac
 
     /**
      * Returns all features or attribute values, or an empty collection if none.
@@ -99,16 +86,16 @@
      * then delegates to {@link #setValue(Object)}.</p>
      *
      * @param values The new values.
-     * @throws InvalidPropertyValueException if the given collection contains too many elements.
+     * @throws IllegalArgumentException if the given collection contains too many elements.
      */
-    public void setValues(final Collection<? extends V> values) throws InvalidPropertyValueException {
+    public void setValues(final Collection<? extends V> values) throws IllegalArgumentException {
         V value = null;
         ArgumentChecks.ensureNonNull("values", values);
         final Iterator<? extends V> it = values.iterator();
         if (it.hasNext()) {
             value = it.next();
             if (it.hasNext()) {
-                throw new InvalidPropertyValueException(Errors.format(Errors.Keys.TooManyOccurrences_2, 1, getName()));
+                throw new IllegalArgumentException(Errors.format(Errors.Keys.TooManyOccurrences_2, 1, getName()));
             }
         }
         setValue(value);
