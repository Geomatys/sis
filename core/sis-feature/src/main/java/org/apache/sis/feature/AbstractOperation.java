--- conflicted
+++ resolved
@@ -22,6 +22,7 @@
 import java.util.HashMap;
 import java.io.IOException;
 import org.opengis.util.GenericName;
+import org.opengis.metadata.Identifier;
 import org.opengis.parameter.GeneralParameterDescriptor;
 import org.opengis.parameter.ParameterDescriptorGroup;
 import org.opengis.parameter.ParameterValueGroup;
@@ -30,19 +31,7 @@
 
 // Branch-dependent imports
 import org.apache.sis.internal.jdk7.Objects;
-<<<<<<< HEAD
-=======
 import org.apache.sis.internal.jdk8.UncheckedIOException;
-import org.opengis.feature.Attribute;
-import org.opengis.feature.AttributeType;
-import org.opengis.feature.Feature;
-import org.opengis.feature.FeatureAssociation;
-import org.opengis.feature.FeatureOperationException;
-import org.opengis.feature.IdentifiedType;
-import org.opengis.feature.Operation;
-import org.opengis.feature.Property;
-import org.opengis.metadata.Identifier;
->>>>>>> 7d0f827d
 
 
 /**
@@ -127,14 +116,10 @@
     /**
      * Returns the expected result type, or {@code null} if none.
      *
-<<<<<<< HEAD
      * <div class="warning"><b>Warning:</b> In a future SIS version, the return type may be changed
      * to {@code org.opengis.feature.IdentifiedType}. This change is pending GeoAPI revision.</div>
      *
-     * @return The type of the result, or {@code null} if none.
-=======
      * @return the type of the result, or {@code null} if none.
->>>>>>> 7d0f827d
      */
     public abstract AbstractIdentifiedType getResult();
 
@@ -159,29 +144,17 @@
      * in the Java language, and may be {@code null} if the operation does not need a feature instance
      * (like static methods in the Java language).</div>
      *
-<<<<<<< HEAD
      * <div class="warning"><b>Warning:</b> In a future SIS version, the parameter type and return value may
      * be changed to {@code org.opengis.feature.Feature} and {@code org.opengis.feature.Property} respectively.
      * This change is pending GeoAPI revision.</div>
      *
-     * @param  feature    The feature on which to execute the operation.
-     *                    Can be {@code null} if the operation does not need feature instance.
-     * @param  parameters The parameters to use for executing the operation.
-     *                    Can be {@code null} if the operation does not take any parameters.
-     * @return The operation result, or {@code null} if this operation does not produce any result.
-     */
-    public abstract Object apply(AbstractFeature feature, ParameterValueGroup parameters);
-=======
      * @param  feature     the feature on which to execute the operation.
      *                     Can be {@code null} if the operation does not need feature instance.
      * @param  parameters  the parameters to use for executing the operation.
      *                     Can be {@code null} if the operation does not take any parameters.
      * @return the operation result, or {@code null} if this operation does not produce any result.
-     * @throws FeatureOperationException if the operation execution can not complete.
-     */
-    @Override
-    public abstract Property apply(Feature feature, ParameterValueGroup parameters) throws FeatureOperationException;
->>>>>>> 7d0f827d
+     */
+    public abstract Object apply(AbstractFeature feature, ParameterValueGroup parameters);
 
     /**
      * Returns the names of feature properties that this operation needs for performing its task.
@@ -253,19 +226,7 @@
         if (name != null) {
             buffer.append('”');
         }
-<<<<<<< HEAD
-        String separator = " (";
-        for (final GeneralParameterDescriptor param : getParameters().descriptors()) {
-            buffer.append(separator).append(IdentifiedObjects.toString(param.getName()));
-            separator = ", ";
-        }
-        if (separator == ", ") {                    // Identity comparaison is okay here.
-            buffer.append(')');
-        }
         final AbstractIdentifiedType result = getResult();
-=======
-        final IdentifiedType result = getResult();
->>>>>>> 7d0f827d
         if (result != null) {
             final Object type;
             if (result instanceof DefaultAttributeType<?>) {
