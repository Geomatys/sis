--- conflicted
+++ resolved
@@ -191,10 +191,6 @@
      * @param  parameters  the parameters to use for executing the operation.
      *                     Can be {@code null} if the operation does not take any parameters.
      * @return the operation result, or {@code null} if this operation does not produce any result.
-<<<<<<< HEAD
-=======
-     * @throws FeatureOperationException if the operation execution cannot complete.
->>>>>>> 34b68d41
      */
     @Override
     public abstract Object apply(AbstractFeature feature, ParameterValueGroup parameters);
