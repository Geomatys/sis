/*
 * Licensed to the Apache Software Foundation (ASF) under one or more
 * contributor license agreements.  See the NOTICE file distributed with
 * this work for additional information regarding copyright ownership.
 * The ASF licenses this file to You under the Apache License, Version 2.0
 * (the "License"); you may not use this file except in compliance with
 * the License.  You may obtain a copy of the License at
 *
 *     http://www.apache.org/licenses/LICENSE-2.0
 *
 * Unless required by applicable law or agreed to in writing, software
 * distributed under the License is distributed on an "AS IS" BASIS,
 * WITHOUT WARRANTIES OR CONDITIONS OF ANY KIND, either express or implied.
 * See the License for the specific language governing permissions and
 * limitations under the License.
 */
package org.apache.sis.feature;

import java.util.Map;
import java.util.List;
import java.util.ArrayList;
import java.util.IdentityHashMap;
import org.opengis.util.GenericName;
import org.opengis.util.InternationalString;
import org.apache.sis.util.resources.Errors;
import org.apache.sis.util.Debug;

import static org.apache.sis.util.ArgumentChecks.*;


/**
 * Indicates the role played by the association between two features.
 * In the area of geographic information, there exist multiple kinds of associations:
 *
 * <ul>
 *   <li><b>Aggregation</b> represents associations between features which can exist even if the aggregate is destroyed.</li>
 *   <li><b>Composition</b> represents relationships where the owned features are destroyed together with the composite.</li>
 *   <li><b>Spatial</b> association represents spatial or topological relationships that may exist between features (e.g. “<cite>east of</cite>”).</li>
 *   <li><b>Temporal</b> association may represent for example a sequence of changes over time involving the replacement of some
 *       feature instances by other feature instances.</li>
 * </ul>
 *
 * <div class="section">Immutability and thread safety</div>
 * Instances of this class are immutable if all properties ({@link GenericName} and {@link InternationalString}
 * instances) and all arguments (e.g. {@code valueType}) given to the constructor are also immutable.
 * Such immutable instances can be shared by many objects and passed between threads without synchronization.
 *
 * @author  Martin Desruisseaux (Geomatys)
 * @since   0.5
 * @version 0.8
 * @module
 *
 * @see DefaultFeatureType
 * @see AbstractAssociation
 */
public class DefaultAssociationRole extends FieldType {
    /**
     * For cross-version compatibility.
     */
    private static final long serialVersionUID = 1592712639262027124L;

    /**
     * The type of feature instances to be associated.
     *
     * @see #getValueType()
     */
    private volatile FeatureType valueType;

    /**
     * The name of the property to use as a title for the associated feature, or an empty string if none.
     * This field is initially null, then computed when first needed.
     * This information is used only by {@link AbstractAssociation#toString()} implementation.
     *
     * @see #getTitleProperty()
     */
    private volatile transient String titleProperty;

    /**
     * Constructs an association to the given feature type. The properties map is given unchanged to
     * the {@linkplain AbstractIdentifiedType#AbstractIdentifiedType(Map) super-class constructor}.
     * The following table is a reminder of main (not all) recognized map entries:
     *
     * <table class="sis">
     *   <caption>Recognized map entries (non exhaustive list)</caption>
     *   <tr>
     *     <th>Map key</th>
     *     <th>Value type</th>
     *     <th>Returned by</th>
     *   </tr>
     *   <tr>
     *     <td>{@value org.apache.sis.feature.AbstractIdentifiedType#NAME_KEY}</td>
     *     <td>{@link GenericName} or {@link String}</td>
     *     <td>{@link #getName()}</td>
     *   </tr>
     *   <tr>
     *     <td>{@value org.apache.sis.feature.AbstractIdentifiedType#DEFINITION_KEY}</td>
     *     <td>{@link InternationalString} or {@link String}</td>
     *     <td>{@link #getDefinition()}</td>
     *   </tr>
     *   <tr>
     *     <td>{@value org.apache.sis.feature.AbstractIdentifiedType#DESIGNATION_KEY}</td>
     *     <td>{@link InternationalString} or {@link String}</td>
     *     <td>{@link #getDesignation()}</td>
     *   </tr>
     *   <tr>
     *     <td>{@value org.apache.sis.feature.AbstractIdentifiedType#DESCRIPTION_KEY}</td>
     *     <td>{@link InternationalString} or {@link String}</td>
     *     <td>{@link #getDescription()}</td>
     *   </tr>
     * </table>
     *
     * @param identification  the name and other information to be given to this association role.
     * @param valueType       the type of feature values.
     * @param minimumOccurs   the minimum number of occurrences of the association within its containing entity.
     * @param maximumOccurs   the maximum number of occurrences of the association within its containing entity,
     *                        or {@link Integer#MAX_VALUE} if there is no restriction.
     *
     * @see org.apache.sis.feature.builder.AssociationRoleBuilder
     */
    public DefaultAssociationRole(final Map<String,?> identification, final DefaultFeatureType valueType,
            final int minimumOccurs, final int maximumOccurs)
    {
        super(identification, minimumOccurs, maximumOccurs);
        ensureNonNull("valueType", valueType);
        this.valueType = valueType;
    }

    /**
     * Constructs an association to a feature type of the given name.
     * This constructor can be used when creating a cyclic graph of {@link DefaultFeatureType} instances.
     * In such cases, at least one association needs to be created while its {@code FeatureType} is not yet available.
     *
     * <div class="note"><b>Example:</b>
     * The following establishes a bidirectional association between feature types <var>A</var> and <var>B</var>:
     *
     * {@preformat java
     *   String    namespace = "My model";
     *   GenericName nameOfA = Names.createTypeName(namespace, ":", "Feature type A");
     *   GenericName nameOfB = Names.createTypeName(namespace, ":", "Feature type B");
     *   FeatureType typeA = new DefaultFeatureType(nameOfA, false, null,
     *       new DefaultAssociationRole(Names.createLocalName("Association to B"), nameOfB),
     *       // More properties if desired.
     *   );
     *   FeatureType typeB = new DefaultFeatureType(nameOfB, false, null,
     *       new DefaultAssociationRole(Names.createLocalName("Association to A"), featureA),
     *       // More properties if desired.
     *   );
     * }
     *
     * After the above code completed, the {@linkplain #getValueType() value type} of <cite>"association to B"</cite>
     * has been automatically set to the {@code typeB} instance.
     * </div>
     *
     * Callers shall make sure that the feature types graph will not contain more than one feature of the given name.
     * If more than one {@code FeatureType} instance of the given name is found at resolution time, the selected one
     * is undetermined.
     *
     * @param identification  the name and other information to be given to this association role.
     * @param valueType       the name of the type of feature values.
     * @param minimumOccurs   the minimum number of occurrences of the association within its containing entity.
     * @param maximumOccurs   the maximum number of occurrences of the association within its containing entity,
     *                        or {@link Integer#MAX_VALUE} if there is no restriction.
     */
    public DefaultAssociationRole(final Map<String,?> identification, final GenericName valueType,
            final int minimumOccurs, final int maximumOccurs)
    {
        super(identification, minimumOccurs, maximumOccurs);
        ensureNonNull("valueType", valueType);
        this.valueType = new NamedFeatureType(valueType);
    }

    /**
     * Returns {@code true} if the associated {@code FeatureType} is complete (not just a name).
     * This method returns {@code false} if this {@code FeatureAssociationRole} has been
     * {@linkplain #DefaultAssociationRole(Map, GenericName, int, int) constructed with only a feature name}
     * and that named feature has not yet been resolved.
     *
     * @return {@code true} if the associated feature is complete, or {@code false} if only its name is known.
     *
     * @see #getValueType()
     *
     * @since 0.8
     */
    public final boolean isResolved() {
        final FeatureType type = valueType;
        if (type instanceof NamedFeatureType) {
            final FeatureType resolved = ((NamedFeatureType) type).resolved;
            if (resolved == null) {
                return false;
            }
            valueType = resolved;
        }
        return true;
    }

    /**
     * If the associated feature type is a placeholder for a {@code FeatureType} to be defined later,
     * replaces the placeholder by the actual instance if available. Otherwise do nothing.
     *
     * This method is needed only in case of cyclic graph, e.g. feature <var>A</var> has an association
     * to feature <var>B</var> which has an association back to <var>A</var>. It may also be <var>A</var>
     * having an association to itself, <i>etc.</i>
     *
     * @param  creating  the feature type in process of being constructed.
     * @return {@code true} if this association references a resolved feature type after this method call.
     */
    final boolean resolve(final DefaultFeatureType creating) {
        final FeatureType type = valueType;
        if (type instanceof NamedFeatureType) {
<<<<<<< HEAD
            final GenericName name = type.getName();
            if (name.equals(creating.getName())) {
                type = creating; // This is the most common case.
            } else {
                /*
                 * The feature that we need to resolve is not the one we just created. Maybe we can find
                 * this desired feature in an association of the 'creating' feature, instead than beeing
                 * the 'creating' feature itself. This is a little bit unusual, but not illegal.
                 */
                final List<DefaultFeatureType> deferred = new ArrayList<DefaultFeatureType>();
                type = search(creating, name, deferred);
                if (type == null) {
=======
            FeatureType resolved = ((NamedFeatureType) type).resolved;
            if (resolved == null) {
                final GenericName name = type.getName();
                if (name.equals(creating.getName())) {
                    resolved = creating;                                    // This is the most common case.
                } else {
>>>>>>> 7d0f827d
                    /*
                     * The feature that we need to resolve is not the one we just created. Maybe we can find
                     * this desired feature in an association of the 'creating' feature, instead than beeing
                     * the 'creating' feature itself. This is a little bit unusual, but not illegal.
                     */
                    final List<FeatureType> deferred = new ArrayList<FeatureType>();
                    resolved = search(creating, name, deferred);
                    if (resolved == null) {
                        /*
                         * Did not found the desired FeatureType in the 'creating' instance.
                         * Try harder, by searching recursively in associations of associations.
                         */
                        if (deferred.isEmpty() || (resolved = deepSearch(deferred, name)) == null) {
                            return false;
                        }
                    }
                }
                ((NamedFeatureType) type).resolved = resolved;
            }
            valueType = resolved;
        }
        return true;
    }

    /**
     * Searches in the given {@code feature} for an associated feature type of the given name.
     * This method does not search recursively in the associations of the associated features.
     * Such recursive search will be performed by {@link #deepSearch(List, GenericName)} only
     * if we do not find the desired feature in the most direct way.
     *
     * <p>Current implementation does not check that there is no duplicated names.
     * See {@link #deepSearch(List, GenericName)} for a rational.</p>
     *
     * @param  feature   the feature in which to search.
     * @param  name      the name of the feature to search.
     * @param  deferred  where to store {@code FeatureType}s to be eventually used for a deep search.
     * @return the feature of the given name, or {@code null} if none.
     */
    @SuppressWarnings("null")
    private static DefaultFeatureType search(final DefaultFeatureType feature, final GenericName name,
            final List<DefaultFeatureType> deferred)
    {
        /*
         * Search only in associations declared in the given feature, not in inherited associations.
         * The inherited associations will be checked in a separated loop below if we did not found
         * the request feature type in explicitly declared associations.
         */
        for (final AbstractIdentifiedType property : feature.getProperties(false)) {
            if (property instanceof DefaultAssociationRole) {
                final FeatureType valueType;
<<<<<<< HEAD
                valueType = ((DefaultAssociationRole) property).valueType;
                if (valueType instanceof NamedFeatureType) {
                    continue; // Skip unresolved feature types.
=======
                if (property instanceof DefaultAssociationRole) {
                    valueType = ((DefaultAssociationRole) property).valueType;
                    if (valueType instanceof NamedFeatureType) {
                        continue;                                   // Skip unresolved feature types.
                    }
                } else {
                    valueType = ((FeatureAssociationRole) property).getValueType();
>>>>>>> 7d0f827d
                }
                if (name.equals(valueType.getName())) {
                    return (DefaultFeatureType) valueType;
                }
                deferred.add((DefaultFeatureType) valueType);
            }
        }
        /*
         * Search in inherited associations as a separated step, in order to include the overridden
         * associations in the search. Overridden associations have the same association role name,
         * but not necessarily the same feature type (may be a subtype). This is equivalent to
         * "covariant return type" in the Java language.
         */
        for (DefaultFeatureType type : feature.getSuperTypes()) {
            if (name.equals(type.getName())) {
                return type;
            }
            type = search(type, name, deferred);
            if (type != null) {
                return type;
            }
        }
        return null;
    }

    /**
     * Potentially invoked after {@link #search(FeatureType, GenericName, List)} for searching
     * in associations of associations.
     *
     * <p>Current implementation does not check that there is no duplicated names. Even if we did so,
     * a graph of feature types may have no duplicated names at this time but some duplicated names
     * later. We rather put a warning in {@link #DefaultAssociationRole(Map, GenericName, int, int)}
     * javadoc.</p>
     *
     * @param  feature  the feature in which to search.
     * @param  name     the name of the feature to search.
     * @param  done     the feature types collected by {@link #search(FeatureType, GenericName, List)}.
     * @return the feature of the given name, or {@code null} if none.
     */
    private static DefaultFeatureType deepSearch(final List<DefaultFeatureType> deferred, final GenericName name) {
        final Map<FeatureType,Boolean> done = new IdentityHashMap<FeatureType,Boolean>(8);
        for (int i=0; i<deferred.size();) {
            DefaultFeatureType valueType = deferred.get(i++);
            if (done.put(valueType, Boolean.TRUE) == null) {
                deferred.subList(0, i).clear();                 // Discard previous value for making more room.
                valueType = search(valueType, name, deferred);
                if (valueType != null) {
                    return valueType;
                }
                i = 0;
            }
        }
        return null;
    }

    /**
     * Returns the type of feature values.
     *
<<<<<<< HEAD
     * <div class="warning"><b>Warning:</b> In a future SIS version, the return type may be changed
     * to {@code org.opengis.feature.FeatureType}. This change is pending GeoAPI revision.</div>
     *
     * @return The type of feature values.
=======
     * <p>This method can not be invoked if {@link #isResolved()} returns {@code false}.
     * However it is still possible to {@linkplain Features#getValueTypeName(PropertyType)
     * get the associated feature type name}.</p>
     *
     * @return the type of feature values.
>>>>>>> 7d0f827d
     * @throws IllegalStateException if the feature type has been specified
     *         {@linkplain #DefaultAssociationRole(Map, GenericName, int, int) only by its name}
     *         and not yet resolved.
     *
     * @see #isResolved()
     * @see Features#getValueTypeName(PropertyType)
     */
    public final DefaultFeatureType getValueType() {
        /*
         * This method shall be final for consistency with other methods in this classes
         * which use the 'valueType' field directly. Furthermore, this method is invoked
         * (indirectly) by DefaultFeatureType constructors.
         */
        FeatureType type = valueType;
        if (type instanceof NamedFeatureType) {
            type = ((NamedFeatureType) type).resolved;
            if (type == null) {
                throw new IllegalStateException(Errors.format(Errors.Keys.UnresolvedFeatureName_1, getName()));
            }
            valueType = type;
        }
        return (DefaultFeatureType) type;
    }

    /**
     * Returns the name of the feature type. This information is always available
     * even when the name has not yet been {@linkplain #resolve resolved}.
     */
    static GenericName getValueTypeName(final DefaultAssociationRole role) {
        // Method is static for compatibility with branches on GeoAPI snapshots.
        return role.valueType.getName();
    }

    /**
     * Returns the name of the property to use as a title for the associated feature, or {@code null} if none.
     * This method searches for the first attribute having a value class assignable to {@link CharSequence}.
     *
     * <p><b>API note:</b> a non-static method would be more elegant in this "SIS for GeoAPI 3.0" branch.
     * However this method needs to be static in other SIS branches, because they work with interfaces
     * rather than SIS implementation. We keep the method static in this branch too for easier merges.</p>
     */
    static String getTitleProperty(final DefaultAssociationRole role) {
        String p = role.titleProperty; // No synchronization - not a big deal if computed twice.
        if (p != null) {
            return p.isEmpty() ? null : p;
        }
        p = searchTitleProperty(role);
        role.titleProperty = (p != null) ? p : "";
        return p;
    }

    /**
     * Implementation of {@link #getTitleProperty(FeatureAssociationRole)} for first search,
     * or for non-SIS {@code FeatureAssociationRole} implementations.
     */
    private static String searchTitleProperty(final DefaultAssociationRole role) {
        for (final AbstractIdentifiedType type : role.getValueType().getProperties(true)) {
            if (type instanceof DefaultAttributeType<?>) {
                final DefaultAttributeType<?> pt = (DefaultAttributeType<?>) type;
                if (pt.getMaximumOccurs() != 0 && CharSequence.class.isAssignableFrom(pt.getValueClass())) {
                    return pt.getName().toString();
                }
            }
        }
        return null;
    }

    /**
     * Returns the minimum number of occurrences of the association within its containing entity.
     * The returned value is greater than or equal to zero.
     *
     * @return the minimum number of occurrences of the association within its containing entity.
     */
    @Override
    public final int getMinimumOccurs() {
        return super.getMinimumOccurs();
    }

    /**
     * Returns the maximum number of occurrences of the association within its containing entity.
     * The returned value is greater than or equal to the {@link #getMinimumOccurs()} value.
     * If there is no maximum, then this method returns {@link Integer#MAX_VALUE}.
     *
     * @return the maximum number of occurrences of the association within its containing entity,
     *         or {@link Integer#MAX_VALUE} if none.
     */
    @Override
    public final int getMaximumOccurs() {
        return super.getMaximumOccurs();
    }

    /**
     * Creates a new association instance of this role.
     *
     * @return a new association instance.
     *
     * @see AbstractAssociation#create(FeatureAssociationRole)
     */
    public AbstractAssociation newInstance() {
        return AbstractAssociation.create(this);
    }

    /**
     * Returns a hash code value for this association role.
     *
     * @return {@inheritDoc}
     */
    @Override
    public int hashCode() {
        /*
         * Do not use the full 'valueType' object for computing hash code,
         * because it may change before and after 'resolve' is invoked. In
         * addition, this avoid infinite recursivity in case of cyclic graph.
         */
        return super.hashCode() + valueType.getName().hashCode();
    }

    /**
     * Compares this association role with the given object for equality.
     *
     * @return {@inheritDoc}
     */
    @Override
    public boolean equals(final Object obj) {
        if (obj == this) {
            return true;
        }
        if (super.equals(obj)) {
            final DefaultAssociationRole that = (DefaultAssociationRole) obj;
            return valueType.equals(that.valueType);
        }
        return false;
    }

    /**
     * Returns a string representation of this association role.
     * The returned string is for debugging purpose and may change in any future SIS version.
     *
     * @return a string representation of this association role for debugging purpose.
     */
    @Debug
    @Override
    public String toString() {
        return toString("FeatureAssociationRole", getName(), valueType.getName()).toString();
    }
}<|MERGE_RESOLUTION|>--- conflicted
+++ resolved
@@ -207,33 +207,18 @@
     final boolean resolve(final DefaultFeatureType creating) {
         final FeatureType type = valueType;
         if (type instanceof NamedFeatureType) {
-<<<<<<< HEAD
-            final GenericName name = type.getName();
-            if (name.equals(creating.getName())) {
-                type = creating; // This is the most common case.
-            } else {
-                /*
-                 * The feature that we need to resolve is not the one we just created. Maybe we can find
-                 * this desired feature in an association of the 'creating' feature, instead than beeing
-                 * the 'creating' feature itself. This is a little bit unusual, but not illegal.
-                 */
-                final List<DefaultFeatureType> deferred = new ArrayList<DefaultFeatureType>();
-                type = search(creating, name, deferred);
-                if (type == null) {
-=======
             FeatureType resolved = ((NamedFeatureType) type).resolved;
             if (resolved == null) {
                 final GenericName name = type.getName();
                 if (name.equals(creating.getName())) {
                     resolved = creating;                                    // This is the most common case.
                 } else {
->>>>>>> 7d0f827d
                     /*
                      * The feature that we need to resolve is not the one we just created. Maybe we can find
                      * this desired feature in an association of the 'creating' feature, instead than beeing
                      * the 'creating' feature itself. This is a little bit unusual, but not illegal.
                      */
-                    final List<FeatureType> deferred = new ArrayList<FeatureType>();
+                    final List<DefaultFeatureType> deferred = new ArrayList<DefaultFeatureType>();
                     resolved = search(creating, name, deferred);
                     if (resolved == null) {
                         /*
@@ -278,19 +263,9 @@
         for (final AbstractIdentifiedType property : feature.getProperties(false)) {
             if (property instanceof DefaultAssociationRole) {
                 final FeatureType valueType;
-<<<<<<< HEAD
                 valueType = ((DefaultAssociationRole) property).valueType;
                 if (valueType instanceof NamedFeatureType) {
-                    continue; // Skip unresolved feature types.
-=======
-                if (property instanceof DefaultAssociationRole) {
-                    valueType = ((DefaultAssociationRole) property).valueType;
-                    if (valueType instanceof NamedFeatureType) {
-                        continue;                                   // Skip unresolved feature types.
-                    }
-                } else {
-                    valueType = ((FeatureAssociationRole) property).getValueType();
->>>>>>> 7d0f827d
+                    continue;                                       // Skip unresolved feature types.
                 }
                 if (name.equals(valueType.getName())) {
                     return (DefaultFeatureType) valueType;
@@ -349,18 +324,14 @@
     /**
      * Returns the type of feature values.
      *
-<<<<<<< HEAD
-     * <div class="warning"><b>Warning:</b> In a future SIS version, the return type may be changed
-     * to {@code org.opengis.feature.FeatureType}. This change is pending GeoAPI revision.</div>
-     *
-     * @return The type of feature values.
-=======
      * <p>This method can not be invoked if {@link #isResolved()} returns {@code false}.
      * However it is still possible to {@linkplain Features#getValueTypeName(PropertyType)
      * get the associated feature type name}.</p>
      *
+     * <div class="warning"><b>Warning:</b> In a future SIS version, the return type may be changed
+     * to {@code org.opengis.feature.FeatureType}. This change is pending GeoAPI revision.</div>
+     *
      * @return the type of feature values.
->>>>>>> 7d0f827d
      * @throws IllegalStateException if the feature type has been specified
      *         {@linkplain #DefaultAssociationRole(Map, GenericName, int, int) only by its name}
      *         and not yet resolved.
