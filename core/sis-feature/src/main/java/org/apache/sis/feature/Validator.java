--- conflicted
+++ resolved
@@ -31,15 +31,6 @@
 import org.apache.sis.referencing.NamedIdentifier;
 import org.apache.sis.util.resources.Errors;
 
-<<<<<<< HEAD
-=======
-// Branch-dependent imports
-import org.opengis.feature.PropertyType;
-import org.opengis.feature.AttributeType;
-import org.opengis.feature.FeatureType;
-import org.opengis.feature.FeatureAssociationRole;
-
->>>>>>> 467278c8
 
 /**
  * Provides validation methods to be shared by different implementations.
@@ -86,7 +77,7 @@
      * @return The {@code report}, or a new report if {@code report} was null.
      */
     private AbstractElement addViolationReport(AbstractElement report,
-            final PropertyType type, final InternationalString explanation)
+            final AbstractIdentifiedType type, final InternationalString explanation)
     {
         if (report == null) {
             final GenericName name = type.getName();
@@ -115,14 +106,14 @@
      * Verifies if the given value is valid for the given attribute type.
      * This method delegates to one of the {@code validate(…)} methods depending of the value type.
      */
-    void validateAny(final PropertyType type, final Object value) {
+    void validateAny(final AbstractIdentifiedType type, final Object value) {
         if (type instanceof DefaultAttributeType<?>) {
             validate((DefaultAttributeType<?>) type, asList(value,
                     ((DefaultAttributeType<?>) type).getMaximumOccurs()));
         }
-        if (type instanceof FeatureAssociationRole) {
-            validate((FeatureAssociationRole) type, asList(value,
-                    ((FeatureAssociationRole) type).getMaximumOccurs()));
+        if (type instanceof DefaultAssociationRole) {
+            validate((DefaultAssociationRole) type, asList(value,
+                    ((DefaultAssociationRole) type).getMaximumOccurs()));
         }
     }
 
@@ -149,10 +140,10 @@
     /**
      * Verifies if the given value is valid for the given association role.
      */
-    void validate(final FeatureAssociationRole role, final Collection<?> values) {
+    void validate(final DefaultAssociationRole role, final Collection<?> values) {
         AbstractElement report = null;
         for (final Object value : values) {
-            final FeatureType type = ((AbstractFeature) value).getType();
+            final DefaultFeatureType type = ((AbstractFeature) value).getType();
             if (!role.getValueType().isAssignableFrom(type)) {
                 report = addViolationReport(report, role, Errors.formatInternational(
                         Errors.Keys.IllegalPropertyClass_2, role.getName(), type.getName()));
@@ -167,7 +158,7 @@
      *
      * @param report Where to add the result, or {@code null} if not yet created.
      */
-    private void verifyCardinality(final AbstractElement report, final PropertyType type,
+    private void verifyCardinality(final AbstractElement report, final AbstractIdentifiedType type,
             final int minimumOccurs, final int maximumOccurs, final int count)
     {
         if (count < minimumOccurs) {
