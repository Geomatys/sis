--- conflicted
+++ resolved
@@ -37,11 +37,7 @@
  *
  * @since 1.1
  */
-<<<<<<< HEAD
-final class LikeFilter<R> extends FilterNode<R> implements Optimization.OnFilter<R> {
-=======
-final class LikeFilter<R> extends Node implements LikeOperator<R>, Optimization.OnFilter<R> {
->>>>>>> 7d712579
+final class LikeFilter<R> extends Node implements Optimization.OnFilter<R> {
     /**
      * For cross-version compatibility.
      */
