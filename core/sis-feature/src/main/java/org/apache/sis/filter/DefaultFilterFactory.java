/*
 * Licensed to the Apache Software Foundation (ASF) under one or more
 * contributor license agreements.  See the NOTICE file distributed with
 * this work for additional information regarding copyright ownership.
 * The ASF licenses this file to You under the Apache License, Version 2.0
 * (the "License"); you may not use this file except in compliance with
 * the License.  You may obtain a copy of the License at
 *
 *     http://www.apache.org/licenses/LICENSE-2.0
 *
 * Unless required by applicable law or agreed to in writing, software
 * distributed under the License is distributed on an "AS IS" BASIS,
 * WITHOUT WARRANTIES OR CONDITIONS OF ANY KIND, either express or implied.
 * See the License for the specific language governing permissions and
 * limitations under the License.
 */
package org.apache.sis.filter;

import java.util.Map;
import java.util.HashMap;
import java.util.Iterator;
import java.util.Collection;
import java.util.ServiceLoader;
import javax.measure.Quantity;
import javax.measure.quantity.Length;
import org.opengis.geometry.Envelope;
import org.opengis.geometry.Geometry;
import org.apache.sis.setup.GeometryLibrary;
import org.apache.sis.internal.feature.Geometries;
import org.apache.sis.internal.feature.Resources;
import org.apache.sis.internal.filter.sqlmm.Registry;
import org.apache.sis.internal.filter.FunctionRegister;
import org.apache.sis.geometry.WraparoundMethod;
import org.apache.sis.util.iso.AbstractFactory;
import org.apache.sis.util.ArgumentChecks;
import org.apache.sis.util.resources.Errors;
import org.apache.sis.internal.util.AbstractMap;

// Branch-dependent imports
<<<<<<< HEAD
import org.apache.sis.feature.AbstractFeature;
import org.apache.sis.internal.geoapi.filter.MatchAction;
import org.apache.sis.internal.geoapi.filter.SpatialOperatorName;
import org.apache.sis.internal.geoapi.filter.DistanceOperatorName;
=======
import org.opengis.filter.*;
import org.opengis.feature.Feature;
import org.opengis.filter.capability.AvailableFunction;
import org.opengis.filter.capability.FilterCapabilities;
>>>>>>> f64017ad


/**
 * A factory of default {@link Filter} and {@link Expression} implementations.
 * This base class operates on resources of arbitrary type {@code <R>}.
 * Concrete subclass operates on resources of specific type such as {@link AbstractFeature}.
 *
 * <div class="warning"><b>Upcoming API change</b><br>
 * In a future version, all {@link Filter} and {@link Expression} parameters may be replaced by parameters
 * of the same names but from the {@code org.opengis.filter} package instead of {@code org.apache.sis.filter}.
 * This change is pending next GeoAPI release.
 * In addition, return types may become more specialized types.
 * </div>
 *
 * @author  Johann Sorel (Geomatys)
 * @author  Martin Desruisseaux (Geomatys)
 * @version 1.4
 *
 * @param  <R>  the type of resources (e.g. {@link AbstractFeature}) to use as inputs.
 * @param  <G>  base class of geometry objects. The implementation-neutral type is GeoAPI {@link Geometry},
 *              but this factory allows the use of other implementations such as JTS
 *              {@link org.locationtech.jts.geom.Geometry} or ESRI {@link com.esri.core.geometry.Geometry}.
 * @param  <T>  base class of temporal objects.
 *
 * @since 1.1
 */
public abstract class DefaultFilterFactory<R,G,T> extends AbstractFactory {
    /**
     * The geometry library used by this factory.
     */
    private final Geometries<G> library;

    /**
     * The strategy to use for representing a region crossing the anti-meridian.
     */
    private final WraparoundMethod wraparound;

    /**
     * All functions identified by a name like {@code "cos"}, {@code "hypot"}, <i>etc</i>.
     * The actual function creations is delegated to an external factory such as SQLMM registry.
     * The factories are fetched by {@link #function(String, Expression...)} when first needed.
     *
     * @see #function(String, Expression...)
     */
    private final Map<String,FunctionRegister> availableFunctions;

    /**
     * Creates a new factory for geometries and temporal objects of the given types.
     * The {@code spatial} argument can be one of the following classes:
     *
     * <table class="sis">
     *   <caption>Authorized spatial class argument values</caption>
     *   <tr><th>Library</th> <th>Spatial class</th></tr>
     *   <tr><td>ESRI</td>    <td>{@code com.esri.core.geometry.Geometry}</td></tr>
     *   <tr><td>JTS</td>     <td>{@code org.locationtech.jts.geom.Geometry}</td></tr>
     *   <tr><td>Java2D</td>  <td>{@code java.awt.Shape}</td></tr>
     *   <tr><td>Default</td> <td>{@code java.lang.Object}</td></tr>
     * </table>
     *
     * <table class="sis">
     *   <caption>Authorized temporal class argument values</caption>
     *   <tr><th>Library</th> <th>Temporal class</th></tr>
     *   <tr><td>Default</td> <td>{@code java.lang.Object}</td></tr>
     * </table>
     *
     * @param  spatial     type of spatial objects,  or {@code Object.class} for default.
     * @param  temporal    type of temporal objects, or {@code Object.class} for default.
     * @param  wraparound  the strategy to use for representing a region crossing the anti-meridian.
     */
    @SuppressWarnings("unchecked")
    protected DefaultFilterFactory(final Class<G> spatial, final Class<T> temporal, final WraparoundMethod wraparound) {
        ArgumentChecks.ensureNonNull("spatial",    spatial);
        ArgumentChecks.ensureNonNull("temporal",   temporal);
        ArgumentChecks.ensureNonNull("wraparound", wraparound);
        if (spatial == Object.class) {
            library = (Geometries<G>) Geometries.factory((GeometryLibrary) null);
        } else {
            library = (Geometries<G>) Geometries.factory(spatial);
            if (library == null || library.rootClass != spatial) {
                throw new IllegalArgumentException(Errors.format(Errors.Keys.IllegalArgumentValue_2, "spatial", spatial));
            }
        }
        if (temporal != Object.class) {
            throw new IllegalArgumentException(Errors.format(Errors.Keys.IllegalArgumentValue_2, "temporal", temporal));
        }
        this.wraparound = wraparound;
        availableFunctions = new HashMap<>();
    }

    /**
     * Returns a factory operating on {@link AbstractFeature} instances.
     * The {@linkplain GeometryLibrary geometry library} will be the system default.
     *
     * @return factory operating on {@link AbstractFeature} instances.
     *
     * @todo The type of temporal objects is not yet determined.
     */
    public static DefaultFilterFactory<AbstractFeature, Object, Object> forFeatures() {
        return Features.DEFAULT;
    }

    /**
<<<<<<< HEAD
     * A filter factory operating on {@link AbstractFeature} instances.
=======
     * Describes the abilities of this factory. The description includes restrictions on
     * the available spatial operations, scalar operations, lists of supported functions,
     * and description of which geometry literals are understood.
     *
     * @return description of the abilities of this factory.
     */
    @Override
    public FilterCapabilities getCapabilities() {
        return new Capabilities(this);              // Cheap to construct, no need to cache.
    }

    /**
     * A filter factory operating on {@link Feature} instances.
>>>>>>> f64017ad
     *
     * @param  <G>  base class of geometry objects. The implementation-neutral type is GeoAPI {@link Geometry},
     *              but this factory allows the use of other implementations such as JTS
     *              {@link org.locationtech.jts.geom.Geometry} or ESRI {@link com.esri.core.geometry.Geometry}.
     * @param  <T>  base class of temporal objects.
     */
    public static class Features<G,T> extends DefaultFilterFactory<AbstractFeature, G, T> {
        /**
         * The instance using system default.
         *
         * @see #forFeatures()
         */
<<<<<<< HEAD
        static final DefaultFilterFactory<AbstractFeature,Object,Object> DEFAULT =
                new Features<>(Object.class, Object.class, WraparoundMethod.SPLIT);;
=======
        static final FilterFactory<Feature,Object,Object> DEFAULT =
                new Features<>(Object.class, Object.class, WraparoundMethod.SPLIT);
>>>>>>> f64017ad

        /**
         * Creates a new factory operating on {@link AbstractFeature} instances.
         * See the {@linkplain DefaultFilterFactory#DefaultFilterFactory(Class, Class, WraparoundMethod)}
         * super-class constructor} for a list of valid class arguments.
         *
         * @param  spatial     type of spatial objects,  or {@code Object.class} for default.
         * @param  temporal    type of temporal objects, or {@code Object.class} for default.
         * @param  wraparound  the strategy to use for representing a region crossing the anti-meridian.
         *
         * @see DefaultFilterFactory#forFeatures()
         */
        public Features(final Class<G> spatial, final Class<T> temporal, final WraparoundMethod wraparound) {
            super(spatial, temporal, wraparound);
        }

        /**
         * Creates a new predicate to identify an identifiable resource within a filter expression.
         *
         * @param  identifier  identifier of the resource that shall be selected by the predicate.
         * @return the predicate.
         */
        @Override
        public Filter<AbstractFeature> resourceId(final String identifier) {
            return new IdentifierFilter(identifier);
        }

        /**
         * Creates an expression whose value is computed by retrieving the value indicated by a path in a resource.
         * If all characters in the path are {@linkplain Character#isUnicodeIdentifierPart(int) Unicode identifier parts},
         * then the XPath expression is simply a property name.
         *
         * <p>The desired type of property values can be specified. For example if the property values should be numbers,
         * then {@code type} can be <code>{@linkplain Number}.class</code>. If property values can be of any type with no
         * conversion desired, then {@code type} should be {@code Object.class}.</p>
         *
         * @param  <V>    the type of the values to be fetched (compile-time value of {@code type}).
         * @param  xpath  the path to the property whose value will be returned by the {@code apply(R)} method.
         * @param  type   the type of the values to be fetched (run-time value of {@code <V>}).
         * @return an expression evaluating the referenced property value.
         */
        @Override
        public <V> Expression<AbstractFeature,V> property(final String xpath, final Class<V> type) {
            ArgumentChecks.ensureNonEmpty("xpath", xpath);
            ArgumentChecks.ensureNonNull ("type",  type);
            return PropertyValue.create(xpath, type);
        }
    }

    /**
     * Creates a predicate to identify an identifiable resource within a filter expression.
     *
     * @param  rid  identifier of the resource that shall be selected by the predicate.
     * @return the predicate.
     */
    public abstract Filter<R> resourceId(String rid);

    /**
     * Creates an expression whose value is computed by retrieving the value indicated by a path in a resource.
     * If all characters in the path are {@linkplain Character#isUnicodeIdentifierPart(int) Unicode identifier parts},
     * then the XPath expression is simply a property name.
     *
     * @param  xpath  the path to the property whose value will be returned by the {@code apply(R)} method.
     * @return an expression evaluating the referenced property value.
     */
    public Expression<R,?> property(String xpath) {
        return property(xpath, Object.class);
    }

    /**
     * Creates an expression retrieving the value as an instance of the specified class.
     * The {@code xpath} argument follows the rule described in {@link #property(String)}.
     *
     * <p>The desired type of property values can be specified. For example if the property values should be numbers,
     * then {@code type} can be <code>{@linkplain Number}.class</code>. If property values can be of any type with no
     * conversion desired, then {@code type} should be {@code Object.class}.</p>
     *
     * @param  <V>    the type of the values to be fetched (compile-time value of {@code type}).
     * @param  xpath  the path to the property whose value will be returned by the {@code apply(R)} method.
     * @param  type   the type of the values to be fetched (run-time value of {@code <V>}).
     * @return an expression evaluating the referenced property value.
     */
    public abstract <V> Expression<R,V> property(String xpath, Class<V> type);

    /**
     * Creates a constant, literal value that can be used in expressions.
     * The given value should be data objects such as strings, numbers, dates or geometries.
     *
     * @param  <V>    the type of the value of the literal.
     * @param  value  the literal value. May be {@code null}.
     * @return a literal for the given value.
     */
    public <V> Expression<R,V> literal(final V value) {
        return new LeafExpression.Literal<>(value);
    }

    /**
     * Filter operator that compares that two sub-expressions are equal to each other.
     *
     * @param  expression1     the first of the two expressions to be used by this comparator.
     * @param  expression2     the second of the two expressions to be used by this comparator.
     * @return a filter evaluating {@code expression1} = {@code expression2}.
     */
    public Filter<R> equal(final Expression<R,?> expression1,
                           final Expression<R,?> expression2)
    {
        return new ComparisonFilter.EqualTo<>(expression1, expression2, true, MatchAction.ANY);
    }

    /**
     * Filter operator that compares that its two sub-expressions are not equal to each other.
     *
     * @param  expression1     the first of the two expressions to be used by this comparator.
     * @param  expression2     the second of the two expressions to be used by this comparator.
     * @return a filter evaluating {@code expression1} ≠ {@code expression2}.
     */
    public Filter<R> notEqual(final Expression<R,?> expression1,
                              final Expression<R,?> expression2)
    {
        return new ComparisonFilter.NotEqualTo<>(expression1, expression2, true, MatchAction.ANY);
    }

    /**
     * Filter operator that checks that its first sub-expression is less than its second sub-expression.
     *
     * @param  expression1     the first of the two expressions to be used by this comparator.
     * @param  expression2     the second of the two expressions to be used by this comparator.
     * @return a filter evaluating {@code expression1} &lt; {@code expression2}.
     */
    public Filter<R> less(final Expression<R,?> expression1,
                          final Expression<R,?> expression2)
    {
        return new ComparisonFilter.LessThan<>(expression1, expression2, true, MatchAction.ANY);
    }

    /**
     * Filter operator that checks that its first sub-expression is greater than its second sub-expression.
     *
     * @param  expression1     the first of the two expressions to be used by this comparator.
     * @param  expression2     the second of the two expressions to be used by this comparator.
     * @return a filter evaluating {@code expression1} &gt; {@code expression2}.
     */
    public Filter<R> greater(final Expression<R,?> expression1,
                             final Expression<R,?> expression2)
    {
        return new ComparisonFilter.GreaterThan<>(expression1, expression2, true, MatchAction.ANY);
    }

    /**
     * Filter operator that checks that its first sub-expression is less than or equal to its second sub-expression.
     *
     * @param  expression1     the first of the two expressions to be used by this comparator.
     * @param  expression2     the second of the two expressions to be used by this comparator.
     * @return a filter evaluating {@code expression1} ≤ {@code expression2}.
     */
    public Filter<R> lessOrEqual(final Expression<R,?> expression1,
                                 final Expression<R,?> expression2)
    {
        return new ComparisonFilter.LessThanOrEqualTo<>(expression1, expression2, true, MatchAction.ANY);
    }

    /**
     * Filter operator that checks that its first sub-expression is greater than its second sub-expression.
     *
     * @param  expression1     the first of the two expressions to be used by this comparator.
     * @param  expression2     the second of the two expressions to be used by this comparator.
     * @return a filter evaluating {@code expression1} ≥ {@code expression2}.
     */
    public Filter<R> greaterOrEqual(final Expression<R,?> expression1,
                                    final Expression<R,?> expression2)
    {
        return new ComparisonFilter.GreaterThanOrEqualTo<>(expression1, expression2, true, MatchAction.ANY);
    }

    /**
     * Filter operation for a range check.
     * The lower and upper boundary values are inclusive.
     *
     * @param  expression     the expression to be compared by this comparator.
     * @param  lowerBoundary  the lower bound (inclusive) as an expression.
     * @param  upperBoundary  the upper bound (inclusive) as an expression.
     * @return a filter evaluating ({@code expression} ≥ {@code lowerBoundary})
     *                       &amp; ({@code expression} ≤ {@code upperBoundary}).
     */
    public Filter<R> between(final Expression<R,?> expression,
                             final Expression<R,?> lowerBoundary,
                             final Expression<R,?> upperBoundary)
    {
        return new ComparisonFilter.Between<>(expression, lowerBoundary, upperBoundary);
    }

    /**
     * Character string comparison operator with pattern matching and default wildcards.
     * The wildcard character is {@code '%'}, the single character is {@code '_'} and
     * the escape character is {@code '\\'}. The comparison is case-sensitive.
     *
     * @param  expression  source of values to compare against the pattern.
     * @param  pattern     pattern to match against expression values.
     * @return a character string comparison operator with pattern matching.
     */
    public Filter<R> like(Expression<R,?> expression, String pattern) {
        return like(expression, pattern, '%', '_', '\\', true);
    }

    /**
     * Character string comparison operator with pattern matching and specified wildcards.
     *
     * @param  expression      source of values to compare against the pattern.
     * @param  pattern         pattern to match against expression values.
     * @param  wildcard        pattern character for matching any sequence of characters.
     * @param  singleChar      pattern character for matching exactly one character.
     * @param  escape          pattern character for indicating that the next character should be matched literally.
     * @param  isMatchingCase  specifies how a filter expression processor should perform string comparisons.
     * @return a character string comparison operator with pattern matching.
     */
    public Filter<R> like(final Expression<R,?> expression, final String pattern,
            final char wildcard, final char singleChar, final char escape, final boolean isMatchingCase)
    {
        return new LikeFilter<>(expression, pattern, wildcard, singleChar, escape, isMatchingCase);
    }

    /**
     * An operator that tests if an expression's value is {@code null}.
     * This corresponds to checking whether the property exists in the real-world.
     *
     * @param  expression  source of values to compare against {@code null}.
     * @return a filter that checks if an expression's value is {@code null}.
     */
    public Filter<R> isNull(final Expression<R,?> expression) {
        return new UnaryFunction.IsNull<>(expression);
    }

    /**
     * An operator that tests if an expression's value is nil.
     * The difference with {@code NullOperator} is that a value should exist
     * but cannot be provided for the reason given by {@code nilReason}.
     * Possible reasons are:
     *
     * <ul>
     *   <li><b>inapplicable</b> — there is no value.</li>
     *   <li><b>template</b>     — the value will be available later.</li>
     *   <li><b>missing</b>      — the correct value is not readily available to the sender of this data.
     *                             Furthermore, a correct value may not exist.</li>
     *   <li><b>unknown</b>      — the correct value is not known to, and not computable by, the sender of this data.
     *                             However, a correct value probably exists..</li>
     *   <li><b>withheld</b>     — the value is not divulged.</li>
     *   <li>Other strings at implementation choice.</li>
     * </ul>
     *
     * @param  expression  source of values to compare against nil values.
     * @param  nilReason   the reason why the value is nil, or {@code null} for accepting any reason.
     * @return a filter that checks if an expression's value is nil for the specified reason.
     *
     * @see org.apache.sis.xml.NilObject
     * @see org.apache.sis.xml.NilReason
     */
    public Filter<R> isNil(final Expression<R,?> expression, final String nilReason) {
        return new UnaryFunction.IsNil<>(expression, nilReason);
    }

    /**
     * Creates a {@code AND} filter between two filters.
     *
     * @param  operand1  the first operand of the AND operation.
     * @param  operand2  the second operand of the AND operation.
     * @return a filter evaluating {@code operand1 AND operand2}.
     */
    public Filter<R> and(final Filter<R> operand1, final Filter<R> operand2) {
        ArgumentChecks.ensureNonNull("operand1", operand1);
        ArgumentChecks.ensureNonNull("operand2", operand2);
        return new LogicalFilter.And<>(operand1, operand2);
    }

    /**
     * Creates a {@code AND} filter between two or more filters.
     *
     * @param  operands  a collection of at least 2 operands.
     * @return a filter evaluating {@code operand1 AND operand2 AND operand3}…
     * @throws IllegalArgumentException if the given collection contains less than 2 elements.
     */
    public Filter<R> and(final Collection<? extends Filter<R>> operands) {
        return new LogicalFilter.And<>(operands);
    }

    /**
     * Creates a {@code OR} filter between two filters.
     *
     * @param  operand1  the first operand of the OR operation.
     * @param  operand2  the second operand of the OR operation.
     * @return a filter evaluating {@code operand1 OR operand2}.
     */
    public Filter<R> or(final Filter<R> operand1, final Filter<R> operand2) {
        ArgumentChecks.ensureNonNull("operand1", operand1);
        ArgumentChecks.ensureNonNull("operand2", operand2);
        return new LogicalFilter.Or<>(operand1, operand2);
    }

    /**
     * Creates a {@code OR} filter between two or more filters.
     *
     * @param  operands  a collection of at least 2 operands.
     * @return a filter evaluating {@code operand1 OR operand2 OR operand3}…
     * @throws IllegalArgumentException if the given collection contains less than 2 elements.
     */
    public Filter<R> or(final Collection<? extends Filter<R>> operands) {
        return new LogicalFilter.Or<>(operands);
    }

    /**
     * Creates a {@code NOT} filter for the given filter.
     *
     * @param  operand  the operand of the NOT operation.
     * @return a filter evaluating {@code NOT operand}.
     */
    public Filter<R> not(final Filter<R> operand) {
        return new LogicalFilter.Not<>(operand);
    }

    /**
     * Creates an operator that checks if the bounding box of the feature's geometry interacts
     * with the bounding box provided in the filter properties.
     *
     * @param  geometry  expression fetching the geometry to check for interaction with bounds.
     * @param  bounds    the bounds to check geometry against.
     * @return a filter checking for any interactions between the bounding boxes.
     */
    public Filter<R> bbox(final Expression<R, ? extends G> geometry, final Envelope bounds) {
        return new BinarySpatialFilter<>(library, geometry, bounds, wraparound);
    }

    /**
     * Creates an operator that checks if the geometry of the two operands are equal.
     *
     * @param  geometry1  expression fetching the first geometry of the binary operator.
     * @param  geometry2  expression fetching the second geometry of the binary operator.
     * @return a filter for the "Equals" operation between the two geometries.
     */
    public Filter<R> equals(final Expression<R, ? extends G> geometry1,
                            final Expression<R, ? extends G> geometry2)
    {
        return new BinarySpatialFilter<>(SpatialOperatorName.EQUALS, library, geometry1, geometry2);
    }

    /**
     * Creates an operator that checks if the first operand is disjoint from the second.
     *
     * @param  geometry1  expression fetching the first geometry of the binary operator.
     * @param  geometry2  expression fetching the second geometry of the binary operator.
     * @return a filter for the "Disjoint" operation between the two geometries.
     */
    public Filter<R> disjoint(final Expression<R, ? extends G> geometry1,
                              final Expression<R, ? extends G> geometry2)
    {
        return new BinarySpatialFilter<>(SpatialOperatorName.DISJOINT, library, geometry1, geometry2);
    }

    /**
     * Creates an operator that checks if the two geometric operands intersect.
     *
     * @param  geometry1  expression fetching the first geometry of the binary operator.
     * @param  geometry2  expression fetching the second geometry of the binary operator.
     * @return a filter for the "Intersects" operation between the two geometries.
     */
    public Filter<R> intersects(final Expression<R, ? extends G> geometry1,
                                final Expression<R, ? extends G> geometry2)
    {
        return new BinarySpatialFilter<>(SpatialOperatorName.INTERSECTS, library, geometry1, geometry2);
    }

    /**
     * Creates an operator that checks if the two geometric operands touch each other, but do not overlap.
     *
     * @param  geometry1  expression fetching the first geometry of the binary operator.
     * @param  geometry2  expression fetching the second geometry of the binary operator.
     * @return a filter for the "Touches" operation between the two geometries.
     */
    public Filter<R> touches(final Expression<R, ? extends G> geometry1,
                             final Expression<R, ? extends G> geometry2)
    {
        return new BinarySpatialFilter<>(SpatialOperatorName.TOUCHES, library, geometry1, geometry2);
    }

    /**
     * Creates an operator that checks if the first geometric operand crosses the second.
     *
     * @param  geometry1  expression fetching the first geometry of the binary operator.
     * @param  geometry2  expression fetching the second geometry of the binary operator.
     * @return a filter for the "Crosses" operation between the two geometries.
     */
    public Filter<R> crosses(final Expression<R, ? extends G> geometry1,
                             final Expression<R, ? extends G> geometry2)
    {
        return new BinarySpatialFilter<>(SpatialOperatorName.CROSSES, library, geometry1, geometry2);
    }

    /**
     * Creates an operator that checks if the first geometric operand is completely
     * contained by the constant geometric operand.
     *
     * @param  geometry1  expression fetching the first geometry of the binary operator.
     * @param  geometry2  expression fetching the second geometry of the binary operator.
     * @return a filter for the "Within" operation between the two geometries.
     */
    public Filter<R> within(final Expression<R, ? extends G> geometry1,
                            final Expression<R, ? extends G> geometry2)
    {
        return new BinarySpatialFilter<>(SpatialOperatorName.WITHIN, library, geometry1, geometry2);
    }

    /**
     * Creates an operator that checks if the first geometric operand contains the second.
     *
     * @param  geometry1  expression fetching the first geometry of the binary operator.
     * @param  geometry2  expression fetching the second geometry of the binary operator.
     * @return a filter for the "Contains" operation between the two geometries.
     */
    public Filter<R> contains(final Expression<R, ? extends G> geometry1,
                              final Expression<R, ? extends G> geometry2)
    {
        return new BinarySpatialFilter<>(SpatialOperatorName.CONTAINS, library, geometry1, geometry2);
    }

    /**
     * Creates an operator that checks if the interior of the first geometric operand
     * somewhere overlaps the interior of the second geometric operand.
     *
     * @param  geometry1  expression fetching the first geometry of the binary operator.
     * @param  geometry2  expression fetching the second geometry of the binary operator.
     * @return a filter for the "Overlaps" operation between the two geometries.
     */
    public Filter<R> overlaps(final Expression<R, ? extends G> geometry1,
                              final Expression<R, ? extends G> geometry2)
    {
        return new BinarySpatialFilter<>(SpatialOperatorName.OVERLAPS, library, geometry1, geometry2);
    }

    /**
     * Creates an operator that checks if all of a feature's geometry is more distant
     * than the given distance from the given geometry.
     *
     * @param  geometry1  expression fetching the first geometry of the binary operator.
     * @param  geometry2  expression fetching the second geometry of the binary operator.
     * @param  distance   minimal distance for evaluating the expression as {@code true}.
     * @return operator that evaluates to {@code true} when all of a feature's geometry
     *         is more distant than the given distance from the second geometry.
     */
    public Filter<R> beyond(final Expression<R, ? extends G> geometry1,
                            final Expression<R, ? extends G> geometry2,
                            final Quantity<Length> distance)
    {
        return new DistanceFilter<>(DistanceOperatorName.BEYOND, library, geometry1, geometry2, distance);
    }

    /**
     * Creates an operator that checks if any part of the first geometry lies within
     * the given distance of the second geometry.
     *
     * @param  geometry1  expression fetching the first geometry of the binary operator.
     * @param  geometry2  expression fetching the second geometry of the binary operator.
     * @param  distance   maximal distance for evaluating the expression as {@code true}.
     * @return operator that evaluates to {@code true} when any part of the feature's geometry
     *         lies within the given distance of the second geometry.
     */
    public Filter<R> within(final Expression<R, ? extends G> geometry1,
                            final Expression<R, ? extends G> geometry2,
                            final Quantity<Length> distance)
    {
        return new DistanceFilter<>(DistanceOperatorName.WITHIN, library, geometry1, geometry2, distance);
    }

    /**
     * Creates an operator that checks if first temporal operand is after the second.
     *
     * @param  time1  expression fetching the first temporal value.
     * @param  time2  expression fetching the second temporal value.
     * @return a filter for the "After" operator between the two temporal values.
     */
    public Filter<R> after(final Expression<R, ? extends T> time1,
                           final Expression<R, ? extends T> time2)
    {
        return new TemporalFilter.After<>(time1, time2);
    }

    /**
     * Creates an operator that checks if first temporal operand is before the second.
     *
     * @param  time1  expression fetching the first temporal value.
     * @param  time2  expression fetching the second temporal value.
     * @return a filter for the "Before" operator between the two temporal values.
     */
    public Filter<R> before(final Expression<R, ? extends T> time1,
                            final Expression<R, ? extends T> time2)
    {
        return new TemporalFilter.Before<>(time1, time2);
    }

    /**
     * Creates an operator that checks if first temporal operand begins at the second.
     *
     * @param  time1  expression fetching the first temporal value.
     * @param  time2  expression fetching the second temporal value.
     * @return a filter for the "Begins" operator between the two temporal values.
     */
    public Filter<R> begins(final Expression<R, ? extends T> time1,
                            final Expression<R, ? extends T> time2)
    {
        return new TemporalFilter.Begins<>(time1, time2);
    }

    /**
     * Creates an operator that checks if first temporal operand begun by the second.
     *
     * @param  time1  expression fetching the first temporal value.
     * @param  time2  expression fetching the second temporal value.
     * @return a filter for the "BegunBy" operator between the two temporal values.
     */
    public Filter<R> begunBy(final Expression<R, ? extends T> time1,
                             final Expression<R, ? extends T> time2)
    {
        return new TemporalFilter.BegunBy<>(time1, time2);
    }

    /**
     * Creates an operator that checks if first temporal operand is contained by the second.
     *
     * @param  time1  expression fetching the first temporal value.
     * @param  time2  expression fetching the second temporal value.
     * @return a filter for the "TContains" operator between the two temporal values.
     */
    public Filter<R> tcontains(final Expression<R, ? extends T> time1,
                               final Expression<R, ? extends T> time2)
    {
        return new TemporalFilter.Contains<>(time1, time2);
    }

    /**
     * Creates an operator that checks if first temporal operand is during the second.
     *
     * @param  time1  expression fetching the first temporal value.
     * @param  time2  expression fetching the second temporal value.
     * @return a filter for the "During" operator between the two temporal values.
     */
    public Filter<R> during(final Expression<R, ? extends T> time1,
                            final Expression<R, ? extends T> time2)
    {
        return new TemporalFilter.During<>(time1, time2);
    }

    /**
     * Creates an operator that checks if first temporal operand is equal to the second.
     *
     * @param  time1  expression fetching the first temporal value.
     * @param  time2  expression fetching the second temporal value.
     * @return a filter for the "TEquals" operator between the two temporal values.
     */
    public Filter<R> tequals(final Expression<R, ? extends T> time1,
                             final Expression<R, ? extends T> time2)
    {
        return new TemporalFilter.Equals<>(time1, time2);
    }

    /**
     * Creates an operator that checks if first temporal operand overlaps the second.
     *
     * @param  time1  expression fetching the first temporal value.
     * @param  time2  expression fetching the second temporal value.
     * @return a filter for the "TOverlaps" operator between the two temporal values.
     */
    public Filter<R> toverlaps(final Expression<R, ? extends T> time1,
                               final Expression<R, ? extends T> time2)
    {
        return new TemporalFilter.Overlaps<>(time1, time2);
    }

    /**
     * Creates an operator that checks if first temporal operand meets the second.
     *
     * @param  time1  expression fetching the first temporal value.
     * @param  time2  expression fetching the second temporal value.
     * @return a filter for the "Meets" operator between the two temporal values.
     */
    public Filter<R> meets(final Expression<R, ? extends T> time1,
                           final Expression<R, ? extends T> time2)
    {
        return new TemporalFilter.Meets<>(time1, time2);
    }

    /**
     * Creates an operator that checks if first temporal operand ends at the second.
     *
     * @param  time1  expression fetching the first temporal value.
     * @param  time2  expression fetching the second temporal value.
     * @return a filter for the "Ends" operator between the two temporal values.
     */
    public Filter<R> ends(final Expression<R, ? extends T> time1,
                          final Expression<R, ? extends T> time2)
    {
        return new TemporalFilter.Ends<>(time1, time2);
    }

    /**
     * Creates an operator that checks if first temporal operand is overlapped by the second.
     *
     * @param  time1  expression fetching the first temporal value.
     * @param  time2  expression fetching the second temporal value.
     * @return a filter for the "OverlappedBy" operator between the two temporal values.
     */
    public Filter<R> overlappedBy(final Expression<R, ? extends T> time1,
                                  final Expression<R, ? extends T> time2)
    {
        return new TemporalFilter.OverlappedBy<>(time1, time2);
    }

    /**
     * Creates an operator that checks if first temporal operand is met by the second.
     *
     * @param  time1  expression fetching the first temporal value.
     * @param  time2  expression fetching the second temporal value.
     * @return a filter for the "MetBy" operator between the two temporal values.
     */
    public Filter<R> metBy(final Expression<R, ? extends T> time1,
                           final Expression<R, ? extends T> time2)
    {
        return new TemporalFilter.MetBy<>(time1, time2);
    }

    /**
     * Creates an operator that checks if first temporal operand is ended by the second.
     *
     * @param  time1  expression fetching the first temporal value.
     * @param  time2  expression fetching the second temporal value.
     * @return a filter for the "EndedBy" operator between the two temporal values.
     */
    public Filter<R> endedBy(final Expression<R, ? extends T> time1,
                             final Expression<R, ? extends T> time2)
    {
        return new TemporalFilter.EndedBy<>(time1, time2);
    }

    /**
     * Creates a shortcut operator semantically equivalent to NOT (Before OR Meets OR MetBy OR After).
     * This is applicable to periods only.
     *
     * @param  time1  expression fetching the first temporal value.
     * @param  time2  expression fetching the second temporal value.
     * @return a filter for the "AnyInteracts" operator between the two temporal values.
     */
    public Filter<R> anyInteracts(final Expression<R, ? extends T> time1,
                                  final Expression<R, ? extends T> time2)
    {
        return new TemporalFilter.AnyInteracts<>(time1, time2);
    }

    /**
     * Creates a function computing the numeric addition of the first and second operand.
     *
     * @param  operand1  expression fetching the first number.
     * @param  operand2  expression fetching the second number.
     * @return an expression for the "Add" function between the two numerical values.
     */
    public Expression<R,Number> add(final Expression<R, ? extends Number> operand1,
                                    final Expression<R, ? extends Number> operand2)
    {
        return new ArithmeticFunction.Add<>(operand1, operand2);
    }

    /**
     * Creates a function computing the numeric difference between the first and second operand.
     *
     * @param  operand1  expression fetching the first number.
     * @param  operand2  expression fetching the second number.
     * @return an expression for the "Subtract" function between the two numerical values.
     */
    public Expression<R,Number> subtract(final Expression<R, ? extends Number> operand1,
                                         final Expression<R, ? extends Number> operand2)
    {
        return new ArithmeticFunction.Subtract<>(operand1, operand2);
    }

    /**
     * Creates a function computing the numeric product of their first and second operand.
     *
     * @param  operand1  expression fetching the first number.
     * @param  operand2  expression fetching the second number.
     * @return an expression for the "Multiply" function between the two numerical values.
     */
    public Expression<R,Number> multiply(final Expression<R, ? extends Number> operand1,
                                         final Expression<R, ? extends Number> operand2)
    {
        return new ArithmeticFunction.Multiply<>(operand1, operand2);
    }

    /**
     * Creates a function computing the numeric quotient resulting from dividing the first operand by the second.
     *
     * @param  operand1  expression fetching the first number.
     * @param  operand2  expression fetching the second number.
     * @return an expression for the "Divide" function between the two numerical values.
     */
    public Expression<R,Number> divide(final Expression<R, ? extends Number> operand1,
                                       final Expression<R, ? extends Number> operand2)
    {
        return new ArithmeticFunction.Divide<>(operand1, operand2);
    }

    /**
<<<<<<< HEAD
     * Creates an implementation-specific function with a single parameter.
     *
     * @param  name       name of the function to call.
     * @param  parameter  expression providing values for the function argument.
     * @return an expression which will call the specified function.
     * @throws IllegalArgumentException if the given name is not recognized,
     *         or if the argument is illegal for the specified function.
     */
    @SuppressWarnings({"unchecked", "rawtypes"})
    public Expression<R,?> function(String name, Expression<? super R, ?> parameter) {
        return function(name, new Expression[] {parameter});
    }

    /**
     * Creates an implementation-specific function with two parameters.
     *
     * @param  name    name of the function to call.
     * @param  param1  expression providing values for the first function argument.
     * @param  param2  expression providing values for the second function argument.
     * @return an expression which will call the specified function.
     * @throws IllegalArgumentException if the given name is not recognized,
     *         or if the arguments are illegal for the specified function.
     */
    @SuppressWarnings({"unchecked", "rawtypes"})
    public Expression<R,?> function(String name, Expression<? super R, ?> param1, Expression<? super R, ?> param2) {
        return function(name, new Expression[] {param1, param2});
    }

    /**
     * Creates an implementation-specific function.
=======
     * Returns the provider for the function of the given name.
     * If the given name is {@code null}, then this method only
     * ensures that {@link #availableFunctions} is initialized.
>>>>>>> f64017ad
     *
     * @param  name  name of the function to get, or {@code null} if none.
     * @return the register for the given function, or {@code null} if none.
     */
<<<<<<< HEAD
    public Expression<R,?> function(final String name, Expression<R,?>[] parameters) {
        ArgumentChecks.ensureNonNull("name", name);
        ArgumentChecks.ensureNonNull("parameters", parameters);
        parameters = parameters.clone();
        for (int i=0; i<parameters.length; i++) {
            ArgumentChecks.ensureNonNullElement("parameters", i, parameters[i]);
        }
=======
    private FunctionRegister register(final String name) {
>>>>>>> f64017ad
        final FunctionRegister register;
        synchronized (availableFunctions) {
            if (availableFunctions.isEmpty()) {
                /*
                 * Load functions when first needed or if classpath changed since last invocation.
                 * The SQLMM factory is hard-coded because it is considered as a basic service to
                 * be provided by all DefaultFilterFactory implementations, and for avoiding the
                 * need to make SQLMM registry class public.
                 */
                final Registry r = new Registry(library);
                for (final String fn : r.getNames()) {
                    availableFunctions.put(fn, r);
                }
                for (final FunctionRegister er : ServiceLoader.load(FunctionRegister.class)) {
                    for (final String fn : er.getNames()) {
                        availableFunctions.putIfAbsent(fn, er);
                    }
                }
            }
            register = availableFunctions.get(name);
        }
        return register;
    }

    /**
     * Creates an implementation-specific function.
     * The names of available functions is given by {@link #getCapabilities()}.
     *
     * @param  name        name of the function to call.
     * @param  parameters  expressions providing values for the function arguments.
     * @return an expression which will call the specified function.
     * @throws IllegalArgumentException if the given name is not recognized,
     *         or if the arguments are illegal for the specified function.
     */
    @Override
    public Expression<R,?> function(final String name, Expression<R,?>[] parameters) {
        ArgumentChecks.ensureNonNull("name", name);
        ArgumentChecks.ensureNonNull("parameters", parameters);
        parameters = parameters.clone();
        for (int i=0; i<parameters.length; i++) {
            ArgumentChecks.ensureNonNullElement("parameters", i, parameters[i]);
        }
        final FunctionRegister register = register(name);
        if (register == null) {
            throw new IllegalArgumentException(Resources.format(Resources.Keys.UnknownFunction_1, name));
        }
        return register.create(name, parameters);
    }
<<<<<<< HEAD
=======

    /**
     * Map of all functions supported by this factory, together with their providers.
     * This is a view over {@link #availableFunctions} which delegates descriptions
     * to {@link FunctionRegister#describe(String)}. No values is stored in this map.
     *
     * @see Capabilities#getFunctions()
     */
    final class Functions extends AbstractMap<String, AvailableFunction> {
        /**
         * Creates a new map.
         */
        Functions() {
        }

        /**
         * {@return the number of functions}.
         */
        @Override
        public int size() {
            synchronized (availableFunctions) {
                register(null);     // Ensure that `availableFunctions` is initialized.
                return availableFunctions.size();
            }
        }

        /**
         * Returns the description of the function of the given name.
         * This method delegates to {@link FunctionRegister#describe(String)}.
         *
         * @param  key  name of the function to describe.
         * @return description of the requested function, or {@code null} if none.
         */
        @Override
        public AvailableFunction get(final Object key) {
            if (key instanceof String) {
                final String name = (String) key;
                final FunctionRegister register = register(name);
                if (register != null) {
                    return register.describe(name);
                }
            }
            return null;
        }

        /**
         * {@return an iterator over the entries in this map}.
         */
        @Override
        protected EntryIterator<String, AvailableFunction> entryIterator() {
            final Iterator<Entry<String, FunctionRegister>> it;
            synchronized (availableFunctions) {
                register(null);     // Ensure that `availableFunctions` is initialized.
                it = availableFunctions.entrySet().iterator();
            }
            /*
             * Following is theoretically not thread-safe, but it is okay in our case
             * because the `availableFunctions` map is not changed after construction.
             */
            return new EntryIterator<>() {
                private Entry<String, FunctionRegister> entry;

                @Override protected boolean next() {
                    return (entry = it.hasNext() ? it.next() : null) != null;
                }

                @Override protected String getKey() {
                    return entry.getKey();
                }

                @Override protected AvailableFunction getValue() {
                    return entry.getValue().describe(getKey());
                }
            };
        }
    }

    /**
     * Indicates a property by which contents should be sorted, along with intended order.
     * The given expression should evaluate to {@link Comparable} objects,
     * but {@link Iterable} objects are accepted as well.
     *
     * @param  property  the property to sort by.
     * @param  order     the sorting order, ascending or descending.
     * @return definition of sort order of a property.
     */
    @Override
    public SortProperty<R> sort(final ValueReference<R,?> property, final SortOrder order) {
        return new DefaultSortProperty<>(property, order);
    }
>>>>>>> f64017ad
}<|MERGE_RESOLUTION|>--- conflicted
+++ resolved
@@ -18,7 +18,6 @@
 
 import java.util.Map;
 import java.util.HashMap;
-import java.util.Iterator;
 import java.util.Collection;
 import java.util.ServiceLoader;
 import javax.measure.Quantity;
@@ -34,20 +33,12 @@
 import org.apache.sis.util.iso.AbstractFactory;
 import org.apache.sis.util.ArgumentChecks;
 import org.apache.sis.util.resources.Errors;
-import org.apache.sis.internal.util.AbstractMap;
 
 // Branch-dependent imports
-<<<<<<< HEAD
 import org.apache.sis.feature.AbstractFeature;
 import org.apache.sis.internal.geoapi.filter.MatchAction;
 import org.apache.sis.internal.geoapi.filter.SpatialOperatorName;
 import org.apache.sis.internal.geoapi.filter.DistanceOperatorName;
-=======
-import org.opengis.filter.*;
-import org.opengis.feature.Feature;
-import org.opengis.filter.capability.AvailableFunction;
-import org.opengis.filter.capability.FilterCapabilities;
->>>>>>> f64017ad
 
 
 /**
@@ -150,23 +141,7 @@
     }
 
     /**
-<<<<<<< HEAD
      * A filter factory operating on {@link AbstractFeature} instances.
-=======
-     * Describes the abilities of this factory. The description includes restrictions on
-     * the available spatial operations, scalar operations, lists of supported functions,
-     * and description of which geometry literals are understood.
-     *
-     * @return description of the abilities of this factory.
-     */
-    @Override
-    public FilterCapabilities getCapabilities() {
-        return new Capabilities(this);              // Cheap to construct, no need to cache.
-    }
-
-    /**
-     * A filter factory operating on {@link Feature} instances.
->>>>>>> f64017ad
      *
      * @param  <G>  base class of geometry objects. The implementation-neutral type is GeoAPI {@link Geometry},
      *              but this factory allows the use of other implementations such as JTS
@@ -179,13 +154,8 @@
          *
          * @see #forFeatures()
          */
-<<<<<<< HEAD
         static final DefaultFilterFactory<AbstractFeature,Object,Object> DEFAULT =
-                new Features<>(Object.class, Object.class, WraparoundMethod.SPLIT);;
-=======
-        static final FilterFactory<Feature,Object,Object> DEFAULT =
                 new Features<>(Object.class, Object.class, WraparoundMethod.SPLIT);
->>>>>>> f64017ad
 
         /**
          * Creates a new factory operating on {@link AbstractFeature} instances.
@@ -892,7 +862,6 @@
     }
 
     /**
-<<<<<<< HEAD
      * Creates an implementation-specific function with a single parameter.
      *
      * @param  name       name of the function to call.
@@ -922,27 +891,14 @@
     }
 
     /**
-     * Creates an implementation-specific function.
-=======
      * Returns the provider for the function of the given name.
      * If the given name is {@code null}, then this method only
      * ensures that {@link #availableFunctions} is initialized.
->>>>>>> f64017ad
      *
      * @param  name  name of the function to get, or {@code null} if none.
      * @return the register for the given function, or {@code null} if none.
      */
-<<<<<<< HEAD
-    public Expression<R,?> function(final String name, Expression<R,?>[] parameters) {
-        ArgumentChecks.ensureNonNull("name", name);
-        ArgumentChecks.ensureNonNull("parameters", parameters);
-        parameters = parameters.clone();
-        for (int i=0; i<parameters.length; i++) {
-            ArgumentChecks.ensureNonNullElement("parameters", i, parameters[i]);
-        }
-=======
     private FunctionRegister register(final String name) {
->>>>>>> f64017ad
         final FunctionRegister register;
         synchronized (availableFunctions) {
             if (availableFunctions.isEmpty()) {
@@ -969,7 +925,6 @@
 
     /**
      * Creates an implementation-specific function.
-     * The names of available functions is given by {@link #getCapabilities()}.
      *
      * @param  name        name of the function to call.
      * @param  parameters  expressions providing values for the function arguments.
@@ -977,7 +932,6 @@
      * @throws IllegalArgumentException if the given name is not recognized,
      *         or if the arguments are illegal for the specified function.
      */
-    @Override
     public Expression<R,?> function(final String name, Expression<R,?>[] parameters) {
         ArgumentChecks.ensureNonNull("name", name);
         ArgumentChecks.ensureNonNull("parameters", parameters);
@@ -991,97 +945,4 @@
         }
         return register.create(name, parameters);
     }
-<<<<<<< HEAD
-=======
-
-    /**
-     * Map of all functions supported by this factory, together with their providers.
-     * This is a view over {@link #availableFunctions} which delegates descriptions
-     * to {@link FunctionRegister#describe(String)}. No values is stored in this map.
-     *
-     * @see Capabilities#getFunctions()
-     */
-    final class Functions extends AbstractMap<String, AvailableFunction> {
-        /**
-         * Creates a new map.
-         */
-        Functions() {
-        }
-
-        /**
-         * {@return the number of functions}.
-         */
-        @Override
-        public int size() {
-            synchronized (availableFunctions) {
-                register(null);     // Ensure that `availableFunctions` is initialized.
-                return availableFunctions.size();
-            }
-        }
-
-        /**
-         * Returns the description of the function of the given name.
-         * This method delegates to {@link FunctionRegister#describe(String)}.
-         *
-         * @param  key  name of the function to describe.
-         * @return description of the requested function, or {@code null} if none.
-         */
-        @Override
-        public AvailableFunction get(final Object key) {
-            if (key instanceof String) {
-                final String name = (String) key;
-                final FunctionRegister register = register(name);
-                if (register != null) {
-                    return register.describe(name);
-                }
-            }
-            return null;
-        }
-
-        /**
-         * {@return an iterator over the entries in this map}.
-         */
-        @Override
-        protected EntryIterator<String, AvailableFunction> entryIterator() {
-            final Iterator<Entry<String, FunctionRegister>> it;
-            synchronized (availableFunctions) {
-                register(null);     // Ensure that `availableFunctions` is initialized.
-                it = availableFunctions.entrySet().iterator();
-            }
-            /*
-             * Following is theoretically not thread-safe, but it is okay in our case
-             * because the `availableFunctions` map is not changed after construction.
-             */
-            return new EntryIterator<>() {
-                private Entry<String, FunctionRegister> entry;
-
-                @Override protected boolean next() {
-                    return (entry = it.hasNext() ? it.next() : null) != null;
-                }
-
-                @Override protected String getKey() {
-                    return entry.getKey();
-                }
-
-                @Override protected AvailableFunction getValue() {
-                    return entry.getValue().describe(getKey());
-                }
-            };
-        }
-    }
-
-    /**
-     * Indicates a property by which contents should be sorted, along with intended order.
-     * The given expression should evaluate to {@link Comparable} objects,
-     * but {@link Iterable} objects are accepted as well.
-     *
-     * @param  property  the property to sort by.
-     * @param  order     the sorting order, ascending or descending.
-     * @return definition of sort order of a property.
-     */
-    @Override
-    public SortProperty<R> sort(final ValueReference<R,?> property, final SortOrder order) {
-        return new DefaultSortProperty<>(property, order);
-    }
->>>>>>> f64017ad
 }