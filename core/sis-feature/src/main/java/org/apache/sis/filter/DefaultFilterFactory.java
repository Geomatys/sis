/*
 * Licensed to the Apache Software Foundation (ASF) under one or more
 * contributor license agreements.  See the NOTICE file distributed with
 * this work for additional information regarding copyright ownership.
 * The ASF licenses this file to You under the Apache License, Version 2.0
 * (the "License"); you may not use this file except in compliance with
 * the License.  You may obtain a copy of the License at
 *
 *     http://www.apache.org/licenses/LICENSE-2.0
 *
 * Unless required by applicable law or agreed to in writing, software
 * distributed under the License is distributed on an "AS IS" BASIS,
 * WITHOUT WARRANTIES OR CONDITIONS OF ANY KIND, either express or implied.
 * See the License for the specific language governing permissions and
 * limitations under the License.
 */
package org.apache.sis.filter;

import java.util.Map;
import java.util.HashMap;
import java.util.Collection;
import java.util.ServiceLoader;
import javax.measure.Quantity;
import javax.measure.quantity.Length;
import org.opengis.geometry.Envelope;
import org.opengis.geometry.Geometry;
import org.apache.sis.setup.GeometryLibrary;
import org.apache.sis.internal.feature.Geometries;
import org.apache.sis.internal.feature.Resources;
import org.apache.sis.internal.filter.sqlmm.Registry;
import org.apache.sis.internal.filter.FunctionRegister;
import org.apache.sis.geometry.WraparoundMethod;
import org.apache.sis.util.iso.AbstractFactory;
import org.apache.sis.util.ArgumentChecks;
import org.apache.sis.util.resources.Errors;

// Branch-dependent imports
import org.apache.sis.feature.AbstractFeature;
import org.apache.sis.internal.geoapi.filter.MatchAction;
import org.apache.sis.internal.geoapi.filter.SpatialOperatorName;
import org.apache.sis.internal.geoapi.filter.DistanceOperatorName;


/**
 * A factory of default {@link Filter} and {@link Expression} implementations.
 * This base class operates on resources of arbitrary type {@code <R>}.
 * Concrete subclass operates on resources of specific type such as {@link AbstractFeature}.
 *
 * <div class="warning"><b>Upcoming API change</b><br>
 * In a future version, all {@link Filter} and {@link Expression} parameters may be replaced by parameters
 * of the same names but from the {@code org.opengis.filter} package instead of {@code org.apache.sis.filter}.
 * This change is pending next GeoAPI release.
 * In addition, return types may become more specialized types.
 * </div>
 *
 * @author  Johann Sorel (Geomatys)
 * @author  Martin Desruisseaux (Geomatys)
 * @version 1.1
 *
 * @param  <R>  the type of resources (e.g. {@link AbstractFeature}) to use as inputs.
 * @param  <G>  base class of geometry objects. The implementation-neutral type is GeoAPI {@link Geometry},
 *              but this factory allows the use of other implementations such as JTS
 *              {@link org.locationtech.jts.geom.Geometry} or ESRI {@link com.esri.core.geometry.Geometry}.
 * @param  <T>  base class of temporal objects.
 *
 * @since 1.1
 * @module
 */
public abstract class DefaultFilterFactory<R,G,T> extends AbstractFactory {
    /**
     * The geometry library used by this factory.
     */
    private final Geometries<G> library;

    /**
     * The strategy to use for representing a region crossing the anti-meridian.
     */
    private final WraparoundMethod wraparound;

    /**
     * All functions identified by a name like {@code "cos"}, {@code "hypot"}, <i>etc</i>.
     * The actual function creations is delegated to an external factory such as SQLMM registry.
     * The factories are fetched by {@link #function(String, Expression...)} when first needed.
     *
     * @see #function(String, Expression...)
     */
    private final Map<String,FunctionRegister> availableFunctions;

    /**
     * Creates a new factory for geometries and temporal objects of the given types.
     * The {@code spatial} argument can be one of the following classes:
     *
     * <table class="sis">
     *   <caption>Authorized spatial class argument values</caption>
     *   <tr><th>Library</th> <th>Spatial class</th></tr>
     *   <tr><td>ESRI</td>    <td>{@code com.esri.core.geometry.Geometry}</td></tr>
     *   <tr><td>JTS</td>     <td>{@code org.locationtech.jts.geom.Geometry}</td></tr>
     *   <tr><td>Java2D</td>  <td>{@code java.awt.Shape}</td></tr>
     *   <tr><td>Default</td> <td>{@code java.lang.Object}</td></tr>
     * </table>
     *
     * <table class="sis">
     *   <caption>Authorized temporal class argument values</caption>
     *   <tr><th>Library</th> <th>Temporal class</th></tr>
     *   <tr><td>Default</td> <td>{@code java.lang.Object}</td></tr>
     * </table>
     *
     * @param  spatial     type of spatial objects,  or {@code Object.class} for default.
     * @param  temporal    type of temporal objects, or {@code Object.class} for default.
     * @param  wraparound  the strategy to use for representing a region crossing the anti-meridian.
     */
    @SuppressWarnings("unchecked")
    protected DefaultFilterFactory(final Class<G> spatial, final Class<T> temporal, final WraparoundMethod wraparound) {
        ArgumentChecks.ensureNonNull("spatial",    spatial);
        ArgumentChecks.ensureNonNull("temporal",   temporal);
        ArgumentChecks.ensureNonNull("wraparound", wraparound);
        if (spatial == Object.class) {
            library = (Geometries<G>) Geometries.implementation((GeometryLibrary) null);
        } else {
            library = (Geometries<G>) Geometries.implementation(spatial);
            if (library == null || library.rootClass != spatial) {
                throw new IllegalArgumentException(Errors.format(Errors.Keys.IllegalArgumentValue_2, "spatial", spatial));
            }
        }
        if (temporal != Object.class) {
            throw new IllegalArgumentException(Errors.format(Errors.Keys.IllegalArgumentValue_2, "temporal", temporal));
        }
        this.wraparound = wraparound;
        availableFunctions = new HashMap<>();
    }

    /**
     * Returns a factory operating on {@link AbstractFeature} instances.
     * The {@linkplain GeometryLibrary geometry library} will be the system default.
     *
     * @return factory operating on {@link AbstractFeature} instances.
     *
     * @todo The type of temporal object is not yet determined.
     */
<<<<<<< HEAD
    public static synchronized DefaultFilterFactory<AbstractFeature, Object, Object> forFeatures() {
=======
    public static FilterFactory<Feature, Object, Object> forFeatures() {
>>>>>>> 5a19a700
        return Features.DEFAULT;
    }

    /**
     * A filter factory operating on {@link AbstractFeature} instances.
     *
     * @param  <G>  base class of geometry objects. The implementation-neutral type is GeoAPI {@link Geometry},
     *              but this factory allows the use of other implementations such as JTS
     *              {@link org.locationtech.jts.geom.Geometry} or ESRI {@link com.esri.core.geometry.Geometry}.
     * @param  <T>  base class of temporal objects.
     */
    public static class Features<G,T> extends DefaultFilterFactory<AbstractFeature, G, T> {
        /**
         * The instance using system default.
         *
         * @see #forFeatures()
         */
        static final DefaultFilterFactory<AbstractFeature,Object,Object> DEFAULT =
                new Features<>(Object.class, Object.class, WraparoundMethod.SPLIT);;

        /**
         * Creates a new factory operating on {@link AbstractFeature} instances.
         * See the {@linkplain DefaultFilterFactory#DefaultFilterFactory(Class, Class, WraparoundMethod)}
         * super-class constructor} for a list of valid class arguments.
         *
         * @param  spatial     type of spatial objects,  or {@code Object.class} for default.
         * @param  temporal    type of temporal objects, or {@code Object.class} for default.
         * @param  wraparound  the strategy to use for representing a region crossing the anti-meridian.
         *
         * @see DefaultFilterFactory#forFeatures()
         */
        public Features(final Class<G> spatial, final Class<T> temporal, final WraparoundMethod wraparound) {
            super(spatial, temporal, wraparound);
        }

        /**
         * Creates a new predicate to identify an identifiable resource within a filter expression.
         *
         * @param  identifier  identifier of the resource that shall be selected by the predicate.
         * @return the predicate.
         */
        @Override
<<<<<<< HEAD
        public Filter<AbstractFeature> resourceId(final String identifier) {
=======
        public ResourceId<Feature> resourceId(final String identifier) {
            return new IdentifierFilter<>(identifier);
        }

        /**
         * Creates a new predicate to identify an identifiable resource within a filter expression.
         * If {@code startTime} and {@code endTime} are non-null, the filter will select all versions
         * of a resource between the specified dates.
         *
         * @param  identifier  identifier of the resource that shall be selected by the predicate.
         * @param  version     version of the resource to select, or {@code null} for any version.
         * @param  startTime   start time of the resource to select, or {@code null} if none.
         * @param  endTime     end time of the resource to select, or {@code null} if none.
         * @return the predicate.
         *
         * @todo Current implementation ignores the version, start time and end time.
         *       This limitation may be resolved in a future version.
         */
        @Override
        public ResourceId<Feature> resourceId(final String identifier, final Version version,
                                              final Instant startTime, final Instant endTime)
        {
>>>>>>> 5a19a700
            return new IdentifierFilter<>(identifier);
        }

        /**
         * Creates an expression whose value is computed by retrieving the value indicated by a path in a resource.
         * If all characters in the path are {@linkplain Character#isUnicodeIdentifierPart(int) Unicode identifier parts},
         * then the XPath expression is simply a property name.
         *
         * <p>The desired type of property values can be specified. For example if the property values should be numbers,
         * then {@code type} can be <code>{@linkplain Number}.class</code>. If property values can be of any type with no
         * conversion desired, then {@code type} should be {@code Object.class}.</p>
         *
         * @param  <V>    the type of the values to be fetched (compile-time value of {@code type}).
         * @param  xpath  the path to the property whose value will be returned by the {@code apply(R)} method.
         * @param  type   the type of the values to be fetched (run-time value of {@code <V>}).
         * @return an expression evaluating the referenced property value.
         */
        @Override
        public <V> Expression<AbstractFeature,V> property(final String xpath, final Class<V> type) {
            return PropertyValue.create(xpath, type);
        }
    }

    /**
     * Creates a predicate to identify an identifiable resource within a filter expression.
     *
     * @param  rid  identifier of the resource that shall be selected by the predicate.
     * @return the predicate.
     */
    public abstract Filter<R> resourceId(String rid);

    /**
     * Creates an expression whose value is computed by retrieving the value indicated by a path in a resource.
     * If all characters in the path are {@linkplain Character#isUnicodeIdentifierPart(int) Unicode identifier parts},
     * then the XPath expression is simply a property name.
     *
     * @param  xpath  the path to the property whose value will be returned by the {@code apply(R)} method.
     * @return an expression evaluating the referenced property value.
     */
    public Expression<R,?> property(String xpath) {
        return property(xpath, Object.class);
    }

    /**
     * Creates an expression retrieving the value as an instance of the specified class.
     * The {@code xpath} argument follows the rule described in {@link #property(String)}.
     *
     * <p>The desired type of property values can be specified. For example if the property values should be numbers,
     * then {@code type} can be <code>{@linkplain Number}.class</code>. If property values can be of any type with no
     * conversion desired, then {@code type} should be {@code Object.class}.</p>
     *
     * @param  <V>    the type of the values to be fetched (compile-time value of {@code type}).
     * @param  xpath  the path to the property whose value will be returned by the {@code apply(R)} method.
     * @param  type   the type of the values to be fetched (run-time value of {@code <V>}).
     * @return an expression evaluating the referenced property value.
     */
    public abstract <V> Expression<R,V> property(String xpath, Class<V> type);

    /**
     * Creates a constant, literal value that can be used in expressions.
     * The given value should be data objects such as strings, numbers, dates or geometries.
     *
     * @param  <V>    the type of the value of the literal.
     * @param  value  the literal value. May be {@code null}.
     * @return a literal for the given value.
     */
    public <V> Expression<R,V> literal(final V value) {
        return new LeafExpression.Literal<>(value);
    }

    /**
     * Filter operator that compares that two sub-expressions are equal to each other.
     *
     * @param  expression1     the first of the two expressions to be used by this comparator.
     * @param  expression2     the second of the two expressions to be used by this comparator.
     * @return a filter evaluating {@code expression1} = {@code expression2}.
     */
    public Filter<R> equal(final Expression<? super R, ?> expression1,
                           final Expression<? super R, ?> expression2)
    {
        return new ComparisonFilter.EqualTo<>(expression1, expression2, true, MatchAction.ANY);
    }

    /**
     * Filter operator that compares that its two sub-expressions are not equal to each other.
     *
     * @param  expression1     the first of the two expressions to be used by this comparator.
     * @param  expression2     the second of the two expressions to be used by this comparator.
     * @return a filter evaluating {@code expression1} ≠ {@code expression2}.
     */
    public Filter<R> notEqual(final Expression<? super R, ?> expression1,
                              final Expression<? super R, ?> expression2)
    {
        return new ComparisonFilter.NotEqualTo<>(expression1, expression2, true, MatchAction.ANY);
    }

    /**
     * Filter operator that checks that its first sub-expression is less than its second sub-expression.
     *
     * @param  expression1     the first of the two expressions to be used by this comparator.
     * @param  expression2     the second of the two expressions to be used by this comparator.
     * @return a filter evaluating {@code expression1} &lt; {@code expression2}.
     */
    public Filter<R> less(final Expression<? super R, ?> expression1,
                          final Expression<? super R, ?> expression2)
    {
        return new ComparisonFilter.LessThan<>(expression1, expression2, true, MatchAction.ANY);
    }

    /**
     * Filter operator that checks that its first sub-expression is greater than its second sub-expression.
     *
     * @param  expression1     the first of the two expressions to be used by this comparator.
     * @param  expression2     the second of the two expressions to be used by this comparator.
     * @return a filter evaluating {@code expression1} &gt; {@code expression2}.
     */
    public Filter<R> greater(final Expression<? super R, ?> expression1,
                             final Expression<? super R, ?> expression2)
    {
        return new ComparisonFilter.GreaterThan<>(expression1, expression2, true, MatchAction.ANY);
    }

    /**
     * Filter operator that checks that its first sub-expression is less than or equal to its second sub-expression.
     *
     * @param  expression1     the first of the two expressions to be used by this comparator.
     * @param  expression2     the second of the two expressions to be used by this comparator.
     * @return a filter evaluating {@code expression1} ≤ {@code expression2}.
     */
    public Filter<R> lessOrEqual(final Expression<? super R, ?> expression1,
                                 final Expression<? super R, ?> expression2)
    {
        return new ComparisonFilter.LessThanOrEqualTo<>(expression1, expression2, true, MatchAction.ANY);
    }

    /**
     * Filter operator that checks that its first sub-expression is greater than its second sub-expression.
     *
     * @param  expression1     the first of the two expressions to be used by this comparator.
     * @param  expression2     the second of the two expressions to be used by this comparator.
     * @return a filter evaluating {@code expression1} ≥ {@code expression2}.
     */
    public Filter<R> greaterOrEqual(final Expression<? super R, ?> expression1,
                                    final Expression<? super R, ?> expression2)
    {
        return new ComparisonFilter.GreaterThanOrEqualTo<>(expression1, expression2, true, MatchAction.ANY);
    }

    /**
     * Filter operation for a range check.
     * The lower and upper boundary values are inclusive.
     *
     * @param  expression     the expression to be compared by this comparator.
     * @param  lowerBoundary  the lower bound (inclusive) as an expression.
     * @param  upperBoundary  the upper bound (inclusive) as an expression.
     * @return a filter evaluating ({@code expression} ≥ {@code lowerBoundary})
     *                       &amp; ({@code expression} ≤ {@code upperBoundary}).
     */
    public Filter<R> between(final Expression<? super R, ?> expression,
                             final Expression<? super R, ?> lowerBoundary,
                             final Expression<? super R, ?> upperBoundary)
    {
        return new ComparisonFilter.Between<>(expression, lowerBoundary, upperBoundary);
    }

    /**
     * Character string comparison operator with pattern matching and default wildcards.
     * The wildcard character is {@code '%'}, the single character is {@code '_'} and
     * the escape character is {@code '\\'}. The comparison is case-sensitive.
     *
     * @param  expression  source of values to compare against the pattern.
     * @param  pattern     pattern to match against expression values.
     * @return a character string comparison operator with pattern matching.
     */
    public Filter<R> like(Expression<? super R, ?> expression, String pattern) {
        return like(expression, pattern, '%', '_', '\\', true);
    }

    /**
     * Character string comparison operator with pattern matching and specified wildcards.
     *
     * @param  expression      source of values to compare against the pattern.
     * @param  pattern         pattern to match against expression values.
     * @param  wildcard        pattern character for matching any sequence of characters.
     * @param  singleChar      pattern character for matching exactly one character.
     * @param  escape          pattern character for indicating that the next character should be matched literally.
     * @param  isMatchingCase  specifies how a filter expression processor should perform string comparisons.
     * @return a character string comparison operator with pattern matching.
     */
    public Filter<R> like(final Expression<? super R, ?> expression, final String pattern,
            final char wildcard, final char singleChar, final char escape, final boolean isMatchingCase)
    {
        return new LikeFilter<>(expression, pattern, wildcard, singleChar, escape, isMatchingCase);
    }

    /**
     * An operator that tests if an expression's value is {@code null}.
     * This corresponds to checking whether the property exists in the real-world.
     *
     * @param  expression  source of values to compare against {@code null}.
     * @return a filter that checks if an expression's value is {@code null}.
     */
    public Filter<R> isNull(final Expression<? super R, ?> expression) {
        return new UnaryFunction.IsNull<>(expression);
    }

    /**
     * An operator that tests if an expression's value is nil.
     * The difference with {@code NullOperator} is that a value should exist
     * but can not be provided for the reason given by {@code nilReason}.
     * Possible reasons are:
     *
     * <ul>
     *   <li><b>inapplicable</b> — there is no value.</li>
     *   <li><b>template</b>     — the value will be available later.</li>
     *   <li><b>missing</b>      — the correct value is not readily available to the sender of this data.
     *                             Furthermore, a correct value may not exist.</li>
     *   <li><b>unknown</b>      — the correct value is not known to, and not computable by, the sender of this data.
     *                             However, a correct value probably exists..</li>
     *   <li><b>withheld</b>     — the value is not divulged.</li>
     *   <li>Other strings at implementation choice.</li>
     * </ul>
     *
     * @param  expression  source of values to compare against nil values.
     * @param  nilReason   the reason why the value is nil, or {@code null} for accepting any reason.
     * @return a filter that checks if an expression's value is nil for the specified reason.
     *
     * @see org.apache.sis.xml.NilObject
     * @see org.apache.sis.xml.NilReason
     */
    public Filter<R> isNil(final Expression<? super R, ?> expression, final String nilReason) {
        return new UnaryFunction.IsNil<>(expression, nilReason);
    }

    /**
     * Creates a {@code AND} filter between two filters.
     *
     * @param  operand1  the first operand of the AND operation.
     * @param  operand2  the second operand of the AND operation.
     * @return a filter evaluating {@code operand1 AND operand2}.
     */
    public Filter<R> and(final Filter<? super R> operand1, final Filter<? super R> operand2) {
        ArgumentChecks.ensureNonNull("operand1", operand1);
        ArgumentChecks.ensureNonNull("operand2", operand2);
        return new LogicalFilter.And<>(operand1, operand2);
    }

    /**
     * Creates a {@code AND} filter between two or more filters.
     *
     * @param  operands  a collection of at least 2 operands.
     * @return a filter evaluating {@code operand1 AND operand2 AND operand3}…
     * @throws IllegalArgumentException if the given collection contains less than 2 elements.
     */
    public Filter<R> and(final Collection<? extends Filter<? super R>> operands) {
        return new LogicalFilter.And<>(operands);
    }

    /**
     * Creates a {@code OR} filter between two filters.
     *
     * @param  operand1  the first operand of the OR operation.
     * @param  operand2  the second operand of the OR operation.
     * @return a filter evaluating {@code operand1 OR operand2}.
     */
    public Filter<R> or(final Filter<? super R> operand1, final Filter<? super R> operand2) {
        ArgumentChecks.ensureNonNull("operand1", operand1);
        ArgumentChecks.ensureNonNull("operand2", operand2);
        return new LogicalFilter.Or<>(operand1, operand2);
    }

    /**
     * Creates a {@code OR} filter between two or more filters.
     *
     * @param  operands  a collection of at least 2 operands.
     * @return a filter evaluating {@code operand1 OR operand2 OR operand3}…
     * @throws IllegalArgumentException if the given collection contains less than 2 elements.
     */
    public Filter<R> or(final Collection<? extends Filter<? super R>> operands) {
        return new LogicalFilter.Or<>(operands);
    }

    /**
     * Creates a {@code NOT} filter for the given filter.
     *
     * @param  operand  the operand of the NOT operation.
     * @return a filter evaluating {@code NOT operand}.
     */
    public Filter<R> not(final Filter<? super R> operand) {
        return new LogicalFilter.Not<>(operand);
    }

    /**
     * Creates an operator that checks if the bounding box of the feature's geometry interacts
     * with the bounding box provided in the filter properties.
     *
     * @param  geometry  expression fetching the geometry to check for interaction with bounds.
     * @param  bounds    the bounds to check geometry against.
     * @return a filter checking for any interactions between the bounding boxes.
     */
    public Filter<R> bbox(final Expression<? super R, ? extends G> geometry, final Envelope bounds) {
        return new BinarySpatialFilter<>(library, geometry, bounds, wraparound);
    }

    /**
     * Creates an operator that checks if the geometry of the two operands are equal.
     *
     * @param  geometry1  expression fetching the first geometry of the binary operator.
     * @param  geometry2  expression fetching the second geometry of the binary operator.
     * @return a filter for the "Equals" operation between the two geometries.
     */
    public Filter<R> equals(final Expression<? super R, ? extends G> geometry1,
                            final Expression<? super R, ? extends G> geometry2)
    {
        return new BinarySpatialFilter<>(SpatialOperatorName.EQUALS, library, geometry1, geometry2);
    }

    /**
     * Creates an operator that checks if the first operand is disjoint from the second.
     *
     * @param  geometry1  expression fetching the first geometry of the binary operator.
     * @param  geometry2  expression fetching the second geometry of the binary operator.
     * @return a filter for the "Disjoint" operation between the two geometries.
     */
    public Filter<R> disjoint(final Expression<? super R, ? extends G> geometry1,
                              final Expression<? super R, ? extends G> geometry2)
    {
        return new BinarySpatialFilter<>(SpatialOperatorName.DISJOINT, library, geometry1, geometry2);
    }

    /**
     * Creates an operator that checks if the two geometric operands intersect.
     *
     * @param  geometry1  expression fetching the first geometry of the binary operator.
     * @param  geometry2  expression fetching the second geometry of the binary operator.
     * @return a filter for the "Intersects" operation between the two geometries.
     */
    public Filter<R> intersects(final Expression<? super R, ? extends G> geometry1,
                                final Expression<? super R, ? extends G> geometry2)
    {
        return new BinarySpatialFilter<>(SpatialOperatorName.INTERSECTS, library, geometry1, geometry2);
    }

    /**
     * Creates an operator that checks if the two geometric operands touch each other, but do not overlap.
     *
     * @param  geometry1  expression fetching the first geometry of the binary operator.
     * @param  geometry2  expression fetching the second geometry of the binary operator.
     * @return a filter for the "Touches" operation between the two geometries.
     */
    public Filter<R> touches(final Expression<? super R, ? extends G> geometry1,
                             final Expression<? super R, ? extends G> geometry2)
    {
        return new BinarySpatialFilter<>(SpatialOperatorName.TOUCHES, library, geometry1, geometry2);
    }

    /**
     * Creates an operator that checks if the first geometric operand crosses the second.
     *
     * @param  geometry1  expression fetching the first geometry of the binary operator.
     * @param  geometry2  expression fetching the second geometry of the binary operator.
     * @return a filter for the "Crosses" operation between the two geometries.
     */
    public Filter<R> crosses(final Expression<? super R, ? extends G> geometry1,
                             final Expression<? super R, ? extends G> geometry2)
    {
        return new BinarySpatialFilter<>(SpatialOperatorName.CROSSES, library, geometry1, geometry2);
    }

    /**
     * Creates an operator that checks if the first geometric operand is completely
     * contained by the constant geometric operand.
     *
     * @param  geometry1  expression fetching the first geometry of the binary operator.
     * @param  geometry2  expression fetching the second geometry of the binary operator.
     * @return a filter for the "Within" operation between the two geometries.
     */
    public Filter<R> within(final Expression<? super R, ? extends G> geometry1,
                            final Expression<? super R, ? extends G> geometry2)
    {
        return new BinarySpatialFilter<>(SpatialOperatorName.WITHIN, library, geometry1, geometry2);
    }

    /**
     * Creates an operator that checks if the first geometric operand contains the second.
     *
     * @param  geometry1  expression fetching the first geometry of the binary operator.
     * @param  geometry2  expression fetching the second geometry of the binary operator.
     * @return a filter for the "Contains" operation between the two geometries.
     */
    public Filter<R> contains(final Expression<? super R, ? extends G> geometry1,
                              final Expression<? super R, ? extends G> geometry2)
    {
        return new BinarySpatialFilter<>(SpatialOperatorName.CONTAINS, library, geometry1, geometry2);
    }

    /**
     * Creates an operator that checks if the interior of the first geometric operand
     * somewhere overlaps the interior of the second geometric operand.
     *
     * @param  geometry1  expression fetching the first geometry of the binary operator.
     * @param  geometry2  expression fetching the second geometry of the binary operator.
     * @return a filter for the "Overlaps" operation between the two geometries.
     */
    public Filter<R> overlaps(final Expression<? super R, ? extends G> geometry1,
                              final Expression<? super R, ? extends G> geometry2)
    {
        return new BinarySpatialFilter<>(SpatialOperatorName.OVERLAPS, library, geometry1, geometry2);
    }

    /**
     * Creates an operator that checks if all of a feature's geometry is more distant
     * than the given distance from the given geometry.
     *
     * @param  geometry1  expression fetching the first geometry of the binary operator.
     * @param  geometry2  expression fetching the second geometry of the binary operator.
     * @param  distance   minimal distance for evaluating the expression as {@code true}.
     * @return operator that evaluates to {@code true} when all of a feature's geometry
     *         is more distant than the given distance from the second geometry.
     */
    public Filter<R> beyond(final Expression<? super R, ? extends G> geometry1,
                            final Expression<? super R, ? extends G> geometry2,
                            final Quantity<Length> distance)
    {
        return new DistanceFilter<>(DistanceOperatorName.BEYOND, library, geometry1, geometry2, distance);
    }

    /**
     * Creates an operator that checks if any part of the first geometry lies within
     * the given distance of the second geometry.
     *
     * @param  geometry1  expression fetching the first geometry of the binary operator.
     * @param  geometry2  expression fetching the second geometry of the binary operator.
     * @param  distance   maximal distance for evaluating the expression as {@code true}.
     * @return operator that evaluates to {@code true} when any part of the feature's geometry
     *         lies within the given distance of the second geometry.
     */
    public Filter<R> within(final Expression<? super R, ? extends G> geometry1,
                            final Expression<? super R, ? extends G> geometry2,
                            final Quantity<Length> distance)
    {
        return new DistanceFilter<>(DistanceOperatorName.WITHIN, library, geometry1, geometry2, distance);
    }

    /**
     * Creates an operator that checks if first temporal operand is after the second.
     *
     * @param  time1  expression fetching the first temporal value.
     * @param  time2  expression fetching the second temporal value.
     * @return a filter for the "After" operator between the two temporal values.
     */
    public Filter<R> after(final Expression<? super R, ? extends T> time1,
                           final Expression<? super R, ? extends T> time2)
    {
        return new TemporalFilter.After<>(time1, time2);
    }

    /**
     * Creates an operator that checks if first temporal operand is before the second.
     *
     * @param  time1  expression fetching the first temporal value.
     * @param  time2  expression fetching the second temporal value.
     * @return a filter for the "Before" operator between the two temporal values.
     */
    public Filter<R> before(final Expression<? super R, ? extends T> time1,
                            final Expression<? super R, ? extends T> time2)
    {
        return new TemporalFilter.Before<>(time1, time2);
    }

    /**
     * Creates an operator that checks if first temporal operand begins at the second.
     *
     * @param  time1  expression fetching the first temporal value.
     * @param  time2  expression fetching the second temporal value.
     * @return a filter for the "Begins" operator between the two temporal values.
     */
    public Filter<R> begins(final Expression<? super R, ? extends T> time1,
                            final Expression<? super R, ? extends T> time2)
    {
        return new TemporalFilter.Begins<>(time1, time2);
    }

    /**
     * Creates an operator that checks if first temporal operand begun by the second.
     *
     * @param  time1  expression fetching the first temporal value.
     * @param  time2  expression fetching the second temporal value.
     * @return a filter for the "BegunBy" operator between the two temporal values.
     */
    public Filter<R> begunBy(final Expression<? super R, ? extends T> time1,
                             final Expression<? super R, ? extends T> time2)
    {
        return new TemporalFilter.BegunBy<>(time1, time2);
    }

    /**
     * Creates an operator that checks if first temporal operand is contained by the second.
     *
     * @param  time1  expression fetching the first temporal value.
     * @param  time2  expression fetching the second temporal value.
     * @return a filter for the "TContains" operator between the two temporal values.
     */
    public Filter<R> tcontains(final Expression<? super R, ? extends T> time1,
                               final Expression<? super R, ? extends T> time2)
    {
        return new TemporalFilter.Contains<>(time1, time2);
    }

    /**
     * Creates an operator that checks if first temporal operand is during the second.
     *
     * @param  time1  expression fetching the first temporal value.
     * @param  time2  expression fetching the second temporal value.
     * @return a filter for the "During" operator between the two temporal values.
     */
    public Filter<R> during(final Expression<? super R, ? extends T> time1,
                            final Expression<? super R, ? extends T> time2)
    {
        return new TemporalFilter.During<>(time1, time2);
    }

    /**
     * Creates an operator that checks if first temporal operand is equals to the second.
     *
     * @param  time1  expression fetching the first temporal value.
     * @param  time2  expression fetching the second temporal value.
     * @return a filter for the "TEquals" operator between the two temporal values.
     */
    public Filter<R> tequals(final Expression<? super R, ? extends T> time1,
                             final Expression<? super R, ? extends T> time2)
    {
        return new TemporalFilter.Equals<>(time1, time2);
    }

    /**
     * Creates an operator that checks if first temporal operand overlaps the second.
     *
     * @param  time1  expression fetching the first temporal value.
     * @param  time2  expression fetching the second temporal value.
     * @return a filter for the "TOverlaps" operator between the two temporal values.
     */
    public Filter<R> toverlaps(final Expression<? super R, ? extends T> time1,
                               final Expression<? super R, ? extends T> time2)
    {
        return new TemporalFilter.Overlaps<>(time1, time2);
    }

    /**
     * Creates an operator that checks if first temporal operand meets the second.
     *
     * @param  time1  expression fetching the first temporal value.
     * @param  time2  expression fetching the second temporal value.
     * @return a filter for the "Meets" operator between the two temporal values.
     */
    public Filter<R> meets(final Expression<? super R, ? extends T> time1,
                           final Expression<? super R, ? extends T> time2)
    {
        return new TemporalFilter.Meets<>(time1, time2);
    }

    /**
     * Creates an operator that checks if first temporal operand ends at the second.
     *
     * @param  time1  expression fetching the first temporal value.
     * @param  time2  expression fetching the second temporal value.
     * @return a filter for the "Ends" operator between the two temporal values.
     */
    public Filter<R> ends(final Expression<? super R, ? extends T> time1,
                          final Expression<? super R, ? extends T> time2)
    {
        return new TemporalFilter.Ends<>(time1, time2);
    }

    /**
     * Creates an operator that checks if first temporal operand is overlapped by the second.
     *
     * @param  time1  expression fetching the first temporal value.
     * @param  time2  expression fetching the second temporal value.
     * @return a filter for the "OverlappedBy" operator between the two temporal values.
     */
    public Filter<R> overlappedBy(final Expression<? super R, ? extends T> time1,
                                  final Expression<? super R, ? extends T> time2)
    {
        return new TemporalFilter.OverlappedBy<>(time1, time2);
    }

    /**
     * Creates an operator that checks if first temporal operand is met by the second.
     *
     * @param  time1  expression fetching the first temporal value.
     * @param  time2  expression fetching the second temporal value.
     * @return a filter for the "MetBy" operator between the two temporal values.
     */
    public Filter<R> metBy(final Expression<? super R, ? extends T> time1,
                           final Expression<? super R, ? extends T> time2)
    {
        return new TemporalFilter.MetBy<>(time1, time2);
    }

    /**
     * Creates an operator that checks if first temporal operand is ended by the second.
     *
     * @param  time1  expression fetching the first temporal value.
     * @param  time2  expression fetching the second temporal value.
     * @return a filter for the "EndedBy" operator between the two temporal values.
     */
    public Filter<R> endedBy(final Expression<? super R, ? extends T> time1,
                             final Expression<? super R, ? extends T> time2)
    {
        return new TemporalFilter.EndedBy<>(time1, time2);
    }

    /**
     * Creates a shortcut operator semantically equivalent to NOT (Before OR Meets OR MetBy OR After).
     * This is applicable to periods only.
     *
     * @param  time1  expression fetching the first temporal value.
     * @param  time2  expression fetching the second temporal value.
     * @return a filter for the "AnyInteracts" operator between the two temporal values.
     */
    public Filter<R> anyInteracts(final Expression<? super R, ? extends T> time1,
                                  final Expression<? super R, ? extends T> time2)
    {
        return new TemporalFilter.AnyInteracts<>(time1, time2);
    }

    /**
     * Creates a function computing the numeric addition of the first and second operand.
     *
     * @param  operand1  expression fetching the first number.
     * @param  operand2  expression fetching the second number.
     * @return an expression for the "Add" function between the two numerical values.
     */
    public Expression<R,Number> add(final Expression<? super R, ? extends Number> operand1,
                                    final Expression<? super R, ? extends Number> operand2)
    {
        return new ArithmeticFunction.Add<>(operand1, operand2);
    }

    /**
     * Creates a function computing the numeric difference between the first and second operand.
     *
     * @param  operand1  expression fetching the first number.
     * @param  operand2  expression fetching the second number.
     * @return an expression for the "Subtract" function between the two numerical values.
     */
    public Expression<R,Number> subtract(final Expression<? super R, ? extends Number> operand1,
                                         final Expression<? super R, ? extends Number> operand2)
    {
        return new ArithmeticFunction.Subtract<>(operand1, operand2);
    }

    /**
     * Creates a function computing the numeric product of their first and second operand.
     *
     * @param  operand1  expression fetching the first number.
     * @param  operand2  expression fetching the second number.
     * @return an expression for the "Multiply" function between the two numerical values.
     */
    public Expression<R,Number> multiply(final Expression<? super R, ? extends Number> operand1,
                                         final Expression<? super R, ? extends Number> operand2)
    {
        return new ArithmeticFunction.Multiply<>(operand1, operand2);
    }

    /**
     * Creates a function computing the numeric quotient resulting from dividing the first operand by the second.
     *
     * @param  operand1  expression fetching the first number.
     * @param  operand2  expression fetching the second number.
     * @return an expression for the "Divide" function between the two numerical values.
     */
    public Expression<R,Number> divide(final Expression<? super R, ? extends Number> operand1,
                                       final Expression<? super R, ? extends Number> operand2)
    {
        return new ArithmeticFunction.Divide<>(operand1, operand2);
    }

    /**
     * Creates an implementation-specific function with a single parameter.
     *
     * @param  name       name of the function to call.
     * @param  parameter  expression providing values for the function argument.
     * @return an expression which will call the specified function.
     * @throws IllegalArgumentException if the given name is not recognized,
     *         or if the argument is illegal for the specified function.
     */
    @SuppressWarnings({"unchecked", "rawtypes"})
    public Expression<R,?> function(String name, Expression<? super R, ?> parameter) {
        return function(name, new Expression[] {parameter});
    }

    /**
     * Creates an implementation-specific function with two parameters.
     *
     * @param  name    name of the function to call.
     * @param  param1  expression providing values for the first function argument.
     * @param  param2  expression providing values for the second function argument.
     * @return an expression which will call the specified function.
     * @throws IllegalArgumentException if the given name is not recognized,
     *         or if the arguments are illegal for the specified function.
     */
    @SuppressWarnings({"unchecked", "rawtypes"})
    public Expression<R,?> function(String name, Expression<? super R, ?> param1, Expression<? super R, ?> param2) {
        return function(name, new Expression[] {param1, param2});
    }

    /**
     * Creates an implementation-specific function.
     *
     * @param  name        name of the function to call.
     * @param  parameters  expressions providing values for the function arguments.
     * @return an expression which will call the specified function.
     * @throws IllegalArgumentException if the given name is not recognized,
     *         or if the arguments are illegal for the specified function.
     */
    public Expression<R,?> function(final String name, Expression<? super R, ?>[] parameters) {
        ArgumentChecks.ensureNonNull("name", name);
        ArgumentChecks.ensureNonNull("parameters", parameters);
        parameters = parameters.clone();
        for (int i=0; i<parameters.length; i++) {
            ArgumentChecks.ensureNonNullElement("parameters", i, parameters[i]);
        }
        final FunctionRegister register;
        synchronized (availableFunctions) {
            if (availableFunctions.isEmpty()) {
                /*
                 * Load functions when first needed or if classpath changed since last invocation.
                 * The SQLMM factory is hard-coded because it is considered as a basic service to
                 * be provided by all DefaultFilterFactory implementations, and for avoiding the
                 * need to make SQLMM registry class public.
                 */
                final Registry r = new Registry(library);
                for (final String fn : r.getNames()) {
                    availableFunctions.put(fn, r);
                }
                for (final FunctionRegister er : ServiceLoader.load(FunctionRegister.class)) {
                    for (final String fn : er.getNames()) {
                        availableFunctions.putIfAbsent(fn, er);
                    }
                }
            }
            register = availableFunctions.get(name);
        }
        if (register == null) {
            throw new IllegalArgumentException(Resources.format(Resources.Keys.UnknownFunction_1, name));
        }
        return register.create(name, parameters);
    }
}<|MERGE_RESOLUTION|>--- conflicted
+++ resolved
@@ -137,11 +137,7 @@
      *
      * @todo The type of temporal object is not yet determined.
      */
-<<<<<<< HEAD
-    public static synchronized DefaultFilterFactory<AbstractFeature, Object, Object> forFeatures() {
-=======
-    public static FilterFactory<Feature, Object, Object> forFeatures() {
->>>>>>> 5a19a700
+    public static DefaultFilterFactory<AbstractFeature, Object, Object> forFeatures() {
         return Features.DEFAULT;
     }
 
@@ -184,32 +180,7 @@
          * @return the predicate.
          */
         @Override
-<<<<<<< HEAD
         public Filter<AbstractFeature> resourceId(final String identifier) {
-=======
-        public ResourceId<Feature> resourceId(final String identifier) {
-            return new IdentifierFilter<>(identifier);
-        }
-
-        /**
-         * Creates a new predicate to identify an identifiable resource within a filter expression.
-         * If {@code startTime} and {@code endTime} are non-null, the filter will select all versions
-         * of a resource between the specified dates.
-         *
-         * @param  identifier  identifier of the resource that shall be selected by the predicate.
-         * @param  version     version of the resource to select, or {@code null} for any version.
-         * @param  startTime   start time of the resource to select, or {@code null} if none.
-         * @param  endTime     end time of the resource to select, or {@code null} if none.
-         * @return the predicate.
-         *
-         * @todo Current implementation ignores the version, start time and end time.
-         *       This limitation may be resolved in a future version.
-         */
-        @Override
-        public ResourceId<Feature> resourceId(final String identifier, final Version version,
-                                              final Instant startTime, final Instant endTime)
-        {
->>>>>>> 5a19a700
             return new IdentifierFilter<>(identifier);
         }
 
