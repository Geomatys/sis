--- conflicted
+++ resolved
@@ -112,24 +112,14 @@
     /**
      * Returns the first expression to be evaluated.
      */
-<<<<<<< HEAD
-    public Expression<? super R, ?> getOperand1() {
-=======
-    @Override
     public Expression<R,?> getOperand1() {
->>>>>>> 7d712579
         return original(expression1);
     }
 
     /**
      * Returns the second expression to be evaluated.
      */
-<<<<<<< HEAD
-    public Expression<? super R, ?> getOperand2() {
-=======
-    @Override
     public Expression<R,?> getOperand2() {
->>>>>>> 7d712579
         return original(expression2);
     }
 
