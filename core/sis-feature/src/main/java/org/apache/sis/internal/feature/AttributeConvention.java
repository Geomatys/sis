--- conflicted
+++ resolved
@@ -29,7 +29,6 @@
 import org.apache.sis.feature.AbstractFeature;
 import org.apache.sis.feature.AbstractAttribute;
 import org.apache.sis.feature.AbstractIdentifiedType;
-import org.apache.sis.feature.AbstractOperation;
 import org.apache.sis.feature.DefaultAttributeType;
 import org.apache.sis.feature.DefaultFeatureType;
 
@@ -284,17 +283,9 @@
      *
      * @see #GEOMETRY_PROPERTY
      */
-<<<<<<< HEAD
-    public static boolean isGeometryAttribute(AbstractIdentifiedType type) {
-        while (type instanceof AbstractOperation) {
-            type = ((AbstractOperation) type).getResult();
-        }
-        return (type instanceof DefaultAttributeType<?>) && Geometries.isKnownType(((DefaultAttributeType<?>) type).getValueClass());
-=======
-    public static boolean isGeometryAttribute(final IdentifiedType type) {
-        final Optional<AttributeType<?>> at = Features.toAttribute(type);
+    public static boolean isGeometryAttribute(final AbstractIdentifiedType type) {
+        final Optional<DefaultAttributeType<?>> at = Features.toAttribute(type);
         return at.isPresent() && Geometries.isKnownType(at.get().getValueClass());
->>>>>>> 152b383d
     }
 
     /**
@@ -305,13 +296,8 @@
      * @param  type  the operation or attribute type for which to get the CRS, or {@code null}.
      * @return {@code true} if a characteristic for Coordinate Reference System has been found.
      */
-<<<<<<< HEAD
     public static boolean characterizedByCRS(final AbstractIdentifiedType type) {
-        return hasCharacteristic(type, CRS_CHARACTERISTIC.toString(), CoordinateReferenceSystem.class);
-=======
-    public static boolean characterizedByCRS(final IdentifiedType type) {
         return hasCharacteristic(type, CRS, CoordinateReferenceSystem.class);
->>>>>>> 152b383d
     }
 
     /**
@@ -325,13 +311,8 @@
      *
      * @see org.apache.sis.feature.builder.AttributeTypeBuilder#setCRS(CoordinateReferenceSystem)
      */
-<<<<<<< HEAD
     public static CoordinateReferenceSystem getCRSCharacteristic(final Object attribute) {
-        return (CoordinateReferenceSystem) getCharacteristic(attribute, CRS_CHARACTERISTIC.toString());
-=======
-    public static CoordinateReferenceSystem getCRSCharacteristic(final Property attribute) {
         return (CoordinateReferenceSystem) getCharacteristic(attribute, CRS);
->>>>>>> 152b383d
     }
 
     /**
@@ -349,13 +330,8 @@
      * @throws ClassCastException if {@link #CRS_CHARACTERISTIC} has been found but is associated
      *         to an object which is not a {@link CoordinateReferenceSystem} instance.
      */
-<<<<<<< HEAD
     public static CoordinateReferenceSystem getCRSCharacteristic(final DefaultFeatureType feature, final AbstractIdentifiedType attribute) {
-        return (CoordinateReferenceSystem) getCharacteristic(feature, attribute, CRS_CHARACTERISTIC.toString());
-=======
-    public static CoordinateReferenceSystem getCRSCharacteristic(final FeatureType feature, final PropertyType attribute) {
         return (CoordinateReferenceSystem) getCharacteristic(feature, attribute, CRS);
->>>>>>> 152b383d
     }
 
     /**
@@ -381,13 +357,8 @@
      *
      * @see org.apache.sis.feature.builder.AttributeTypeBuilder#setMaximalLength(Integer)
      */
-<<<<<<< HEAD
     public static Integer getMaximalLengthCharacteristic(final Object attribute) {
-        return (Integer) getCharacteristic(attribute, MAXIMAL_LENGTH_CHARACTERISTIC.toString());
-=======
-    public static Integer getMaximalLengthCharacteristic(final Property attribute) {
         return (Integer) getCharacteristic(attribute, MAXIMAL_LENGTH);
->>>>>>> 152b383d
     }
 
     /**
@@ -405,13 +376,8 @@
      * @throws ClassCastException if {@link #MAXIMAL_LENGTH_CHARACTERISTIC} has been found but is associated
      *         to an object which is not a {@link CoordinateReferenceSystem} instance.
      */
-<<<<<<< HEAD
     public static Integer getMaximalLengthCharacteristic(final DefaultFeatureType feature, final AbstractIdentifiedType attribute) {
-        return (Integer) getCharacteristic(feature, attribute, MAXIMAL_LENGTH_CHARACTERISTIC.toString());
-=======
-    public static Integer getMaximalLengthCharacteristic(final FeatureType feature, final PropertyType attribute) {
         return (Integer) getCharacteristic(feature, attribute, MAXIMAL_LENGTH);
->>>>>>> 152b383d
     }
 
     /**
@@ -423,23 +389,12 @@
      * @param  valueClass  the expected characteristic values.
      * @return {@code true} if a characteristic of the given name exists and has values assignable to the given class.
      */
-<<<<<<< HEAD
     private static boolean hasCharacteristic(AbstractIdentifiedType type, final String name, final Class<?> valueClass) {
-        while (type instanceof AbstractOperation) {
-            type = ((AbstractOperation) type).getResult();
-        }
-        if (type instanceof DefaultAttributeType<?>) {
-            final DefaultAttributeType<?> at = ((DefaultAttributeType<?>) type).characteristics().get(name);
-            if (at != null) {
-                return valueClass.isAssignableFrom(at.getValueClass());
-=======
-    private static boolean hasCharacteristic(IdentifiedType type, final String name, final Class<?> valueClass) {
-        final Optional<AttributeType<?>> at = Features.toAttribute(type);
+        final Optional<DefaultAttributeType<?>> at = Features.toAttribute(type);
         if (at.isPresent()) {
-            final AttributeType<?> ct = at.get().characteristics().get(name);
+            final DefaultAttributeType<?> ct = at.get().characteristics().get(name);
             if (ct != null) {
                 return valueClass.isAssignableFrom(ct.getValueClass());
->>>>>>> 152b383d
             }
         }
         return false;
@@ -481,17 +436,10 @@
      * @param  characteristic  name of the characteristic from which to get the default value.
      * @return the default value of the named characteristic in the given property, or {@code null} if none.
      */
-<<<<<<< HEAD
     private static Object getCharacteristic(final DefaultFeatureType feature, AbstractIdentifiedType property, final String characteristic) {
-        final String referent = FeatureUtilities.linkOf(property);
-        if (referent != null && feature != null) {
-            property = feature.getProperty(referent);
-=======
-    private static Object getCharacteristic(final FeatureType feature, PropertyType property, final String characteristic) {
         final Optional<String> referent = Features.getLinkTarget(property);
         if (referent.isPresent() && feature != null) {
             property = feature.getProperty(referent.get());
->>>>>>> 152b383d
         }
         if (property instanceof DefaultAttributeType<?>) {
             final DefaultAttributeType<?> type = ((DefaultAttributeType<?>) property).characteristics().get(characteristic);
