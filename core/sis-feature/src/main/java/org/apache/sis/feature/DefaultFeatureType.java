--- conflicted
+++ resolved
@@ -353,11 +353,7 @@
         assignableTo = new HashSet<>(4);
         assignableTo.add(super.getName());
         scanPropertiesFrom(this, properties);
-<<<<<<< HEAD
-        allProperties = UnmodifiableArrayList.wrap(byName.values().toArray(new AbstractIdentifiedType[byName.size()]));
-=======
-        allProperties = UnmodifiableArrayList.wrap(byName.values().toArray(PropertyType[]::new));
->>>>>>> f5bc633a
+        allProperties = UnmodifiableArrayList.wrap(byName.values().toArray(AbstractIdentifiedType[]::new));
         /*
          * Now check if the feature is simple/complex or dense/sparse. We perform this check after we finished
          * to create the list of all properties, because some properties may be overridden and we want to take
