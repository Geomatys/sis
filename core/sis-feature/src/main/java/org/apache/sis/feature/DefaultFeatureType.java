--- conflicted
+++ resolved
@@ -530,13 +530,9 @@
     private boolean resolve(final DefaultFeatureType feature, final Map<FeatureType,Boolean> previous) {
         /*
          * The isResolved field is used only as a cache for skipping completely the DefaultFeatureType instance if
-<<<<<<< HEAD
-         * we have determined that there is no unresolved name.
-=======
          * we have determined that there is no unresolved name.  If the given argument is not a DefaultFeatureType
          * instance, conservatively assumes `isSimple`. It may cause more calculation than needed, but should not
          * change the result.
->>>>>>> c6991bf2
          */
         return feature.isResolved = resolve(feature, feature.properties, previous, feature.isResolved);
     }
