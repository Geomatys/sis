--- conflicted
+++ resolved
@@ -584,15 +584,9 @@
      *
      * @see #OPERATION_INDEX
      */
-<<<<<<< HEAD
-    private static boolean isParameterlessOperation(final AbstractIdentifiedType type) {
+    static boolean isParameterlessOperation(final AbstractIdentifiedType type) {
         if (type instanceof AbstractOperation) {
             final ParameterDescriptorGroup parameters = ((AbstractOperation) type).getParameters();
-=======
-    static boolean isParameterlessOperation(final PropertyType type) {
-        if (type instanceof Operation) {
-            final ParameterDescriptorGroup parameters = ((Operation) type).getParameters();
->>>>>>> c5c42e4e
             return ((parameters == null) || parameters.descriptors().isEmpty())
                    && ((AbstractOperation) type).getResult() != null;
         }
@@ -823,11 +817,7 @@
         if (pt != null) {
             return pt;
         }
-<<<<<<< HEAD
-        throw new IllegalArgumentException(Errors.format(Errors.Keys.PropertyNotFound_2, getName(), name));
-=======
-        throw new PropertyNotFoundException(Resources.format(Resources.Keys.PropertyNotFound_2, getName(), name));
->>>>>>> c5c42e4e
+        throw new IllegalArgumentException(Resources.format(Resources.Keys.PropertyNotFound_2, getName(), name));
     }
 
     /**
@@ -851,11 +841,7 @@
      */
     public AbstractFeature newInstance() throws IllegalStateException {
         if (isAbstract) {
-<<<<<<< HEAD
-            throw new IllegalStateException(Errors.format(Errors.Keys.AbstractType_1, getName()));
-=======
-            throw new FeatureInstantiationException(Resources.format(Resources.Keys.AbstractFeatureType_1, getName()));
->>>>>>> c5c42e4e
+            throw new IllegalStateException(Resources.format(Resources.Keys.AbstractFeatureType_1, getName()));
         }
         return isSparse ? new SparseFeature(this) : new DenseFeature(this);
     }
