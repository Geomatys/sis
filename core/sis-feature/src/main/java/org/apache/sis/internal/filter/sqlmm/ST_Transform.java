/*
 * Licensed to the Apache Software Foundation (ASF) under one or more
 * contributor license agreements.  See the NOTICE file distributed with
 * this work for additional information regarding copyright ownership.
 * The ASF licenses this file to You under the Apache License, Version 2.0
 * (the "License"); you may not use this file except in compliance with
 * the License.  You may obtain a copy of the License at
 *
 *     http://www.apache.org/licenses/LICENSE-2.0
 *
 * Unless required by applicable law or agreed to in writing, software
 * distributed under the License is distributed on an "AS IS" BASIS,
 * WITHOUT WARRANTIES OR CONDITIONS OF ANY KIND, either express or implied.
 * See the License for the specific language governing permissions and
 * limitations under the License.
 */
package org.apache.sis.internal.filter.sqlmm;

import java.util.List;
import java.util.Arrays;
import org.opengis.util.FactoryException;
import org.opengis.referencing.crs.CoordinateReferenceSystem;
import org.opengis.referencing.operation.TransformException;
import org.apache.sis.internal.feature.GeometryWrapper;
import org.apache.sis.internal.feature.Geometries;
import org.apache.sis.util.collection.BackingStoreException;

// Branch-dependent imports
import org.apache.sis.filter.Expression;
import org.apache.sis.internal.geoapi.filter.Literal;


/**
 * Return an geometry value transformed to the specified spatial reference system, considering
 * z and m coordinate values in the calculations and including them in the resultant geometry.
 * This expression expects two arguments:
 *
 * <ol class="verbose">
 *   <li>An expression returning a geometry object. The evaluated value shall be an instance of
 *       one of the implementations enumerated in {@link org.apache.sis.setup.GeometryLibrary}.</li>
 *   <li>An expression returning the target CRS. This is typically a {@link Literal}, i.e. a constant for all geometries,
 *       but this implementation allows the expression to return different CRS for different geometries
 *       for example depending on the number of dimensions. This CRS can be specified in different ways:
 *     <ul>
 *       <li>As a {@link CoordinateReferenceSystem} instance.</li>
 *       <li>As a {@link String} instance of the form {@code "EPSG:xxxx"}, a URL or a URN.</li>
 *       <li>As an {@link Integer} instance specifying an EPSG code.</li>
 *     </ul>
 *   </li>
 * </ol>
 *
 * <h2>Limitation</h2>
 * <ul>
 *   <li>Current implementation ignores the <var>z</var> and <var>m</var> values.</li>
 *   <li>If the SRID is an integer, it is interpreted as an EPSG code.
 *       It should be a primary key in the {@code "spatial_ref_sys"} table instead.</li>
 * </ul>
 *
 * @author  Johann Sorel (Geomatys)
 * @author  Martin Desruisseaux (Geomatys)
 * @version 1.1
 * @since   1.1
 * @module
 */
final class ST_Transform<R,G> extends FunctionWithSRID<R> {
    /**
     * For cross-version compatibility.
     */
    private static final long serialVersionUID = -5769818355081378907L;

    /**
     * The expression giving the geometry.
     */
    private final Expression<? super R, GeometryWrapper<G>> geometry;

    /**
     * Creates a new function with the given parameters. It is caller's responsibility to ensure
     * that the given array is non-null and does not contain null elements.
     *
<<<<<<< HEAD
     * @throws IllegalArgumentException if CRS can not be constructed from the second expression.
=======
     * @throws InvalidFilterValueException if CRS cannot be constructed from the second expression.
>>>>>>> 34b68d41
     */
    ST_Transform(final Expression<? super R, ?>[] parameters, final Geometries<G> library) {
        super(SQLMM.ST_Transform, parameters, PRESENT);
        geometry = toGeometryWrapper(library, parameters[0]);
    }

    /**
     * Creates a new expression of the same type than this expression, but with an optimized geometry.
     * The optimization may be a geometry computed immediately if all operator parameters are literals.
     */
    @Override
    public Expression<R,Object> recreate(final Expression<? super R, ?>[] effective) {
        return new ST_Transform<>(effective, getGeometryLibrary());
    }

    /**
     * Returns a handler for the library of geometric objects used by this expression.
     */
    @Override
    final Geometries<?> getGeometryLibrary() {
        return getGeometryLibrary(geometry);
    }

    /**
     * Returns the sub-expressions that will be evaluated to provide the parameters to the function.
     */
    @Override
    public List<Expression<? super R, ?>> getParameters() {
        return Arrays.asList(unwrap(geometry), srid);             // TODO: use List.of(…) with JDK9.
    }

    /**
     * Evaluates the first expression as a geometry object, transforms that geometry to the CRS given
     * by the second expression and returns the result.
     *
     * @param  input  the object from which to get a geometry.
     * @return the transformed geometry, or {@code null} if the given object is not an instance of
     *         a supported geometry library (JTS, ERSI, Java2D…).
     */
    @Override
    public Object apply(final R input) {
        final GeometryWrapper<G> value = geometry.apply(input);
        if (value != null) try {
            // Note: `transform(…)` does nothing if the CRS is null.
            return value.transform(getTargetCRS(input)).implementation();
        } catch (BackingStoreException e) {
            final Throwable cause = e.getCause();
            warning((cause instanceof Exception) ? (Exception) cause : e, false);
        } catch (UnsupportedOperationException | FactoryException | TransformException e) {
            warning(e, false);
        }
        return null;
    }
}<|MERGE_RESOLUTION|>--- conflicted
+++ resolved
@@ -77,11 +77,7 @@
      * Creates a new function with the given parameters. It is caller's responsibility to ensure
      * that the given array is non-null and does not contain null elements.
      *
-<<<<<<< HEAD
-     * @throws IllegalArgumentException if CRS can not be constructed from the second expression.
-=======
-     * @throws InvalidFilterValueException if CRS cannot be constructed from the second expression.
->>>>>>> 34b68d41
+     * @throws IllegalArgumentException if CRS cannot be constructed from the second expression.
      */
     ST_Transform(final Expression<? super R, ?>[] parameters, final Geometries<G> library) {
         super(SQLMM.ST_Transform, parameters, PRESENT);
