--- conflicted
+++ resolved
@@ -68,16 +68,7 @@
 import org.apache.sis.coverage.CannotEvaluateException;
 import org.apache.sis.coverage.PointOutsideCoverageException;
 
-<<<<<<< HEAD
-=======
 import static java.util.logging.Logger.getLogger;
-
-// Branch-dependent imports
-import org.opengis.coverage.grid.GridEnvelope;
-import org.opengis.coverage.grid.GridCoordinates;
-import org.opengis.coverage.CannotEvaluateException;
-import org.opengis.coverage.PointOutsideCoverageException;
->>>>>>> b2d141b5
 
 
 /**
@@ -600,46 +591,6 @@
     }
 
     /**
-<<<<<<< HEAD
-=======
-     * Creates a new grid extent as a copy of the given one.
-     *
-     * @param  extent  the grid extent to copy.
-     * @throws IllegalArgumentException if a coordinate value in the low part is
-     *         greater than the corresponding coordinate value in the high part.
-     *
-     * @see #castOrCopy(GridEnvelope)
-     */
-    protected GridExtent(final GridEnvelope extent) {
-        ArgumentChecks.ensureNonNull("extent", extent);
-        final int dimension = extent.getDimension();
-        coordinates = allocate(dimension);
-        for (int i=0; i<dimension; i++) {
-            coordinates[i] = extent.getLow(i);
-            coordinates[i + dimension] = extent.getHigh(i);
-        }
-        types = (extent instanceof GridExtent) ? ((GridExtent) extent).types : null;
-        validateCoordinates();
-    }
-
-    /**
-     * Returns the given grid extent as a {@code GridExtent} implementation.
-     * If the given extent is already a {@code GridExtent} instance or is null, then it is returned as-is.
-     * Otherwise a new extent is created using the {@linkplain #GridExtent(GridEnvelope) copy constructor}.
-     *
-     * @param  extent  the grid extent to cast or copy, or {@code null}.
-     * @return the grid extent as a {@code GridExtent}, or {@code null} if the given extent was null.
-     */
-    public static GridExtent castOrCopy(final GridEnvelope extent) {
-        if (extent == null || extent instanceof GridExtent) {
-            return (GridExtent) extent;
-        } else {
-            return new GridExtent(extent);
-        }
-    }
-
-    /**
->>>>>>> b2d141b5
      * Returns the number of dimensions.
      *
      * @return the number of dimensions.
