--- conflicted
+++ resolved
@@ -28,15 +28,6 @@
 import org.apache.sis.util.CorruptedObjectException;
 import org.apache.sis.internal.util.CheckedArrayList;
 
-<<<<<<< HEAD
-=======
-// Branch-dependent imports
-import org.opengis.feature.PropertyType;
-import org.opengis.feature.AttributeType;
-import org.opengis.feature.FeatureType;
-import org.opengis.feature.FeatureAssociationRole;
-
->>>>>>> 467278c8
 
 /**
  * An instance of a {@linkplain DefaultFeatureType feature type} containing values for a real-world phenomena.
@@ -84,7 +75,7 @@
     /**
      * Information about the feature (name, characteristics, <i>etc.</i>).
      */
-    final FeatureType type;
+    final DefaultFeatureType type;
 
     /**
      * Creates a new feature of the given type.
@@ -93,7 +84,7 @@
      *
      * @see DefaultFeatureType#newInstance()
      */
-    protected AbstractFeature(final FeatureType type) {
+    protected AbstractFeature(final DefaultFeatureType type) {
         ArgumentChecks.ensureNonNull("type", type);
         this.type = type;
     }
@@ -114,7 +105,7 @@
      *
      * @return Information about the feature.
      */
-    public FeatureType getType() {
+    public DefaultFeatureType getType() {
         return type;
     }
 
@@ -177,19 +168,11 @@
      */
     @SuppressWarnings({"unchecked","rawtypes"})
     final Property createProperty(final String name, final Object value) {
-<<<<<<< HEAD
-        final PropertyType pt = getPropertyType(name);
+        final AbstractIdentifiedType pt = type.getProperty(name);
         if (pt instanceof DefaultAttributeType<?>) {
             return AbstractAttribute.create((DefaultAttributeType<?>) pt, value);
         } else if (pt instanceof DefaultAssociationRole) {
             return AbstractAssociation.create((DefaultAssociationRole) pt, value);
-=======
-        final PropertyType pt = type.getProperty(name);
-        if (pt instanceof AttributeType<?>) {
-            return AbstractAttribute.create((AttributeType<?>) pt, value);
-        } else if (pt instanceof FeatureAssociationRole) {
-            return AbstractAssociation.create((FeatureAssociationRole) pt, value);
->>>>>>> 467278c8
         } else {
             // Should never happen, unless the user gave us some mutable FeatureType.
             throw new CorruptedObjectException(Errors.format(Errors.Keys.UnknownType_1, pt));
@@ -205,19 +188,11 @@
      */
     @SuppressWarnings({"unchecked","rawtypes"})
     final Property createProperty(final String name) throws IllegalArgumentException {
-<<<<<<< HEAD
-        final PropertyType pt = getPropertyType(name);
+        final AbstractIdentifiedType pt = type.getProperty(name);
         if (pt instanceof DefaultAttributeType<?>) {
             return AbstractAttribute.create((DefaultAttributeType<?>) pt);
         } else if (pt instanceof DefaultAssociationRole) {
             return AbstractAssociation.create((DefaultAssociationRole) pt);
-=======
-        final PropertyType pt = type.getProperty(name);
-        if (pt instanceof AttributeType<?>) {
-            return AbstractAttribute.create((AttributeType<?>) pt);
-        } else if (pt instanceof FeatureAssociationRole) {
-            return AbstractAssociation.create((FeatureAssociationRole) pt);
->>>>>>> 467278c8
         } else {
             throw unsupportedPropertyType(pt.getName());
         }
@@ -232,17 +207,10 @@
      * @throws IllegalArgumentException If the given argument is not an attribute or association name of this feature.
      */
     final Object getDefaultValue(final String name) throws IllegalArgumentException {
-<<<<<<< HEAD
-        final PropertyType pt = getPropertyType(name);
+        final AbstractIdentifiedType pt = type.getProperty(name);
         if (pt instanceof DefaultAttributeType<?>) {
             return getDefaultValue((DefaultAttributeType<?>) pt);
         } else if (pt instanceof DefaultAssociationRole) {
-=======
-        final PropertyType pt = type.getProperty(name);
-        if (pt instanceof AttributeType<?>) {
-            return getDefaultValue((AttributeType<?>) pt);
-        } else if (pt instanceof FeatureAssociationRole) {
->>>>>>> 467278c8
             return null; // No default value for associations.
         } else {
             throw unsupportedPropertyType(pt.getName());
@@ -372,10 +340,10 @@
     @SuppressWarnings("unchecked")
     private static void setAssociationValue(final AbstractAssociation association, final Object value) {
         if (value != null) {
-            final FeatureAssociationRole role = association.getRole();
-            final FeatureType base = role.getValueType();
+            final DefaultAssociationRole role = association.getRole();
+            final DefaultFeatureType base = role.getValueType();
             if (value instanceof AbstractFeature) {
-                final FeatureType actual = ((AbstractFeature) value).getType();
+                final DefaultFeatureType actual = ((AbstractFeature) value).getType();
                 if (base != actual && !DefaultFeatureType.maybeAssignableFrom(base, actual)) {
                     throw illegalPropertyType(role.getName(), actual.getName());
                 }
@@ -419,7 +387,7 @@
      * @param property The property to verify.
      */
     final void verifyPropertyType(final String name, final Property property) {
-        final PropertyType pt, base = type.getProperty(name);
+        final AbstractIdentifiedType pt, base = type.getProperty(name);
         if (property instanceof AbstractAttribute<?>) {
             pt = ((AbstractAttribute<?>) property).getType();
         } else if (property instanceof AbstractAssociation) {
@@ -437,19 +405,14 @@
      * to store. The returned value is usually the same than the given one, except in the case of collections.
      */
     final Object verifyPropertyValue(final String name, final Object value) {
-<<<<<<< HEAD
-        final PropertyType pt = getPropertyType(name);
+        final AbstractIdentifiedType pt = type.getProperty(name);
         if (pt instanceof DefaultAttributeType<?>) {
-=======
-        final PropertyType pt = type.getProperty(name);
-        if (pt instanceof AttributeType<?>) {
->>>>>>> 467278c8
             if (value != null) {
                 return verifyAttributeValue((DefaultAttributeType<?>) pt, value);
             }
-        } else if (pt instanceof FeatureAssociationRole) {
+        } else if (pt instanceof DefaultAssociationRole) {
             if (value != null) {
-                return verifyAssociationValue((FeatureAssociationRole) pt, value);
+                return verifyAssociationValue((DefaultAssociationRole) pt, value);
             }
         } else {
             throw unsupportedPropertyType(pt.getName());
@@ -489,15 +452,15 @@
      *
      * @param value The value, which shall be non-null.
      */
-    private static Object verifyAssociationValue(final FeatureAssociationRole role, final Object value) {
+    private static Object verifyAssociationValue(final DefaultAssociationRole role, final Object value) {
         final boolean isSingleton = Field.isSingleton(role.getMaximumOccurs());
         if (value instanceof AbstractFeature) {
             /*
              * If the user gave us a single value, first verify its validity.
              * Then wrap it in a list of 1 element if this property is multi-valued.
              */
-            final FeatureType valueType = ((AbstractFeature) value).getType();
-            final FeatureType base = role.getValueType();
+            final DefaultFeatureType valueType = ((AbstractFeature) value).getType();
+            final DefaultFeatureType base = role.getValueType();
             if (base != valueType && DefaultFeatureType.maybeAssignableFrom(base, valueType)) {
                 return isSingleton ? value : singletonList(AbstractFeature.class, role.getMinimumOccurs(), value);
             } else {
@@ -514,15 +477,15 @@
     /**
      * Verifies if all values in the given collection are valid instances of feature for the given association role.
      */
-    private static void verifyAssociationValues(final FeatureAssociationRole role, final Collection<?> values) {
-        final FeatureType base = role.getValueType();
+    private static void verifyAssociationValues(final DefaultAssociationRole role, final Collection<?> values) {
+        final DefaultFeatureType base = role.getValueType();
         int index = 0;
         for (final Object value : values) {
             ArgumentChecks.ensureNonNullElement("values", index, value);
             if (!(value instanceof AbstractFeature)) {
                 throw illegalValueClass(role.getName(), value);
             }
-            final FeatureType type = ((AbstractFeature) value).getType();
+            final DefaultFeatureType type = ((AbstractFeature) value).getType();
             if (base != type && !DefaultFeatureType.maybeAssignableFrom(base, type)) {
                 throw illegalPropertyType(role.getName(), type.getName());
             }
@@ -616,7 +579,7 @@
      */
     public DataQuality quality() {
         final Validator v = new Validator(ScopeCode.FEATURE);
-        for (final PropertyType pt : type.getProperties(true)) {
+        for (final AbstractIdentifiedType pt : type.getProperties(true)) {
             final Property property = (Property) getProperty(pt.getName().toString());
             final DataQuality quality;
             if (property instanceof AbstractAttribute<?>) {
