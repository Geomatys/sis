--- conflicted
+++ resolved
@@ -325,14 +325,9 @@
      * }
      *
      * @param  name  the property name.
-<<<<<<< HEAD
-     * @return the value for the given property, or {@code null} if none.
-     * @throws IllegalArgumentException if the given argument is not an attribute or association name of this feature.
-=======
      * @return value of the specified property, or the
      *         {@linkplain DefaultAttributeType#getDefaultValue() default value} (which may be {@code null}} if none.
-     * @throws PropertyNotFoundException if the given argument is not an attribute or association name of this feature.
->>>>>>> 152b383d
+     * @throws IllegalArgumentException if the given argument is not an attribute or association name of this feature.
      *
      * @see AbstractAttribute#getValue()
      */
@@ -381,7 +376,6 @@
      *
      * @since 1.1
      */
-    @Override
     public abstract Object getValueOrFallback(final String name, Object missingPropertyFallback);
 
     /**
