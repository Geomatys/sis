/*
 * Licensed to the Apache Software Foundation (ASF) under one or more
 * contributor license agreements.  See the NOTICE file distributed with
 * this work for additional information regarding copyright ownership.
 * The ASF licenses this file to You under the Apache License, Version 2.0
 * (the "License"); you may not use this file except in compliance with
 * the License.  You may obtain a copy of the License at
 *
 *     http://www.apache.org/licenses/LICENSE-2.0
 *
 * Unless required by applicable law or agreed to in writing, software
 * distributed under the License is distributed on an "AS IS" BASIS,
 * WITHOUT WARRANTIES OR CONDITIONS OF ANY KIND, either express or implied.
 * See the License for the specific language governing permissions and
 * limitations under the License.
 */
package org.apache.sis.feature;

import java.util.Map;
import java.util.AbstractMap.SimpleEntry;
import org.apache.sis.test.DependsOn;
import org.apache.sis.test.TestCase;
import org.junit.Test;

import static java.util.Collections.singletonMap;
import static org.apache.sis.feature.DefaultAssociationRole.NAME_KEY;
import static org.apache.sis.test.Assert.*;

<<<<<<< HEAD
=======
// Branch-dependent imports
import org.opengis.feature.AttributeType;
import org.apache.sis.util.iso.Names;

>>>>>>> 17901415

/**
 * Tests {@link CharacteristicTypeMap} indirectly, through {@link DefaultAttributeType} construction.
 *
 * @author  Martin Desruisseaux (Geomatys)
 * @since   0.5
 * @version 0.8
 * @module
 */
@DependsOn(DefaultAttributeTypeTest.class)
public final strictfp class CharacteristicTypeMapTest extends TestCase {
    /**
     * Creates an attribute type for a temperature measurement in °C with a ±0.1°C accuracy.
     *
     * @return A {@code "temperature"} type attribute with two characteristics: {@code "accuracy"} and {@code "units"}.
     */
    public static DefaultAttributeType<Float> temperature() {
        final DefaultAttributeType<?> units, accuracy;
        units    = new DefaultAttributeType<>(singletonMap(NAME_KEY, "units"),      String.class, 1, 1, "°C", (DefaultAttributeType[]) null);
        accuracy = new DefaultAttributeType<>(singletonMap(NAME_KEY, "accuracy"),    Float.class, 1, 1, 0.1f, (DefaultAttributeType[]) null);
        return     new DefaultAttributeType<>(singletonMap(NAME_KEY, "temperature"), Float.class, 1, 1, null, accuracy, units);
    }

    /**
     * Tests the creation of two attributes with the same characteristics.
     * We expect those attributes to share the same {@link CharacteristicTypeMap} instance.
     * We opportunistically test {@code equals} and {@code hashCode} first, because sharing
     * is unlikely to work if those methods did not worked properly.
     */
    @Test
    public void testTwoAttributes() {
        final DefaultAttributeType<Float> t1 = temperature();
        final DefaultAttributeType<Float> t2 = temperature();
        assertNotSame(t1, t2); // Remaining of this test is useless if instances are the same.
        assertTrue  ("equals",   t1.equals(t2));
        assertTrue  ("equals",   t2.equals(t1));
        assertEquals("hashCode", t1.hashCode(), t2.hashCode());
        assertSame  ("shared",   t1.characteristics(), t2.characteristics());
    }

    /**
     * Tests various methods from the {@link Map} interface.
     */
    @Test
    public void testMapMethods() {
        final DefaultAttributeType<?> units, accuracy;
        final DefaultAttributeType<Float> temperature = temperature();
        final Map<String, DefaultAttributeType<?>> characteristics = temperature.characteristics();

        assertFalse  ("isEmpty",        characteristics.isEmpty());
        assertEquals ("size", 2,        characteristics.size());
        assertTrue   ("containsKey",    characteristics.containsKey("units"));
        assertTrue   ("containsKey",    characteristics.containsKey("accuracy"));
        assertFalse  ("containsKey",    characteristics.containsKey("temperature"));
        assertNotNull("get", units    = characteristics.get("units"));
        assertNotNull("get", accuracy = characteristics.get("accuracy"));
        assertNull   ("get",            characteristics.get("temperature"));
        assertSame   ("get", units,     characteristics.get("units"));
        assertSame   ("get", accuracy,  characteristics.get("accuracy"));
        assertTrue   ("containsValue",  characteristics.containsValue(units));
        assertTrue   ("containsValue",  characteristics.containsValue(accuracy));
        assertFalse  ("containsValue",  characteristics.containsValue(temperature));
        assertArrayEquals("keySet", new String[] {"accuracy", "units"}, characteristics.keySet().toArray());
        assertArrayEquals("values", new Object[] { accuracy ,  units }, characteristics.values().toArray());
        assertArrayEquals("entrySet", new Object[] {
                new SimpleEntry<>("accuracy", accuracy),
                new SimpleEntry<>("units",    units)
            }, characteristics.entrySet().toArray());
    }

    /**
     * Tests the reconstruction of {@link CharacteristicTypeMap} after serialization.
     */
    @Test
    public void testSerialization() {
        final DefaultAttributeType<Float> temperature  = temperature();
        final DefaultAttributeType<Float> unserialized = assertSerializedEquals(temperature);
        assertNotSame(temperature, unserialized);
        assertSame(temperature.characteristics(), unserialized.characteristics());
    }

    /**
     * Tests usage of names in namespaces.
     */
    @Test
    public void testQualifiedNames() {
        final DefaultAttributeType<?> a1, a2, a3, tp;
        a1 = new DefaultAttributeType<>(singletonMap(NAME_KEY, Names.parseGenericName(null, null, "ns1:accuracy")), Float.class, 1, 1, 0.1f);
        a2 = new DefaultAttributeType<>(singletonMap(NAME_KEY, Names.parseGenericName(null, null, "ns2:accuracy")), Float.class, 1, 1, 0.1f);
        a3 = new DefaultAttributeType<>(singletonMap(NAME_KEY, Names.parseGenericName(null, null, "ns2:s3:units")), String.class, 1, 1, "°C");
        tp = new DefaultAttributeType<>(singletonMap(NAME_KEY, "temperature"), Float.class, 1, 1, null, a1, a2, a3);

        final Map<String, AttributeType<?>> characteristics = tp.characteristics();
        assertSame("ns1:accuracy", a1, characteristics.get("ns1:accuracy"));
        assertSame("ns2:accuracy", a2, characteristics.get("ns2:accuracy"));
        assertSame("ns2:s3:units", a3, characteristics.get("ns2:s3:units"));
        assertSame(    "s3:units", a3, characteristics.get(    "s3:units"));
        assertSame(       "units", a3, characteristics.get(       "units"));
        assertNull("    accuracy",     characteristics.get("    accuracy"));        // Because ambiguous.
    }
}<|MERGE_RESOLUTION|>--- conflicted
+++ resolved
@@ -26,13 +26,7 @@
 import static org.apache.sis.feature.DefaultAssociationRole.NAME_KEY;
 import static org.apache.sis.test.Assert.*;
 
-<<<<<<< HEAD
-=======
-// Branch-dependent imports
-import org.opengis.feature.AttributeType;
 import org.apache.sis.util.iso.Names;
-
->>>>>>> 17901415
 
 /**
  * Tests {@link CharacteristicTypeMap} indirectly, through {@link DefaultAttributeType} construction.
@@ -125,7 +119,7 @@
         a3 = new DefaultAttributeType<>(singletonMap(NAME_KEY, Names.parseGenericName(null, null, "ns2:s3:units")), String.class, 1, 1, "°C");
         tp = new DefaultAttributeType<>(singletonMap(NAME_KEY, "temperature"), Float.class, 1, 1, null, a1, a2, a3);
 
-        final Map<String, AttributeType<?>> characteristics = tp.characteristics();
+        final Map<String, DefaultAttributeType<?>> characteristics = tp.characteristics();
         assertSame("ns1:accuracy", a1, characteristics.get("ns1:accuracy"));
         assertSame("ns2:accuracy", a2, characteristics.get("ns2:accuracy"));
         assertSame("ns2:s3:units", a3, characteristics.get("ns2:s3:units"));
