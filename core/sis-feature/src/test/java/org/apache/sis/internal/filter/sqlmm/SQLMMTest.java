/*
 * Licensed to the Apache Software Foundation (ASF) under one or more
 * contributor license agreements.  See the NOTICE file distributed with
 * this work for additional information regarding copyright ownership.
 * The ASF licenses this file to You under the Apache License, Version 2.0
 * (the "License"); you may not use this file except in compliance with
 * the License.  You may obtain a copy of the License at
 *
 *     http://www.apache.org/licenses/LICENSE-2.0
 *
 * Unless required by applicable law or agreed to in writing, software
 * distributed under the License is distributed on an "AS IS" BASIS,
 * WITHOUT WARRANTIES OR CONDITIONS OF ANY KIND, either express or implied.
 * See the License for the specific language governing permissions and
 * limitations under the License.
 */
package org.apache.sis.internal.filter.sqlmm;

<<<<<<< HEAD
import java.util.function.Function;
import org.locationtech.jts.geom.Polygon;
import org.apache.sis.feature.AbstractFeature;
=======
import java.util.function.BiFunction;
import org.opengis.util.FactoryException;
import org.opengis.referencing.crs.CoordinateReferenceSystem;
import org.locationtech.jts.geom.Point;
import org.locationtech.jts.geom.Polygon;
import org.apache.sis.internal.feature.jts.JTS;
import org.apache.sis.referencing.crs.HardCodedCRS;
>>>>>>> b2d141b5
import org.apache.sis.filter.DefaultFilterFactory;
import org.apache.sis.referencing.CommonCRS;
import org.apache.sis.test.TestCase;
import org.junit.Test;

import static org.opengis.test.Assert.*;

// Branch-dependent imports
import org.opengis.filter.Literal;
import org.opengis.feature.Feature;
import org.opengis.filter.Expression;
import org.opengis.filter.FilterFactory;


/**
 * Apply some validation on the {@link SQLMM} enumeration.
 *
 * @author  Martin Desruisseaux (Geomatys)
 * @author  Johann Sorel (Geomatys)
 * @author  Alexis Manin (Geomatys)
 * @version 1.3
 * @since   1.1
 * @module
 */
public final strictfp class SQLMMTest extends TestCase {
    /**
     * The factory to use for creating the objects to test.
     */
    private final DefaultFilterFactory<AbstractFeature,Object,?> factory;

    /**
     * Creates a new test case.
     */
    public SQLMMTest() {
        factory = DefaultFilterFactory.forFeatures();
    }

    /**
     * Verifies the consistency of parameter count.
     */
    @Test
    public void verifyParameterCount() {
        for (final SQLMM value : SQLMM.values()) {
            final String name = value.name();
            assertTrue(name, value.minParamCount   >= 0);
            assertTrue(name, value.minParamCount   <= value.maxParamCount);
            assertTrue(name, value.geometryCount() <= value.maxParamCount);
        }
    }

    /**
     * Tests {@link FilterFactory#function(String, Expression, Expression)}
     * for function {@code ST_GeomFromText}.
     */
    @Test
    public void testST_GeomFromText() {
        final String wkt = "POLYGON ((0 0, 0 1, 1 1, 1 0, 0 0))";
        final Function<AbstractFeature,?> exp = factory.function("ST_GeomFromText", factory.literal(wkt), factory.literal(4326));
        final Object value = exp.apply(null);
        assertInstanceOf("Expected JTS implementation.", Polygon.class, value);
        final Polygon polygon = (Polygon) value;
        assertEquals(wkt, polygon.toText());
        assertEquals(CommonCRS.WGS84.geographic(), polygon.getUserData());
    }

    /**
     * Tests {@link FilterFactory#function(String, Expression...)} where the last argument
     * is an optional CRS. The {@code ST_Point} function is used for this test.
     *
     * @throws FactoryException if an error occurred while fetching the CRS from a JTS geometry.
     */
    @Test
    @SuppressWarnings({"rawtypes", "unchecked"})        // Because of generic array creation.
    public void testOptionalCrsInSTPoint() throws FactoryException {
        /*
         * Ensure that when argument array is of size 2, the `FunctionWithSRID`
         * constructor will not fail with an `ArrayIndexOutOfBoundsException`.
         * This bug happened in SIS 1.2.
         */
        verifyPoint(null, (x, y) -> new Expression[] { x, y });
        /*
         * Ensure that point function will correctly interpret
         * a literal with a null value as "no CRS available".
         */
        verifyPoint(null, (x, y) -> new Expression[] { x, y, factory.literal(null) });
        /*
         * Ensure that CRS is fetched properly.
         */
        verifyPoint(HardCodedCRS.WGS84, (x, y) -> new Expression[] { x, y, factory.literal(HardCodedCRS.WGS84) });
    }

    /**
     * Verifies that a point function properly build a point with expected CRS and coordinate.
     *
     * @param  expectedCRS      the CRS that should be found in the point created with {@code argumentBundler}.
     * @param  argumentBundler  given (x,y) coordinates, provides the list of arguments for {@code ST_Point(…)}.
     * @throws FactoryException if an error occurred while fetching the CRS from a JTS geometry.
     */
    private void verifyPoint(final CoordinateReferenceSystem expectedCRS,
                             final BiFunction<Expression<Feature, Double>,
                                              Expression<Feature, Double>,
                                              Expression<Feature, ?>[]> argumentBundler)
            throws FactoryException
    {
        final Literal<Feature, Double> x = factory.literal(1.0);
        final Literal<Feature, Double> y = factory.literal(2.0);
        Expression<Feature, ?> fn = factory.function("ST_Point", argumentBundler.apply(x, y));
        Object rawPoint = fn.apply(null);
        assertInstanceOf("ST_Point should create a Point geometry", Point.class, rawPoint);
        Point point = (Point) rawPoint;
        CoordinateReferenceSystem pointCRS = JTS.getCoordinateReferenceSystem(point);
        assertEquals("Point CRS", expectedCRS, pointCRS);
        assertEquals(point.getX(), x.getValue(), STRICT);
        assertEquals(point.getY(), y.getValue(), STRICT);
    }
}<|MERGE_RESOLUTION|>--- conflicted
+++ resolved
@@ -16,11 +16,7 @@
  */
 package org.apache.sis.internal.filter.sqlmm;
 
-<<<<<<< HEAD
 import java.util.function.Function;
-import org.locationtech.jts.geom.Polygon;
-import org.apache.sis.feature.AbstractFeature;
-=======
 import java.util.function.BiFunction;
 import org.opengis.util.FactoryException;
 import org.opengis.referencing.crs.CoordinateReferenceSystem;
@@ -28,7 +24,6 @@
 import org.locationtech.jts.geom.Polygon;
 import org.apache.sis.internal.feature.jts.JTS;
 import org.apache.sis.referencing.crs.HardCodedCRS;
->>>>>>> b2d141b5
 import org.apache.sis.filter.DefaultFilterFactory;
 import org.apache.sis.referencing.CommonCRS;
 import org.apache.sis.test.TestCase;
@@ -37,10 +32,8 @@
 import static org.opengis.test.Assert.*;
 
 // Branch-dependent imports
-import org.opengis.filter.Literal;
-import org.opengis.feature.Feature;
-import org.opengis.filter.Expression;
-import org.opengis.filter.FilterFactory;
+import org.apache.sis.feature.AbstractFeature;
+import org.apache.sis.filter.Expression;
 
 
 /**
@@ -128,20 +121,20 @@
      * @throws FactoryException if an error occurred while fetching the CRS from a JTS geometry.
      */
     private void verifyPoint(final CoordinateReferenceSystem expectedCRS,
-                             final BiFunction<Expression<Feature, Double>,
-                                              Expression<Feature, Double>,
-                                              Expression<Feature, ?>[]> argumentBundler)
+                             final BiFunction<Expression<AbstractFeature, Double>,
+                                              Expression<AbstractFeature, Double>,
+                                              Expression<AbstractFeature, ?>[]> argumentBundler)
             throws FactoryException
     {
-        final Literal<Feature, Double> x = factory.literal(1.0);
-        final Literal<Feature, Double> y = factory.literal(2.0);
-        Expression<Feature, ?> fn = factory.function("ST_Point", argumentBundler.apply(x, y));
+        final Expression<AbstractFeature, Double> x = factory.literal(1.0);
+        final Expression<AbstractFeature, Double> y = factory.literal(2.0);
+        Expression<AbstractFeature, ?> fn = factory.function("ST_Point", argumentBundler.apply(x, y));
         Object rawPoint = fn.apply(null);
         assertInstanceOf("ST_Point should create a Point geometry", Point.class, rawPoint);
         Point point = (Point) rawPoint;
         CoordinateReferenceSystem pointCRS = JTS.getCoordinateReferenceSystem(point);
         assertEquals("Point CRS", expectedCRS, pointCRS);
-        assertEquals(point.getX(), x.getValue(), STRICT);
-        assertEquals(point.getY(), y.getValue(), STRICT);
+        assertEquals(point.getX(), x.apply(null), STRICT);
+        assertEquals(point.getY(), y.apply(null), STRICT);
     }
 }