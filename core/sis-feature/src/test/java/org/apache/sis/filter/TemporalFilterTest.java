--- conflicted
+++ resolved
@@ -75,11 +75,7 @@
     private void validate(final TemporalOperatorName name) {
         assertInstanceOf("Expected SIS implementation.", TemporalFilter.class, filter);
         assertEquals("name", name, filter.getOperatorType());
-<<<<<<< HEAD
-        final List<Expression<? super AbstractFeature, ?>> operands = filter.getExpressions();
-=======
-        final List<Expression<Feature,?>> operands = filter.getExpressions();
->>>>>>> 7d712579
+        final List<Expression<AbstractFeature,?>> operands = filter.getExpressions();
         assertEquals(2, operands.size());
         assertSame("expression1", expression1, operands.get(0));
         assertSame("expression2", expression2, operands.get(1));
