/*
 * Licensed to the Apache Software Foundation (ASF) under one or more
 * contributor license agreements.  See the NOTICE file distributed with
 * this work for additional information regarding copyright ownership.
 * The ASF licenses this file to You under the Apache License, Version 2.0
 * (the "License"); you may not use this file except in compliance with
 * the License.  You may obtain a copy of the License at
 *
 *     http://www.apache.org/licenses/LICENSE-2.0
 *
 * Unless required by applicable law or agreed to in writing, software
 * distributed under the License is distributed on an "AS IS" BASIS,
 * WITHOUT WARRANTIES OR CONDITIONS OF ANY KIND, either express or implied.
 * See the License for the specific language governing permissions and
 * limitations under the License.
 */
package org.apache.sis.filter;

import java.util.Set;
import java.util.List;
import java.util.Collection;
import java.util.function.Function;
import java.util.function.BiFunction;
import org.apache.sis.feature.builder.FeatureTypeBuilder;
import org.apache.sis.test.TestCase;
import org.junit.Test;

import static org.apache.sis.test.Assert.*;

// Branch-dependent imports
import org.apache.sis.feature.AbstractFeature;
import org.apache.sis.feature.DefaultFeatureType;
import org.apache.sis.internal.geoapi.filter.LogicalOperator;


/**
 * Tests {@link LogicalFilter} implementations.
 *
 * @author  Johann Sorel (Geomatys)
 * @author  Martin Desruisseaux (Geomatys)
 * @version 1.2
 * @since   1.1
 * @module
 */
public final strictfp class LogicalFilterTest extends TestCase {
    /**
     * The factory to use for creating the objects to test.
     */
    private final DefaultFilterFactory<AbstractFeature,Object,?> factory;

    /**
     * Creates a new test case.
     */
    public LogicalFilterTest() {
        factory = DefaultFilterFactory.forFeatures();
    }

    /**
     * Tests creation of "And" expression from the factory.
     * Also tests an evaluation from literal values and serialization.
     */
    @Test
    public void testAnd() {
        create(factory::and, factory::and, false);
    }

    /**
     * Tests creation of "Or" expression from the factory.
     * Also tests an evaluation from literal values and serialization.
     */
    @Test
    public void testOr() {
        create(factory::or, factory::or, true);
    }

    /**
     * Tests creation of "Not" expression from the factory.
     * Also tests an evaluation from literal values and serialization.
     */
    @Test
    public void testNot() {
        final Expression<AbstractFeature,String> literal = factory.literal("text");
        final Filter<AbstractFeature> operand = factory.isNull(literal);
        final LogicalOperator<AbstractFeature> filter  = (LogicalOperator<AbstractFeature> ) factory.not(operand);
        assertArrayEquals(new Filter<?>[] {operand}, filter.getOperands().toArray());
        assertTrue(filter.test(null));
        assertSerializedEquals(filter);
    }

    /**
     * Verifies that {@link Filter#negate()} is overridden.
     */
    @Test
    public void testNegate() {
        final Expression<AbstractFeature,String> literal = factory.literal("text");
        final Filter<AbstractFeature> operand = factory.isNull(literal);
        assertInstanceOf("Predicate.negate()", LogicalFilter.Not.class, operand.negate());
    }

    /**
     * Implementation of {@link #testAnd()} and {@link #testOr()}.
     *
     * @param  binary    the function creating a logical operator from two operands.
     * @param  anyArity  the function creating a logical operator from an arbitrary number of operands.
     * @param  expected  expected evaluation result.
     */
    private void create(final BiFunction<Filter<? super AbstractFeature>, Filter<? super AbstractFeature>, Filter<AbstractFeature>> binary,
                        final Function<Collection<Filter<? super AbstractFeature>>, Filter<AbstractFeature>> anyArity,
                        final boolean expected)
    {
        final Filter<AbstractFeature> f1 = factory.isNull(factory.literal("text"));
        final Filter<AbstractFeature> f2 = factory.isNull(factory.literal(null));
        try {
            binary.apply(null, null);
            fail("Creation with a null operand shall raise an exception.");
        } catch (NullPointerException ex) {
        }
        try {
            binary.apply(f1, null);
            fail("Creation with a null operand shall raise an exception.");
        } catch (NullPointerException ex) {
        }
        try {
            binary.apply(null, f2);
            fail("Creation with a null operand shall raise an exception.");
        } catch (NullPointerException ex) {
        }
        try {
            anyArity.apply(Set.of(f1));
            fail("Creation with less then two operands shall raise an exception.");
        } catch (IllegalArgumentException ex) {
            assertNotNull(ex.getMessage());
        }
        /*
         * Test construction, evaluation and serialization.
         */
        LogicalOperator<AbstractFeature> filter = (LogicalOperator<AbstractFeature>) binary.apply(f1, f2);
        assertArrayEquals(new Filter<?>[] {f1, f2}, filter.getOperands().toArray());
        assertEquals(expected, filter.test(null));
        assertSerializedEquals(filter);

<<<<<<< HEAD
        filter = (LogicalOperator<AbstractFeature>) anyArity.apply(Arrays.asList(f1, f2, f1));
=======
        filter = anyArity.apply(List.of(f1, f2, f1));
>>>>>>> f5bc633a
        assertArrayEquals(new Filter<?>[] {f1, f2, f1}, filter.getOperands().toArray());
        assertEquals(expected, filter.test(null));
        assertSerializedEquals(filter);
    }

    /**
     * Tests evaluation using a feature instance.
     */
    @Test
    public void testEvaluateOnFeature() {
        final FeatureTypeBuilder ftb = new FeatureTypeBuilder();
        ftb.addAttribute(String.class).setName("attNull");
        ftb.addAttribute(String.class).setName("attNotNull");
        final AbstractFeature feature = ftb.setName("Test").build().newInstance();
        feature.setPropertyValue("attNotNull", "a value");

        final Filter<AbstractFeature> filterTrue  = factory.isNull(factory.property("attNull",    String.class));
        final Filter<AbstractFeature> filterFalse = factory.isNull(factory.property("attNotNull", String.class));

        assertTrue (factory.and(filterTrue,  filterTrue ).test(feature));
        assertFalse(factory.and(filterFalse, filterTrue ).test(feature));
        assertFalse(factory.and(filterTrue,  filterFalse).test(feature));
        assertFalse(factory.and(filterFalse, filterFalse).test(feature));

        assertTrue (factory.or (filterTrue,  filterTrue ).test(feature));
        assertTrue (factory.or (filterFalse, filterTrue ).test(feature));
        assertTrue (factory.or (filterTrue,  filterFalse).test(feature));
        assertFalse(factory.or (filterFalse, filterFalse).test(feature));

        assertFalse(factory.not(filterTrue ).test(feature));
        assertTrue (factory.not(filterFalse).test(feature));
    }

    /**
     * Tests {@link Optimization} applied on logical filters.
     */
    @Test
    public void testOptimization() {
        final Filter<AbstractFeature> f1 = factory.isNull(factory.literal("text"));     // False
        final Filter<AbstractFeature> f2 = factory.isNull(factory.literal(null));       // True
        final Filter<AbstractFeature> f3 = factory.isNull(factory.property("*"));       // Indeterminate
        optimize(factory.and(f1, f2), Filter.exclude());
        optimize(factory.or (f1, f2), Filter.include());
        optimize(factory.and(f3, factory.not(f3)), Filter.exclude());
        optimize(factory.or (f3, factory.not(f3)), Filter.include());
    }

    /**
     * Verifies an optimization which is expected to evaluate immediately.
     */
    private static void optimize(final Filter<AbstractFeature> original, final Filter<AbstractFeature> expected) {
        final Filter<? super AbstractFeature> optimized = new Optimization().apply(original);
        assertNotSame("Expected a new optimized filter.", original, optimized);
        assertSame("Second optimization should have no effect.", optimized, new Optimization().apply(optimized));
        assertSame("Expression should have been evaluated now.", expected, optimized);
    }

    /**
     * Tests {@link Optimization} applied on logical filters when the {@link DefaultFeatureType} is known.
     */
    @Test
    public void testFeatureOptimization() {
        final String attribute = "population";
        final FeatureTypeBuilder ftb = new FeatureTypeBuilder();
        ftb.addAttribute(String.class).setName(attribute);
        final DefaultFeatureType type = ftb.setName("Test").build();
        final AbstractFeature instance = type.newInstance();
        instance.setPropertyValue("population", "1000");
        /*
         * Prepare an expression which divide the population value by 5.
         */
        final Expression<AbstractFeature,Number> e = factory.divide(factory.property(attribute, Integer.class), factory.literal(5));
        final Optimization optimization = new Optimization();
        assertSame(e, optimization.apply(e));                       // No optimization.
        assertEquals(200, e.apply(instance).intValue());
        /*
         * Notify the optimizer that property values will be of `String` type.
         * The optimizer should compute an `ObjectConverter` in advance.
         */
        optimization.setFeatureType(type);
        final Expression<? super AbstractFeature, ? extends Number> opt = optimization.apply(e);
        assertEquals(200, e.apply(instance).intValue());
        assertNotSame(e, opt);

        final PropertyValue<?> p = (PropertyValue<?>) opt.getParameters().get(0);
        assertEquals(String.class, p.getSourceClass());
        assertEquals(Number.class, p.getValueClass());
    }
}<|MERGE_RESOLUTION|>--- conflicted
+++ resolved
@@ -139,11 +139,7 @@
         assertEquals(expected, filter.test(null));
         assertSerializedEquals(filter);
 
-<<<<<<< HEAD
-        filter = (LogicalOperator<AbstractFeature>) anyArity.apply(Arrays.asList(f1, f2, f1));
-=======
-        filter = anyArity.apply(List.of(f1, f2, f1));
->>>>>>> f5bc633a
+        filter = (LogicalOperator<AbstractFeature>) anyArity.apply(List.of(f1, f2, f1));
         assertArrayEquals(new Filter<?>[] {f1, f2, f1}, filter.getOperands().toArray());
         assertEquals(expected, filter.test(null));
         assertSerializedEquals(filter);
