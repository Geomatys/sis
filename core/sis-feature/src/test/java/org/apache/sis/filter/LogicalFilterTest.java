--- conflicted
+++ resolved
@@ -178,14 +178,9 @@
      */
     @Test
     public void testOptimization() {
-<<<<<<< HEAD
-        final Filter<AbstractFeature> f1 = factory.isNull(factory.literal("text"));
-        final Filter<AbstractFeature> f2 = factory.isNull(factory.literal(null));
-=======
-        final Filter<Feature> f1 = factory.isNull(factory.literal("text"));     // False
-        final Filter<Feature> f2 = factory.isNull(factory.literal(null));       // True
-        final Filter<Feature> f3 = factory.isNull(factory.property("*"));       // Indeterminate
->>>>>>> 5a19a700
+        final Filter<AbstractFeature> f1 = factory.isNull(factory.literal("text"));     // False
+        final Filter<AbstractFeature> f2 = factory.isNull(factory.literal(null));       // True
+        final Filter<AbstractFeature> f3 = factory.isNull(factory.property("*"));       // Indeterminate
         optimize(factory.and(f1, f2), Filter.exclude());
         optimize(factory.or (f1, f2), Filter.include());
         optimize(factory.and(f3, factory.not(f3)), Filter.exclude());
