/*
 * Licensed to the Apache Software Foundation (ASF) under one or more
 * contributor license agreements.  See the NOTICE file distributed with
 * this work for additional information regarding copyright ownership.
 * The ASF licenses this file to You under the Apache License, Version 2.0
 * (the "License"); you may not use this file except in compliance with
 * the License.  You may obtain a copy of the License at
 *
 *     http://www.apache.org/licenses/LICENSE-2.0
 *
 * Unless required by applicable law or agreed to in writing, software
 * distributed under the License is distributed on an "AS IS" BASIS,
 * WITHOUT WARRANTIES OR CONDITIONS OF ANY KIND, either express or implied.
 * See the License for the specific language governing permissions and
 * limitations under the License.
 */
package org.apache.sis.feature;

import java.util.Map;
import org.opengis.util.GenericName;
import org.opengis.util.NameFactory;
import org.apache.sis.internal.system.DefaultFactories;
import org.apache.sis.test.DependsOnMethod;
import org.apache.sis.test.DependsOn;
import org.apache.sis.test.TestCase;
import org.junit.Test;

import static java.util.Collections.singletonMap;
import static org.apache.sis.feature.DefaultAssociationRole.NAME_KEY;
import static org.apache.sis.test.TestUtilities.getSingleton;
import static org.apache.sis.test.Assert.*;


/**
 * Tests {@link DefaultAssociationRole}.
 *
 * @author  Martin Desruisseaux (Geomatys)
 * @version 0.5
 * @since   0.5
 * @module
 */
@DependsOn(DefaultFeatureTypeTest.class)
public final strictfp class DefaultAssociationRoleTest extends TestCase {
    /**
     * Creates an association to a twin town. We arbitrarily fix the maximum number
     * of occurrences to 1, even if in reality some cities have many twin towns.
     *
     * @param  cyclic  {@code true} if in addition to the association from <var>A</var> to <var>B</var>,
     *                 we also want an association from <var>B</var> to <var>A</var>, thus creating a cycle.
     * @return the association to use for testing purpose.
     */
    static DefaultAssociationRole twinTown(final boolean cyclic) {
        final Map<String,?> properties = singletonMap(NAME_KEY, "twin town");
        if (cyclic) {
            final NameFactory factory = DefaultFactories.forBuildin(NameFactory.class);
            final GenericName valueType = factory.createTypeName(null, "Twin town");
            return new DefaultAssociationRole(properties, valueType, 0, 1);
        } else {
            final DefaultFeatureType valueType = DefaultFeatureTypeTest.city();
            return new DefaultAssociationRole(properties, valueType, 0, 1);
        }
    }

    /**
     * Returns a City feature type which may have a twin town.
     *
     * @param  cyclic  {@code true} if in addition to the association from <var>A</var> to <var>B</var>,
     *                 we also want an association from <var>B</var> to <var>A</var>, thus creating a cycle.
     * @return the association to use for testing purpose.
     */
    static DefaultFeatureType twinTownCity(final boolean cyclic) {
        final DefaultAssociationRole twinTown = twinTown(cyclic);
        final DefaultFeatureType parent = cyclic ? DefaultFeatureTypeTest.city() : twinTown.getValueType();
        return createType("Twin town", parent, twinTown);
    }

    /**
     * Convenience method creating a feature type of the given name, parent and property.
     *
     * @param  name      the name as either a {@link String} or a {@link GenericName}.
     * @param  parent    a feature type created by {@link DefaultFeatureTypeTest#city()}, or {@code null}.
     * @param  property  the association to another feature.
     * @return the feature type to use for testing purpose.
     */
    private static DefaultFeatureType createType(final Object name,
            final DefaultFeatureType parent, final DefaultAssociationRole... property)
    {
        return new DefaultFeatureType(singletonMap(NAME_KEY, name),
                false, new DefaultFeatureType[] {parent}, property);
    }

    /**
     * Tests serialization of an {@link DefaultAssociationRole} instance.
     * This will also indirectly tests {@link DefaultAssociationRole#equals(Object)}.
     */
    @Test
    public void testSerialization() {
        assertSerializedEquals(twinTown(false));
    }

    /**
     * Tests {@code DefaultAssociationRole.getTitleProperty(FeatureAssociationRole)}.
     */
    @Test
    public void testGetTitleProperty() {
        final DefaultAssociationRole twinTown = twinTown(false);
        assertEquals("city", DefaultAssociationRole.getTitleProperty(twinTown));
    }

    /**
     * Tests {@link DefaultAssociationRole#toString()}.
     */
    @Test
    public void testToString() {
        final DefaultAssociationRole twinTown = twinTown(false);
        assertEquals("FeatureAssociationRole[“twin town” : City]", twinTown.toString());
    }

    /**
     * Tests a bidirectional association (a feature having an association to itself).
     */
    @Test
    public void testBidirectionalAssociation() {
        final DefaultFeatureType twinTown = twinTownCity(true);
        final DefaultAssociationRole association = (DefaultAssociationRole) twinTown.getProperty("twin town");
        assertSame("twinTown.property(“twin town”).valueType", twinTown, association.getValueType());
        /*
         * Creates a FeatureType copy containing the same properties. Used for verifying
         * that 'DefaultFeatureType.equals(Object)' does not fall in an infinite loop.
         */
        final DefaultFeatureType copy = createType(twinTown.getName(),
                getSingleton(twinTown.getSuperTypes()), association);

        assertTrue("equals", copy.equals(twinTown));
        assertTrue("equals", twinTown.equals(copy));
        assertEquals("hashCode", copy.hashCode(), twinTown.hashCode());
    }

    /**
<<<<<<< HEAD
     * Tests {@code DefaultFeatureType.isAssignableFrom(FeatureType)} and {@code DefaultFeatureType.equals(Object)}
     * on a feature type having a bidirectional association to an other feature. This test will fall in an infinite
=======
     * Tests {@link DefaultFeatureType#isAssignableFrom(FeatureType)} and {@link DefaultFeatureType#equals(Object)}
     * on a feature type having a bidirectional association to another feature. This test will fall in an infinite
>>>>>>> 34b68d41
     * loop if the implementation does not have proper guard against infinite recursivity.
     */
    @Test
    @DependsOnMethod("testBidirectionalAssociation")
    public void testCyclicAssociation() {
        final NameFactory factory = DefaultFactories.forBuildin(NameFactory.class);
        final GenericName nameOfA = factory.createTypeName(null, "A");
        final GenericName nameOfB = factory.createTypeName(null, "B");
        final GenericName nameOfC = factory.createTypeName(null, "C");
        final GenericName nameOfD = factory.createTypeName(null, "D");
        /*
         * Associations defined only by the FeatureType name.
         */
        final DefaultAssociationRole toB = new DefaultAssociationRole(singletonMap(NAME_KEY, "toB"), nameOfB, 1, 1);
        final DefaultAssociationRole toC = new DefaultAssociationRole(singletonMap(NAME_KEY, "toC"), nameOfC, 1, 1);
        final DefaultAssociationRole toD = new DefaultAssociationRole(singletonMap(NAME_KEY, "toD"), nameOfD, 1, 1);
        final DefaultFeatureType typeA = createType(nameOfA, null, toB);
        final DefaultFeatureType typeB = createType(nameOfB, null, toC);
        final DefaultFeatureType typeC = createType(nameOfC, null, toD);
        /*
         * Association defined with real FeatureType instance, except for an association to itself.
         * Construction of this FeatureType shall cause the resolution of all above FeatureTypes.
         */
        final DefaultAssociationRole toAr = new DefaultAssociationRole(singletonMap(NAME_KEY, "toA"),         typeA, 1, 1);
        final DefaultAssociationRole toBr = new DefaultAssociationRole(singletonMap(NAME_KEY, toB.getName()), typeB, 1, 1);
        final DefaultAssociationRole toCr = new DefaultAssociationRole(singletonMap(NAME_KEY, toC.getName()), typeC, 1, 1);
        final DefaultFeatureType typeD = createType(nameOfD, null, toAr, toBr, toCr, toD);
        /*
         * Verify the property given to the constructors. There is no reason for those properties
         * to change as they are not the instances to be replaced by the name resolutions, but we
         * verify them as a paranoiac check.
         */
        assertSame("A.properties", toB, getSingleton(typeA.getProperties(false)));
        assertSame("B.properties", toC, getSingleton(typeB.getProperties(false)));
        assertSame("C.properties", toD, getSingleton(typeC.getProperties(false)));
        assertSame("D.properties", toAr, typeD.getProperty("toA"));
        assertSame("D.properties", toBr, typeD.getProperty("toB"));
        assertSame("D.properties", toCr, typeD.getProperty("toC"));
        assertSame("D.properties", toD,  typeD.getProperty("toD"));
        /*
         * CORE OF THIS TEST: verify that the values of toB, toC and toD have been replaced by the actual
         * FeatureType instances. Also verify that as a result, toB.equals(toBr) and toC.equals(toCr).
         */
        assertSame("toA", typeA, toAr.getValueType());
        assertSame("toB", typeB, toBr.getValueType());
        assertSame("toB", typeB, toB .getValueType());
        assertSame("toC", typeC, toCr.getValueType());
        assertSame("toC", typeC, toC .getValueType());
        assertSame("toD", typeD, toD .getValueType());
        assertEquals("toB", toB, toBr);
        assertEquals("toC", toC, toCr);
        /*
         * Other equality tests, mostly for verifying that we do not fall in an infinite loop here.
         */
        assertFalse("equals", typeA.equals(typeD));
        assertFalse("equals", typeD.equals(typeA));
        assertFalse("equals", typeB.equals(typeC));
        assertFalse("equals", typeC.equals(typeB));
        assertFalse("hashCode", typeA.hashCode() == typeB.hashCode());
        assertFalse("hashCode", typeC.hashCode() == typeD.hashCode());
    }
}<|MERGE_RESOLUTION|>--- conflicted
+++ resolved
@@ -137,13 +137,8 @@
     }
 
     /**
-<<<<<<< HEAD
      * Tests {@code DefaultFeatureType.isAssignableFrom(FeatureType)} and {@code DefaultFeatureType.equals(Object)}
-     * on a feature type having a bidirectional association to an other feature. This test will fall in an infinite
-=======
-     * Tests {@link DefaultFeatureType#isAssignableFrom(FeatureType)} and {@link DefaultFeatureType#equals(Object)}
      * on a feature type having a bidirectional association to another feature. This test will fall in an infinite
->>>>>>> 34b68d41
      * loop if the implementation does not have proper guard against infinite recursivity.
      */
     @Test
