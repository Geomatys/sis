/*
 * Licensed to the Apache Software Foundation (ASF) under one or more
 * contributor license agreements.  See the NOTICE file distributed with
 * this work for additional information regarding copyright ownership.
 * The ASF licenses this file to You under the Apache License, Version 2.0
 * (the "License"); you may not use this file except in compliance with
 * the License.  You may obtain a copy of the License at
 *
 *     http://www.apache.org/licenses/LICENSE-2.0
 *
 * Unless required by applicable law or agreed to in writing, software
 * distributed under the License is distributed on an "AS IS" BASIS,
 * WITHOUT WARRANTIES OR CONDITIONS OF ANY KIND, either express or implied.
 * See the License for the specific language governing permissions and
 * limitations under the License.
 */
package org.apache.sis.feature;

import java.util.Map;
import org.opengis.util.GenericName;
import org.opengis.util.NameFactory;
import org.apache.sis.internal.system.DefaultFactories;
import org.apache.sis.test.DependsOnMethod;
import org.apache.sis.test.DependsOn;
import org.apache.sis.test.TestCase;
import org.junit.Test;

import static org.apache.sis.feature.DefaultAssociationRole.NAME_KEY;
import static org.apache.sis.test.TestUtilities.getSingleton;
import static org.apache.sis.test.Assert.*;


/**
 * Tests {@link DefaultAssociationRole}.
 *
 * @author  Martin Desruisseaux (Geomatys)
 * @version 0.5
 * @since   0.5
 * @module
 */
@DependsOn(DefaultFeatureTypeTest.class)
public final strictfp class DefaultAssociationRoleTest extends TestCase {
    /**
     * Creates an association to a twin town. We arbitrarily fix the maximum number
     * of occurrences to 1, even if in reality some cities have many twin towns.
     *
     * @param  cyclic  {@code true} if in addition to the association from <var>A</var> to <var>B</var>,
     *                 we also want an association from <var>B</var> to <var>A</var>, thus creating a cycle.
     * @return the association to use for testing purpose.
     */
    static DefaultAssociationRole twinTown(final boolean cyclic) {
        final Map<String,?> properties = Map.of(NAME_KEY, "twin town");
        if (cyclic) {
            final NameFactory factory = DefaultFactories.forBuildin(NameFactory.class);
            final GenericName valueType = factory.createTypeName(null, "Twin town");
            return new DefaultAssociationRole(properties, valueType, 0, 1);
        } else {
            final DefaultFeatureType valueType = DefaultFeatureTypeTest.city();
            return new DefaultAssociationRole(properties, valueType, 0, 1);
        }
    }

    /**
     * Returns a City feature type which may have a twin town.
     *
     * @param  cyclic  {@code true} if in addition to the association from <var>A</var> to <var>B</var>,
     *                 we also want an association from <var>B</var> to <var>A</var>, thus creating a cycle.
     * @return the association to use for testing purpose.
     */
    static DefaultFeatureType twinTownCity(final boolean cyclic) {
        final DefaultAssociationRole twinTown = twinTown(cyclic);
        final DefaultFeatureType parent = cyclic ? DefaultFeatureTypeTest.city() : twinTown.getValueType();
        return createType("Twin town", parent, twinTown);
    }

    /**
     * Convenience method creating a feature type of the given name, parent and property.
     *
     * @param  name      the name as either a {@link String} or a {@link GenericName}.
     * @param  parent    a feature type created by {@link DefaultFeatureTypeTest#city()}, or {@code null}.
     * @param  property  the association to another feature.
     * @return the feature type to use for testing purpose.
     */
    private static DefaultFeatureType createType(final Object name,
            final DefaultFeatureType parent, final DefaultAssociationRole... property)
    {
<<<<<<< HEAD
        return new DefaultFeatureType(singletonMap(NAME_KEY, name),
                false, new DefaultFeatureType[] {parent}, property);
=======
        return new DefaultFeatureType(Map.of(NAME_KEY, name),
                false, new FeatureType[] {parent}, property);
>>>>>>> f5bc633a
    }

    /**
     * Tests serialization of an {@link DefaultAssociationRole} instance.
     * This will also indirectly tests {@link DefaultAssociationRole#equals(Object)}.
     */
    @Test
    public void testSerialization() {
        assertSerializedEquals(twinTown(false));
    }

    /**
     * Tests {@code DefaultAssociationRole.getTitleProperty(FeatureAssociationRole)}.
     */
    @Test
    public void testGetTitleProperty() {
        final DefaultAssociationRole twinTown = twinTown(false);
        assertEquals("city", DefaultAssociationRole.getTitleProperty(twinTown));
    }

    /**
     * Tests {@link DefaultAssociationRole#toString()}.
     */
    @Test
    public void testToString() {
        final DefaultAssociationRole twinTown = twinTown(false);
        assertEquals("FeatureAssociationRole[“twin town” : City]", twinTown.toString());
    }

    /**
     * Tests a bidirectional association (a feature having an association to itself).
     */
    @Test
    public void testBidirectionalAssociation() {
        final DefaultFeatureType twinTown = twinTownCity(true);
        final DefaultAssociationRole association = (DefaultAssociationRole) twinTown.getProperty("twin town");
        assertSame("twinTown.property(“twin town”).valueType", twinTown, association.getValueType());
        /*
         * Creates a FeatureType copy containing the same properties. Used for verifying
         * that 'DefaultFeatureType.equals(Object)' does not fall in an infinite loop.
         */
        final DefaultFeatureType copy = createType(twinTown.getName(),
                getSingleton(twinTown.getSuperTypes()), association);

        assertTrue("equals", copy.equals(twinTown));
        assertTrue("equals", twinTown.equals(copy));
        assertEquals("hashCode", copy.hashCode(), twinTown.hashCode());
    }

    /**
     * Tests {@code DefaultFeatureType.isAssignableFrom(FeatureType)} and {@code DefaultFeatureType.equals(Object)}
     * on a feature type having a bidirectional association to another feature. This test will fall in an infinite
     * loop if the implementation does not have proper guard against infinite recursivity.
     */
    @Test
    @DependsOnMethod("testBidirectionalAssociation")
    public void testCyclicAssociation() {
        final NameFactory factory = DefaultFactories.forBuildin(NameFactory.class);
        final GenericName nameOfA = factory.createTypeName(null, "A");
        final GenericName nameOfB = factory.createTypeName(null, "B");
        final GenericName nameOfC = factory.createTypeName(null, "C");
        final GenericName nameOfD = factory.createTypeName(null, "D");
        /*
         * Associations defined only by the FeatureType name.
         */
        final var toB = new DefaultAssociationRole(Map.of(NAME_KEY, "toB"), nameOfB, 1, 1);
        final var toC = new DefaultAssociationRole(Map.of(NAME_KEY, "toC"), nameOfC, 1, 1);
        final var toD = new DefaultAssociationRole(Map.of(NAME_KEY, "toD"), nameOfD, 1, 1);
        final DefaultFeatureType typeA = createType(nameOfA, null, toB);
        final DefaultFeatureType typeB = createType(nameOfB, null, toC);
        final DefaultFeatureType typeC = createType(nameOfC, null, toD);
        /*
         * Association defined with real FeatureType instance, except for an association to itself.
         * Construction of this FeatureType shall cause the resolution of all above FeatureTypes.
         */
        final var toAr = new DefaultAssociationRole(Map.of(NAME_KEY, "toA"),         typeA, 1, 1);
        final var toBr = new DefaultAssociationRole(Map.of(NAME_KEY, toB.getName()), typeB, 1, 1);
        final var toCr = new DefaultAssociationRole(Map.of(NAME_KEY, toC.getName()), typeC, 1, 1);
        final DefaultFeatureType typeD = createType(nameOfD, null, toAr, toBr, toCr, toD);
        /*
         * Verify the property given to the constructors. There is no reason for those properties
         * to change as they are not the instances to be replaced by the name resolutions, but we
         * verify them as a paranoiac check.
         */
        assertSame("A.properties", toB, getSingleton(typeA.getProperties(false)));
        assertSame("B.properties", toC, getSingleton(typeB.getProperties(false)));
        assertSame("C.properties", toD, getSingleton(typeC.getProperties(false)));
        assertSame("D.properties", toAr, typeD.getProperty("toA"));
        assertSame("D.properties", toBr, typeD.getProperty("toB"));
        assertSame("D.properties", toCr, typeD.getProperty("toC"));
        assertSame("D.properties", toD,  typeD.getProperty("toD"));
        /*
         * CORE OF THIS TEST: verify that the values of toB, toC and toD have been replaced by the actual
         * FeatureType instances. Also verify that as a result, toB.equals(toBr) and toC.equals(toCr).
         */
        assertSame("toA", typeA, toAr.getValueType());
        assertSame("toB", typeB, toBr.getValueType());
        assertSame("toB", typeB, toB .getValueType());
        assertSame("toC", typeC, toCr.getValueType());
        assertSame("toC", typeC, toC .getValueType());
        assertSame("toD", typeD, toD .getValueType());
        assertEquals("toB", toB, toBr);
        assertEquals("toC", toC, toCr);
        /*
         * Other equality tests, mostly for verifying that we do not fall in an infinite loop here.
         */
        assertFalse("equals", typeA.equals(typeD));
        assertFalse("equals", typeD.equals(typeA));
        assertFalse("equals", typeB.equals(typeC));
        assertFalse("equals", typeC.equals(typeB));
        assertFalse("hashCode", typeA.hashCode() == typeB.hashCode());
        assertFalse("hashCode", typeC.hashCode() == typeD.hashCode());
    }
}<|MERGE_RESOLUTION|>--- conflicted
+++ resolved
@@ -84,13 +84,8 @@
     private static DefaultFeatureType createType(final Object name,
             final DefaultFeatureType parent, final DefaultAssociationRole... property)
     {
-<<<<<<< HEAD
-        return new DefaultFeatureType(singletonMap(NAME_KEY, name),
+        return new DefaultFeatureType(Map.of(NAME_KEY, name),
                 false, new DefaultFeatureType[] {parent}, property);
-=======
-        return new DefaultFeatureType(Map.of(NAME_KEY, name),
-                false, new FeatureType[] {parent}, property);
->>>>>>> f5bc633a
     }
 
     /**
