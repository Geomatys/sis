/*
 * Licensed to the Apache Software Foundation (ASF) under one or more
 * contributor license agreements.  See the NOTICE file distributed with
 * this work for additional information regarding copyright ownership.
 * The ASF licenses this file to You under the Apache License, Version 2.0
 * (the "License"); you may not use this file except in compliance with
 * the License.  You may obtain a copy of the License at
 *
 *     http://www.apache.org/licenses/LICENSE-2.0
 *
 * Unless required by applicable law or agreed to in writing, software
 * distributed under the License is distributed on an "AS IS" BASIS,
 * WITHOUT WARRANTIES OR CONDITIONS OF ANY KIND, either express or implied.
 * See the License for the specific language governing permissions and
 * limitations under the License.
 */
package org.apache.sis.feature;

import java.util.Map;
import java.util.HashMap;
import java.util.Iterator;
import java.util.Collection;
import org.opengis.util.NameFactory;
import org.opengis.util.InternationalString;
import org.apache.sis.internal.system.DefaultFactories;
import org.apache.sis.test.DependsOnMethod;
import org.apache.sis.test.DependsOn;
import org.apache.sis.test.TestCase;
import org.junit.Test;

import static org.apache.sis.test.Assert.*;
import static java.util.Collections.singletonMap;
import static org.apache.sis.test.TestUtilities.getSingleton;

// Branch-dependent imports
import org.opengis.feature.PropertyType;


/**
 * Tests {@link DefaultFeatureType}.
 *
 * @author  Martin Desruisseaux (Geomatys)
 * @since   0.5
 * @version 0.6
 * @module
 */
@DependsOn(DefaultAttributeTypeTest.class)
public final strictfp class DefaultFeatureTypeTest extends TestCase {
    /**
     * Creates a simple feature type without super-types.
     * The feature contains the following attribute:
     *
     * <ul>
     *   <li>{@code city}       as a  {@link String}  (mandatory)</li>
     *   <li>{@code population} as an {@link Integer} (mandatory)</li>
     * </ul>
     *
     * @return The feature for a city.
     */
    public static DefaultFeatureType city() {
        final Map<String,Object> identification = new HashMap<String,Object>();
        final DefaultAttributeType<String>  city       = DefaultAttributeTypeTest.city(identification);
        final DefaultAttributeType<Integer> population = DefaultAttributeTypeTest.population(identification);

        identification.clear();
        assertNull(identification.put(DefaultFeatureType.NAME_KEY, "City"));
        return new DefaultFeatureType(identification, false, null, city, population);
    }

    /**
     * Creates a sub-type of the "city" type with only one additional property, an arbitrary amount of strings.
     * The feature contains the following attribute:
     *
     * <ul>
     *   <li>{@code city}         as a  {@link String}  (mandatory)</li>
     *   <li>{@code population}   as an {@link Integer} (mandatory)</li>
     *   <li>{@code universities} as an arbitrary amount of {@link String}</li>
     * </ul>
     *
     * @return The feature for an university city.
     */
    public static DefaultFeatureType universityCity() {
        return new DefaultFeatureType(singletonMap(DefaultFeatureType.NAME_KEY, "University city"), false,
                new DefaultFeatureType[] {city()}, DefaultAttributeTypeTest.universities());
    }

    /**
     * Creates a sub-type of the "city" type with only one additional property, a string giving the parliament name.
     * The feature contains the following attribute:
     *
     * <ul>
     *   <li>{@code city}       as a  {@link String}  (mandatory)</li>
     *   <li>{@code population} as an {@link Integer} (mandatory)</li>
     *   <li>{@code parliament} as a  {@link String}  (mandatory)</li>
     * </ul>
     *
     * @return The feature for a capital.
     */
    public static DefaultFeatureType capital() {
        return new DefaultFeatureType(singletonMap(DefaultFeatureType.NAME_KEY, "Capital"), false,
                new DefaultFeatureType[] {city()}, DefaultAttributeTypeTest.parliament());
    }

    /**
     * Creates a sub-type of the "city" type with two additional properties.
     * The feature contains the following attribute:
     *
     * <ul>
     *   <li>{@code city}       as a  {@link String}       (mandatory)</li>
     *   <li>{@code population} as an {@link Integer}      (mandatory)</li>
     *   <li>{@code region}     as a  {@link CharSequence} (mandatory) — the region for which the city is a metropolis.</li>
     *   <li>{@code isGlobal}   as a  {@link Boolean}      (mandatory) — whether the city has an effect on global affairs.</li>
     * </ul>
     *
     * @return The feature for a metropolis.
     */
    public static DefaultFeatureType metropolis() {
        final Map<String,Object> identification = new HashMap<String,Object>(4);
        assertNull(identification.put(DefaultFeatureType.NAME_KEY,         "Metropolis"));
        assertNull(identification.put(DefaultFeatureType.NAME_KEY + "_fr", "Métropole"));
        return new DefaultFeatureType(identification, false,
                new DefaultFeatureType[] {city()},
                new DefaultAttributeType<CharSequence>(singletonMap(DefaultAttributeType.NAME_KEY, "region"),
                        CharSequence.class, 1, 1, null),
                new DefaultAttributeType<Boolean>(singletonMap(DefaultAttributeType.NAME_KEY, "isGlobal"),
                        Boolean.class, 1, 1, null));
    }

    /**
     * Creates a sub-type of the "metropolis" type with the "region" attribute overridden to
     * {@link InternationalString} and an arbitrary amount of universities.
     */
    static DefaultFeatureType worldMetropolis() {
        return worldMetropolis(metropolis(), universityCity(), CharacteristicTypeMapTest.temperature(), InternationalString.class);
    }

    /**
     * Creates a sub-type of the "metropolis" type with the "region" attribute overridden to the given type.
     * The given type should be {@link InternationalString}, but we allow other types for testing argument checks.
     */
<<<<<<< HEAD
    private static <T> DefaultFeatureType worldMetropolis(final DefaultFeatureType metropolis,
            final DefaultFeatureType universityCity, final Class<T> regionType)
    {
        return new DefaultFeatureType(singletonMap(DefaultFeatureType.NAME_KEY, "World metropolis"), false,
                new DefaultFeatureType[] {metropolis, universityCity},
                new DefaultAttributeType<T>(singletonMap(DefaultAttributeType.NAME_KEY, "region"),
                        regionType, 1, 1, null));
=======
    private static DefaultFeatureType worldMetropolis(final DefaultFeatureType metropolis,
            final DefaultFeatureType universityCity, final DefaultAttributeType<?> temperature, final Class<?> regionType)
    {
        return new DefaultFeatureType(singletonMap(DefaultFeatureType.NAME_KEY, "World metropolis"), false,
                new DefaultFeatureType[] {
                    metropolis,
                    universityCity
                },
                new DefaultAttributeType<?>[] {
                    new DefaultAttributeType<>(singletonMap(DefaultAttributeType.NAME_KEY, "region"), regionType, 1, 1, null),
                    temperature
                });
>>>>>>> d6ef2e3d

    }

    /**
     * Verifies that {@code DefaultFeatureType} methods returns unmodifiable collections.
     * This method does <strong>not</strong> check recursively the properties.
     */
    private static void assertUnmodifiable(final DefaultFeatureType feature) {
        final Collection<?> superTypes         = feature.getSuperTypes();
        final Collection<?> declaredProperties = feature.getProperties(false);
        final Collection<?> allProperties      = feature.getProperties(true);
        if (!superTypes.isEmpty()) try {
            superTypes.clear();
            fail("Super-types collection shall not be modifiable.");
        } catch (UnsupportedOperationException e) {
            assertFalse(superTypes.isEmpty());
        }
        if (!declaredProperties.isEmpty()) try {
            declaredProperties.clear();
            fail("Properties collection shall not be modifiable.");
        } catch (UnsupportedOperationException e) {
            assertFalse(declaredProperties.isEmpty());
        }
        if (!allProperties.isEmpty()) try {
            allProperties.clear();
            fail("Properties collection shall not be modifiable.");
        } catch (UnsupportedOperationException e) {
            assertFalse(allProperties.isEmpty());
        }
        // Opportunist check.
        assertTrue("'properties(true)' shall contain all 'properties(false)' elements.",
                allProperties.containsAll(declaredProperties));
    }

    /**
     * Asserts that the given feature contains the given properties, in the same order.
     * This method tests the following {@code FeatureType} methods:
     *
     * <ul>
     *   <li>{@link DefaultFeatureType#getProperties(boolean)}</li>
     *   <li>{@link DefaultFeatureType#getProperty(String)}</li>
     * </ul>
     *
     * @param feature The feature to verify.
     * @param includeSuperTypes {@code true} for including the properties inherited from the super-types,
     *        or {@code false} for returning only the properties defined explicitely in the feature type.
     * @param expected Names of the expected properties.
     */
    private static void assertPropertiesEquals(final DefaultFeatureType feature, final boolean includeSuperTypes,
            final String... expected)
    {
        int index = 0;
        for (final PropertyType property : feature.getProperties(includeSuperTypes)) {
            assertTrue("Found more properties than expected.", index < expected.length);
            final String name = expected[index++];
            assertNotNull(name, property);
            assertEquals (name, property.getName().toString());
            assertSame   (name, property, feature.getProperty(name));
        }
        assertEquals("Unexpected number of properties.", expected.length, index);
        try {
            feature.getProperty("apple");
            fail("Shall not found a non-existent property.");
        } catch (IllegalArgumentException e) {
            final String message = e.getMessage();
            assertTrue(message, message.contains("apple"));
            assertTrue(message, message.contains(feature.getName().toString()));
        }
    }

    /**
     * Tests the construction of a simple feature without super-types.
     * A feature is said "simple" if the cardinality of all attributes is [1 … 1].
     *
     * <p>Current implementation performs its tests on the {@link #city()} feature.</p>
     */
    @Test
    public void testSimple() {
        final DefaultFeatureType simple = city();
        assertUnmodifiable(simple);
        assertEquals("name", "City",     simple.getName().toString());
        assertTrue  ("superTypes",       simple.getSuperTypes().isEmpty());
        assertFalse ("isAbstract",       simple.isAbstract());
        assertFalse ("isSparse",         simple.isSparse());
        assertTrue  ("isSimple",         simple.isSimple());
        assertTrue  ("isAssignableFrom", simple.isAssignableFrom(simple));
        assertEquals("instanceSize", 2,  simple.indices().size());
        assertPropertiesEquals(simple, false, "city", "population");
    }

    /**
     * Tests the construction of a "complex" feature without super-types.
     * A feature is said "complex" if it contains at least one attribute
     * with a cardinality different than [0 … 0] and [1 … 1].
     */
    @Test
    @DependsOnMethod("testSimple")
    public void testComplex() {
        final Map<String,Object> identification = new HashMap<String,Object>();
        final DefaultAttributeType<String>  city       = DefaultAttributeTypeTest.city(identification);
        final DefaultAttributeType<Integer> population = DefaultAttributeTypeTest.population(identification);
        testComplex(city, population, 0, 0); // Simple
        testComplex(city, population, 0, 1);
        testComplex(city, population, 0, 2);
        testComplex(city, population, 1, 2);
        testComplex(city, population, 1, 1); // Simple
    }

    /**
     * Implementation of {@link #testComplex()} for the given minimum and maximum occurrences.
     */
    private static void testComplex(
            final DefaultAttributeType<String>  city,
            final DefaultAttributeType<Integer> population,
            final int minimumOccurs, final int maximumOccurs)
    {
        final DefaultAttributeType<String> festival = new DefaultAttributeType<String>(
                singletonMap(DefaultAttributeType.NAME_KEY, "festival"),
                String.class, minimumOccurs, maximumOccurs, null);

        final DefaultFeatureType complex = new DefaultFeatureType(
                singletonMap(DefaultAttributeType.NAME_KEY, "Festival"),
                false, null, city, population, festival);

        assertUnmodifiable(complex);
        final Collection<PropertyType> properties = complex.getProperties(false);
        final Iterator<PropertyType> it = properties.iterator();

        assertEquals("name",            "Festival",                     complex.getName().toString());
        assertTrue  ("superTypes",                                      complex.getSuperTypes().isEmpty());
        assertTrue  ("isAssignableFrom",                                complex.isAssignableFrom(complex));
        assertFalse ("isAbstract",                                      complex.isAbstract());
        assertFalse ("isSparse",                                        complex.isSparse());
        assertEquals("isSimple",        maximumOccurs == minimumOccurs, complex.isSimple());
        assertEquals("instanceSize",    maximumOccurs == 0 ? 2 : 3,     complex.indices().size());
        assertEquals("minimumOccurs",   minimumOccurs,                  festival.getMinimumOccurs());
        assertEquals("maximumOccurs",   maximumOccurs,                  festival.getMaximumOccurs());
        assertEquals("properties.size", 3,                              properties.size());
        assertSame  ("properties[0]",   city,                           it.next());
        assertSame  ("properties[1]",   population,                     it.next());
        assertSame  ("properties[2]",   festival,                       it.next());
        assertFalse (it.hasNext());
    }

    /**
     * Ensures that we can not use two properties with the same name.
     */
    @Test
    @DependsOnMethod("testSimple")
    public void testNameCollision() {
        final DefaultAttributeType<String> city = new DefaultAttributeType<String>(
                singletonMap(DefaultAttributeType.NAME_KEY, "name"), String.class, 1, 1, null);
        final DefaultAttributeType<Integer> cityId = new DefaultAttributeType<Integer>(
                singletonMap(DefaultAttributeType.NAME_KEY, "name"), Integer.class, 1, 1, null);
        final DefaultAttributeType<Integer> population = new DefaultAttributeType<Integer>(
                singletonMap(DefaultAttributeType.NAME_KEY, "population"), Integer.class, 1, 1, null);

        final Map<String,String> identification = singletonMap(DefaultAttributeType.NAME_KEY, "City");
        try {
            new DefaultFeatureType(identification, false, null, city, population, cityId);
            fail("Duplicated attribute names shall not be allowed.");
        } catch (IllegalArgumentException e) {
            final String message = e.getMessage();
            assertTrue(message, message.contains("name"));      // Property name.
            assertTrue(message, message.contains("City"));      // Feature name.
        }
    }

    /**
     * Same than {@link #testNameCollision()}, but resolving collisions with usage of names
     * of the form {@code "head:tip"}.
     *
     * @since 0.6
     */
    @Test
    @DependsOnMethod("testNameCollision")
    public void testQualifiedNames() {
        final NameFactory factory = DefaultFactories.forBuildin(NameFactory.class);
        final DefaultAttributeType<String> city = new DefaultAttributeType<>(
                singletonMap(DefaultAttributeType.NAME_KEY, factory.createGenericName(null, "ns1", "name")),
                String.class, 1, 1, null);
        final DefaultAttributeType<Integer> cityId = new DefaultAttributeType<>(
                singletonMap(DefaultAttributeType.NAME_KEY, factory.createGenericName(null, "ns2", "name")),
                Integer.class, 1, 1, null);
        final DefaultAttributeType<Integer> population = new DefaultAttributeType<>(
                singletonMap(DefaultAttributeType.NAME_KEY, factory.createGenericName(null, "ns1", "population")),
                Integer.class, 1, 1, null);
        final DefaultFeatureType feature = new DefaultFeatureType(
                singletonMap(DefaultAttributeType.NAME_KEY, "City"),
                false, null, city, cityId, population);

        final Iterator<PropertyType> it = feature.getProperties(false).iterator();
        assertSame ("properties[0]", city,       it.next());
        assertSame ("properties[1]", cityId,     it.next());
        assertSame ("properties[2]", population, it.next());
        assertFalse(it.hasNext());

        assertSame("Shall get from fully qualified name.", city,       feature.getProperty("ns1:name"));
        assertSame("Shall get from fully qualified name.", cityId,     feature.getProperty("ns2:name"));
        assertSame("Shall get from fully qualified name.", population, feature.getProperty("ns1:population"));
        assertSame("Shall get from short alias.",          population, feature.getProperty(    "population"));
        try {
            feature.getProperty("name");
            fail("Expected no alias because of ambiguity.");
        } catch (IllegalArgumentException e) {
            final String message = e.getMessage();
            assertTrue(message, message.contains("name"));      // Property name.
            assertTrue(message, message.contains("City"));      // Feature name.
        }
    }

    /**
     * Tests a feature type which inherit from an other feature type, but without property overriding.
     *
     * <p>Current implementation performs its tests on the {@link #capital()} feature.</p>
     */
    @Test
    @DependsOnMethod({"testComplex", "testEquals"})
    public void testInheritance() {
        final DefaultFeatureType city    = city();      // Tested by 'testSimple()'.
        final DefaultFeatureType capital = capital();
        assertUnmodifiable(capital);
        assertEquals("name", "Capital", capital.getName().toString());
        assertEquals("superTypes",      city, getSingleton(capital.getSuperTypes()));
        assertFalse ("isAbstract",      capital.isAbstract());
        assertFalse ("isSparse",        capital.isSparse());
        assertTrue  ("isSimple",        capital.isSimple());
        assertEquals("instanceSize", 3, capital.indices().size());

        assertPropertiesEquals(city,    false, "city", "population");
        assertPropertiesEquals(capital, false, "parliament");
        assertPropertiesEquals(capital, true,  "city", "population", "parliament");

        // Check based only on name.
        assertTrue ("maybeAssignableFrom", DefaultFeatureType.maybeAssignableFrom(city, capital));
        assertFalse("maybeAssignableFrom", DefaultFeatureType.maybeAssignableFrom(capital, city));

        // Public API.
        assertTrue ("isAssignableFrom", city.isAssignableFrom(capital));
        assertFalse("isAssignableFrom", capital.isAssignableFrom(city));
    }

    /**
     * Tests the inheritance of 2 types having the same common parent.
     */
    @Test
    @DependsOnMethod("testInheritance")
    public void testMultiInheritance() {
        final DefaultFeatureType metropolis   = metropolis();
        final DefaultFeatureType capital      = capital();      // Tested by 'testComplex()'.
        final DefaultFeatureType metroCapital = new DefaultFeatureType(
                singletonMap(DefaultFeatureType.NAME_KEY, "Metropolis and capital"), false,
                new DefaultFeatureType[] {metropolis, capital},
                new DefaultAttributeType<String>(singletonMap(DefaultAttributeType.NAME_KEY, "country"),
                        String.class, 1, 1, null));

        assertUnmodifiable(metroCapital);
        assertEquals     ("name", "Metropolis and capital", metroCapital.getName().toString());
        assertArrayEquals("superTypes", new Object[] {metropolis, capital}, metroCapital.getSuperTypes().toArray());
        assertFalse      ("isAbstract",      metroCapital.isAbstract());
        assertFalse      ("isSparse",        metroCapital.isSparse());
        assertTrue       ("isSimple",        metroCapital.isSimple());
        assertEquals     ("instanceSize", 6, metroCapital.indices().size());

        assertPropertiesEquals(metroCapital, false, "country");
        assertPropertiesEquals(metroCapital, true, "city", "population", "region", "isGlobal", "parliament", "country");
        assertEquals("property(“region”).valueClass", CharSequence.class,
                ((DefaultAttributeType) metroCapital.getProperty("region")).getValueClass());

        // Check based only on name.
        assertTrue ("maybeAssignableFrom", DefaultFeatureType.maybeAssignableFrom(capital, metroCapital));
        assertFalse("maybeAssignableFrom", DefaultFeatureType.maybeAssignableFrom(metroCapital, capital));
        assertTrue ("maybeAssignableFrom", DefaultFeatureType.maybeAssignableFrom(metropolis, metroCapital));
        assertFalse("maybeAssignableFrom", DefaultFeatureType.maybeAssignableFrom(metroCapital, metropolis));

        // Public API.
        assertTrue ("isAssignableFrom", capital.isAssignableFrom(metroCapital));
        assertFalse("isAssignableFrom", metroCapital.isAssignableFrom(capital));
        assertTrue ("isAssignableFrom", metropolis.isAssignableFrom(metroCapital));
        assertFalse("isAssignableFrom", metroCapital.isAssignableFrom(metropolis));
    }

    /**
     * Tests inheritance with a property that override an other property with a more specific type.
     */
    @Test
    @DependsOnMethod({"testMultiInheritance", "testNameCollision"})
    public void testPropertyOverride() {
        final DefaultFeatureType metropolis     = metropolis();
        final DefaultFeatureType universityCity = universityCity();
        final DefaultAttributeType<?> temperature = CharacteristicTypeMapTest.temperature();
        try {
            worldMetropolis(metropolis, universityCity, temperature, Integer.class);
            fail("Shall not be allowed to override a 'CharSequence' attribute with an 'Integer' one.");
        } catch (IllegalArgumentException e) {
            final String message = e.getMessage();
            assertTrue(message, message.contains("region"));
            assertTrue(message, message.contains("Metropolis"));
        }
        final DefaultFeatureType worldMetropolis = worldMetropolis(metropolis, universityCity, temperature, InternationalString.class);
        assertUnmodifiable(worldMetropolis);
        assertEquals     ("name", "World metropolis", worldMetropolis.getName().toString());
        assertArrayEquals("superTypes", new Object[] {metropolis, universityCity}, worldMetropolis.getSuperTypes().toArray());
        assertFalse      ("isAbstract",      worldMetropolis.isAbstract());
        assertFalse      ("isSparse",        worldMetropolis.isSparse());
        assertFalse      ("isSimple",        worldMetropolis.isSimple()); // Because of the arbitrary amount of universities.
        assertEquals     ("instanceSize", 6, worldMetropolis.indices().size());

        assertPropertiesEquals(worldMetropolis, false, "region", "temperature");
        assertPropertiesEquals(worldMetropolis, true, "city", "population", "region", "isGlobal", "universities", "temperature");
        assertEquals("property(“region”).valueClass", InternationalString.class,
                ((DefaultAttributeType) worldMetropolis.getProperty("region")).getValueClass());

        // Check based only on name.
        assertTrue ("maybeAssignableFrom", DefaultFeatureType.maybeAssignableFrom(metropolis, worldMetropolis));
        assertFalse("maybeAssignableFrom", DefaultFeatureType.maybeAssignableFrom(worldMetropolis, metropolis));

        // Public API.
        assertTrue ("isAssignableFrom", metropolis.isAssignableFrom(worldMetropolis));
        assertFalse("isAssignableFrom", worldMetropolis.isAssignableFrom(metropolis));
    }

    /**
     * Tests {@link DefaultFeatureType#equals(Object)}.
     */
    @Test
    @DependsOnMethod("testSimple")
    public void testEquals() {
        final DefaultFeatureType city = city();
        assertTrue (city.equals(city()));
        assertFalse(city.equals(capital()));
    }

    /**
     * Tests serialization.
     */
    @Test
    @DependsOnMethod({"testInheritance", "testEquals"})
    public void testSerialization() {
        assertPropertiesEquals(assertSerializedEquals(capital()), true, "city", "population", "parliament");
    }
}<|MERGE_RESOLUTION|>--- conflicted
+++ resolved
@@ -138,17 +138,8 @@
      * Creates a sub-type of the "metropolis" type with the "region" attribute overridden to the given type.
      * The given type should be {@link InternationalString}, but we allow other types for testing argument checks.
      */
-<<<<<<< HEAD
     private static <T> DefaultFeatureType worldMetropolis(final DefaultFeatureType metropolis,
-            final DefaultFeatureType universityCity, final Class<T> regionType)
-    {
-        return new DefaultFeatureType(singletonMap(DefaultFeatureType.NAME_KEY, "World metropolis"), false,
-                new DefaultFeatureType[] {metropolis, universityCity},
-                new DefaultAttributeType<T>(singletonMap(DefaultAttributeType.NAME_KEY, "region"),
-                        regionType, 1, 1, null));
-=======
-    private static DefaultFeatureType worldMetropolis(final DefaultFeatureType metropolis,
-            final DefaultFeatureType universityCity, final DefaultAttributeType<?> temperature, final Class<?> regionType)
+            final DefaultFeatureType universityCity, final DefaultAttributeType<?> temperature, final Class<T> regionType)
     {
         return new DefaultFeatureType(singletonMap(DefaultFeatureType.NAME_KEY, "World metropolis"), false,
                 new DefaultFeatureType[] {
@@ -156,10 +147,9 @@
                     universityCity
                 },
                 new DefaultAttributeType<?>[] {
-                    new DefaultAttributeType<>(singletonMap(DefaultAttributeType.NAME_KEY, "region"), regionType, 1, 1, null),
+                    new DefaultAttributeType<T>(singletonMap(DefaultAttributeType.NAME_KEY, "region"), regionType, 1, 1, null),
                     temperature
                 });
->>>>>>> d6ef2e3d
 
     }
 
@@ -338,13 +328,13 @@
     @DependsOnMethod("testNameCollision")
     public void testQualifiedNames() {
         final NameFactory factory = DefaultFactories.forBuildin(NameFactory.class);
-        final DefaultAttributeType<String> city = new DefaultAttributeType<>(
+        final DefaultAttributeType<String> city = new DefaultAttributeType<String>(
                 singletonMap(DefaultAttributeType.NAME_KEY, factory.createGenericName(null, "ns1", "name")),
                 String.class, 1, 1, null);
-        final DefaultAttributeType<Integer> cityId = new DefaultAttributeType<>(
+        final DefaultAttributeType<Integer> cityId = new DefaultAttributeType<Integer>(
                 singletonMap(DefaultAttributeType.NAME_KEY, factory.createGenericName(null, "ns2", "name")),
                 Integer.class, 1, 1, null);
-        final DefaultAttributeType<Integer> population = new DefaultAttributeType<>(
+        final DefaultAttributeType<Integer> population = new DefaultAttributeType<Integer>(
                 singletonMap(DefaultAttributeType.NAME_KEY, factory.createGenericName(null, "ns1", "population")),
                 Integer.class, 1, 1, null);
         final DefaultFeatureType feature = new DefaultFeatureType(
