--- conflicted
+++ resolved
@@ -61,15 +61,7 @@
     }
 
     /** Not needed for the tests. */
-<<<<<<< HEAD
-    @Override public <N> Expression<AbstractFeature,N> toValueType(Class<N> type) {throw new UnsupportedOperationException();}
-=======
-    @Override public ReferenceIdentifier getName()                           {throw new UnsupportedOperationException();}
-    @Override public RelativePosition relativePosition(TemporalPrimitive o)  {throw new UnsupportedOperationException();}
-    @Override public Duration         distance(TemporalGeometricPrimitive o) {throw new UnsupportedOperationException();}
-    @Override public Duration         length()                               {throw new UnsupportedOperationException();}
-    @Override public <N> Expression<Feature,N> toValueType(Class<N> target)  {throw new UnsupportedOperationException();}
->>>>>>> c6991bf2
+    @Override public <N> Expression<AbstractFeature,N> toValueType(Class<N> target) {throw new UnsupportedOperationException();}
 
     /**
      * Hash code value. Used by the tests for checking the results of deserialization.
