/*
 * Licensed to the Apache Software Foundation (ASF) under one or more
 * contributor license agreements.  See the NOTICE file distributed with
 * this work for additional information regarding copyright ownership.
 * The ASF licenses this file to You under the Apache License, Version 2.0
 * (the "License"); you may not use this file except in compliance with
 * the License.  You may obtain a copy of the License at
 *
 *     http://www.apache.org/licenses/LICENSE-2.0
 *
 * Unless required by applicable law or agreed to in writing, software
 * distributed under the License is distributed on an "AS IS" BASIS,
 * WITHOUT WARRANTIES OR CONDITIONS OF ANY KIND, either express or implied.
 * See the License for the specific language governing permissions and
 * limitations under the License.
 */
package org.apache.sis.image;

import java.util.Arrays;
import java.nio.Buffer;
import java.awt.Point;
import java.awt.Dimension;
import java.awt.Rectangle;
import java.awt.image.DataBuffer;
import java.awt.image.Raster;
import java.awt.image.RenderedImage;
import java.awt.image.WritableRaster;
import java.awt.image.WritableRenderedImage;
import java.awt.image.SampleModel;
import java.awt.image.SinglePixelPackedSampleModel;
import java.awt.image.MultiPixelPackedSampleModel;
import java.util.NoSuchElementException;
import org.apache.sis.util.ArgumentChecks;
import org.apache.sis.measure.NumberRange;

import static java.lang.Math.floorDiv;
import static org.apache.sis.internal.util.Numerics.ceilDiv;


/**
 * An iterator over sample values in a raster or an image.  This iterator makes easier to read and write efficiently
 * pixel or sample values. The iterator {@linkplain RenderedImage#getTile(int,int) acquires tiles} and releases them
 * automatically. Unless otherwise specified, iterators are free to use an iteration order
 * that minimize the "acquire / release tile" operations (in other words, iterations are not necessarily from
 * left to right). Iteration can be performed on a complete image or only a sub-region of it. Some optimized iterator
 * implementations exist for a few commonly used {@linkplain java.awt.image.SampleModel sample models}.
 *
 * <div class="note"><b>Example:</b>
 * {@preformat java
 *     PixelIterator it = PixelIterator.create(image);
 *     double[] samples = null;
 *     while (it.next()) {
 *         samples = it.getPixel(samples);      // Get values in all bands.
 *         // Perform computation here...
 *     }
 * }
 * </div>
 *
 * @author  Rémi Maréchal (Geomatys)
 * @author  Martin Desruisseaux (Geomatys)
 * @author  Johann Sorel (Geomatys)
 * @version 1.0
 * @since   1.0
 * @module
 */
public abstract class PixelIterator {
    /**
     * The image in which iteration is occurring, or {@code null} if none.
     * If {@code null}, then {@link #currentRaster} must be non-null.
     */
    final RenderedImage image;

    /**
     * The current raster in which iteration is occurring. This may change when the iterator
     * reaches a new {@link #image} tile. May be {@code null} if not yet determined.
     *
     * @see RenderedImage#getTile(int, int)
     */
    Raster currentRaster;

    /**
     * Number of bands in all tiles in the {@linkplain #image}.
     * The {@link #currentRaster} shall always have this number of bands.
     */
    final int numBands;

    /**
     * The domain, in pixel coordinates, of the region traversed by this pixel iterator.
     * This may be smaller than the image or raster bounds, but not greater.
     * The lower values are inclusive and the upper values exclusive.
     *
     * @see #getDomain()
     */
    final int lowerX, lowerY, upperX, upperY;

    /**
     * Size of all tiles in the {@link #image}.
     */
    final int tileWidth, tileHeight;

    /**
     * The X and Y coordinate of the upper-left pixel of tile (0,0).
     * Note that tile (0,0) may not actually exist.
     */
    final int tileGridXOffset, tileGridYOffset;

    /**
     * The domain, in tile coordinates, of the region traversed by this pixel iterator.
     * This may be smaller than the image or raster tile grid bounds, but not greater.
     * The lower values are inclusive and the upper values exclusive.
     */
    final int tileLowerX, tileLowerY, tileUpperX, tileUpperY;

    /**
     * Size of the window to use in {@link #createWindow(TransferType)} method, or {@code 0} if none.
     */
    final int windowWidth, windowHeight;

    /**
     * Creates an iterator for the given region in the given raster.
     *
     * @param  data     the raster which contains the sample values on which to iterate.
     * @param  subArea  the raster region where to perform the iteration, or {@code null}
     *                  for iterating over all the raster domain.
     * @param  window   size of the window to use in {@link #createWindow(TransferType)} method, or {@code null} if none.
     */
    PixelIterator(final Raster data, final Rectangle subArea, final Dimension window) {
        final Rectangle bounds;
        image           = null;
        currentRaster   = data;
        numBands        = data.getNumBands();
        tileWidth       = data.getWidth();
        tileHeight      = data.getHeight();
        tileGridXOffset = data.getMinX();
        tileGridYOffset = data.getMinY();
        tileLowerX      = 0;                    // In this case only one raster: tile index is fixed to 0.
        tileLowerY      = 0;
        tileUpperX      = 1;
        tileUpperY      = 1;
        bounds          = intersection(tileGridXOffset, tileGridYOffset, tileWidth, tileHeight, subArea, window);
        lowerX          = bounds.x;
        lowerY          = bounds.y;
        upperX          = Math.addExact(lowerX, bounds.width);
        upperY          = Math.addExact(lowerY, bounds.height);
        windowWidth     = (window != null) ? window.width  : 0;
        windowHeight    = (window != null) ? window.height : 0;
    }

    /**
     * Creates an iterator for the given region in the given image.
     *
     * @param  data     the image which contains the sample values on which to iterate.
     * @param  subArea  the image region where to perform the iteration, or {@code null}
     *                  for iterating over all the image domain.
     * @param  window   size of the window to use in {@link #createWindow(TransferType)} method, or {@code null} if none.
     */
    PixelIterator(final RenderedImage data, final Rectangle subArea, final Dimension window) {
        final Rectangle bounds;
        image           = data;
        numBands        = data.getSampleModel().getNumBands();
        tileWidth       = data.getTileWidth();
        tileHeight      = data.getTileHeight();
        tileGridXOffset = data.getTileGridXOffset();
        tileGridYOffset = data.getTileGridYOffset();
        bounds          = intersection(data.getMinX(), data.getMinY(), data.getWidth(), data.getHeight(), subArea, window);
        lowerX          = bounds.x;
        lowerY          = bounds.y;
        upperX          = Math.addExact(lowerX, bounds.width);
        upperY          = Math.addExact(lowerY, bounds.height);
        tileLowerX      = floorDiv(Math.subtractExact(lowerX, tileGridXOffset), tileWidth);
        tileLowerY      = floorDiv(Math.subtractExact(lowerY, tileGridYOffset), tileHeight);
        tileUpperX      =  ceilDiv(Math.subtractExact(upperX, tileGridXOffset), tileWidth);
        tileUpperY      =  ceilDiv(Math.subtractExact(upperY, tileGridYOffset), tileHeight);
        windowWidth     = (window != null) ? window.width  : 0;
        windowHeight    = (window != null) ? window.height : 0;
    }

    /**
     * Computes the intersection between the given bounds and and {@code subArea} if {@code subArea} is non-null.
     * If the result is empty, then the width and/or height are set to zero (not negative).
     */
    private static Rectangle intersection(int x, int y, int width, int height, Rectangle subArea, Dimension window) {
        if (window != null) {
            ArgumentChecks.ensureBetween("window.width",  1, width,  window.width);
            ArgumentChecks.ensureBetween("window.height", 1, height, window.height);
            width  -= (window.width  - 1);
            height -= (window.height - 1);
        }
        Rectangle bounds = new Rectangle(x, y, width, height);
        if (subArea != null) {
            bounds = bounds.intersection(subArea);
            if (bounds.width  < 0) bounds.width  = 0;
            if (bounds.height < 0) bounds.height = 0;
        }
        return bounds;
    }

    /**
     * Builds pixel iterators for specified region of interest, window size or iteration order.
     * By default, the builder creates iterators for all pixels in the given raster or image,
     * with unspecified iteration order. Users can invoke setter methods for specifying
     * desired behavior for the iterators to create.
     *
     * <div class="note"><b>Example:</b>
     * {@preformat java
     *     PixelIterator iterator = new PixelIterator.Builder().setRegionOfInterest(new Rectangle(10, 10, 5, 5).create(image);
     * }
     * </div>
     */
    public static class Builder {
        /**
         * The region where to perform the iteration, or {@code null} for iterating over all the domain.
         */
        private Rectangle subArea;

        /**
         * Size of the window to use in {@link PixelIterator#createWindow(TransferType)} method,
         * or {@code null} if none.
         */
        private Dimension window;

        /**
         * Creates a new iterator builder with no region of interest, no window size and default iterator order.
         */
        public Builder() {
        }

        /**
         * Sets the region (in pixel coordinates) where to perform the iteration.
         * By default, iterators will traverse all pixels in the given image or raster.
         *
         * @param  subArea  region where to iterator, or {@code null} for iterating over all image domain.
         * @return {@code this} for method call chaining.
         */
        public Builder setRegionOfInterest(final Rectangle subArea) {
            this.subArea = subArea;
            return this;
        }

        /**
         * Sets the size of the window to use in {@link PixelIterator#createWindow(TransferType)} method.
         * By default, iterators do not create windows.
         *
         * @param  window  the window size, or {@code null} if no window will be created.
         * @return {@code this} for method call chaining.
         */
        public Builder setWindowSize(final Dimension window) {
            this.window = window;
            return this;
        }

        /**
         * Creates a read-only iterator for the given raster.
         *
         * @param  data  the raster which contains the sample values on which to iterate.
         * @return a new iterator traversing pixels in the given raster.
         */
        public PixelIterator create(final Raster data) {
            ArgumentChecks.ensureNonNull("data", data);
            // TODO: check here for cases that we can optimize (after we ported corresponding implementations).
            return new DefaultIterator(data, null, subArea, window);
        }

        /**
         * Creates a read-only iterator for the given image.
         *
         * @param  data  the image which contains the sample values on which to iterate.
         * @return a new iterator traversing pixels in the given image.
         */
        public PixelIterator create(final RenderedImage data) {
            ArgumentChecks.ensureNonNull("data", data);
<<<<<<< HEAD
=======
            if (order == SequenceType.LINEAR) {
                return new LinearIterator(data, null, subArea, window);
            } else if (order != null) {
                throw new IllegalStateException(Errors.format(Errors.Keys.UnsupportedType_1, order));
            }
>>>>>>> 93dca74f
            // TODO: check here for cases that we can optimize (after we ported corresponding implementations).
            return new DefaultIterator(data, null, subArea, window);
        }

        /**
         * Creates a read/write iterator for the given raster.
         *
         * @param  data  the raster which contains the sample values on which to iterate.
         * @return a new iterator traversing pixels in the given raster.
         */
        public WritablePixelIterator createWritable(final WritableRaster data) {
            ArgumentChecks.ensureNonNull("data", data);
            return createWritable(data, data);
        }

        /**
         * Creates a read/write iterator for the given image.
         *
         * @param  data  the image which contains the sample values on which to iterate.
         * @return a new iterator traversing pixels in the given image.
         */
        public WritablePixelIterator createWritable(final WritableRenderedImage data) {
            ArgumentChecks.ensureNonNull("data", data);
            return createWritable(data, data);
        }

        /**
         * Creates an iterator which will read and write in two different rasters.
         *
         * @param  input    the raster which contains the sample values to read.
         * @param  output   the raster where to write the sample values. Can be the same than {@code input}.
         * @return a new writable iterator.
         */
        public WritablePixelIterator createWritable(final Raster input, final WritableRaster output) {
            ArgumentChecks.ensureNonNull("input",  input);
            ArgumentChecks.ensureNonNull("output", output);
            // TODO: check here for cases that we can optimize (after we ported corresponding implementations).
            return new DefaultIterator(input, output, subArea, window);
        }

        /**
         * Creates an iterator which will read and write in two different images.
         *
         * @param  input    the image which contains the sample values to read.
         * @param  output   the image where to write the sample values. Can be the same than {@code input}.
         * @return a new writable iterator.
         */
        public WritablePixelIterator createWritable(final RenderedImage input, final WritableRenderedImage output) {
            ArgumentChecks.ensureNonNull("input",  input);
            ArgumentChecks.ensureNonNull("output", output);
<<<<<<< HEAD
=======
            if (order == SequenceType.LINEAR) {
                return new LinearIterator(input, output, subArea, window);
            } else if (order != null) {
                throw new IllegalStateException(Errors.format(Errors.Keys.UnsupportedType_1, order));
            }
>>>>>>> 93dca74f
            // TODO: check here for cases that we can optimize (after we ported corresponding implementations).
            return new DefaultIterator(input, output, subArea, window);
        }
    }

    /**
     * Creates an iterator for all pixels in the given image.
     * This is a convenience method for {@code new Builder().create(data)}.
     *
     * @param  data  the image which contains the sample values on which to iterate.
     * @return a new iterator traversing all pixels in the given image, in arbitrary order.
     */
    public static PixelIterator create(final RenderedImage data) {
        return new Builder().create(data);
    }

    /**
     * Returns {@code true} if this iterator can write pixel values (after cast to {@code WritablePixelIterator}).
     * This method should be used instead than {@code instanceof} check because, for some implementations, being
     * an instance of {@code WritablePixelIterator} is not a sufficient condition.
     *
     * @return {@code true} if this iterator can safely be casted to {@link WritablePixelIterator} and used for
     *         writing pixel values.
     */
    public boolean isWritable() {
        return false;
    }

    /**
     * Returns the most efficient type ({@code int}, {@code float} or {@code double}) for transferring data between the
     * underlying rasters and this iterator. The transfer type is not necessarily the storage type used by the rasters.
     * For example {@code int} values will be used for transferring data even if the underlying rasters store all sample
     * values as {@code byte}s.
     *
     * <p>The transfer type is only a hint since all iterator methods work for any type (conversions are applied as needed).
     * However if this method returns {@link TransferType#INT}, then {@link #getSample(int)} and {@link #getPixel(int[])}
     * will be slightly more efficient than equivalent methods for other types. Conversely if this method returns
     * {@link TransferType#DOUBLE}, then {@link #getSampleDouble(int)} will be both more efficient and avoid accuracy lost.</p>
     *
     * @return the most efficient data type for transferring data.
     */
    public TransferType<?> getTransferType() {
        return TransferType.valueOf(image != null ? image.getSampleModel().getTransferType() : currentRaster.getTransferType());
    }

    /**
<<<<<<< HEAD
=======
     * Returns the range of sample values that can be stored in each band of the rendered image or raster.
     * The ranges depend on the data type (byte, integer, <i>etc.</i>) and the number of bits per sample.
     * If the samples are stored as floating point values, then the ranges are infinite (unbounded).
     *
     * <p>Usually, the range is the same for all bands. A situation where the ranges may differ is when an
     * image uses {@link SinglePixelPackedSampleModel}, in which case the number of bits per pixel may vary
     * for different bands.</p>
     *
     * @return the ranges of valid sample values for each band. Ranges may be {@linkplain NumberRange#isBounded() unbounded}.
     */
    public NumberRange<?>[] getSampleRanges() {
        final SampleModel model = (currentRaster != null) ? currentRaster.getSampleModel() : image.getSampleModel();
        final NumberRange<?>[] ranges = new NumberRange<?>[model.getNumBands()];
        final NumberRange<?> range;
        if (model instanceof MultiPixelPackedSampleModel) {
            /*
             * This model supports only unsigned integer types: DataBuffer.TYPE_BYTE, DataBuffer.TYPE_USHORT
             * or DataBuffer.TYPE_INT (considered unsigned in the context of this sample model).  The number
             * of bits per sample is defined by the "pixel bit stride".
             */
            final int numBits = ((MultiPixelPackedSampleModel) model).getPixelBitStride();
            range = NumberRange.create(0, true, (1 << numBits) - 1, true);
        } else if (model instanceof SinglePixelPackedSampleModel) {
            /*
             * This model supports only unsigned integer types: TYPE_BYTE, TYPE_USHORT, TYPE_INT (considered
             * unsigned in the context of this sample model). The number of bits may vary for each band.
             */
            final int[] masks = ((SinglePixelPackedSampleModel) model).getBitMasks();
            for (int i=0; i<masks.length; i++) {
                final int numBits = Integer.bitCount(masks[i]);
                ranges[i] = NumberRange.create(0, true, (1 << numBits) - 1, true);
            }
            return ranges;
        } else {
            /*
             * For all other sample models, the range is determined by the data type.
             * The following cases invoke the NumberRange constructor which best fit the data type.
             */
            final int type = model.getDataType();
            switch (type) {
                case DataBuffer.TYPE_BYTE:   range = NumberRange.create((short) 0,                 true,  (short)   0xFF,            true);  break;
                case DataBuffer.TYPE_USHORT: range = NumberRange.create(        0,                 true,          0xFFFF,            true);  break;
                case DataBuffer.TYPE_SHORT:  range = NumberRange.create(Short.  MIN_VALUE,         true,  Short.  MAX_VALUE,         true);  break;
                case DataBuffer.TYPE_INT:    range = NumberRange.create(Integer.MIN_VALUE,         true,  Integer.MAX_VALUE,         true);  break;
                case DataBuffer.TYPE_FLOAT:  range = NumberRange.create(Float.  NEGATIVE_INFINITY, false, Float.  POSITIVE_INFINITY, false); break;
                case DataBuffer.TYPE_DOUBLE: range = NumberRange.create(Double. NEGATIVE_INFINITY, false, Double. POSITIVE_INFINITY, false); break;
                default: throw new IllegalStateException(Errors.format(Errors.Keys.UnknownType_1, type));
            }
        }
        Arrays.fill(ranges, range);
        return ranges;
    }

    /**
     * Returns the order in which pixels are traversed. {@link SequenceType#LINEAR} means that pixels on the first
     * row are traversed from left to right, then pixels on the second row from left to right, <i>etc.</i>
     * A {@code null} value means that the iteration order is unspecified.
     *
     * @return order in which pixels are traversed, or {@code null} if unspecified.
     */
    public abstract SequenceType getIterationOrder();

    /**
     * Returns the number of bands (samples per pixel) in the image or raster.
     *
     * @return number of bands.
     */
    public int getNumBands() {
        return numBands;
    }

    /**
>>>>>>> 93dca74f
     * Returns the pixel coordinates of the region where this iterator is doing the iteration.
     * If no region was specified at construction time, then this method returns the image or raster bounds.
     *
     * @return pixel coordinates of the iteration region.
     */
    public Rectangle getDomain() {
        return new Rectangle(lowerX, lowerY, upperX - lowerX, upperY - lowerY);
    }

    /**
     * Returns the column (x) and row (y) indices of the current pixel.
     * The {@link #next()} or {@link #moveTo(int,int)} method must have been invoked before this method.
     * Indices of the first pixel are not necessarily zero; they can even be negative.
     *
     * @return column and row indices of current iterator position.
     * @throws IllegalStateException if this method is invoked before the first call to {@link #next()}
     *         or {@link #moveTo(int,int)}, or after {@code next()} returned {@code false}.
     */
    public abstract Point getPosition();

    /**
     * Moves the pixel iterator to the given column (x) and row (y) indices. After this method invocation,
     * the iterator state is as if the {@link #next()} method has been invoked just before to reach the
     * specified position.
     *
     * <div class="note"><b>Usage example:</b>
     * {@preformat java
     *     iterator.moveTo(x, y);
     *     do {
     *         int sample = iterator.getSample(band);
     *         // Use sample value here...
     *     } while (iterator.next());
     * }
     * </div>
     *
     * @param  x  the column index of the pixel to make current.
     * @param  y  the row index of the pixel to make current.
     * @throws IndexOutOfBoundsException if the given indices are outside the iteration domain.
     */
    public abstract void moveTo(int x, int y);

    /**
     * Moves the iterator to the next pixel. A pixel iterator is initially positioned before the first pixel.
     * The first call to {@code next()} makes the first pixel the current one; the second call makes the second
     * pixel the current one, <i>etc.</i> The second pixel is not necessarily on the same row than the first one;
     * iteration order is implementation dependent.
     *
     * <p>When a call to {@code next()} returns {@code false}, the iterator is positioned after the last pixel.
     * Any invocation of a {@code getSample(int)} method will result in a {@link NoSuchElementException} to be
     * thrown.</p>
     *
     * @return {@code true} if the current pixel is valid, or {@code false} if there is no more pixels.
     * @throws IllegalStateException if this iterator already reached end of iteration in a previous call
     *         to {@code next()}, and {@link #rewind()} or {@link #moveTo(int,int)} have not been invoked.
     */
    public abstract boolean next();

    /**
     * Returns the sample value in the specified band of current pixel, rounded toward zero.
     * The {@link #next()} method must have returned {@code true}, or the {@link #moveTo(int,int)} method must have
     * been invoked successfully, before this {@code getSample(int)} method is invoked. If above condition is not met,
     * then this method behavior is undefined: it may throw any runtime exception or return a meaningless value
     * (there is no explicit bounds check for performance reasons).
     *
     * @param  band  the band for which to get the sample value.
     * @return sample value in specified band of current pixel.
     *
     * @see Raster#getSample(int, int, int)
     */
    public abstract int getSample(int band);

    /**
     * Returns the sample value in the specified band of current pixel as a single-precision floating point number.
     * The {@link #next()} method must have returned {@code true}, or the {@link #moveTo(int,int)} method must have
     * been invoked successfully, before this {@code getSampleFloat(int)} method is invoked. If above condition is
     * not met, then this method behavior is undefined: it may throw any runtime exception or return a meaningless
     * value (there is no explicit bounds check for performance reasons).
     *
     * @param  band  the band for which to get the sample value.
     * @return sample value in specified band of current pixel.
     *
     * @see Raster#getSampleFloat(int, int, int)
     */
    public abstract float getSampleFloat(int band);

    /**
     * Returns the sample value in the specified band of current pixel, without precision lost.
     * The {@link #next()} method must have returned {@code true}, or the {@link #moveTo(int,int)} method must have
     * been invoked successfully, before this {@code getSampleDouble(int)} method is invoked. If above condition is
     * not met, then this method behavior is undefined: it may throw any runtime exception or return a meaningless
     * value (there is no explicit bounds check for performance reasons).
     *
     * @param  band  the band for which to get the sample value.
     * @return sample value in specified band of current pixel.
     *
     * @see Raster#getSampleDouble(int, int, int)
     */
    public abstract double getSampleDouble(int band);

    /**
     * Returns the sample values of current pixel for all bands.
     * The {@link #next()} method must have returned {@code true}, or the {@link #moveTo(int,int)} method must have
     * been invoked successfully, before this {@code getPixel(…)} method is invoked. If above condition is not met,
     * then this method behavior is undefined: it may throw any runtime exception or return a meaningless value
     * (there is no explicit bounds check for performance reasons).
     *
     * @param  dest  a pre-allocated array where to store the sample values, or {@code null} if none.
     * @return the sample values for current pixel.
     *
     * @see Raster#getPixel(int, int, int[])
     */
    public abstract int[] getPixel​(int[] dest);

    /**
     * Returns the sample values of current pixel for all bands.
     * The {@link #next()} method must have returned {@code true}, or the {@link #moveTo(int,int)} method must have
     * been invoked successfully, before this {@code getPixel(…)} method is invoked. If above condition is not met,
     * then this method behavior is undefined: it may throw any runtime exception or return a meaningless value
     * (there is no explicit bounds check for performance reasons).
     *
     * @param  dest  a pre-allocated array where to store the sample values, or {@code null} if none.
     * @return the sample values for current pixel.
     *
     * @see Raster#getPixel(int, int, float[])
     */
    public abstract float[] getPixel​(float[] dest);

    /**
     * Returns the sample values of current pixel for all bands.
     * The {@link #next()} method must have returned {@code true}, or the {@link #moveTo(int,int)} method must have
     * been invoked successfully, before this {@code getPixel(…)} method is invoked. If above condition is not met,
     * then this method behavior is undefined: it may throw any runtime exception or return a meaningless value
     * (there is no explicit bounds check for performance reasons).
     *
     * @param  dest  a pre-allocated array where to store the sample values, or {@code null} if none.
     * @return the sample values for current pixel.
     *
     * @see Raster#getPixel(int, int, double[])
     */
    public abstract double[] getPixel​(double[] dest);

    /**
     * Returns a moving window over the sample values in a rectangular region starting at iterator position.
     * The <cite>window size</cite> must have been specified at {@code PixelIterator} construction time.
     * Sample values are stored in a sequence of length
     * <var>(number of bands)</var> × <var>(window width)</var> × <var>(window height)</var>.
     * Values are always stored with band index varying fastest, then column index, then row index.
     * Columns are traversed from left to right and rows are traversed from top to bottom
     * (linear iteration order).
     * That order is the same regardless the iteration order of this iterator.
     *
     * <div class="note"><b>Example:</b>
     * for an RGB image, the 3 first values are the red, green and blue components of the pixel at
     * {@linkplain #getPosition() current iterator position}. The 3 next values are the red, green
     * and blue components of the pixel at the right of current iterator position (not necessarily
     * the position where a call to {@link #next()} would have go), <i>etc.</i></div>
     *
     * Calls to {@link #next()} or {@link #moveTo(int,int)} followed by {@link Window#update()}
     * replaces the window content with values starting at the new iterator position.
     * Before the first {@link Window#update()} invocation, the window is filled with zero values.
     *
     * <div class="note"><b>Usage example:</b>
     * following code creates an iterator over the full area of given image, then a window of 5×5 pixels.
     * The window is moved over all the image area in iteration order. Inside the window, data are copied
     * in linear order regardless the iteration order.
     *
     * {@preformat java
     *     PixelIterator it = create(image, null, new Dimension(5, 5), null);     // Windows size will be 5×5 pixels.
     *     PixelIterator<FloatBuffer> window = it.createWindow(TransferType.FLOAT);
     *     FloatBuffer values = window.values;
     *     while (it.next()) {
     *         window.update();
     *         while (buffer.hasRemaining()) {
     *             float sample = buffer.get();
     *             // use the sample value here.
     *         }
     *     }
     * }
     * </div>
     *
     * @param  <T>   the type of the data buffer to use for transferring data.
     * @param  type  the desired type of values ({@code int}, {@code float} or {@code double}).
     *               Use {@link #getTransferType()} if the most efficient type is desired.
     * @return a window over the sample values in the underlying image or raster.
     *
     * @see Raster#getPixels(int, int, int, int, double[])
     */
    public abstract <T extends Buffer> Window<T> createWindow(TransferType<T> type);

    /**
     * Contains the sample values in a moving window over the image. Windows are created by calls to
     * {@link PixelIterator#createWindow(TransferType)} and sample values are stored in {@link Buffer}s.
     * The buffer content is replaced ever time {@link #update()} is invoked.
     *
     * @author  Martin Desruisseaux (Geomatys)
     * @version 0.8
     *
     * @param  <T>  the type of buffer which can be used for transferring data.
     *
     * @since 0.8
     * @module
     */
    public abstract static class Window<T extends Buffer> {
        /**
         * A buffer containing all sample values fetched by the last call to {@link #update()}. The buffer
         * capacity is <var>(number of bands)</var> × <var>(window width)</var> × <var>(window height)</var>.
         * Values are always stored with band index varying fastest, then column index, then row index.
         * Columns are traversed from left to right and rows are traversed from top to bottom
         * (linear iteration order).
         * That order is the same regardless the iteration order
         * of enclosing iterator.
         *
         * <p>Every time that {@link #update()} is invoked, the buffer content is replaced by sample values
         * starting at the {@linkplain PixelIterator#getPosition() current iterator position}.
         * Before the first {@code update()} invocation, the buffer is filled with zero values.</p>
         */
        public final T values;

        /**
         * Creates a new window which will store the sample values in the given buffer.
         */
        Window(final T buffer) {
            values = buffer;
        }

        /**
         * Updates this window with the sample values in the region starting at current iterator position.
         * The buffer position, limit and mark are {@linkplain Buffer#clear() cleared}.
         *
         * <p>The {@link #next()} method must have returned {@code true}, or the {@link #moveTo(int,int)} method must have
         * been invoked successfully, before this {@code update()} method is invoked. If above condition is not met,
         * then this method behavior is undefined: it may throw any runtime exception or return meaningless values
         * (there is no explicit bounds check for performance reasons).</p>
         */
        public abstract void update();
    }

    /**
     * Restores the iterator to the start position. After this method has been invoked,
     * the iterator is in the same state than after construction.
     */
    public abstract void rewind();
}<|MERGE_RESOLUTION|>--- conflicted
+++ resolved
@@ -30,6 +30,7 @@
 import java.awt.image.SinglePixelPackedSampleModel;
 import java.awt.image.MultiPixelPackedSampleModel;
 import java.util.NoSuchElementException;
+import org.apache.sis.util.resources.Errors;
 import org.apache.sis.util.ArgumentChecks;
 import org.apache.sis.measure.NumberRange;
 
@@ -40,8 +41,8 @@
 /**
  * An iterator over sample values in a raster or an image.  This iterator makes easier to read and write efficiently
  * pixel or sample values. The iterator {@linkplain RenderedImage#getTile(int,int) acquires tiles} and releases them
- * automatically. Unless otherwise specified, iterators are free to use an iteration order
- * that minimize the "acquire / release tile" operations (in other words, iterations are not necessarily from
+ * automatically. Unless otherwise specified, iterators are free to use an {@linkplain #getIterationOrder() iteration
+ * order} that minimize the "acquire / release tile" operations (in other words, iterations are not necessarily from
  * left to right). Iteration can be performed on a complete image or only a sub-region of it. Some optimized iterator
  * implementations exist for a few commonly used {@linkplain java.awt.image.SampleModel sample models}.
  *
@@ -220,6 +221,11 @@
         private Dimension window;
 
         /**
+         * The desired iteration order, or {@code null} for a default order.
+         */
+        private SequenceType order;
+
+        /**
          * Creates a new iterator builder with no region of interest, no window size and default iterator order.
          */
         public Builder() {
@@ -246,6 +252,32 @@
          */
         public Builder setWindowSize(final Dimension window) {
             this.window = window;
+            return this;
+        }
+
+        /**
+         * Sets the desired iteration order.
+         * The {@code order} argument can have the following values:
+         *
+         * <table class="sis">
+         *   <caption>Supported iteration order</caption>
+         *   <tr><th>Value</th>                         <th>Iteration order</th>                                <th>Supported on</th></tr>
+         *   <tr><td>{@code null}</td>                  <td>Most efficient iteration order.</td>                <td>Image and raster</td></tr>
+         *   <tr><td>{@link SequenceType#LINEAR}</td>   <td>From left to right, then from top to bottom.</td>   <td>Raster only</td></tr>
+         * </table>
+         *
+         * Any other {@code order} value will cause an {@link IllegalArgumentException} to be thrown.
+         * More iteration orders may be supported in future Apache SIS versions.
+         *
+         * @param  order  the desired iteration order, or {@code null} for a default order.
+         * @return {@code this} for method call chaining.
+         */
+        final Builder setIteratorOrder(final SequenceType order) {
+            if (order == null || order.equals(SequenceType.LINEAR)) {
+                this.order = order;
+            } else {
+                throw new IllegalArgumentException(Errors.format(Errors.Keys.UnsupportedType_1, order));
+            }
             return this;
         }
 
@@ -269,14 +301,11 @@
          */
         public PixelIterator create(final RenderedImage data) {
             ArgumentChecks.ensureNonNull("data", data);
-<<<<<<< HEAD
-=======
             if (order == SequenceType.LINEAR) {
                 return new LinearIterator(data, null, subArea, window);
             } else if (order != null) {
                 throw new IllegalStateException(Errors.format(Errors.Keys.UnsupportedType_1, order));
             }
->>>>>>> 93dca74f
             // TODO: check here for cases that we can optimize (after we ported corresponding implementations).
             return new DefaultIterator(data, null, subArea, window);
         }
@@ -327,14 +356,11 @@
         public WritablePixelIterator createWritable(final RenderedImage input, final WritableRenderedImage output) {
             ArgumentChecks.ensureNonNull("input",  input);
             ArgumentChecks.ensureNonNull("output", output);
-<<<<<<< HEAD
-=======
             if (order == SequenceType.LINEAR) {
                 return new LinearIterator(input, output, subArea, window);
             } else if (order != null) {
                 throw new IllegalStateException(Errors.format(Errors.Keys.UnsupportedType_1, order));
             }
->>>>>>> 93dca74f
             // TODO: check here for cases that we can optimize (after we ported corresponding implementations).
             return new DefaultIterator(input, output, subArea, window);
         }
@@ -381,8 +407,6 @@
     }
 
     /**
-<<<<<<< HEAD
-=======
      * Returns the range of sample values that can be stored in each band of the rendered image or raster.
      * The ranges depend on the data type (byte, integer, <i>etc.</i>) and the number of bits per sample.
      * If the samples are stored as floating point values, then the ranges are infinite (unbounded).
@@ -443,7 +467,7 @@
      *
      * @return order in which pixels are traversed, or {@code null} if unspecified.
      */
-    public abstract SequenceType getIterationOrder();
+    abstract SequenceType getIterationOrder();
 
     /**
      * Returns the number of bands (samples per pixel) in the image or raster.
@@ -455,7 +479,6 @@
     }
 
     /**
->>>>>>> 93dca74f
      * Returns the pixel coordinates of the region where this iterator is doing the iteration.
      * If no region was specified at construction time, then this method returns the image or raster bounds.
      *
@@ -605,7 +628,7 @@
      * Values are always stored with band index varying fastest, then column index, then row index.
      * Columns are traversed from left to right and rows are traversed from top to bottom
      * (linear iteration order).
-     * That order is the same regardless the iteration order of this iterator.
+     * That order is the same regardless the {@linkplain #getIterationOrder() iteration order} of this iterator.
      *
      * <div class="note"><b>Example:</b>
      * for an RGB image, the 3 first values are the red, green and blue components of the pixel at
