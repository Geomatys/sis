--- conflicted
+++ resolved
@@ -51,14 +51,6 @@
 import org.apache.sis.util.ArraysExt;
 import org.apache.sis.util.iso.Types;
 
-<<<<<<< HEAD
-=======
-// Branch-dependent imports
-import org.opengis.coverage.grid.GridEnvelope;
-import org.opengis.coverage.CannotEvaluateException;
-import org.opengis.coverage.PointOutsideCoverageException;
-
->>>>>>> e3e6efa0
 
 /**
  * A range of grid coverage coordinates, also known as "grid envelope".
@@ -463,46 +455,6 @@
     }
 
     /**
-     * Creates a new grid envelope as a copy of the given one.
-     *
-     * @param  extent  the grid envelope to copy.
-     * @throws IllegalArgumentException if a coordinate value in the low part is
-     *         greater than the corresponding coordinate value in the high part.
-     */
-    protected GridExtent(final GridExtent extent) {
-        ArgumentChecks.ensureNonNull("extent", extent);
-        final int dimension = extent.getDimension();
-        coordinates = allocate(dimension);
-        for (int i=0; i<dimension; i++) {
-            coordinates[i] = extent.getLow(i);
-            coordinates[i + dimension] = extent.getHigh(i);
-        }
-<<<<<<< HEAD
-        checkCoherence(coordinates);
-        types = extent.types;
-=======
-        types = (extent instanceof GridExtent) ? ((GridExtent) extent).types : null;
-        validateCoordinates();
-    }
-
-    /**
-     * Returns the given grid envelope as a {@code GridExtent} implementation.
-     * If the given extent is already a {@code GridExtent} instance or is null, then it is returned as-is.
-     * Otherwise a new extent is created using the {@linkplain #GridExtent(GridEnvelope) copy constructor}.
-     *
-     * @param  extent  the grid envelope to cast or copy, or {@code null}.
-     * @return the grid envelope as a {@code GridExtent}, or {@code null} if the given extent was null.
-     */
-    public static GridExtent castOrCopy(final GridEnvelope extent) {
-        if (extent == null || extent instanceof GridExtent) {
-            return (GridExtent) extent;
-        } else {
-            return new GridExtent(extent);
-        }
->>>>>>> e3e6efa0
-    }
-
-    /**
      * Returns the number of dimensions.
      *
      * @return the number of dimensions.
@@ -658,18 +610,18 @@
      * If there is less than <var>s</var> dimensions having a size greater than 1, then the returned list of
      * dimensions is completed with some dimensions of size 1, starting with the first dimensions in this grid
      * extent, until there is exactly <var>s</var> dimensions. This this grid extent does not have <var>s</var>
-     * dimensions, then a {@link CannotEvaluateException} is thrown.
+     * dimensions, then a {@code CannotEvaluateException} is thrown.
      *
      * @param  s  number of dimensions of the sub-space.
      * @return indices of sub-space dimensions, in increasing order in an array of length <var>s</var>.
      * @throws SubspaceNotSpecifiedException if there is more than <var>s</var> dimensions having a size greater than 1.
-     * @throws CannotEvaluateException if this grid extent does not have at least <var>s</var> dimensions.
+     * @throws RuntimeException if this grid extent does not have at least <var>s</var> dimensions.
      */
     public int[] getSubspaceDimensions(final int s) {
         ArgumentChecks.ensurePositive("s", s);
         final int m = getDimension();
         if (s > m) {
-            throw new CannotEvaluateException(Resources.format(Resources.Keys.GridEnvelopeMustBeNDimensional_1, s));
+            throw new RuntimeException(Resources.format(Resources.Keys.GridEnvelopeMustBeNDimensional_1, s));
         }
         final int[] selected = new int[s];
         int count = 0;
@@ -1005,7 +957,7 @@
      * @param  modifiedDimensions   mapping from {@code slicePoint} dimensions to this {@code GridExtent} dimensions,
      *                              or {@code null} if {@code slicePoint} contains all grid dimensions in same order.
      * @return a grid extent for the specified slice.
-     * @throws PointOutsideCoverageException if the given point is outside the grid extent.
+     * @throws RuntimeException if the given point is outside the grid extent.
      */
     final GridExtent slice(final DirectPosition slicePoint, final int[] modifiedDimensions) {
         final GridExtent slice = new GridExtent(this);
@@ -1028,7 +980,7 @@
                         if (Double.isNaN(p)) b.append("NaN");
                         else b.append(Math.round(p));
                     }
-                    throw new PointOutsideCoverageException(Resources.format(Resources.Keys.GridCoordinateOutsideCoverage_4,
+                    throw new RuntimeException(Resources.format(Resources.Keys.GridCoordinateOutsideCoverage_4,
                             getAxisIdentification(i,k), low, high, b.toString()));
                 }
             }
