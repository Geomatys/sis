--- conflicted
+++ resolved
@@ -33,10 +33,6 @@
 import org.apache.sis.util.Classes;
 import org.apache.sis.util.Debug;
 
-// Branch-specific imports
-import org.opengis.coverage.CannotEvaluateException;
-import org.opengis.coverage.PointOutsideCoverageException;
-
 
 /**
  * Base class of coverages with domains defined as a set of grid points.
@@ -130,7 +126,7 @@
      * This means that {@code gridExtent} is optional for two-dimensional grid coverages or grid coverages where all dimensions
      * except two have a size of 1 cell. If the grid extent contains more than 2 dimensions with a size greater than one cell,
      * then a {@link SubspaceNotSpecifiedException} is thrown. If some {@code sliceExtent} coordinates are outside the extent
-     * of this grid coverage, then a {@link PointOutsideCoverageException} is thrown.</p>
+     * of this grid coverage, then a {@code PointOutsideCoverageException} is thrown.</p>
      *
      * <div class="section">Computing a slice extent from a slice point in "real world" coordinates</div>
      * The {@code sliceExtent} is specified to this method as grid indices. If the <var>z</var> and <var>t</var> values
@@ -170,16 +166,10 @@
      * @param  sliceExtent  a subspace of this grid coverage extent where all dimensions except two have a size of 1 cell.
      *         May be {@code null} if this grid coverage has only two dimensions with a size greater than 1 cell.
      * @return the grid slice as a rendered image.
-<<<<<<< HEAD
-     */
-    public abstract RenderedImage render(DirectPosition slicePoint);
-=======
-     * @throws PointOutsideCoverageException if the given slice extent contains illegal coordinates.
      * @throws SubspaceNotSpecifiedException if the given argument is not sufficient for reducing the grid to a two-dimensional slice.
-     * @throws CannotEvaluateException if this method can not produce the rendered image for another reason.
-     */
-    public abstract RenderedImage render(GridExtent sliceExtent) throws CannotEvaluateException;
->>>>>>> e3e6efa0
+     * @throws RuntimeException if this method can not produce the rendered image for another reason.
+     */
+    public abstract RenderedImage render(GridExtent sliceExtent);
 
     /**
      * Returns a string representation of this grid coverage for debugging purpose.
