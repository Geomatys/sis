/*
 * Licensed to the Apache Software Foundation (ASF) under one or more
 * contributor license agreements.  See the NOTICE file distributed with
 * this work for additional information regarding copyright ownership.
 * The ASF licenses this file to You under the Apache License, Version 2.0
 * (the "License"); you may not use this file except in compliance with
 * the License.  You may obtain a copy of the License at
 *
 *     http://www.apache.org/licenses/LICENSE-2.0
 *
 * Unless required by applicable law or agreed to in writing, software
 * distributed under the License is distributed on an "AS IS" BASIS,
 * WITHOUT WARRANTIES OR CONDITIONS OF ANY KIND, either express or implied.
 * See the License for the specific language governing permissions and
 * limitations under the License.
 */
package org.apache.sis.storage.earthobservation;

import java.io.BufferedReader;
import java.io.IOException;
import java.util.Arrays;
import java.util.Collections;
import java.util.Date;
import java.util.Locale;
import java.util.regex.Matcher;
import java.util.regex.Pattern;
import java.io.LineNumberReader;
import javax.measure.unit.SI;
import javax.measure.unit.NonSI;

import org.opengis.metadata.Metadata;
import org.opengis.metadata.citation.Citation;
import org.opengis.metadata.citation.DateType;
import org.opengis.metadata.spatial.DimensionNameType;
import org.opengis.metadata.content.CoverageContentType;
import org.opengis.metadata.content.TransferFunctionType;
import org.opengis.metadata.identification.Identification;
import org.opengis.metadata.maintenance.ScopeCode;
import org.opengis.parameter.ParameterValueGroup;
import org.opengis.referencing.crs.ProjectedCRS;
import org.opengis.referencing.operation.MathTransformFactory;
import org.opengis.util.NoSuchIdentifierException;
import org.opengis.util.FactoryException;

import org.apache.sis.metadata.iso.DefaultMetadata;
import org.apache.sis.metadata.iso.DefaultIdentifier;
import org.apache.sis.metadata.iso.citation.Citations;
import org.apache.sis.metadata.iso.content.DefaultAttributeGroup;
import org.apache.sis.metadata.iso.content.DefaultBand;
import org.apache.sis.metadata.iso.content.DefaultCoverageDescription;
import org.apache.sis.referencing.CRS;
import org.apache.sis.referencing.CommonCRS;
import org.apache.sis.storage.DataStoreException;
import org.apache.sis.storage.DataStoreReferencingException;
import org.apache.sis.util.Characters;
import org.apache.sis.util.CharSequences;
import org.apache.sis.util.resources.Errors;
import org.apache.sis.util.resources.Vocabulary;
import org.apache.sis.util.logging.WarningListeners;
import org.apache.sis.util.iso.SimpleInternationalString;
import org.apache.sis.internal.referencing.ReferencingUtilities;
import org.apache.sis.internal.referencing.provider.PolarStereographicB;
import org.apache.sis.internal.referencing.provider.TransverseMercator;
import org.apache.sis.internal.storage.MetadataBuilder;
import org.apache.sis.internal.system.DefaultFactories;
import org.apache.sis.internal.util.StandardDateFormat;
import org.apache.sis.internal.util.Constants;
import org.apache.sis.internal.util.Utilities;

import static java.util.Collections.singleton;
import static org.apache.sis.internal.util.CollectionsExt.singletonOrNull;

// Branch-dependent imports
<<<<<<< HEAD
import org.apache.sis.internal.jdk8.LocalDate;
import org.apache.sis.internal.jdk8.OffsetDateTime;
import org.apache.sis.internal.jdk8.OffsetTime;
import org.apache.sis.internal.jdk8.DateTimeParseException;
import org.apache.sis.internal.jdk8.ChronoField;
import org.opengis.metadata.acquisition.Context;
import org.opengis.metadata.content.AttributeGroup;
=======
import java.time.LocalDate;
import java.time.OffsetDateTime;
import java.time.OffsetTime;
import java.time.DateTimeException;
import java.time.temporal.Temporal;
>>>>>>> c7fb6159


/**
 * Parses Landsat metadata as {@linkplain DefaultMetadata ISO-19115 Metadata} object.
 * This class reads the content of a given {@link BufferedReader} from buffer position
 * until the first occurrence of the {@code END} keyword. Lines beginning with the
 * {@code #} character (ignoring spaces) are treated as comment lines and ignored.
 *
 * <p>This class will parse properties found in the Landsat metadata file,
 * except {@code GROUP} and {@code END_GROUP}. Example:
 *
 * {@preformat text
 *   DATE_ACQUIRED         = 2014-03-12
 *   SCENE_CENTER_TIME     = 03:02:01.5339408Z
 *   CORNER_UL_LAT_PRODUCT = 12.61111
 *   CORNER_UL_LON_PRODUCT = 108.33624
 *   CORNER_UR_LAT_PRODUCT = 12.62381
 *   CORNER_UR_LON_PRODUCT = 110.44017
 * }
 *
 * <p><b>NOTE FOR MAINTAINER:</b> if the work performed by this class is modified, consider updating
 * <a href="./doc-files/LandsatMetadata.html">./doc-files/LandsatMetadata.html</a> accordingly.</p>
 *
 * @author  Thi Phuong Hao Nguyen (VNSC)
 * @author  Rémi Maréchal (Geomatys)
 * @author  Martin Desruisseaux (Geomatys)
 * @since   0.8
 * @version 0.8
 * @module
 */
final class LandsatReader {
    /**
     * Names of Landsat bands.
     *
     * @see #bands
     * @see #band(int)
     */
    private static final String[] BAND_NAMES = {
        "Coastal Aerosol",                      //   433 nm
        "Blue",                                 //   482 nm
        "Green",                                //   562 nm
        "Red",                                  //   655 nm
        "Near-Infrared",                        //   865 nm
        "Short Wavelength Infrared (SWIR) 1",   //  1610 nm
        "Short Wavelength Infrared (SWIR) 2",   //  2200 nm
        "Panchromatic",                         //   590 nm
        "Cirrus",                               //  1375 nm
        "Thermal Infrared Sensor (TIRS) 1",     // 10800 nm
        "Thermal Infrared Sensor (TIRS) 2"      // 12000 nm
    };

    /**
     * Peak response wavelength for the Landsat bands, in nanometres.
     *
     * @see #bands
     * @see #band(int)
     */
    private static final short[] WAVELENGTHS = {
        433, 482, 562, 655, 865, 1610, 2200, 590, 1375, 10800, 12000
    };

    /**
     * The pattern determining if the value of {@code ORIGIN} key is of the form
     * “Image courtesy of the U.S. Geological Survey”.
     */
    static final Pattern CREDIT = Pattern.compile("\\bcourtesy\\h+of\\h+(the)?\\b\\s*", Pattern.CASE_INSENSITIVE);

    /**
     * Number of spatial dimensions. This is the number of ordinate values to be stored
     * in the {@link #gridSizes} and {@link #corners} arrays for each tuple.
     */
    static final int DIM = 2;

    /**
     * The {@value} suffix added to attribute names that are followed by a band number.
     * This band suffix is itself followed by the {@code '_'} character, then the band number.
     * Example: {@code "REFLECTANCE_ADD_BAND_1"}.
     */
    private static final String BAND_SUFFIX = "_BAND";

    /**
     * A bit mask of the group in which to classify a given band.
     * There is three groups: panchromatic, reflective or thermal bands:
     *
     * <ul>
     *   <li><b>Panchromatic:</b> band  8.</li>
     *   <li><b>Reflective:</b>   bands 1, 2, 3, 4, 5, 6, 7, 9.</li>
     *   <li><b>Thermal:</b>      bands 10, 11.</li>
     * </ul>
     *
     * For a band numbered from 1 to 11 inclusive, the group is computed by
     * (constants 2 and 3 in that formula depends on the {@link #NUM_GROUPS} value):
     *
     * {@preformat java
     *   group = (BAND_GROUPS >>> 2*(band - 1)) & 3;
     * }
     *
     * The result is one of the {@link #PANCHROMATIC}, {@link #REFLECTIVE} or {@link #THERMAL} constant values
     * divided by {@value #DIM}.
     */
    static final int BAND_GROUPS = 2692437;     // Value computed by LandsatReaderTest.verifyBandGroupsMask()

    /**
     * Maximum number of band groups that a metadata may contains.
     * See {@link #BAND_GROUPS} javadoc for the list of groups.
     */
    private static final int NUM_GROUPS = 3;

    /**
     * Index of panchromatic, reflective or thermal groups in the {@link #gridSize} array.
     * The image size is each group is given by {@value #DIM} integers: the width and the height.
     */
    static final int PANCHROMATIC = 0*DIM,
                     REFLECTIVE   = 1*DIM,
                     THERMAL      = 2*DIM;

    /**
     * Index of projected and geographic coordinates in the {@link #corners} array.
     * Each kind of coordinates are stored as 4 corners of {@value #DIM} ordinate values.
     */
    private static final int PROJECTED  = 0*DIM,
                             GEOGRAPHIC = 4*DIM;

    /**
     * The keyword for end of metadata file.
     */
    private static final String END = "END";

    /**
     * An identifier of the file being read, or {@code null} if unknown.
     * This is used mostly for formatting error messages.
     *
     * @see #getFilename()
     */
    private String filename;

    /**
     * Helper class for building the ISO 19115 metadata instance.
     */
    private final MetadataBuilder metadata;

    /**
     * The locale to use for formatting warning or error messages.
     */
    private final Locale locale;

    /**
     * Where to send the warnings.
     */
    private final WarningListeners<?> listeners;

    /**
     * Group in process of being parsed, or {@code null} if none.
     */
    private String group;

    /**
     * The acquisition time, or {@code null} if not yet known. This needs to be parsed in two steps:
     * first by parsing the {@code "DATE_ACQUIRED"} attribute, then {@code "SCENE_CENTER_TIME"}.
     *
     * @see #flushSceneTime()
     */
    private Temporal sceneTime;

    /**
     * Projected and geographic coordinate values, stocked temporarily before to be saved in the extent.
     * Values are in (<var>x</var>,<var>y</var>) or (<var>lon</var>,<var>lat</var>) order.
     * The first 8 values are the projected ones. The next 8 values are the geographic ones.
     * Corner order is UL, UR, LL, LR.
     */
    private final double[] corners;

    /**
     * Image width and hight, in pixels. Values are (<var>width</var>,<var>height</var>) tuples.
     * Tuples in this array are for {@link #PANCHROMATIC}, {@link #REFLECTIVE} or {@link #THERMAL}
     * bands, in that order.
     */
    private final int[] gridSizes;

    /**
     * The bands description. Any element can be null if the corresponding band is not defined.
     * The bands can be, in this exact order:
     *
     * <ol>
     *   <li>Coastal Aerosol</li>
     *   <li>Blue</li>
     *   <li>Green</li>
     *   <li>Red</li>
     *   <li>Near-Infrared</li>
     *   <li>Short Wavelength Infrared (SWIR) 1</li>
     *   <li>Short Wavelength Infrared (SWIR) 2</li>
     *   <li>Panchromatic</li>
     *   <li>Cirrus</li>
     *   <li>Thermal Infrared Sensor (TIRS) 1</li>
     *   <li>Thermal Infrared Sensor (TIRS) 2</li>
     * </ol>
     *
     * @see #BAND_NAMES
     * @see #WAVELENGTHS
     * @see #band(int)
     */
    private final DefaultBand[] bands;

    /**
     * The enumeration for the {@code "DATUM"} element, to be used for creating the Coordinate Reference System.
     */
    private CommonCRS datum;

    /**
     * The Universal Transverse Mercator (UTM) zone as a number from 1 to 60 inclusive, or 0 if the zone has not
     * yet been determined. If the parser determined that the projection is Polar Stereographic, then this field
     * is set to -1.
     */
    private short utmZone;

    /**
     * The map projection parameters. This is used only for the polar stereographic case.
     */
    private ParameterValueGroup projection;

    /**
     * Creates a new metadata parser.
     *
     * @param  filename   an identifier of the file being read, or {@code null} if unknown.
     * @param  locale     the locale to use for formatting warning or error messages.
     * @param  listeners  where to sent warnings that may occur during the parsing process.
     */
    LandsatReader(final String filename, final Locale locale, final WarningListeners<?> listeners) {
        this.filename  = filename;
        this.locale    = locale;
        this.listeners = listeners;
        this.metadata  = new MetadataBuilder();
        this.bands     = new DefaultBand[BAND_NAMES.length];
        this.gridSizes = new int[NUM_GROUPS * DIM];
        this.corners   = new double[GEOGRAPHIC + (4*DIM)];      // GEOGRAPHIC is the last group of corners to store.
        Arrays.fill(corners, Double.NaN);
    }

    /**
     * Parses the metadata from the given characters reader.
     * The parsing stop after the first {@code "END"} keyword.
     * See class javadoc for more information on the expected format.
     *
     * @param  reader  a reader opened on the Landsat file.
     *         It is caller's responsibility to close this reader.
     * @throws IOException if an I/O error occurred while reading the given stream.
     * @throws DataStoreException if the content is not a Landsat file.
     */
    void read(final BufferedReader reader) throws IOException, DataStoreException {
        metadata.newCoverage(true);   // Starts the description of a new image.
        String line;
        while ((line = reader.readLine()) != null) {
            int end  = CharSequences.skipTrailingWhitespaces(line, 0, line.length());
            int start = CharSequences.skipLeadingWhitespaces(line, 0, end);
            if (start < end && line.charAt(start) != '#') {
                /*
                 * Separate the line into its key and value. For example in CORNER_UL_LAT_PRODUCT = 12.61111,
                 * the key will be CORNER_UL_LAT_PRODUCT and the value will be 12.61111.
                 */
                final int separator = line.indexOf('=', start);
                if (separator < 0) {
                    /*
                     * Landsat metadata ends with the END keyword, without value after that keyword.
                     * If we find it, stop reading. All remaining lines (if any) will be ignored.
                     */
                    if (end - start != END.length() || !line.regionMatches(true, start, END, 0, END.length())) {
                        throw new DataStoreException(errors().getString(Errors.Keys.NotAKeyValuePair_1, line));
                    }
                    return;
                }
                /*
                 * If the key ends with "_BAND_" followed by a number, remove the band number from the
                 * key and parse that number as an integer value. Exemple: "REFLECTANCE_ADD_BAND_1".
                 * We keep the "_BAND_" suffix in the key for avoiding ambiguity.
                 */
                String key = line.substring(start, CharSequences.skipTrailingWhitespaces(line, start, separator)).toUpperCase(Locale.US);
                int band = 0;
                for (int i=key.length(); --i >= 0;) {
                    final char c = key.charAt(i);
                    if (c < '0' || c > '9') {
                        if (c == '_') {
                            if (key.regionMatches(i - BAND_SUFFIX.length(), BAND_SUFFIX, 0, BAND_SUFFIX.length())) try {
                                band = Integer.parseInt(key.substring(++i));
                                key = key.substring(0, i);
                            } catch (NumberFormatException e) {
                                warning(key, reader, e);
                            }
                        }
                        break;
                    }
                }
                /*
                 * In a Landsat file, String values are between quotes. Example: STATION_ID = "LGN".
                 * If such quotes are found, remove them.
                 */
                start = CharSequences.skipLeadingWhitespaces(line, separator + 1, end);
                if (end - start >= 2 && line.charAt(start) == '"' && line.charAt(end - 1) == '"') {
                    start = CharSequences.skipLeadingWhitespaces(line, start + 1, --end);
                    end = CharSequences.skipTrailingWhitespaces(line, start, end);
                }
                try {
                    parseKeyValuePair(key, band, line.substring(start, end));
                } catch (IllegalArgumentException | DateTimeException e) {
                    warning(key, reader, e);
                }
            }
        }
        listeners.warning(errors().getString(Errors.Keys.UnexpectedEndOfFile_1, getFilename()), null);
    }

    /**
     * Parses the given string as a {@code double} value, returning a shared instance if possible.
     *
     * @param   value  the string value to parse.
     * @return  the parsed value.
     * @throws  NumberFormatException if the given value can not be parsed.
     */
    private Double parseDouble(final String value) throws NumberFormatException {
        return metadata.shared(Double.valueOf(value));
    }

    /**
     * Parses the given value and stores it at the given index in the {@link #corners} array.
     * The given index must be one of the {@link #PROJECTED} or {@link #GEOGRAPHIC} constants
     * plus the ordinate index.
     */
    private void parseCorner(final int index, final String value) throws NumberFormatException {
        corners[index] = Double.parseDouble(value);
    }

    /**
     * Parses the given value and stores it at the given index in the {@link #gridSizes} array.
     *
     * @param  index  {@link #PANCHROMATIC}, {@link #REFLECTIVE} or {@link #THERMAL},
     *                +1 if parsing the height instead than the width.
     * @param  value  the value to parse.
     */
    private void parseGridSize(final int index, final String value) throws NumberFormatException {
        gridSizes[index] = Integer.parseInt(value);
    }

    /**
     * Invoked for every key-value pairs found in the file.
     * Leading and trailing spaces, if any, have been removed.
     *
     * @param  key     the key in upper cases.
     * @param  band    the band number, or 0 if none.
     * @param  value   the value, without quotes if those quotes existed.
     * @throws NumberFormatException if the value was expected to be a string but the parsing failed.
     * @throws DateTimeException if the value was expected to be a date but the parsing failed,
     *         or if the result of the parsing was not of the expected type.
     * @throws IllegalArgumentException if the value is out of range.
     */
    private void parseKeyValuePair(final String key, final int band, final String value)
            throws IllegalArgumentException, DateTimeException, DataStoreException
    {
        switch (key) {
            case "GROUP": {
                group = value;
                break;
            }
            case "END_GROUP": {
                group = null;
                break;
            }

            ////
            //// GROUP = METADATA_FILE_INFO
            ////

            /*
             * Origin of the product.
             * Value is "Image courtesy of the U.S. Geological Survey".
             */
            case "ORIGIN": {
                final Matcher m = CREDIT.matcher(value);
                if (m.find()) {
                    metadata.newParty(MetadataBuilder.ORGANISATION);
                    metadata.addAuthor(value.substring(m.end()));
                }
                metadata.addCredits(value);
                break;
            }
            /*
             * Product Request ID. NNNNNNNNNNNNN_UUUUU, where NNNNNNNNNNNNN = 13-digit Tracking,
             * Routing, and Metrics (TRAM) order number and UUUUU = 5-digit TRAM unit number.
             * Example: "0501403126384_00011"
             */
            case "REQUEST_ID": {
                metadata.addAcquisitionRequirement(value);
                break;
            }
            /*
             * The unique Landsat scene identifier.
             * Format is {@code Ls8ppprrrYYYYDDDGGGVV}.
             * Example: "LC81230522014071LGN00".
             */
            case "LANDSAT_SCENE_ID": {
                metadata.addIdentifier(value);
                break;
            }
            /*
             * The date when the metadata file for the L1G product set was created.
             * The date is based on Universal Time Coordinated (UTC).
             * Date format is {@code YYYY-MM-DDTHH:MM:SSZ}.
             * Example: "2014-03-12T06:06:35Z".
             */
            case "FILE_DATE": {
                metadata.add(StandardDateFormat.toDate(OffsetDateTime.parse(value)), DateType.CREATION);
                break;
            }
            /*
             * The Ground Station that received the data. Grounds station identifiers are specified in LSDS-547.
             * Example: "LGN" = Landsat Ground Network.
             */
// TODO     case "STATION_ID":
            /*
             * The processing software version that created the product. Can be "IAS_X.Y.Z" or "LPGS_X.Y.Z"
             * where X, Y and Z are major, minor and patch version numbers.
             * Example: "LPGS_2.3.0".
             */
// TODO     case "PROCESSING_SOFTWARE_VERSION":

            ////
            //// GROUP = PRODUCT_METADATA
            ////

            /*
             * The identifier to inform the user of the product type.
             * Value can be "L1T" or "L1GT".
             */
// TODO     case "DATA_TYPE":
            /*
             * Indicates the source of the DEM used in the correction process.
             * Value can be "GLS2000", "RAMP" or "GTOPO30".
             */
// TODO     case "ELEVATION_SOURCE":
            /*
             * The output format of the image.
             * Value is "GEOTIFF".
             */
            case "OUTPUT_FORMAT": {
                metadata.addFormat(value);
                break;
            }
            /*
             * Spacecraft from which the data were captured.
             * Example: "LANDSAT_8".
             */
            case "SPACECRAFT_ID": {
                metadata.addPlatform(value);
                break;
            }
            /*
             * Sensor(s) used to capture this scene.
             * Example: "OLI", "TIRS" or "OLI_TIRS".
             */
            case "SENSOR_ID": {
                metadata.addInstrument(value);
                break;
            }
            /*
             * The date the image was acquired.
             * Date format is {@code YYYY-MM-DD}.
             * Example: "2014-03-12".
             */
            case "DATE_ACQUIRED": {
                final LocalDate date = LocalDate.parse(value);
                if (sceneTime instanceof OffsetTime) {
                    sceneTime = date.atTime((OffsetTime) sceneTime);
                } else if (!date.equals(sceneTime)) {
                    flushSceneTime();
                    sceneTime = date;
                }
                break;
            }
            /*
             * Scene center time of the date the image was acquired.
             * Time format is {@code HH:MI:SS.SSSSSSSZ}.
             * Example: "03:02:01.5339408Z".
             */
            case "SCENE_CENTER_TIME": {
                final OffsetTime time = OffsetTime.parse(value);
                if (sceneTime instanceof LocalDate) {
                    sceneTime = ((LocalDate) sceneTime).atTime(time);
                } else {
                    sceneTime = time;
                }
                break;
            }
            /*
             * The longitude and latitude values for the upper-left (UL), upper-right (UR), lower-left (LL)
             * and lower-right (LR) corners of the product, measured at the center of the pixel.
             * Positive longitude value indicates east longitude; negative value indicates west longitude.
             * Positive latitude value indicates north latitude; negative value indicates south latitude.
             * Units are in degrees.
             */
            case "CORNER_UL_LON_PRODUCT": parseCorner(GEOGRAPHIC + 0, value); break;
            case "CORNER_UL_LAT_PRODUCT": parseCorner(GEOGRAPHIC + 1, value); break;
            case "CORNER_UR_LON_PRODUCT": parseCorner(GEOGRAPHIC + 2, value); break;
            case "CORNER_UR_LAT_PRODUCT": parseCorner(GEOGRAPHIC + 3, value); break;
            case "CORNER_LL_LON_PRODUCT": parseCorner(GEOGRAPHIC + 4, value); break;
            case "CORNER_LL_LAT_PRODUCT": parseCorner(GEOGRAPHIC + 5, value); break;
            case "CORNER_LR_LON_PRODUCT": parseCorner(GEOGRAPHIC + 6, value); break;
            case "CORNER_LR_LAT_PRODUCT": parseCorner(GEOGRAPHIC + 7, value); break;
            /*
             * The upper-left (UL), upper-right (UR), lower-left (LL) and lower-right (LR) corner map
             * projection X and Y coordinate, measured at the center of the pixel. Units are in meters.
             */
            case "CORNER_UL_PROJECTION_X_PRODUCT": parseCorner(PROJECTED + 0, value); break;
            case "CORNER_UL_PROJECTION_Y_PRODUCT": parseCorner(PROJECTED + 1, value); break;
            case "CORNER_UR_PROJECTION_X_PRODUCT": parseCorner(PROJECTED + 2, value); break;
            case "CORNER_UR_PROJECTION_Y_PRODUCT": parseCorner(PROJECTED + 3, value); break;
            case "CORNER_LL_PROJECTION_X_PRODUCT": parseCorner(PROJECTED + 4, value); break;
            case "CORNER_LL_PROJECTION_Y_PRODUCT": parseCorner(PROJECTED + 5, value); break;
            case "CORNER_LR_PROJECTION_X_PRODUCT": parseCorner(PROJECTED + 6, value); break;
            case "CORNER_LR_PROJECTION_Y_PRODUCT": parseCorner(PROJECTED + 7, value); break;
            /*
             * The number of product lines and samples for the panchromatic, reflective and thermal bands.
             * Those parameters are only present if the corresponding band is present in the product.
             */
            case "PANCHROMATIC_LINES":   parseGridSize(PANCHROMATIC + 1, value); break;
            case "PANCHROMATIC_SAMPLES": parseGridSize(PANCHROMATIC,     value); break;
            case "REFLECTIVE_LINES":     parseGridSize(REFLECTIVE + 1,   value); break;
            case "REFLECTIVE_SAMPLES":   parseGridSize(REFLECTIVE,       value); break;
            case "THERMAL_LINES":        parseGridSize(THERMAL + 1,      value); break;
            case "THERMAL_SAMPLES":      parseGridSize(THERMAL,          value); break;
            /*
             * The grid cell size in meters used in creating the image for the band, if part of the product.
             * This parameter is only included if the corresponding band is included in the product.
             */
            case "GRID_CELL_SIZE_PANCHROMATIC":
            case "GRID_CELL_SIZE_REFLECTIVE":
            case "GRID_CELL_SIZE_THERMAL": {
                metadata.addResolution(Double.parseDouble(value));
                break;
            }
            /*
             * The file name of the TIFF image that contains the pixel values for a band.
             * This parameter is only present if the band is included in the product.
             */
            case "FILE_NAME_BAND_": {
                final DefaultBand db = band(key, band);
                if (db != null) {
                    db.getNames().add(new DefaultIdentifier(value));
                }
                break;
            }
            /*
             * The file name for L1 metadata.
             * Exemple: "LC81230522014071LGN00_MTL.txt".
             */
            case "METADATA_FILE_NAME": {
                if (filename == null) {
                    filename = value;
                }
                break;
            }

            ////
            //// GROUP = IMAGE_ATTRIBUTES
            ////

            /*
             * The overall cloud coverage (percent) of the WRS-2 scene as a value between 0 and 100 inclusive.
             * -1 indicates that the score was not calculated.
             */
            case "CLOUD_COVER": {
                final double v = Double.parseDouble(value);
                if (v >= 0) metadata.setCloudCoverPercentage(v);
                break;
            }
            /*
             * The Sun azimuth angle in degrees for the image center location at the image center acquisition time.
             * Values are from -180 to 180 degrees inclusive.
             * A positive value indicates angles to the east or clockwise from the north.
             * A negative value indicates angles to the west or counterclockwise from the north.
             */
            case "SUN_AZIMUTH": {
                metadata.setIlluminationAzimuthAngle(Double.parseDouble(value));
                break;
            }
            /*
             * The Sun elevation angle in degrees for the image center location at the image center acquisition time.
             * Values are from -90 to 90 degrees inclusive.
             * A positive value indicates a daytime scene. A negative value indicates a nighttime scene.
             * Note: for reflectance calculation, the sun zenith angle is needed, which is 90 - sun elevation angle.
             */
            case "SUN_ELEVATION": {
                metadata.setIlluminationElevationAngle(Double.parseDouble(value));
                break;
            }

            ////
            //// GROUP = MIN_MAX_PIXEL_VALUE
            ////

            /*
             * Minimum achievable spectral radiance value for a band 1.
             * This parameter is only present if this band is included in the product.
             */
            case "QUANTIZE_CAL_MIN_BAND_": {
                final Double v = parseDouble(value);        // Done first in case an exception is thrown.
                final DefaultBand db = band(key, band);
                if (db != null) {
                    db.setMinValue(v);
                }
                break;
            }
            /*
             * Maximum achievable spectral radiance value for a band 1.
             * This parameter is only present if this band is included in the product.
             */
            case "QUANTIZE_CAL_MAX_BAND_": {
                final Double v = parseDouble(value);        // Done first in case an exception is thrown.
                final DefaultBand db = band(key, band);
                if (db != null) {
                    db.setMaxValue(v);
                }
                break;
            }

            ////
            //// GROUP = RADIOMETRIC_RESCALING
            ////

            /*
             * The multiplicative rescaling factor used to convert calibrated DN to Radiance units for a band.
             * Unit is W/(m² sr um)/DN.
             */
            case "RADIANCE_MULT_BAND_": {
                setTransferFunction(key, band, true, value);
                break;
            }
            /*
             * The additive rescaling factor used to convert calibrated DN to Radiance units for a band.
             * Unit is W/(m² sr um)/DN.
             */
            case "RADIANCE_ADD_BAND_": {
                setTransferFunction(key, band, false, value);
                break;
            }

            ////
            //// GROUP = PROJECTION_PARAMETERS
            ////

            /*
             * The map projection used in creating the image.
             * Universal Transverse Mercator (UTM) or Polar Stereographic (PS).
             */
            case "MAP_PROJECTION": {
                if ("UTM".equalsIgnoreCase(value)) {
                    projection = null;
                } else if ("PS".equalsIgnoreCase(value)) try {
                    projection = DefaultFactories.forBuildin(MathTransformFactory.class)
                                    .getDefaultParameters(Constants.EPSG + ':' + PolarStereographicB.IDENTIFIER);
                    utmZone = -1;
                } catch (NoSuchIdentifierException e) {
                    // Should never happen with Apache SIS implementation of MathTransformFactory.
                    throw new DataStoreReferencingException(e);
                }
                break;
            }
            /*
             * The datum used in creating the image. This is usually "WGS84".
             * We ignore the "ELLIPSOID" attribute because it is implied by the datum.
             */
            case "DATUM": {
                datum = CommonCRS.valueOf(Utilities.toUpperCase(value, Characters.Filter.LETTERS_AND_DIGITS));
                break;
            }
            /*
             * The value used to indicate the zone number. This parameter is only included for the UTM projection.
             * If this parameter is defined more than once (which should be illegal), only the first occurrence is
             * retained. If the projection is polar stereographic, the parameter is ignored.
             */
            case "UTM_ZONE": {
                if (utmZone == 0) {
                    utmZone = Short.parseShort(value);
                }
                break;
            }
            /*
             * Polar Stereographic projection parameters. Most parameters do not vary, except the latitude of
             * true scale which is -71 for scenes over Antarctica and 71 for off-nadir scenes at the North Pole.
             * If the datum is WGS84, then this is equivalent to EPSG:3031 and EPSG:3995 respectively.
             */
            case "VERTICAL_LON_FROM_POLE": setProjectionParameter(key, Constants.CENTRAL_MERIDIAN,    value, false); break;
            case "TRUE_SCALE_LAT":         setProjectionParameter(key, Constants.STANDARD_PARALLEL_1, value, false); break;
            case "FALSE_EASTING":          setProjectionParameter(key, Constants.FALSE_EASTING,       value, true);  break;
            case "FALSE_NORTHING":         setProjectionParameter(key, Constants.FALSE_NORTHING,      value, true);  break;
        }
    }

    /**
     * Sets a component of the linear transfer function.
     *
     * @param  key      the key without its band number. Used only for formatting warning messages.
     * @param  band     index of the band to set.
     * @param  isScale  {@code true} for setting the scale factor, or {@code false} for setting the offset.
     * @param  value    the value to set.
     */
    private void setTransferFunction(final String key, final int band, final boolean isScale, final String value) {
        final Double v = parseDouble(value);            // Done first in case an exception is thrown.
        final DefaultBand db = band(key, band);
        if (db != null) {
            db.setTransferFunctionType(TransferFunctionType.LINEAR);
            if (isScale) {
                db.setScaleFactor(v);
            } else {
                db.setOffset(v);
            }
        }
    }

    /**
     * Returns the band at the given index, creating it if needed.
     * If the given index is out of range, then this method logs a warning and returns {@code null}.
     *
     * @param  key    the key without its band number. Used only for formatting warning messages.
     * @param  index  the band index.
     */
    private DefaultBand band(final String key, int index) {
        if (index < 1 || index > BAND_NAMES.length) {
            listeners.warning(errors().getString(Errors.Keys.UnexpectedValueInElement_2, key + index, index), null);
            return null;
        }
        DefaultBand band = bands[--index];
        if (band == null) {
            band = new DefaultBand();
            band.setDescription(new SimpleInternationalString(BAND_NAMES[index]));
            band.setPeakResponse((double) WAVELENGTHS[index]);
            band.setBoundUnits(SI.MetricPrefix.NANO(SI.METRE));
            bands[index] = band;
        }
        return band;
    }

    /**
     * Sets a map projection parameter. The parameter is ignored if the projection has not been set.
     *
     * @param key       the Landsat key, for formatting error message if needed.
     * @param name      the projection parameter name.
     * @param value     the parameter value.
     * @param isLinear  {@code true} for value in metres, or {@code false} for value in degrees.
     */
    private void setProjectionParameter(final String key, final String name, final String value, final boolean isLinear) {
        if (projection != null) {
            projection.parameter(name).setValue(Double.parseDouble(value), isLinear ? SI.METRE : NonSI.DEGREE_ANGLE);
        } else {
            listeners.warning(errors().getString(Errors.Keys.UnexpectedParameter_1, key), null);
        }
    }

    /**
     * Writes the value of {@link #sceneTime} into the metadata object as a temporal extent.
     *
     * @throws DateTimeException if {@link #sceneTime} is an instance of {@link OffsetTime}. This may
     *         happen if {@code SCENE_CENTER_TIME} attribute was found without {@code DATE_ACQUIRED}.
     */
    private void flushSceneTime() {
        final Temporal st = sceneTime;
        if (st != null) {
            sceneTime = null;                   // Clear now in case an exception it thrown below.
            final Date t = StandardDateFormat.toDate(st);
            metadata.addAcquisitionTime(t);
            try {
                metadata.addExtent(t, t);
            } catch (UnsupportedOperationException e) {
                // May happen if the temporal module (which is optional) is not on the classpath.
                warning(null, null, e);
            }
        }
    }

    /**
     * Computes the bounding box for the 8 {@link #corners} values starting at the given index.
     * Valid indices are 0 for the projected envelope or 8 for the geographic bounding box.
     * Result is stored in the 4 values starting the given {@code base} index.
     *
     * @return {@code true} of success, or {@code false} if there is no bounding box.
     */
    private boolean toBoundingBox(int base) {
        double xmin = Double.POSITIVE_INFINITY;
        double ymin = Double.POSITIVE_INFINITY;
        double xmax = Double.NEGATIVE_INFINITY;
        double ymax = Double.NEGATIVE_INFINITY;
        for (int i = base + (4*DIM); --i >= base;) {
            double v = corners[i];
            if (v < ymin) ymin = v;
            if (v > ymax) ymax = v;
            v = corners[--i];
            if (v < xmin) xmin = v;
            if (v > xmax) xmax = v;
        }
        if (xmin < xmax && ymin < ymax) {
            corners[  base] = xmin;
            corners[++base] = xmax;
            corners[++base] = ymin;
            corners[++base] = ymax;
            return true;
        }
        return false;
    }

    /**
     * Returns the metadata about the resources described in the Landsat file.
     * The {@link #read(BufferedReader)} method must be invoked at least once before.
     *
     * @throws FactoryException if an error occurred while creating the Coordinate Reference System.
     */
    final Metadata getMetadata() throws FactoryException {
        metadata.add(Locale.ENGLISH);
        metadata.add(ScopeCode.DATASET);
        try {
            flushSceneTime();
        } catch (DateTimeException e) {
            // May happen if the SCENE_CENTER_TIME attribute was found without DATE_ACQUIRED.
            warning(null, null, e);
        }
        /*
         * Create the Coordinate Reference System. We normally have only one of UTM or Polar Stereographic,
         * but this block is nevertheless capable to take both (such metadata are likely to be invalid, but
         * we can not guess which of the two CRS is correct).
         */
        if (datum != null) {
            if (utmZone > 0) {
                metadata.add(datum.UTM(1, TransverseMercator.centralMeridian(utmZone)));
            }
            if (projection != null) {
                final double sp = projection.parameter(Constants.STANDARD_PARALLEL_1).doubleValue();
                ProjectedCRS crs = (ProjectedCRS) CRS.forCode(Constants.EPSG + ":" +
                        (sp >= 0 ? Constants.EPSG_ARCTIC_POLAR_STEREOGRAPHIC         // Standard parallel = 71°N
                                 : Constants.EPSG_ANTARCTIC_POLAR_STEREOGRAPHIC));   // Standard parallel = 71°S
                if (datum != CommonCRS.WGS84 || Math.abs(sp) != 71
                        || projection.parameter(Constants.FALSE_EASTING)   .doubleValue() != 0
                        || projection.parameter(Constants.FALSE_NORTHING)  .doubleValue() != 0
                        || projection.parameter(Constants.CENTRAL_MERIDIAN).doubleValue() != 0)
                {
                    crs = ReferencingUtilities.createProjectedCRS(
                            Collections.singletonMap(ProjectedCRS.NAME_KEY, "Polar stereographic"),
                            datum.geographic(), projection, crs.getCoordinateSystem());
                }
                metadata.add(crs);
            }
        }
        /*
         * Set information about envelope (or geographic area) and grid size.
         */
        if (toBoundingBox(GEOGRAPHIC)) {
            metadata.addExtent(corners, GEOGRAPHIC);
        }
        for (int i = 0; i < gridSizes.length; i += DIM) {
            final int width  = gridSizes[i  ];
            final int height = gridSizes[i+1];
            if (width != 0 || height != 0) {
                metadata.newGridRepresentation();
                metadata.setAxisName((short) 0, DimensionNameType.SAMPLE);
                metadata.setAxisName((short) 1, DimensionNameType.LINE);
                metadata.setAxisLength((short) 0, width);
                metadata.setAxisLength((short) 1, height);
            }
        }
        /*
         * At this point we are done configuring he metadata builder. Creates the ISO 19115 metadata instance,
         * then continue adding some more specific metadata elements by ourself. For example information about
         * bands are splitted in 3 different AttributeGroups based on their grid size.
         */
        final DefaultMetadata result = metadata.build(false);
        if (result != null) {
            /*
             * If there is exactly one data identification (which is usually the case, unless the user has invoked the
             * read(BufferedReader) method many times), use the same identifier and date for the metadata as a whole.
             */
            final Identification id = singletonOrNull(result.getIdentificationInfo());
            if (id != null) {
                final Citation citation = id.getCitation();
                if (citation != null) {
                    result.setMetadataIdentifier(singletonOrNull(citation.getIdentifiers()));
                    result.setDateInfo(singleton(singletonOrNull(citation.getDates())));
                }
            }
            /*
             * Set information about all non-null bands. The bands are categorized in three groups:
             * PANCHROMATIC, REFLECTIVE and THERMAL. The group in which each band belong is encoded
             * in the BAND_GROUPS bitmask. The maximum number of groups is the same than the maximum
             * number of
             */
            final DefaultCoverageDescription content = (DefaultCoverageDescription) singletonOrNull(result.getContentInfo());
            if (content != null) {
                final DefaultAttributeGroup[] groups = new DefaultAttributeGroup[NUM_GROUPS];
                for (int i=0; i < bands.length; i++) {
                    final DefaultBand band = bands[i];
                    if (band != null) {
                        final int gi = (BAND_GROUPS >>> 2*i) & 3;
                        DefaultAttributeGroup group = groups[gi];
                        if (group == null) {
                            group = new DefaultAttributeGroup(CoverageContentType.PHYSICAL_MEASUREMENT, null);
                            content.getAttributeGroups().add(group);
                            groups[gi] = group;
                        }
                        group.getAttributes().add(band);
                    }
                }
            }
            result.setMetadataStandards(Citations.ISO_19115);
            result.freeze();
        }
        return result;
    }

    /**
     * Returns the filename to show in error messages, or a localized "unnamed" word if none.
     */
    private String getFilename() {
        return (filename != null) ? filename : Vocabulary.getResources(locale).getString(Vocabulary.Keys.Unnamed);
    }

    /**
     * Prepends the group name before the given key, if a group name exists.
     * This is used only for formatting warning messages.
     */
    private String toLongName(String key) {
        if (group != null) {
            key = group + ':' + key;
        }
        return key;
    }

    /**
     * Invoked when a non-fatal exception occurred while reading metadata. This method
     * sends a record to the registered listeners if any, or logs the record otherwise.
     */
    private void warning(String key, final BufferedReader reader ,final Exception e) {
        if (key != null) {
            String file = getFilename();
            if (reader instanceof LineNumberReader) {
                file = file + ":" + ((LineNumberReader) reader).getLineNumber();
            }
            key = errors().getString(Errors.Keys.CanNotReadPropertyInFile_2, toLongName(key), file);
        }
        listeners.warning(key, e);
    }

    /**
     * Returns the resources to use for formatting error messages.
     */
    private Errors errors() {
        return Errors.getResources(locale);
    }
}<|MERGE_RESOLUTION|>--- conflicted
+++ resolved
@@ -71,21 +71,11 @@
 import static org.apache.sis.internal.util.CollectionsExt.singletonOrNull;
 
 // Branch-dependent imports
-<<<<<<< HEAD
 import org.apache.sis.internal.jdk8.LocalDate;
 import org.apache.sis.internal.jdk8.OffsetDateTime;
 import org.apache.sis.internal.jdk8.OffsetTime;
-import org.apache.sis.internal.jdk8.DateTimeParseException;
-import org.apache.sis.internal.jdk8.ChronoField;
-import org.opengis.metadata.acquisition.Context;
-import org.opengis.metadata.content.AttributeGroup;
-=======
-import java.time.LocalDate;
-import java.time.OffsetDateTime;
-import java.time.OffsetTime;
-import java.time.DateTimeException;
-import java.time.temporal.Temporal;
->>>>>>> c7fb6159
+import org.apache.sis.internal.jdk8.Temporal;
+import org.apache.sis.internal.jdk8.DateTimeException;
 
 
 /**
@@ -151,7 +141,7 @@
      * The pattern determining if the value of {@code ORIGIN} key is of the form
      * “Image courtesy of the U.S. Geological Survey”.
      */
-    static final Pattern CREDIT = Pattern.compile("\\bcourtesy\\h+of\\h+(the)?\\b\\s*", Pattern.CASE_INSENSITIVE);
+    static final Pattern CREDIT = Pattern.compile("\\bcourtesy\\s+of\\s+(the)?\\b\\s*", Pattern.CASE_INSENSITIVE);
 
     /**
      * Number of spatial dimensions. This is the number of ordinate values to be stored
