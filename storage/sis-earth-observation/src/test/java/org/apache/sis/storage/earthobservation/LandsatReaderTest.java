/*
 * Licensed to the Apache Software Foundation (ASF) under one or more
 * contributor license agreements.  See the NOTICE file distributed with
 * this work for additional information regarding copyright ownership.
 * The ASF licenses this file to You under the Apache License, Version 2.0
 * (the "License"); you may not use this file except in compliance with
 * the License.  You may obtain a copy of the License at
 *
 *     http://www.apache.org/licenses/LICENSE-2.0
 *
 * Unless required by applicable law or agreed to in writing, software
 * distributed under the License is distributed on an "AS IS" BASIS,
 * WITHOUT WARRANTIES OR CONDITIONS OF ANY KIND, either express or implied.
 * See the License for the specific language governing permissions and
 * limitations under the License.
 */
package org.apache.sis.storage.earthobservation;

import java.util.Locale;
import java.util.regex.Matcher;
import java.io.BufferedReader;
import java.io.IOException;
import java.io.InputStreamReader;
import org.opengis.metadata.Metadata;
import org.opengis.util.FactoryException;
import org.apache.sis.metadata.iso.DefaultMetadata;
import org.apache.sis.storage.DataStoreException;
import org.apache.sis.util.logging.EmptyWarningListeners;
import org.apache.sis.internal.system.Modules;
import org.apache.sis.test.TestCase;
import org.junit.Test;

import static org.apache.sis.test.Assert.*;
import static org.apache.sis.test.TestUtilities.formatNameAndValue;
import static org.apache.sis.storage.earthobservation.LandsatReader.DIM;


/**
 * Tests {@link LandsatReader}.
 *
 * @author  Thi Phuong Hao Nguyen (VNSC)
 * @since   0.8
 * @version 0.8
 * @module
 */
public class LandsatReaderTest extends TestCase {
    /**
     * Tests the regular expression used for detecting the
     * “Image courtesy of the U.S. Geological Survey” credit.
     */
    @Test
    public void testCreditPattern() {
        final Matcher m = LandsatReader.CREDIT.matcher("Image courtesy of the U.S. Geological Survey");
        assertTrue("matches", m.find());
        assertEquals("end", 22, m.end());
    }

    /**
     * Verifies the value of the {@link LandsatReader#BAND_GROUPS} mask.
     */
    @Test
    public void verifyBandGroupsMask() {
        final int[] PANCHROMATIC = {8};
        final int[] REFLECTIVE   = {1, 2, 3, 4, 5, 6, 7, 9};
        final int[] THERMAL      = {10, 11};
        long mask = 0;
        for (int i=0; i < PANCHROMATIC.length; i++) mask |= (LandsatReader.PANCHROMATIC/DIM << 2*(PANCHROMATIC[i] - 1));
        for (int i=0; i <   REFLECTIVE.length; i++) mask |= (LandsatReader.REFLECTIVE/DIM   <<   2*(REFLECTIVE[i] - 1));
        for (int i=0; i <      THERMAL.length; i++) mask |= (LandsatReader.THERMAL/DIM      <<      2*(THERMAL[i] - 1));
        assertEquals("BAND_GROUPS", mask, LandsatReader.BAND_GROUPS);
    }

    /**
     * Tests {@link LandsatReader#read()}.
     *
     * <p><b>NOTE FOR MAINTAINER:</b> if the result of this test changes, consider updating
     * <a href="./doc-files/LandsatMetadata.html">./doc-files/LandsatMetadata.html</a> accordingly.</p>
     *
     * @throws IOException if an error occurred while reading the test file.
     * @throws DataStoreException if a property value can not be parsed as a number or a date.
     * @throws FactoryException if an error occurred while creating the Coordinate Reference System.
     */
    @Test
    public void testRead() throws IOException, DataStoreException, FactoryException {
        final Metadata actual;
        try (BufferedReader in = new BufferedReader(new InputStreamReader(
                LandsatReaderTest.class.getResourceAsStream("LandsatTest.txt"), "UTF-8")))
        {
            final LandsatReader reader = new LandsatReader("LandsatTest.txt", Locale.ENGLISH,
                    new EmptyWarningListeners<>(Locale.ENGLISH, Modules.EARTH_OBSERVATION));
            reader.read(in);
            actual = reader.getMetadata();
        }
        final String text = formatNameAndValue(DefaultMetadata.castOrCopy(actual).asTreeTable());
        assertMultilinesEquals(
                "Metadata\n"
<<<<<<< HEAD
=======
                + "  ├─Language…………………………………………………………………………………………… en\n"
                + "  ├─Spatial representation info (1 of 3)\n"
                + "  │   ├─Number of dimensions………………………………………………… 2\n"
                + "  │   ├─Axis dimension properties (1 of 2)\n"
                + "  │   │   ├─Dimension name……………………………………………………… Sample\n"
                + "  │   │   └─Dimension size……………………………………………………… 15000\n"
                + "  │   ├─Axis dimension properties (2 of 2)\n"
                + "  │   │   ├─Dimension name……………………………………………………… Line\n"
                + "  │   │   └─Dimension size……………………………………………………… 15500\n"
                + "  │   └─Transformation parameter availability…… false\n"
                + "  ├─Spatial representation info (2 of 3)\n"
                + "  │   ├─Number of dimensions………………………………………………… 2\n"
                + "  │   ├─Axis dimension properties (1 of 2)\n"
                + "  │   │   ├─Dimension name……………………………………………………… Sample\n"
                + "  │   │   └─Dimension size……………………………………………………… 7600\n"
                + "  │   ├─Axis dimension properties (2 of 2)\n"
                + "  │   │   ├─Dimension name……………………………………………………… Line\n"
                + "  │   │   └─Dimension size……………………………………………………… 7800\n"
                + "  │   └─Transformation parameter availability…… false\n"
                + "  ├─Spatial representation info (3 of 3)\n"
                + "  │   ├─Number of dimensions………………………………………………… 2\n"
                + "  │   ├─Axis dimension properties (1 of 2)\n"
                + "  │   │   ├─Dimension name……………………………………………………… Sample\n"
                + "  │   │   └─Dimension size……………………………………………………… 7600\n"
                + "  │   ├─Axis dimension properties (2 of 2)\n"
                + "  │   │   ├─Dimension name……………………………………………………… Line\n"
                + "  │   │   └─Dimension size……………………………………………………… 7800\n"
                + "  │   └─Transformation parameter availability…… false\n"
                + "  ├─Reference system info………………………………………………………… EPSG:WGS 84 / UTM zone 49N\n"
>>>>>>> e801ba42
                + "  ├─Identification info\n"
                + "  │   ├─Citation\n"
                + "  │   │   ├─Date\n"
                + "  │   │   │   ├─Date……………………………………………………………………… 2016-06-27 16:48:12\n"
                + "  │   │   │   └─Date type………………………………………………………… Creation\n"
                + "  │   │   └─Identifier\n"
                + "  │   │       └─Code……………………………………………………………………… LandsatTest\n"
                + "  │   ├─Credit……………………………………………………………………………………… Derived from U.S. Geological Survey data\n"
                + "  │   ├─Resource format\n"
                + "  │   │   └─Format specification citation\n"
                + "  │   │       ├─Title…………………………………………………………………… GeoTIFF Coverage Encoding Profile\n"
                + "  │   │       └─Alternate title………………………………………… GEOTIFF\n"
                + "  │   ├─Spatial resolution (1 of 2)\n"
                + "  │   │   └─Distance……………………………………………………………………… 15.0\n"
                + "  │   ├─Spatial resolution (2 of 2)\n"
                + "  │   │   └─Distance……………………………………………………………………… 30.0\n"
                + "  │   └─Extent\n"
                + "  │       └─Geographic element\n"
                + "  │           ├─West bound longitude…………………………… 108°20′24″E\n"
                + "  │           ├─East bound longitude…………………………… 110°26′24″E\n"
                + "  │           ├─South bound latitude…………………………… 10°30′N\n"
                + "  │           ├─North bound latitude…………………………… 12°37′12″N\n"
                + "  │           └─Extent type code……………………………………… true\n"
                + "  ├─Content info\n"
                + "  │   ├─Illumination elevation angle…………………………… 58.8\n"
                + "  │   ├─Illumination azimuth angle………………………………… 116.9\n"
                + "  │   ├─Cloud cover percentage…………………………………………… 8.3\n"
                + "  │   ├─Attribute group (1 of 3)\n"
                + "  │   │   ├─Content type…………………………………………………………… Physical measurement\n"
                + "  │   │   ├─Attribute (1 of 8)\n"
                + "  │   │   │   ├─Max value………………………………………………………… 65535.0\n"
                + "  │   │   │   ├─Min value………………………………………………………… 1.0\n"
                + "  │   │   │   ├─Peak response……………………………………………… 433.0\n"
                + "  │   │   │   ├─Scale factor………………………………………………… 0.0127\n"
                + "  │   │   │   ├─Offset………………………………………………………………… -63.6\n"
                + "  │   │   │   ├─Transfer function type……………………… Linear\n"
                + "  │   │   │   ├─Bound units…………………………………………………… nm\n"
                + "  │   │   │   ├─Description…………………………………………………… Coastal Aerosol\n"
                + "  │   │   │   └─Name\n"
                + "  │   │   │       └─Code…………………………………………………………… TestImage_B1.TIF\n"
                + "  │   │   ├─Attribute (2 of 8)\n"
                + "  │   │   │   ├─Max value………………………………………………………… 65535.0\n"
                + "  │   │   │   ├─Min value………………………………………………………… 1.0\n"
                + "  │   │   │   ├─Peak response……………………………………………… 482.0\n"
                + "  │   │   │   ├─Scale factor………………………………………………… 0.013\n"
                + "  │   │   │   ├─Offset………………………………………………………………… -65.1\n"
                + "  │   │   │   ├─Transfer function type……………………… Linear\n"
                + "  │   │   │   ├─Bound units…………………………………………………… nm\n"
                + "  │   │   │   ├─Description…………………………………………………… Blue\n"
                + "  │   │   │   └─Name\n"
                + "  │   │   │       └─Code…………………………………………………………… TestImage_B2.TIF\n"
                + "  │   │   ├─Attribute (3 of 8)\n"
                + "  │   │   │   ├─Max value………………………………………………………… 65535.0\n"
                + "  │   │   │   ├─Min value………………………………………………………… 1.0\n"
                + "  │   │   │   ├─Peak response……………………………………………… 562.0\n"
                + "  │   │   │   ├─Scale factor………………………………………………… 0.012\n"
                + "  │   │   │   ├─Offset………………………………………………………………… -60.0\n"
                + "  │   │   │   ├─Transfer function type……………………… Linear\n"
                + "  │   │   │   ├─Bound units…………………………………………………… nm\n"
                + "  │   │   │   ├─Description…………………………………………………… Green\n"
                + "  │   │   │   └─Name\n"
                + "  │   │   │       └─Code…………………………………………………………… TestImage_B3.TIF\n"
                + "  │   │   ├─Attribute (4 of 8)\n"
                + "  │   │   │   ├─Max value………………………………………………………… 65535.0\n"
                + "  │   │   │   ├─Min value………………………………………………………… 1.0\n"
                + "  │   │   │   ├─Peak response……………………………………………… 655.0\n"
                + "  │   │   │   ├─Scale factor………………………………………………… 0.0101\n"
                + "  │   │   │   ├─Offset………………………………………………………………… -50.6\n"
                + "  │   │   │   ├─Transfer function type……………………… Linear\n"
                + "  │   │   │   ├─Bound units…………………………………………………… nm\n"
                + "  │   │   │   ├─Description…………………………………………………… Red\n"
                + "  │   │   │   └─Name\n"
                + "  │   │   │       └─Code…………………………………………………………… TestImage_B4.TIF\n"
                + "  │   │   ├─Attribute (5 of 8)\n"
                + "  │   │   │   ├─Max value………………………………………………………… 65535.0\n"
                + "  │   │   │   ├─Min value………………………………………………………… 1.0\n"
                + "  │   │   │   ├─Peak response……………………………………………… 865.0\n"
                + "  │   │   │   ├─Scale factor………………………………………………… 0.00619\n"
                + "  │   │   │   ├─Offset………………………………………………………………… -31.0\n"
                + "  │   │   │   ├─Transfer function type……………………… Linear\n"
                + "  │   │   │   ├─Bound units…………………………………………………… nm\n"
                + "  │   │   │   ├─Description…………………………………………………… Near-Infrared\n"
                + "  │   │   │   └─Name\n"
                + "  │   │   │       └─Code…………………………………………………………… TestImage_B5.TIF\n"
                + "  │   │   ├─Attribute (6 of 8)\n"
                + "  │   │   │   ├─Max value………………………………………………………… 65535.0\n"
                + "  │   │   │   ├─Min value………………………………………………………… 1.0\n"
                + "  │   │   │   ├─Peak response……………………………………………… 1610.0\n"
                + "  │   │   │   ├─Scale factor………………………………………………… 0.00154\n"
                + "  │   │   │   ├─Offset………………………………………………………………… -7.7\n"
                + "  │   │   │   ├─Transfer function type……………………… Linear\n"
                + "  │   │   │   ├─Bound units…………………………………………………… nm\n"
                + "  │   │   │   ├─Description…………………………………………………… Short Wavelength Infrared (SWIR) 1\n"
                + "  │   │   │   └─Name\n"
                + "  │   │   │       └─Code…………………………………………………………… TestImage_B6.TIF\n"
                + "  │   │   ├─Attribute (7 of 8)\n"
                + "  │   │   │   ├─Max value………………………………………………………… 65535.0\n"
                + "  │   │   │   ├─Min value………………………………………………………… 1.0\n"
                + "  │   │   │   ├─Peak response……………………………………………… 2200.0\n"
                + "  │   │   │   ├─Scale factor………………………………………………… 5.19E-4\n"
                + "  │   │   │   ├─Offset………………………………………………………………… -2.6\n"
                + "  │   │   │   ├─Transfer function type……………………… Linear\n"
                + "  │   │   │   ├─Bound units…………………………………………………… nm\n"
                + "  │   │   │   ├─Description…………………………………………………… Short Wavelength Infrared (SWIR) 2\n"
                + "  │   │   │   └─Name\n"
                + "  │   │   │       └─Code…………………………………………………………… TestImage_B7.TIF\n"
                + "  │   │   └─Attribute (8 of 8)\n"
                + "  │   │       ├─Max value………………………………………………………… 65535.0\n"
                + "  │   │       ├─Min value………………………………………………………… 1.0\n"
                + "  │   │       ├─Peak response……………………………………………… 1375.0\n"
                + "  │   │       ├─Scale factor………………………………………………… 0.00242\n"
                + "  │   │       ├─Offset………………………………………………………………… -12.1\n"
                + "  │   │       ├─Transfer function type……………………… Linear\n"
                + "  │   │       ├─Bound units…………………………………………………… nm\n"
                + "  │   │       ├─Description…………………………………………………… Cirrus\n"
                + "  │   │       └─Name\n"
                + "  │   │           └─Code…………………………………………………………… TestImage_B9.TIF\n"
                + "  │   ├─Attribute group (2 of 3)\n"
                + "  │   │   ├─Content type…………………………………………………………… Physical measurement\n"
                + "  │   │   └─Attribute\n"
                + "  │   │       ├─Max value………………………………………………………… 65535.0\n"
                + "  │   │       ├─Min value………………………………………………………… 1.0\n"
                + "  │   │       ├─Peak response……………………………………………… 590.0\n"
                + "  │   │       ├─Scale factor………………………………………………… 0.0115\n"
                + "  │   │       ├─Offset………………………………………………………………… -57.3\n"
                + "  │   │       ├─Transfer function type……………………… Linear\n"
                + "  │   │       ├─Bound units…………………………………………………… nm\n"
                + "  │   │       ├─Description…………………………………………………… Panchromatic\n"
                + "  │   │       └─Name\n"
                + "  │   │           └─Code…………………………………………………………… TestImage_B8.TIF\n"
                + "  │   └─Attribute group (3 of 3)\n"
                + "  │       ├─Content type…………………………………………………………… Physical measurement\n"
                + "  │       ├─Attribute (1 of 2)\n"
                + "  │       │   ├─Max value………………………………………………………… 65535.0\n"
                + "  │       │   ├─Min value………………………………………………………… 1.0\n"
                + "  │       │   ├─Peak response……………………………………………… 10800.0\n"
                + "  │       │   ├─Scale factor………………………………………………… 3.34E-4\n"
                + "  │       │   ├─Offset………………………………………………………………… 0.1\n"
                + "  │       │   ├─Transfer function type……………………… Linear\n"
                + "  │       │   ├─Bound units…………………………………………………… nm\n"
                + "  │       │   ├─Description…………………………………………………… Thermal Infrared Sensor (TIRS) 1\n"
                + "  │       │   └─Name\n"
                + "  │       │       └─Code…………………………………………………………… TestImage_B10.TIF\n"
                + "  │       └─Attribute (2 of 2)\n"
                + "  │           ├─Max value………………………………………………………… 65535.0\n"
                + "  │           ├─Min value………………………………………………………… 1.0\n"
                + "  │           ├─Peak response……………………………………………… 12000.0\n"
                + "  │           ├─Scale factor………………………………………………… 3.34E-4\n"
                + "  │           ├─Offset………………………………………………………………… 0.1\n"
                + "  │           ├─Transfer function type……………………… Linear\n"
                + "  │           ├─Bound units…………………………………………………… nm\n"
                + "  │           ├─Description…………………………………………………… Thermal Infrared Sensor (TIRS) 2\n"
                + "  │           └─Name\n"
                + "  │               └─Code…………………………………………………………… TestImage_B11.TIF\n"
                + "  ├─Acquisition information\n"
                + "  │   ├─Acquisition requirement\n"
                + "  │   │   └─Identifier\n"
                + "  │   │       └─Code……………………………………………………………………… Software unit tests\n"
                + "  │   ├─Operation\n"
                + "  │   │   ├─Status…………………………………………………………………………… Completed\n"
                + "  │   │   ├─Type………………………………………………………………………………… Real\n"
                + "  │   │   └─Significant event\n"
                + "  │   │       ├─Context……………………………………………………………… Acquisition\n"
                + "  │   │       └─Time……………………………………………………………………… 2016-06-26 03:02:01\n"
                + "  │   └─Platform\n"
                + "  │       ├─Identifier\n"
                + "  │       │   └─Code……………………………………………………………………… Pseudo LANDSAT\n"
                + "  │       └─Instrument\n"
                + "  │           └─Identifier\n"
                + "  │               └─Code…………………………………………………………… Pseudo TIRS\n"
                + "  ├─Date info\n"
<<<<<<< HEAD
                + "  │   ├─Date…………………………………………………………………………… 2016-06-27 16:48:12\n"
                + "  │   └─Date type……………………………………………………………… Creation\n"
                + "  ├─Default locale+other locale………………………… en\n"
=======
                + "  │   ├─Date…………………………………………………………………………………………… 2016-06-27 16:48:12\n"
                + "  │   └─Date type……………………………………………………………………………… Creation\n"
>>>>>>> e801ba42
                + "  ├─Metadata scope\n"
                + "  │   └─Resource scope………………………………………………………………… Dataset\n"
                + "  ├─Metadata identifier\n"
                + "  │   └─Code…………………………………………………………………………………………… LandsatTest\n"
                + "  ├─Metadata standard (1 of 2)\n"
                + "  │   ├─Title………………………………………………………………………………………… Geographic Information — Metadata Part 1: Fundamentals\n"
                + "  │   ├─Cited responsible party\n"
<<<<<<< HEAD
                + "  │   │   ├─Role………………………………………………………………… Principal investigator\n"
                + "  │   │   └─Party\n"
                + "  │   │       └─Name……………………………………………………… International Organization for Standardization\n"
                + "  │   ├─Edition…………………………………………………………………… ISO 19115-1:2014(E)\n"
                + "  │   ├─Identifier\n"
                + "  │   │   └─Code………………………………………………………………… 19115-1\n"
                + "  │   └─Presentation form………………………………………… Document digital\n"
=======
                + "  │   │   ├─Party\n"
                + "  │   │   │   └─Name……………………………………………………………………… International Organization for Standardization\n"
                + "  │   │   └─Role………………………………………………………………………………… Principal investigator\n"
                + "  │   ├─Edition…………………………………………………………………………………… ISO 19115-1:2014(E)\n"
                + "  │   ├─Identifier\n"
                + "  │   │   ├─Code………………………………………………………………………………… 19115-1\n"
                + "  │   │   ├─Code space………………………………………………………………… ISO\n"
                + "  │   │   └─Version………………………………………………………………………… 2014(E)\n"
                + "  │   └─Presentation form………………………………………………………… Document digital\n"
>>>>>>> e801ba42
                + "  └─Metadata standard (2 of 2)\n"
                + "      ├─Title………………………………………………………………………………………… Geographic Information — Metadata Part 2: Extensions for imagery and gridded data\n"
                + "      ├─Cited responsible party\n"
<<<<<<< HEAD
                + "      │   ├─Role………………………………………………………………… Principal investigator\n"
                + "      │   └─Party\n"
                + "      │       └─Name……………………………………………………… International Organization for Standardization\n"
                + "      ├─Edition…………………………………………………………………… ISO 19115-2:2009(E)\n"
                + "      ├─Identifier\n"
                + "      │   └─Code………………………………………………………………… 19115-2\n"
                + "      └─Presentation form………………………………………… Document digital\n", text);
=======
                + "      │   ├─Party\n"
                + "      │   │   └─Name……………………………………………………………………… International Organization for Standardization\n"
                + "      │   └─Role………………………………………………………………………………… Principal investigator\n"
                + "      ├─Edition…………………………………………………………………………………… ISO 19115-2:2009(E)\n"
                + "      ├─Identifier\n"
                + "      │   ├─Code………………………………………………………………………………… 19115-2\n"
                + "      │   ├─Code space………………………………………………………………… ISO\n"
                + "      │   └─Version………………………………………………………………………… 2009(E)\n"
                + "      └─Presentation form………………………………………………………… Document digital\n", text);
>>>>>>> e801ba42
    }
}<|MERGE_RESOLUTION|>--- conflicted
+++ resolved
@@ -94,9 +94,6 @@
         final String text = formatNameAndValue(DefaultMetadata.castOrCopy(actual).asTreeTable());
         assertMultilinesEquals(
                 "Metadata\n"
-<<<<<<< HEAD
-=======
-                + "  ├─Language…………………………………………………………………………………………… en\n"
                 + "  ├─Spatial representation info (1 of 3)\n"
                 + "  │   ├─Number of dimensions………………………………………………… 2\n"
                 + "  │   ├─Axis dimension properties (1 of 2)\n"
@@ -125,7 +122,6 @@
                 + "  │   │   └─Dimension size……………………………………………………… 7800\n"
                 + "  │   └─Transformation parameter availability…… false\n"
                 + "  ├─Reference system info………………………………………………………… EPSG:WGS 84 / UTM zone 49N\n"
->>>>>>> e801ba42
                 + "  ├─Identification info\n"
                 + "  │   ├─Citation\n"
                 + "  │   │   ├─Date\n"
@@ -297,14 +293,9 @@
                 + "  │           └─Identifier\n"
                 + "  │               └─Code…………………………………………………………… Pseudo TIRS\n"
                 + "  ├─Date info\n"
-<<<<<<< HEAD
-                + "  │   ├─Date…………………………………………………………………………… 2016-06-27 16:48:12\n"
-                + "  │   └─Date type……………………………………………………………… Creation\n"
-                + "  ├─Default locale+other locale………………………… en\n"
-=======
                 + "  │   ├─Date…………………………………………………………………………………………… 2016-06-27 16:48:12\n"
                 + "  │   └─Date type……………………………………………………………………………… Creation\n"
->>>>>>> e801ba42
+                + "  ├─Default locale+other locale………………………………………… en\n"
                 + "  ├─Metadata scope\n"
                 + "  │   └─Resource scope………………………………………………………………… Dataset\n"
                 + "  ├─Metadata identifier\n"
@@ -312,46 +303,22 @@
                 + "  ├─Metadata standard (1 of 2)\n"
                 + "  │   ├─Title………………………………………………………………………………………… Geographic Information — Metadata Part 1: Fundamentals\n"
                 + "  │   ├─Cited responsible party\n"
-<<<<<<< HEAD
-                + "  │   │   ├─Role………………………………………………………………… Principal investigator\n"
+                + "  │   │   ├─Role………………………………………………………………………………… Principal investigator\n"
                 + "  │   │   └─Party\n"
-                + "  │   │       └─Name……………………………………………………… International Organization for Standardization\n"
-                + "  │   ├─Edition…………………………………………………………………… ISO 19115-1:2014(E)\n"
-                + "  │   ├─Identifier\n"
-                + "  │   │   └─Code………………………………………………………………… 19115-1\n"
-                + "  │   └─Presentation form………………………………………… Document digital\n"
-=======
-                + "  │   │   ├─Party\n"
-                + "  │   │   │   └─Name……………………………………………………………………… International Organization for Standardization\n"
-                + "  │   │   └─Role………………………………………………………………………………… Principal investigator\n"
+                + "  │   │       └─Name……………………………………………………………………… International Organization for Standardization\n"
                 + "  │   ├─Edition…………………………………………………………………………………… ISO 19115-1:2014(E)\n"
                 + "  │   ├─Identifier\n"
-                + "  │   │   ├─Code………………………………………………………………………………… 19115-1\n"
-                + "  │   │   ├─Code space………………………………………………………………… ISO\n"
-                + "  │   │   └─Version………………………………………………………………………… 2014(E)\n"
+                + "  │   │   └─Code………………………………………………………………………………… 19115-1\n"
                 + "  │   └─Presentation form………………………………………………………… Document digital\n"
->>>>>>> e801ba42
                 + "  └─Metadata standard (2 of 2)\n"
                 + "      ├─Title………………………………………………………………………………………… Geographic Information — Metadata Part 2: Extensions for imagery and gridded data\n"
                 + "      ├─Cited responsible party\n"
-<<<<<<< HEAD
-                + "      │   ├─Role………………………………………………………………… Principal investigator\n"
+                + "      │   ├─Role………………………………………………………………………………… Principal investigator\n"
                 + "      │   └─Party\n"
-                + "      │       └─Name……………………………………………………… International Organization for Standardization\n"
-                + "      ├─Edition…………………………………………………………………… ISO 19115-2:2009(E)\n"
-                + "      ├─Identifier\n"
-                + "      │   └─Code………………………………………………………………… 19115-2\n"
-                + "      └─Presentation form………………………………………… Document digital\n", text);
-=======
-                + "      │   ├─Party\n"
-                + "      │   │   └─Name……………………………………………………………………… International Organization for Standardization\n"
-                + "      │   └─Role………………………………………………………………………………… Principal investigator\n"
+                + "      │       └─Name……………………………………………………………………… International Organization for Standardization\n"
                 + "      ├─Edition…………………………………………………………………………………… ISO 19115-2:2009(E)\n"
                 + "      ├─Identifier\n"
-                + "      │   ├─Code………………………………………………………………………………… 19115-2\n"
-                + "      │   ├─Code space………………………………………………………………… ISO\n"
-                + "      │   └─Version………………………………………………………………………… 2009(E)\n"
+                + "      │   └─Code………………………………………………………………………………… 19115-2\n"
                 + "      └─Presentation form………………………………………………………… Document digital\n", text);
->>>>>>> e801ba42
     }
 }