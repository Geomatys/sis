--- conflicted
+++ resolved
@@ -173,11 +173,7 @@
      * @throws DataStoreException if an error occurred while creating the feature stream.
      */
     @Override
-<<<<<<< HEAD
-    public synchronized Stream<AbstractFeature> getFeatures() throws DataStoreException {
-=======
-    public synchronized Stream<Feature> features() throws DataStoreException {
->>>>>>> ff487f42
+    public synchronized Stream<AbstractFeature> features() throws DataStoreException {
         Reader r = reader;
         reader = null;
         if (r == null) try {
