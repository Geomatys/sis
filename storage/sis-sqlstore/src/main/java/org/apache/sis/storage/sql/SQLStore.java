--- conflicted
+++ resolved
@@ -75,16 +75,12 @@
     private final DataSource source;
 
     /**
-<<<<<<< HEAD
-     * The result of inspecting database schema for deriving {@link org.apache.sis.feature.DefaultFeatureType}s.
-=======
      * The library to use for creating geometric objects, or {@code null} for system default.
      */
     private final GeometryLibrary geomLibrary;
 
     /**
-     * The result of inspecting database schema for deriving {@link org.opengis.feature.FeatureType}s.
->>>>>>> 152b383d
+     * The result of inspecting database schema for deriving {@code FeatureType}s.
      * Created when first needed. May be discarded and recreated if the store needs a refresh.
      */
     private Database<?> model;
