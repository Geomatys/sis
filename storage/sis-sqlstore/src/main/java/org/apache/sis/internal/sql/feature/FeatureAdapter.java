--- conflicted
+++ resolved
@@ -323,13 +323,8 @@
      * @return the feature with attribute values initialized.
      * @throws Exception if an error occurred while reading the database or converting values.
      */
-<<<<<<< HEAD
-    final AbstractFeature createFeature(final ResultSet result) throws Exception {
+    final AbstractFeature createFeature(final InfoStatements stmts, final ResultSet result) throws Exception {
         final AbstractFeature feature = featureType.newInstance();
-=======
-    final Feature createFeature(final InfoStatements stmts, final ResultSet result) throws Exception {
-        final Feature feature = featureType.newInstance();
->>>>>>> a63fa19b
         for (int i=0; i<attributes.length; i++) {
             final Column column = attributes[i];
             final Object value = column.valueGetter.getValue(stmts, result, i+1);
