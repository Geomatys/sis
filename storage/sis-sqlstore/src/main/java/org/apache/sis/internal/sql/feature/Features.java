--- conflicted
+++ resolved
@@ -417,18 +417,7 @@
      */
     private boolean fetch(final Consumer<? super Feature> action, final boolean all) throws SQLException {
         while (result.next()) {
-<<<<<<< HEAD
             final Feature feature = adapter.read(result);
-=======
-            estimatedSize--;
-            final Feature feature = featureType.newInstance();
-            for (int i=0; i < attributeNames.length; i++) {
-                final Object value = result.getObject(i+1);
-                if (!result.wasNull()) {
-                    feature.setPropertyValue(attributeNames[i], value);
-                }
-            }
->>>>>>> adafeb67
             for (int i=0; i < dependencies.length; i++) {
                 final Features dependency = dependencies[i];
                 final int[] columnIndices = foreignerKeyIndices[i];
