/*
 * Licensed to the Apache Software Foundation (ASF) under one or more
 * contributor license agreements.  See the NOTICE file distributed with
 * this work for additional information regarding copyright ownership.
 * The ASF licenses this file to You under the Apache License, Version 2.0
 * (the "License"); you may not use this file except in compliance with
 * the License.  You may obtain a copy of the License at
 *
 *     http://www.apache.org/licenses/LICENSE-2.0
 *
 * Unless required by applicable law or agreed to in writing, software
 * distributed under the License is distributed on an "AS IS" BASIS,
 * WITHOUT WARRANTIES OR CONDITIONS OF ANY KIND, either express or implied.
 * See the License for the specific language governing permissions and
 * limitations under the License.
 */
package org.apache.sis.internal.netcdf;

import java.util.List;
import java.util.function.Function;
import java.awt.Color;
import java.awt.image.DataBuffer;
import java.awt.image.RenderedImage;
<<<<<<< HEAD
import java.awt.image.RasterFormatException;
=======
>>>>>>> b2d141b5
import org.apache.sis.coverage.Category;
import org.apache.sis.coverage.SampleDimension;
import org.apache.sis.coverage.grid.GridGeometry;
import org.apache.sis.coverage.grid.ImageRenderer;
import org.apache.sis.coverage.grid.BufferedGridCoverage;


/**
 * Data loaded from a {@link RasterResource} and potentially shown as {@link RenderedImage}.
 * The rendered image is usually mono-banded, but may be multi-banded in some special cases
 * handled by {@link RasterResource#read(GridGeometry, int...)}.
 *
 * <p>The inherited {@link #data} buffer contains the sample values, potentially multi-banded. If there is more than
 * one band to put in the rendered image, then each band is a {@linkplain DataBuffer#getNumBanks() separated bank}
 * in the buffer, even if two banks are actually wrapping the same arrays with different offsets.
 * The latter case is better represented by {@link java.awt.image.PixelInterleavedSampleModel},
 * but it is {@link ImageRenderer} responsibility to perform this substitution as an optimization.</p>
 *
 * @author  Martin Desruisseaux (IRD, Geomatys)
 * @version 1.3
 * @since   1.0
 * @module
 */
final class Raster extends BufferedGridCoverage {
    /**
     * Increment to apply on index for moving to the next pixel in the same band.
     */
    private final int pixelStride;

    /**
     * Offsets to add to sample index in each band, or {@code null} if none.
     * This is non-null only if a variable dimension is used for the bands.
     */
    private final int[] bandOffsets;

    /**
     * The band to use for defining pixel colors when the image is displayed on screen.
     * All other bands, if any, will exist in the raster but be ignored at display time.
     *
     * @see Convention#getVisibleBand()
     */
    private final int visibleBand;

    /**
     * Name to display in error messages. Not to be used for processing.
     */
    private final String label;

    /**
     * The colors to use for each category, or {@code null} for default.
     * The function may return {@code null}, which means transparent.
     */
    private final Function<Category,Color[]> colors;

    /**
     * Creates a new raster from the given resource.
     *
     * @param domain       the grid extent, CRS and conversion from cell indices to CRS.
     * @param range        sample dimensions for each image band.
     * @param data         the sample values, potentially multi-banded.
     * @param lebel        name to display in error messages. Not to be used for processing.
     * @param pixelStride  increment to apply on index for moving to the next pixel in the same band.
     * @param bandOffsets  offsets to add to sample index in each band, or {@code null} if none.
     * @param visibleBand  the band to use for defining pixel colors when the image is displayed on screen.
     * @param colors       the colors to use for each category, or {@code null} for default.
     */
    Raster(final GridGeometry domain, final List<SampleDimension> range, final DataBuffer data,
           final String label, final int pixelStride, final int[] bandOffsets, final int visibleBand,
           final Function<Category,Color[]> colors)
    {
        super(domain, range, data);
        this.label       = label;
        this.colors      = colors;
        this.pixelStride = pixelStride;
        this.bandOffsets = bandOffsets;
        this.visibleBand = visibleBand;
    }

    /**
     * Configures a two-dimensional slice of grid data as a rendered image.
     */
    @Override
<<<<<<< HEAD
    public RenderedImage render(final GridExtent target) {
        final ImageRenderer renderer = new ImageRenderer(this, target);
        try {
            renderer.setData(data);
            if (bandOffsets != null) {
                renderer.setInterleavedPixelOffsets(pixelStride, bandOffsets);
            }
            if (colors != null) {
                renderer.setCategoryColors(colors);
            }
            renderer.setVisibleBand(visibleBand);
            return renderer.createImage();
        } catch (IllegalArgumentException | ArithmeticException | RasterFormatException e) {
            throw new RuntimeException(Resources.format(Resources.Keys.CanNotRender_2, label, e), e);
=======
    protected void configure(final ImageRenderer renderer) {
        if (bandOffsets != null) {
            renderer.setInterleavedPixelOffsets(pixelStride, bandOffsets);
        }
        if (colors != null) {
            renderer.setCategoryColors(colors);
>>>>>>> b2d141b5
        }
        renderer.setVisibleBand(visibleBand);
    }
}<|MERGE_RESOLUTION|>--- conflicted
+++ resolved
@@ -21,10 +21,6 @@
 import java.awt.Color;
 import java.awt.image.DataBuffer;
 import java.awt.image.RenderedImage;
-<<<<<<< HEAD
-import java.awt.image.RasterFormatException;
-=======
->>>>>>> b2d141b5
 import org.apache.sis.coverage.Category;
 import org.apache.sis.coverage.SampleDimension;
 import org.apache.sis.coverage.grid.GridGeometry;
@@ -107,29 +103,12 @@
      * Configures a two-dimensional slice of grid data as a rendered image.
      */
     @Override
-<<<<<<< HEAD
-    public RenderedImage render(final GridExtent target) {
-        final ImageRenderer renderer = new ImageRenderer(this, target);
-        try {
-            renderer.setData(data);
-            if (bandOffsets != null) {
-                renderer.setInterleavedPixelOffsets(pixelStride, bandOffsets);
-            }
-            if (colors != null) {
-                renderer.setCategoryColors(colors);
-            }
-            renderer.setVisibleBand(visibleBand);
-            return renderer.createImage();
-        } catch (IllegalArgumentException | ArithmeticException | RasterFormatException e) {
-            throw new RuntimeException(Resources.format(Resources.Keys.CanNotRender_2, label, e), e);
-=======
     protected void configure(final ImageRenderer renderer) {
         if (bandOffsets != null) {
             renderer.setInterleavedPixelOffsets(pixelStride, bandOffsets);
         }
         if (colors != null) {
             renderer.setCategoryColors(colors);
->>>>>>> b2d141b5
         }
         renderer.setVisibleBand(visibleBand);
     }
