--- conflicted
+++ resolved
@@ -90,17 +90,10 @@
      */
     @Test
     public void testDecoderFromStream() throws IOException, DataStoreException {
-<<<<<<< HEAD
         final StorageConnector c = new StorageConnector(IOTestCase.getResourceAsStream(NCEP));
-        final Decoder decoder = NetcdfStoreProvider.decoder(TestCase.LISTENERS, c);
-        assertInstanceOf(NCEP, ChannelDecoder.class, decoder);
-        decoder.close();
-=======
-        final StorageConnector c = new StorageConnector(IOTestCase.class.getResourceAsStream(NCEP));
         try (Decoder decoder = NetcdfStoreProvider.decoder(TestCase.LISTENERS, c)) {
             assertInstanceOf(NCEP, ChannelDecoder.class, decoder);
         }
->>>>>>> c5c42e4e
     }
 
     /**
