--- conflicted
+++ resolved
@@ -294,13 +294,8 @@
             builder.addFormatName(Constants.GEOTIFF);
             listeners.warning(e);
         }
-<<<<<<< HEAD
-        builder.addEncoding(encoding, MetadataBuilder.Scope.METADATA);
+        builder.addLanguage(Locale.ENGLISH, encoding, MetadataBuilder.Scope.METADATA);
         builder.addResourceScope(ScopeCode.valueOf("COVERAGE"), null);
-=======
-        builder.addLanguage(Locale.ENGLISH, encoding, MetadataBuilder.Scope.METADATA);
-        builder.addResourceScope(ScopeCode.COVERAGE, null);
->>>>>>> 41cf5d33
     }
 
     /**
