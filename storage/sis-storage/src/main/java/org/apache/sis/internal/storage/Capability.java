/*
 * Licensed to the Apache Software Foundation (ASF) under one or more
 * contributor license agreements.  See the NOTICE file distributed with
 * this work for additional information regarding copyright ownership.
 * The ASF licenses this file to You under the Apache License, Version 2.0
 * (the "License"); you may not use this file except in compliance with
 * the License.  You may obtain a copy of the License at
 *
 *     http://www.apache.org/licenses/LICENSE-2.0
 *
 * Unless required by applicable law or agreed to in writing, software
 * distributed under the License is distributed on an "AS IS" BASIS,
 * WITHOUT WARRANTIES OR CONDITIONS OF ANY KIND, either express or implied.
 * See the License for the specific language governing permissions and
 * limitations under the License.
 */
package org.apache.sis.internal.storage;

import java.util.Locale;
import java.util.Collection;
import org.apache.sis.storage.DataStores;
import org.apache.sis.storage.DataStoreProvider;
import org.apache.sis.util.Exceptions;
import org.apache.sis.util.resources.Vocabulary;
import org.apache.sis.util.collection.BackingStoreException;

// Branch-dependent imports
import org.opengis.metadata.distribution.Format;
import org.apache.sis.util.iso.Types;


/**
 * One aspect in the set of capabilities of a class annotated by {@link Capabilities}.
 *
 * <p>This is not a committed API since the way to represent data store capabilities is likely to change.</p>
 *
 * @author  Martin Desruisseaux (Geomatys)
 * @version 0.8
 * @since   0.8
 * @module
 */
public enum Capability {
    /**
     * The annotated implementation can read data.
     */
    READ(Vocabulary.Keys.Read),

    /**
     * The annotated implementation can write data.
     */
    WRITE(Vocabulary.Keys.Write);

    /**
     * The {@link Vocabulary} key to use for fetching a localized name.
     */
    private final short resourceKey;

    /**
     * Creates a new capability item.
     */
    private Capability(final short key) {
        resourceKey = key;
    }

    /**
     * Lists the capabilities of all data stores together with their name.
     * The returned array is twice the amount of providers, with the capabilities
     * at even indices and the format name at odd indices.
     *
     * <p>This method is for internal usage by {@link org.apache.sis.setup.About}
     * only and may change without notice in any future Apache SIS version.</p>
     *
     * @param  locale     the locale of the strings to return. Can not be null.
     * @param  resources  the {@code Vocabulary.getResources(locale)} value.
     * @return localized string representations of the capabilities of all data store providers.
     */
    public static String[] providers(final Locale locale, final Vocabulary resources) {
        final Collection<DataStoreProvider> providers = DataStores.providers();
        final int count = providers.size();
        final String[] list = new String[count * 2];
        int i = 0;
        for (final DataStoreProvider provider : providers) {
            /*
             * Build a slash-separated list of capabilities. Example: "Read / write".
             */
            final Capabilities annotation = provider.getClass().getAnnotation(Capabilities.class);
            String capabilities = null;
            if (annotation != null) {
                for (final Capability c : annotation.value()) {
                    final String e = resources.getString(c.resourceKey);
                    capabilities = (capabilities == null) ? e : resources.getString(
                            Vocabulary.Keys.SlashSeparatedList_2, capabilities, e.toLowerCase(locale));
                }
            }
            if (capabilities == null) {
                capabilities = resources.getString(Vocabulary.Keys.Unknown);
            }
            /*
             * Get a title for the format, followed by the short name between parenthesis
             * if it does not repeat the main title.
             */
<<<<<<< HEAD
            final Format format = provider.getFormat();
            String title = Types.toString(format.getSpecification(), locale);
            final String abbreviation = Types.toString(format.getName(), locale);
            if (abbreviation != null) {
                if (title == null) {
                    title = abbreviation;
                } else if (!abbreviation.equals(title)) {
                    title = resources.getString(Vocabulary.Keys.Parenthesis_2, title, abbreviation);
                }
=======
            String title, complement;
            try {
                title = title(provider.getFormat().getFormatSpecificationCitation()).toString(locale);
                complement = provider.getShortName();
            } catch (BackingStoreException e) {
                title = provider.getShortName();
                complement = Exceptions.getLocalizedMessage(Exceptions.unwrap(e), locale);
            }
            if (complement != null && !complement.equals(title)) {
                title = resources.getString(Vocabulary.Keys.Parenthesis_2, title, complement);
>>>>>>> 174693ce
            }
            list[i++] = capabilities;
            list[i++] = title;
        }
        return list;
    }
}<|MERGE_RESOLUTION|>--- conflicted
+++ resolved
@@ -99,20 +99,13 @@
              * Get a title for the format, followed by the short name between parenthesis
              * if it does not repeat the main title.
              */
-<<<<<<< HEAD
             final Format format = provider.getFormat();
-            String title = Types.toString(format.getSpecification(), locale);
-            final String abbreviation = Types.toString(format.getName(), locale);
-            if (abbreviation != null) {
-                if (title == null) {
-                    title = abbreviation;
-                } else if (!abbreviation.equals(title)) {
-                    title = resources.getString(Vocabulary.Keys.Parenthesis_2, title, abbreviation);
-                }
-=======
             String title, complement;
             try {
-                title = title(provider.getFormat().getFormatSpecificationCitation()).toString(locale);
+                title = Types.toString(format.getSpecification(), locale);
+                if (title == null) {
+                    title = Types.toString(format.getName(), locale);
+                }
                 complement = provider.getShortName();
             } catch (BackingStoreException e) {
                 title = provider.getShortName();
@@ -120,7 +113,6 @@
             }
             if (complement != null && !complement.equals(title)) {
                 title = resources.getString(Vocabulary.Keys.Parenthesis_2, title, complement);
->>>>>>> 174693ce
             }
             list[i++] = capabilities;
             list[i++] = title;
