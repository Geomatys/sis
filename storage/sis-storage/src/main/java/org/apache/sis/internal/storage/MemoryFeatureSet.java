--- conflicted
+++ resolved
@@ -59,15 +59,10 @@
      * @param type       the type of all features in the given collection.
      * @param features   collection of stored features. This collection will not be copied.
      */
-<<<<<<< HEAD
     public MemoryFeatureSet(final StoreListeners parent,
                             final DefaultFeatureType type, final Collection<AbstractFeature> features)
-{
-        super(parent);
-=======
-    public MemoryFeatureSet(final StoreListeners parent, final FeatureType type, final Collection<Feature> features) {
+    {
         super(parent, false);
->>>>>>> 8f4b197b
         ArgumentChecks.ensureNonNull("type",     type);
         ArgumentChecks.ensureNonNull("features", features);
         this.type     = type;
