--- conflicted
+++ resolved
@@ -453,34 +453,6 @@
             if (input instanceof CharSequence) { // Needs to be before the check for File or URL.
                 input = toFileOrURL(input.toString(), encoding);
             }
-<<<<<<< HEAD
-=======
-            /*
-             * If the input is a File or a CharSequence that we have been able to convert to a File,
-             * try to convert to a Path in order to be able to use the OpenOptions. Only if we fail
-             * to convert to a Path (which is unlikely), we will use directly the File.
-             */
-            if (input instanceof File) {
-                try {
-                    input = ((File) input).toPath();
-                } catch (InvalidPathException e) {
-                    // Unlikely to happen. But if it happens anyway, try to open the channel in a
-                    // way less surprising for the user (closer to the object he has specified).
-                    final ReadableByteChannel channel;
-                    try {
-                        channel = new FileInputStream((File) input).getChannel();
-                    } catch (IOException ioe) {
-                        ioe.addSuppressed(e);
-                        throw ioe;
-                    }
-                    // We have been able to create a channel, maybe not with the given OpenOptions.
-                    // But the exception was nevertheless unexpected, so log its stack trace in order
-                    // to allow the developer to check if there is something wrong.
-                    Logging.unexpectedException(Logging.getLogger(Modules.STORAGE), IOUtilities.class, "open", e);
-                    return channel;
-                }
-            }
->>>>>>> 34a55141
         }
         /*
          * One last check for URL. The URL may be either the given input if we have not been able
