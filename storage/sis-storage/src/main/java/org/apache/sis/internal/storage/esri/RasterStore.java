--- conflicted
+++ resolved
@@ -174,13 +174,8 @@
             builder.addFormatName(formatName);
             listeners.warning(e);
         }
-<<<<<<< HEAD
         builder.addResourceScope(ScopeCode.valueOf("COVERAGE"), null);
-        builder.addEncoding(encoding, MetadataBuilder.Scope.METADATA);
-=======
-        builder.addResourceScope(ScopeCode.COVERAGE, null);
         builder.addLanguage(Locale.ENGLISH, encoding, MetadataBuilder.Scope.METADATA);
->>>>>>> 41cf5d33
         builder.addSpatialRepresentation(null, gridGeometry, true);
         try {
             builder.addExtent(gridGeometry.getEnvelope());
