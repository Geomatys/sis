--- conflicted
+++ resolved
@@ -567,11 +567,7 @@
                                 type = double[].class;
                             } else {
                                 type = geometries.polylineClass;
-<<<<<<< HEAD
-                                characteristics = new DefaultAttributeType[] {MovingFeature.TIME};
-=======
-                                characteristics = new AttributeType[] {MovingFeatureBuilder.TIME_AS_INSTANTS};
->>>>>>> 152b383d
+                                characteristics = new DefaultAttributeType[] {MovingFeatureBuilder.TIME_AS_INSTANTS};
                             }
                             minOccurrence = 1;
                             maxOccurrence = 1;
