/*
 * Licensed to the Apache Software Foundation (ASF) under one or more
 * contributor license agreements.  See the NOTICE file distributed with
 * this work for additional information regarding copyright ownership.
 * The ASF licenses this file to You under the Apache License, Version 2.0
 * (the "License"); you may not use this file except in compliance with
 * the License.  You may obtain a copy of the License at
 *
 *     http://www.apache.org/licenses/LICENSE-2.0
 *
 * Unless required by applicable law or agreed to in writing, software
 * distributed under the License is distributed on an "AS IS" BASIS,
 * WITHOUT WARRANTIES OR CONDITIONS OF ANY KIND, either express or implied.
 * See the License for the specific language governing permissions and
 * limitations under the License.
 */
package org.apache.sis.internal.storage.csv;

import java.util.List;
import java.util.ArrayList;
import java.util.Collection;
import java.util.Collections;
import java.util.Locale;
import java.util.logging.Level;
import java.util.logging.LogRecord;
import java.io.Reader;
import java.io.BufferedReader;
import java.io.LineNumberReader;
import java.io.IOException;
import java.net.URI;
import java.nio.charset.Charset;
import javax.measure.Unit;
import javax.measure.quantity.Time;
import org.opengis.metadata.Metadata;
import org.opengis.util.FactoryException;
import org.opengis.metadata.maintenance.ScopeCode;
import org.opengis.referencing.crs.CoordinateReferenceSystem;
import org.opengis.referencing.crs.TemporalCRS;
import org.opengis.referencing.operation.TransformException;
import org.apache.sis.feature.DefaultAttributeType;
import org.apache.sis.feature.DefaultFeatureType;
import org.apache.sis.referencing.CRS;
import org.apache.sis.referencing.CommonCRS;
import org.apache.sis.internal.referencing.GeodeticObjectBuilder;
import org.apache.sis.internal.storage.MetadataBuilder;
import org.apache.sis.internal.storage.io.IOUtilities;
import org.apache.sis.geometry.GeneralEnvelope;
import org.apache.sis.metadata.iso.DefaultMetadata;
import org.apache.sis.metadata.sql.MetadataStoreException;
import org.apache.sis.internal.storage.FeatureStore;
import org.apache.sis.storage.DataStoreException;
import org.apache.sis.storage.DataStoreContentException;
import org.apache.sis.storage.DataStoreReferencingException;
import org.apache.sis.storage.IllegalNameException;
import org.apache.sis.storage.StorageConnector;
import org.apache.sis.setup.OptionKey;
import org.apache.sis.util.ArraysExt;
import org.apache.sis.util.CharSequences;
import org.apache.sis.util.ObjectConverter;
import org.apache.sis.util.ObjectConverters;
import org.apache.sis.util.resources.Errors;
import org.apache.sis.util.collection.BackingStoreException;
import org.apache.sis.measure.Units;

// Branch-dependent imports
import org.apache.sis.internal.jdk8.Instant;
import org.apache.sis.feature.AbstractFeature;
import org.apache.sis.feature.AbstractIdentifiedType;
import org.apache.sis.internal.jdk8.DateTimeException;
import org.apache.sis.internal.jdk8.Consumer;
import org.apache.sis.internal.jdk8.Spliterator;
import org.apache.sis.internal.jdk8.Stream;
import org.apache.sis.internal.jdk8.StreamSupport;


/**
 * A data store which creates feature instances from a CSV file using the OGC Moving Features specification.
 * See package javadoc for more information on the syntax.
 *
 * @author  Martin Desruisseaux (Geomatys)
 * @since   0.7
 * @version 0.8
 * @module
 */
public final class Store extends FeatureStore {
    /**
     * The character at the beginning of lines to ignore in the header.
     * Note that this is not part of OGC Moving Feature Specification.
     */
    private static final char COMMENT = '#';

    /**
     * The character at the beginning of metadata lines.
     */
    static final char METADATA = '@';

    /**
     * The quote character. Quotes inside quoted texts must be doubled.
     */
    private static final char QUOTE = '"';

    /**
     * The column separator.
     */
    static final char SEPARATOR = ',';

    /**
     * The separator between ordinate values in a coordinate.
     */
    static final char ORDINATE_SEPARATOR = ' ';

    /**
     * The prefix for elements in the {@code @columns} line that specify the data type.
     * Examples: {@code xsd:boolean}, {@code xsd:decimal}, {@code xsd:integer}, <i>etc</i>.
     */
    private static final String TYPE_PREFIX = "xsd:";

    /**
     * The reader, set by the constructor and cleared when no longer needed.
     */
    private BufferedReader source;

    /**
     * The character encoding, or {@code null} if unspecified (in which case the platform default is assumed).
     * Note that the default value is different than the moving feature specification, which requires UTF-8.
     * See "Departures from Moving Features specification" in package javadoc.
     */
    private final Charset encoding;

    /**
     * The metadata object, or {@code null} if not yet created.
     */
    private transient DefaultMetadata metadata;

    /**
     * The three- or four-dimensional envelope together with the CRS.
     * This envelope contains a vertical component if the feature trajectories are 3D,
     * and a temporal component if the CSV file contains a start time and end time.
     *
     * @see #parseEnvelope(List)
     */
    private final GeneralEnvelope envelope;

    /**
     * Description of the columns found in the CSV file.
     *
     * @see #parseFeatureType(List)
     */
    final DefaultFeatureType featureType;

    /**
     * {@code true} if {@link #featureType} contains a trajectory column.
     */
    private boolean hasTrajectories;

    /**
     * Appearing order of trajectories (time or sequential), or {@code null} if unspecified.
     *
     * @see #parseFoliation(List)
     */
    final Foliation foliation;

    /**
     * Specifies how time is encoded in the CSV file, or {@code null} if there is no time.
     */
    private TimeEncoding timeEncoding;

    /**
     * Creates a new CSV store from the given file, URL or stream.
     *
     * <p>If the CSV file is known to be a Moving Feature file, then the given connector should
     * have an {@link org.apache.sis.setup.OptionKey#ENCODING} associated to the UTF-8 value.</p>
     *
     * @param  provider   the factory that created this {@code DataStore} instance, or {@code null} if unspecified.
     * @param  connector  information about the storage (URL, stream, <i>etc</i>).
     * @throws DataStoreException if an error occurred while opening the stream.
     */
    public Store(final StoreProvider provider, final StorageConnector connector) throws DataStoreException {
        super(provider, connector);
        final Reader r = connector.getStorageAs(Reader.class);
        connector.closeAllExcept(r);
        if (r == null) {
            throw new DataStoreException(Errors.format(Errors.Keys.CanNotOpen_1, super.getDisplayName()));
        }
        source = (r instanceof BufferedReader) ? (BufferedReader) r : new LineNumberReader(r);
        GeneralEnvelope envelope = null;
        DefaultFeatureType featureType = null;
        Foliation foliation = null;
        try {
            final List<String> elements = new ArrayList<>();
            source.mark(1024);
            String line;
            while ((line = source.readLine()) != null) {
                line = line.trim();
                if (line.isEmpty()) continue;
                final char c = line.charAt(0);
                if (c == COMMENT) continue;
                if (c != METADATA) break;
                split(line, elements);
                final String keyword = elements.get(0);
                switch (keyword.toLowerCase(Locale.US)) {
                    case "@stboundedby": {
                        if (envelope != null) {
                            throw new DataStoreContentException(duplicated("@stboundedby"));
                        }
                        envelope = parseEnvelope(elements);
                        break;
                    }
                    case "@columns": {
                        if (featureType != null) {
                            throw new DataStoreContentException(duplicated("@columns"));
                        }
                        featureType = parseFeatureType(elements);
                        break;
                    }
                    case "@foliation": {
                        if (foliation != null) {
                            throw new DataStoreContentException(duplicated("@foliation"));
                        }
                        foliation = parseFoliation(elements);
                        break;
                    }
                    default: {
                        final LogRecord record = errors().getLogRecord(Level.WARNING, Errors.Keys.UnknownKeyword_1, keyword);
                        record.setSourceClassName(Store.class.getName());
                        record.setSourceMethodName("parseHeader");
                        listeners.warning(record);
                        break;
                    }
                }
                elements.clear();
                source.mark(1024);
            }
            source.reset();
        } catch (IOException e) {
            throw new DataStoreException(getLocale(), "CSV", super.getDisplayName(), source).initCause(e);
        } catch (FactoryException e) {
            throw new DataStoreReferencingException(getLocale(), "CSV", super.getDisplayName(), source).initCause(e);
        } catch (IllegalArgumentException | DateTimeException e) {
            throw new DataStoreContentException(getLocale(), "CSV", super.getDisplayName(), source).initCause(e);
        }
        this.encoding    = connector.getOption(OptionKey.ENCODING);
        this.envelope    = envelope;
        this.featureType = featureType;
        this.foliation   = foliation;
    }

    /**
     * Parses the envelope described by the header line starting with {@code @stboundedby}.
     * The envelope returned by this method will be stored in the {@link #envelope} field.
     *
     * <p>Example:</p>
     * {@preformat text
     *   &#64;stboundedby, urn:ogc:def:crs:CRS:1.3:84, 2D, 50.23 9.23, 50.31 9.27, 2012-01-17T12:33:41Z, 2012-01-17T12:37:00Z, sec
     * }
     *
     * @param  elements  the line elements. The first elements should be {@code "@stboundedby"}.
     * @return the envelope, or {@code null} if the given list does not contain enough elements.
     */
    @SuppressWarnings("fallthrough")
    private GeneralEnvelope parseEnvelope(final List<String> elements) throws DataStoreException, FactoryException {
        CoordinateReferenceSystem crs = null;
        int spatialDimensionCount = 2;
        double[]   lowerCorner    = ArraysExt.EMPTY_DOUBLE;
        double[]   upperCorner    = ArraysExt.EMPTY_DOUBLE;
        Instant    startTime      = null;
        Instant    endTime        = null;
        Unit<Time> timeUnit       = Units.SECOND;
        boolean    isTimeAbsolute = false;
        int ordinal = -1;
        for (final String element : elements) {
            ordinal++;
            if (!element.isEmpty()) {
                switch (ordinal) {
                    case 0: continue;                                       // The "@stboundedby" header.
                    case 1: crs = CRS.forCode(element); continue;
                    case 2: if (element.length() == 2 && Character.toUpperCase(element.charAt(1)) == 'D') {
                                spatialDimensionCount = element.charAt(0) - '0';
                                if (spatialDimensionCount < 2 || spatialDimensionCount > 3) {
                                    throw new DataStoreReferencingException(errors().getString(
                                        Errors.Keys.IllegalCoordinateSystem_1, element));
                                }
                                continue;
                            }
                            /*
                             * According the Moving Feature specification, the [dim] element is optional.
                             * If we did not recognized the dimension, assume that we have the next element
                             * (i.e. the lower corner). Fall-through so we can process it.
                             */
                            ordinal++;  // Fall through
                    case 3: lowerCorner = CharSequences.parseDoubles(element, ORDINATE_SEPARATOR); continue;
                    case 4: upperCorner = CharSequences.parseDoubles(element, ORDINATE_SEPARATOR); continue;
                    case 5: startTime   = Instant.parse(element); continue;
                    case 6: endTime     = Instant.parse(element); continue;
                    case 7: switch (element.toLowerCase(Locale.US)) {
                                case "sec":
                                case "second":   /* Already SECOND. */    continue;
                                case "minute":   timeUnit = Units.MINUTE; continue;
                                case "hour":     timeUnit = Units.HOUR;   continue;
                                case "day":      timeUnit = Units.DAY;    continue;
                                case "absolute": isTimeAbsolute = true;   continue;
                                default: throw new DataStoreReferencingException(errors().getString(Errors.Keys.UnknownUnit_1, element));
                            }
                }
                // If we reach this point, there is some remaining unknown elements. Ignore them.
                break;
            }
        }
        /*
         * Complete the CRS by adding a vertical component if needed, then a temporal component.
         * Only after the CRS has been completed we can create the envelope.
         *
         * Vertical component:
         *   Ideally, should be part of the CRS created from the authority code. But if the authority
         *   code is only for a two-dimensional CRS, we default to an arbitrary height component.
         *
         * Temporal component:
         *   Assumed never part of the authority code. We need to build the temporal component ourselves
         *   in order to set the origin to the start time.
         */
        final GeneralEnvelope envelope;
        if (crs != null) {
            int count = 0;
            final CoordinateReferenceSystem[] components = new CoordinateReferenceSystem[3];
            components[count++] = crs;

            // If the coordinates are three-dimensional but the CRS is 2D, add a vertical axis.
            if (spatialDimensionCount >= 3 && crs.getCoordinateSystem().getDimension() == 2) {
                components[count++] = CommonCRS.Vertical.MEAN_SEA_LEVEL.crs();
            }
            // Add a temporal axis if we have a start time (no need for end time).
            final GeodeticObjectBuilder builder = new GeodeticObjectBuilder();
            String name = crs.getName().getCode();
            if (startTime != null) {
                final TemporalCRS temporal;
                if (isTimeAbsolute) {
                    temporal = TimeEncoding.DEFAULT.crs();
                    timeEncoding = TimeEncoding.ABSOLUTE;
                } else {
                    temporal = builder.createTemporalCRS(startTime.toDate(), timeUnit);
                    timeEncoding = new TimeEncoding(temporal.getDatum(), timeUnit);
                }
                components[count++] = temporal;
                name = name + " + " + temporal.getName().getCode();
            }
            crs = builder.addName(name).createCompoundCRS(ArraysExt.resize(components, count));
            envelope = new GeneralEnvelope(crs);
        } else {
            /*
             * While illegal in principle, Apache SIS accepts missing CRS.
             * In such case, use only the number of dimensions.
             */
            int dim = spatialDimensionCount;
            if (startTime != null) dim++;           // Same criterion than in above block.
            envelope = new GeneralEnvelope(dim);
        }
        /*
         * At this point we got the three- or four-dimensional spatio-temporal CRS.
         * We can now set the envelope coordinate values, including temporal values.
         */
        int dim;
        if ((dim = lowerCorner.length) != spatialDimensionCount ||
            (dim = upperCorner.length) != spatialDimensionCount)
        {
            throw new DataStoreReferencingException(errors().getString(
                    Errors.Keys.MismatchedDimension_2, dim, spatialDimensionCount));
        }
        for (int i=0; i<spatialDimensionCount; i++) {
            envelope.setRange(i, lowerCorner[i], upperCorner[i]);
        }
        if (startTime != null) {
            envelope.setRange(spatialDimensionCount, timeEncoding.toCRS(startTime.toEpochMilli()),
                    (endTime == null) ? Double.NaN : timeEncoding.toCRS(endTime.toEpochMilli()));
        }
        return envelope;
    }

    /**
     * Parses the columns metadata described by the header line starting with {@code @columns}.
     * The feature type returned by this method will be stored in the {@link #featureType} field.
     *
     * <p>Example:</p>
     * {@preformat text
     *   &#64;columns, mfidref, trajectory, state,xsd:token, "type code",xsd:integer
     * }
     *
     * @param  elements  the line elements. The first elements should be {@code "@columns"}.
     * @return the column metadata, or {@code null} if the given list does not contain enough elements.
     */
    private DefaultFeatureType parseFeatureType(final List<String> elements) throws DataStoreException {
        final int size = elements.size();
        final List<AbstractIdentifiedType> properties = new ArrayList<>();
        for (int i=1; i<size; i++) {
            final String name = elements.get(i);
            Class<?> type = null;
            if (++i < size) {
                String tn = elements.get(i);
                if (!tn.isEmpty() && tn.regionMatches(true, 0, TYPE_PREFIX, 0, TYPE_PREFIX.length())) {
                    String st = tn.substring(TYPE_PREFIX.length()).toLowerCase(Locale.US);
                    switch (st) {
                        case "boolean":  type = Boolean.class; break;
                        case "decimal":  type = Double .class; break;
                        case "integer":  type = Integer.class; break;
                        case "string":   type = String .class; break;
                        case "datetime": type = Instant.class; break;
                        case "anyuri":   type = URI    .class; break;
                        default: throw new DataStoreContentException(errors().getString(Errors.Keys.UnknownType_1, tn));
                    }
                }
            }
            int minOccurrence = 0;
            if (type == null) {
                /*
                 * If the column name was not followed by a type, default to a String type except in the special
                 * case of trajectory. Note that according the Moving Feature specification, only the two first
                 * columns are not followed by a type. Those columns are:
                 *
                 *   1) mfidref     - used in order to identify the moving feature.
                 *   2) trajectory  - defines the spatio-temporal geometry of moving features.
                 *                    Contains implicit "start time" and "end time" columns.
                 *
                 * Those two columns are mandatory in Moving Feature specification. All other ones are optional.
                 */
                type = String.class;
                switch (--i) {
                    case 1: minOccurrence = 1; break;
                    case 2: {
                        if (name.equalsIgnoreCase("trajectory")) {
                            hasTrajectories = true;
                            if (timeEncoding != null) {
                                properties.add(createProperty("startTime", Instant.class, 1));
                                properties.add(createProperty(  "endTime", Instant.class, 1));
                            }
                            type = double[].class;
                            minOccurrence = 1;
                        }
                        break;
                    }
                }
            }
            properties.add(createProperty(name, type, minOccurrence));
        }
        String name = super.getDisplayName();
        final int s = name.lastIndexOf('.');
        if (s > 0) {                            // Exclude 0 because shall not be the first character.
            name = name.substring(0, s);
        }
        return new DefaultFeatureType(Collections.singletonMap(DefaultFeatureType.NAME_KEY, name),
                false, null, properties.toArray(new AbstractIdentifiedType[properties.size()]));
    }

    /**
     * Creates a property type for the given name and type.
     */
    private static AbstractIdentifiedType createProperty(final String name, final Class<?> type, final int minOccurrence) {
        return new DefaultAttributeType<>(Collections.singletonMap(DefaultAttributeType.NAME_KEY, name), type, minOccurrence, 1, null);
    }

    /**
     * Parses the metadata described by the header line starting with {@code @foliation}.
     * The value returned by this method will be stored in the {@link #foliation} field.
     *
     * <p>Example:</p>
     * {@preformat text
     *   &#64;foliation,Sequential
     * }
     *
     * @param  elements  the line elements. The first elements should be {@code "@foliation"}.
     * @return the foliation metadata.
     */
    private Foliation parseFoliation(final List<String> elements) {
        if (elements.size() >= 2) {
            return Foliation.valueOf(elements.get(1).toUpperCase(Locale.US));
        }
        return Foliation.TIME;      // Default value.
    }

    /**
     * Returns the metadata associated to the CSV file, or {@code null} if none.
     *
     * @return the metadata associated to the CSV file, or {@code null} if none.
     * @throws DataStoreException if an error occurred during the parsing process.
     */
    @Override
    public synchronized Metadata getMetadata() throws DataStoreException {
        if (metadata == null) {
            final MetadataBuilder builder = new MetadataBuilder();
            try {
                builder.setFormat(timeEncoding != null && hasTrajectories ? "CSV-MF" : "CSV");
            } catch (MetadataStoreException e) {
                listeners.warning(null, e);
            }
            builder.add(encoding, MetadataBuilder.Scope.ALL);
            builder.add(ScopeCode.DATASET);
            try {
                builder.addExtent(envelope);
            } catch (TransformException e) {
                throw new DataStoreReferencingException(getLocale(), "CSV", getDisplayName(), source).initCause(e);
            } catch (UnsupportedOperationException e) {
                /*
                 * Failed to set the temporal components if the sis-temporal module was
                 * not on the classpath, but the other dimensions still have been set.
                 */
                listeners.warning(null, e);
            }
            builder.add(featureType, null);
            metadata = builder.build(true);
        }
        return metadata;
    }

    /**
     * Returns the feature type for the given name. The {@code name} argument should be the
     * value specified at the following path (only one such value exists for a CSV data store):
     *
     * <blockquote>
     * {@link #getMetadata()} /
     * {@link org.apache.sis.metadata.iso.DefaultMetadata#getContentInfo() contentInfo} /
     * {@link org.apache.sis.metadata.iso.content.DefaultFeatureCatalogueDescription#getFeatureTypeInfo() featureTypes} /
     * {@link org.apache.sis.metadata.iso.content.DefaultFeatureTypeInfo#getFeatureTypeName() featureTypeName}
     * </blockquote>
     *
     * @param  name  the name of the feature type to get.
     * @return the feature type of the given name (never {@code null}).
     * @throws IllegalNameException if the given name was not found.
     *
     * @since 0.8
     */
    @Override
    public DefaultFeatureType getFeatureType(String name) throws IllegalNameException {
        if (featureType.getName().toString().equals(name)) {
            return featureType;
        }
        throw new IllegalNameException(getLocale(), getDisplayName(), name);
    }

    /**
     * Returns the stream of features.
     *
     * @return a stream over all features in the CSV file.
     *
     * @todo Needs to reset the position when doing another pass on the features.
     */
    @Override
<<<<<<< HEAD
    public Stream<AbstractFeature> getFeatures() {
=======
    public Stream<Feature> features() {
>>>>>>> ff487f42
        return StreamSupport.stream(new Iter(), false);
    }

    /**
     * Implementation of the iterator returned by {@link #features()}.
     */
    private final class Iter implements Spliterator<AbstractFeature> {
        /**
         * Converters from string representations to the values to store in the {@link #values} array.
         */
        private final ObjectConverter<String,?>[] converters;

        /**
         * All values found in a row. We need to remember those values between different executions
         * of the {@link #tryAdvance(Consumer)} method because the Moving Feature Specification said:
         * "If the value equals the previous value, the text for the value can be omitted."
         */
        private final Object[] values;

        /**
         * Name of the property where to store a value.
         */
        private final String[] propertyNames;

        /**
         * Creates a new iterator.
         */
        @SuppressWarnings({"unchecked", "rawtypes", "fallthrough"})
        Iter() {
            final Collection<? extends AbstractIdentifiedType> properties = featureType.getProperties(true);
            converters    = new ObjectConverter[properties.size()];
            values        = new Object[converters.length];
            propertyNames = new String[converters.length];
            int i = -1;
            for (final AbstractIdentifiedType p : properties) {
                propertyNames[++i] = p.getName().tip().toString();
                /*
                 * According Moving Features specification:
                 *   Column 0 is the feature identifier (mfidref). There is nothing special to do here.
                 *   Column 1 is the start time.
                 *   Column 2 is the end time.
                 *   Column 3 is the trajectory.
                 *   Columns 4+ are custom attributes.
                 */
                final ObjectConverter<String,?> c;
                switch (i) {
                    case 1: // Fall through
                    case 2: {
                        if (timeEncoding != null) {
                            c = timeEncoding;
                            break;
                        }
                        /*
                         * If there is no time columns, then this column may be the trajectory (note that allowing
                         * CSV files without time is obviously a departure from Moving Features specification.
                         * The intend is to have a CSV format applicable to other features than moving ones).
                         * Fall through in order to process trajectory.
                         */
                    }
                    case 3: {
                        if (hasTrajectories) {
                            c = GeometryParser.INSTANCE;
                            break;
                        }
                        /*
                         * If there is no trajectory columns, than this column is a custum attribute.
                         * CSV files without trajectories are not compliant with Moving Feature spec.,
                         * but we try to keep this reader a little bit more generic.
                         */
                    }
                    default: {
                        c = ObjectConverters.find(String.class, ((DefaultAttributeType) p).getValueClass());
                        break;
                    }
                }
                converters[i] = c;
            }
        }

        /**
         * Executes the given action for the next feature or for all remaining features.
         *
         * <p><b>Multi-threading:</b>
         * There is no need for {@code synchronize(Store.this)} statement since this method uses only final and
         * either immutable or thread-safe objects from {@link Store}. The only object that need synchronization
         * is {@link Store#source}, which is already synchronized.</p>
         *
         * @param  action  the action to execute.
         * @param  all     {@code true} for executing the given action on all remaining features.
         * @return {@code false} if there is no remaining feature after this method call.
         * @throws IOException if an I/O error occurred while reading a feature.
         * @throws IllegalArgumentException if parsing of a number failed, or other error.
         * @throws DateTimeException if parsing of a date failed.
         */
        private boolean read(final Consumer<? super AbstractFeature> action, boolean all) throws IOException {
            final FixedSizeList elements = new FixedSizeList(values);
            String line;
            while ((line = source.readLine()) != null) {
                split(line, elements);
                final AbstractFeature feature = featureType.newInstance();
                int i, n = elements.size();
                for (i=0; i<n; i++) {
                    values[i] = converters[i].apply((String) values[i]);
                    feature.setPropertyValue(propertyNames[i], values[i]);
                }
                n = values.length;
                for (; i<n; i++) {
                    // For omitted elements, reuse previous value.
                    feature.setPropertyValue(propertyNames[i], values[i]);
                }
                action.accept(feature);
                if (!all) return true;
                elements.clear();
            }
            return false;
        }

        /**
         * Executes the given action only on the next feature, if any.
         */
        @Override
        public boolean tryAdvance(final Consumer<? super AbstractFeature> action) {
            try {
                return read(action, false);
            } catch (IOException | IllegalArgumentException | DateTimeException e) {
                throw new BackingStoreException(canNotParseFile(), e);
            }
        }

        /**
         * Executes the given action on all remaining features.
         */
        @Override
        public void forEachRemaining(final Consumer<? super AbstractFeature> action) {
            try {
                read(action, true);
            } catch (IOException | IllegalArgumentException | DateTimeException e) {
                throw new BackingStoreException(canNotParseFile(), e);
            }
        }

        /**
         * Current implementation can not split this iterator.
         */
        @Override
        public Spliterator<AbstractFeature> trySplit() {
            return null;
        }

        /**
         * We do not know the number of features.
         */
        @Override
        public long estimateSize() {
            return Long.MAX_VALUE;
        }

        /**
         * Returns the characteristics of the iteration over feature instances.
         * The iteration is assumed {@link #ORDERED} in the declaration order in the CSV file.
         * The iteration is {@link #NONNULL} (i.e. {@link #tryAdvance(Consumer)} is not allowed
         * to return null value) and {@link #IMMUTABLE} (i.e. we do not support modification of
         * the CSV file while an iteration is in progress).
         *
         * @return characteristics of iteration over the features in the CSV file.
         */
        @Override
        public int characteristics() {
            return ORDERED | NONNULL | IMMUTABLE;
        }
    }

    /**
     * Splits the content of the given line around the column separator.
     * Quotes are taken in account. The elements are added in the given list.
     *
     * @param line      the line to parse.
     * @param elements  an initially empty list where to add elements.
     */
    static void split(final String line, final List<? super String> elements) {
        int startAt = 0;
        boolean isQuoting = false;        // If a quote has been opened and not yet closed.
        boolean hasQuotes = false;        // If the value contains at least one quote (not used for quoting the value).
        final int length = line.length();
        for (int i=0; i<length; i++) {
            switch (line.charAt(i)) {
                case QUOTE: {
                    hasQuotes = true;
                    if (isQuoting && i+1 < length && line.charAt(i+1) == QUOTE) {
                        i++;
                    } else {
                        isQuoting = !isQuoting;
                    }
                    break;
                }
                case SEPARATOR: {
                    if (!isQuoting) {
                        if (!elements.add(decode(line, startAt, i, hasQuotes))) {
                            return;     // Reached the maximal capacity of the list.
                        }
                        startAt = i+1;
                        hasQuotes = false;
                    }
                    break;
                }
            }
        }
        elements.add(decode(line, startAt, length, hasQuotes));
    }

    /**
     * Extracts a substring from the given line and replaces double quotes by single quotes.
     *
     * <div class="section">Departure from Moving Features specification</div>
     * The Moving Features specification said:
     *
     *   <blockquote>Some characters may need to be escaped here. {@literal <} (less than), {@literal >}
     *   (greater than), " (double quotation), ‘ (single quotation), and {@literal &} (ampersand) must be
     *   replaced with the entity references defined in XML. Space, tab, and comma are written in escape
     *   sequences \\s, \\t, and \\b, respectively.</blockquote>
     *
     * This part of the specification is currently ignored (its purpose is still unclear).
     */
    private static String decode(CharSequence text, final int lower, final int upper, final boolean hasQuotes) {
        if (hasQuotes) {
            final StringBuilder buffer = new StringBuilder(upper - lower).append(text, lower, upper);
            for (int i=0; i<buffer.length(); i++) {
                if (buffer.charAt(i) == QUOTE) {
                    buffer.deleteCharAt(i);
                    // If the deleted char was followed by another quote, that second quote will be preserved.
                }
            }
            text = CharSequences.trimWhitespaces(buffer);
        } else {
            text = CharSequences.trimWhitespaces(text, lower, upper);
        }
        return text.toString();
    }

    /**
     * Returns an error message for a duplicated element.
     */
    private String duplicated(final String name) {
        return errors().getString(Errors.Keys.DuplicatedElement_1, name);
    }

    /**
     * Returns the error message for a file that can not be parsed.
     * The error message will contain the line number if available.
     */
    final String canNotParseFile() {
        final Object[] parameters = IOUtilities.errorMessageParameters("CSV", getDisplayName(), source);
        return errors().getString(IOUtilities.errorMessageKey(parameters), parameters);
    }

    /**
     * Returns the resources to use for producing error messages.
     */
    private Errors errors() {
        return Errors.getResources(getLocale());
    }

    /**
     * Closes this data store and releases any underlying resources.
     *
     * @throws DataStoreException if an error occurred while closing this data store.
     */
    @Override
    public synchronized void close() throws DataStoreException {
        final BufferedReader s = source;
        source = null;                  // Cleared first in case of failure.
        if (s != null) try {
            s.close();
        } catch (IOException e) {
            throw new DataStoreException(e);
        }
    }
}<|MERGE_RESOLUTION|>--- conflicted
+++ resolved
@@ -542,11 +542,7 @@
      * @todo Needs to reset the position when doing another pass on the features.
      */
     @Override
-<<<<<<< HEAD
-    public Stream<AbstractFeature> getFeatures() {
-=======
-    public Stream<Feature> features() {
->>>>>>> ff487f42
+    public Stream<AbstractFeature> features() {
         return StreamSupport.stream(new Iter(), false);
     }
 
