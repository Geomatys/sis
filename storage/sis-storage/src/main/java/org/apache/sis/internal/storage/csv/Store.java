--- conflicted
+++ resolved
@@ -20,11 +20,6 @@
 import java.util.ArrayList;
 import java.util.Collection;
 import java.util.Collections;
-<<<<<<< HEAD
-import java.util.Iterator;
-=======
-import java.util.Date;
->>>>>>> c7fb6159
 import java.util.Locale;
 import java.util.logging.Level;
 import java.util.logging.LogRecord;
@@ -65,17 +60,12 @@
 import org.apache.sis.util.collection.BackingStoreException;
 
 // Branch-dependent imports
-<<<<<<< HEAD
 import org.apache.sis.internal.jdk8.Instant;
 import org.apache.sis.internal.jdk8.DateTimeException;
-=======
-import java.time.Instant;
-import java.time.DateTimeException;
-import java.util.function.Consumer;
-import java.util.Spliterator;
-import java.util.stream.Stream;
-import java.util.stream.StreamSupport;
->>>>>>> c7fb6159
+import org.apache.sis.internal.jdk8.Consumer;
+import org.apache.sis.internal.jdk8.Spliterator;
+import org.apache.sis.internal.jdk8.Stream;
+import org.apache.sis.internal.jdk8.StreamSupport;
 import org.opengis.feature.Feature;
 import org.opengis.feature.FeatureType;
 import org.opengis.feature.PropertyType;
@@ -527,7 +517,7 @@
     /**
      * Implementation of the iterator returned by {@link #getFeatures()}.
      */
-    private final class Iter implements Spliterator<Feature> {
+    private final class Iter extends Spliterator<Feature> {
         /**
          * Converters from string representations to the values to store in the {@link #values} array.
          */
