/*
 * Licensed to the Apache Software Foundation (ASF) under one or more
 * contributor license agreements.  See the NOTICE file distributed with
 * this work for additional information regarding copyright ownership.
 * The ASF licenses this file to You under the Apache License, Version 2.0
 * (the "License"); you may not use this file except in compliance with
 * the License.  You may obtain a copy of the License at
 *
 *     http://www.apache.org/licenses/LICENSE-2.0
 *
 * Unless required by applicable law or agreed to in writing, software
 * distributed under the License is distributed on an "AS IS" BASIS,
 * WITHOUT WARRANTIES OR CONDITIONS OF ANY KIND, either express or implied.
 * See the License for the specific language governing permissions and
 * limitations under the License.
 */
package org.apache.sis.storage;

<<<<<<< HEAD

/**
 * Definition of filtering to apply for fetching a resource subset.
 * Filtering can happen in two domains:
 *
 * <ol>
 *   <li>By filtering the {@code Feature} instances.</li>
 *   <li>By filtering the {@linkplain org.apache.sis.feature.DefaultFeatureType#getProperty properties}
 *       in each feature instance.</li>
 * </ol>
 *
 * Compared to Java functional interfaces, the first domain is equivalent to using
 * <code>{@linkplain java.util.function.Predicate}&lt;Feature&gt;</code>
 * while the second domain is equivalent to using
 * <code>{@linkplain java.util.function.UnaryOperator}&lt;Feature&gt;</code>.
=======
import org.opengis.geometry.Envelope;

// Branch-dependent imports
import org.opengis.filter.QueryExpression;


/**
 * Definition of filtering to apply for fetching a resource subset.
 * Filtering can be applied on {@link FeatureSet} or on {@link GridCoverageResource}.
 * A query contains at least two parts:
>>>>>>> 152b383d
 *
 * <ul>
 *   <li><b>Selection</b> for choosing the feature instances to fetch.
 *     This is equivalent to choosing rows in a database table.</li>
 *   <li><b>Projection</b> (not to be confused with map projection) for choosing the
 *     {@linkplain org.apache.sis.feature.DefaultFeatureType#getProperty feature properties} or the
 *     {@linkplain org.apache.sis.coverage.SampleDimension coverage sample dimensions} to fetch.
 *     This is equivalent to choosing columns in a database table.</li>
 * </ul>
 *
 * Compared to the SQL language, {@code Query} contains the information in the {@code SELECT} and
 * {@code WHERE} clauses of a SQL statement. A {@code Query} typically contains filtering capabilities
 * and (sometime) simple attribute transformations. Well known query languages include SQL and CQL.
 *
 * <h2>Optional values</h2>
 * All aspects of this query are optional and initialized to "none".
 * Unless otherwise specified, all methods accept a null argument or can return a null value, which means "none".
 *
 * @author Johann Sorel (Geomatys)
 * @version 1.1
 *
 * @see FeatureSet#subset(Query)
 * @see GridCoverageResource#subset(Query)
 *
 * @since 0.8
 * @module
 */
public abstract class Query implements QueryExpression {
    /**
     * Creates a new, initially empty, query.
     */
    protected Query() {
    }

    /**
     * Sets the approximate area of feature instances or pixels to include in the subset.
     * For feature set, the domain is materialized by a {@link org.opengis.filter.Filter}.
     * For grid coverage resource, the given envelope specifies the coverage domain.
     *
     * <p>The given envelope is approximate.
     * Features may test intersections using only bounding boxes instead of full geometries.
     * Coverages may expand the envelope to an integer amount of tiles.</p>
     *
     * @param  domain  the approximate area of interest, or {@code null} if none.
     *
     * @since 1.1
     */
    public abstract void setSelection(Envelope domain);

    /**
     * Sets the properties to retrieve by their names. For features, the arguments are names of
     * {@linkplain org.apache.sis.feature.DefaultFeatureType#getProperty feature properties}.
     * For coverages, the arguments are names of
     * {@linkplain org.apache.sis.coverage.BandedCoverage#getSampleDimensions() sample dimensions}.
     *
     * <p><b>Note:</b> in this context, the "projection" word come from relational database terminology.
     * It is unrelated to <cite>map projection</cite>.</p>
     *
     * @param  properties  properties to retrieve, or {@code null} to retrieve all properties.
     * @throws IllegalArgumentException if a property is duplicated.
     *
     * @since 1.1
     */
    public abstract void setProjection(String... properties);
}<|MERGE_RESOLUTION|>--- conflicted
+++ resolved
@@ -16,34 +16,13 @@
  */
 package org.apache.sis.storage;
 
-<<<<<<< HEAD
-
-/**
- * Definition of filtering to apply for fetching a resource subset.
- * Filtering can happen in two domains:
- *
- * <ol>
- *   <li>By filtering the {@code Feature} instances.</li>
- *   <li>By filtering the {@linkplain org.apache.sis.feature.DefaultFeatureType#getProperty properties}
- *       in each feature instance.</li>
- * </ol>
- *
- * Compared to Java functional interfaces, the first domain is equivalent to using
- * <code>{@linkplain java.util.function.Predicate}&lt;Feature&gt;</code>
- * while the second domain is equivalent to using
- * <code>{@linkplain java.util.function.UnaryOperator}&lt;Feature&gt;</code>.
-=======
 import org.opengis.geometry.Envelope;
-
-// Branch-dependent imports
-import org.opengis.filter.QueryExpression;
 
 
 /**
  * Definition of filtering to apply for fetching a resource subset.
  * Filtering can be applied on {@link FeatureSet} or on {@link GridCoverageResource}.
  * A query contains at least two parts:
->>>>>>> 152b383d
  *
  * <ul>
  *   <li><b>Selection</b> for choosing the feature instances to fetch.
@@ -71,7 +50,7 @@
  * @since 0.8
  * @module
  */
-public abstract class Query implements QueryExpression {
+public abstract class Query {
     /**
      * Creates a new, initially empty, query.
      */
@@ -80,7 +59,7 @@
 
     /**
      * Sets the approximate area of feature instances or pixels to include in the subset.
-     * For feature set, the domain is materialized by a {@link org.opengis.filter.Filter}.
+     * For feature set, the domain is materialized by a {@link org.apache.sis.filter.Filter}.
      * For grid coverage resource, the given envelope specifies the coverage domain.
      *
      * <p>The given envelope is approximate.
