--- conflicted
+++ resolved
@@ -309,13 +309,8 @@
     /**
      * Shortcut for creating expression for a projection computed on-the-fly.
      */
-<<<<<<< HEAD
     private static FeatureQuery.NamedExpression virtualProjection(final Expression<AbstractFeature, ?> expression, final String alias) {
-        return new FeatureQuery.NamedExpression(expression, Names.createLocalName(null, null, alias), FeatureQuery.ProjectionType.VIRTUAL);
-=======
-    private static FeatureQuery.NamedExpression virtualProjection(final Expression<Feature, ?> expression, final String alias) {
         return new FeatureQuery.NamedExpression(expression, Names.createLocalName(null, null, alias), FeatureQuery.ProjectionType.COMPUTING);
->>>>>>> b486f990
     }
 
     /**
