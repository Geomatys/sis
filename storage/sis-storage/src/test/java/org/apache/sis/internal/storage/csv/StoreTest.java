/*
 * Licensed to the Apache Software Foundation (ASF) under one or more
 * contributor license agreements.  See the NOTICE file distributed with
 * this work for additional information regarding copyright ownership.
 * The ASF licenses this file to You under the Apache License, Version 2.0
 * (the "License"); you may not use this file except in compliance with
 * the License.  You may obtain a copy of the License at
 *
 *     http://www.apache.org/licenses/LICENSE-2.0
 *
 * Unless required by applicable law or agreed to in writing, software
 * distributed under the License is distributed on an "AS IS" BASIS,
 * WITHOUT WARRANTIES OR CONDITIONS OF ANY KIND, either express or implied.
 * See the License for the specific language governing permissions and
 * limitations under the License.
 */
package org.apache.sis.internal.storage.csv;

import java.util.List;
import java.util.Iterator;
import java.time.Instant;
import java.io.StringReader;
import org.opengis.metadata.Metadata;
import org.opengis.metadata.extent.Extent;
import org.opengis.metadata.extent.GeographicBoundingBox;
import org.apache.sis.feature.FoliationRepresentation;
import org.apache.sis.storage.DataStoreException;
import org.apache.sis.storage.StorageConnector;
import org.apache.sis.storage.DataOptionKey;
import org.apache.sis.setup.OptionKey;
import org.apache.sis.setup.GeometryLibrary;
import org.apache.sis.test.TestCase;
import org.junit.Test;
import com.esri.core.geometry.Point2D;
import com.esri.core.geometry.Polyline;

import static org.junit.Assert.*;
import static org.apache.sis.test.TestUtilities.date;
import static org.apache.sis.test.TestUtilities.getSingleton;

// Branch-dependent imports
import org.apache.sis.feature.AbstractFeature;
import org.apache.sis.feature.AbstractIdentifiedType;
import org.apache.sis.feature.DefaultAttributeType;
import org.apache.sis.feature.DefaultFeatureType;
import org.apache.sis.metadata.iso.identification.AbstractIdentification;


/**
 * Tests {@link Store}.
 *
 * @author  Martin Desruisseaux (Geomatys)
 * @version 1.0
 * @since   0.7
 * @module
 */
public final strictfp class StoreTest extends TestCase {
    /**
     * {@code true} if testing a moving feature, or {@code false} (the default) if testing a static feature.
     */
    private boolean isMovingFeature;

    /**
     * An example of Moving Features file.
     * Derived from the example provided in OGC 14-084r2.
     */
    static StringReader testData() {
        return new StringReader(
            "@stboundedby, urn:ogc:def:crs:CRS:1.3:84, 2D,  50.23 9.23,  50.31 9.27,  2012-01-17T12:33:41Z, 2012-01-17T12:37:00Z, sec\n" +
            "@columns, mfidref, trajectory, state,xsd:string, \"\"\"type\"\" code\",xsd:integer\n" +
            "@foliation,Time\n" +
            "a,  10, 150, 11.0 2.0 12.0 3.0, walking, 1\n" +
            "b,  10, 190, 10.0 2.0 11.0 3.0, walking, 2\n" +
            "a, 150, 190, 12.0 3.0 10.0 3.0\n" +                        // Omitted values are same as previous line.
            "c,  10, 190, 12.0 1.0 10.0 2.0 11.0 3.0, vehicle, 1\n");
    }

    /**
     * Returns the instant for the given time at the day of the test.
     */
    private static Instant instant(final String time) {
        return date("2012-01-17 " + time).toInstant();
    }

    /**
     * Opens a CSV store on the test data for reading the lines as-is, without assembling them in a single trajectory.
     */
    private static Store open(final boolean fragmented) throws DataStoreException {
        final var connector = new StorageConnector(testData());
        if (fragmented) {
            connector.setOption(DataOptionKey.FOLIATION_REPRESENTATION, FoliationRepresentation.FRAGMENTED);
        }
        connector.setOption(OptionKey.GEOMETRY_LIBRARY, GeometryLibrary.ESRI);
        return new Store(null, connector);
    }

    /**
     * Tests {@link Store#getMetadata()}.
     *
     * @throws DataStoreException if an error occurred while parsing the data.
     */
    @Test
    public void testGetMetadata() throws DataStoreException {
        final Metadata metadata;
        try (Store store = open(true)) {
            metadata = store.getMetadata();
        }
        final Extent extent = getSingleton(((AbstractIdentification) getSingleton(metadata.getIdentificationInfo())).getExtents());
        final GeographicBoundingBox bbox = (GeographicBoundingBox) getSingleton(extent.getGeographicElements());
        assertEquals("westBoundLongitude", 50.23, bbox.getWestBoundLongitude(), STRICT);
        assertEquals("eastBoundLongitude", 50.31, bbox.getEastBoundLongitude(), STRICT);
        assertEquals("southBoundLatitude",  9.23, bbox.getSouthBoundLatitude(), STRICT);
        assertEquals("northBoundLatitude",  9.27, bbox.getNorthBoundLatitude(), STRICT);
        assertTrue("Should not have a vertical extent.", extent.getVerticalElements().isEmpty());
    }

    /**
     * Verifies the feature type, then tests {@link Store#features(boolean)}.
     *
     * @throws DataStoreException if an error occurred while parsing the data.
     */
    @Test
    public void testStaticFeatures() throws DataStoreException {
        try (Store store = open(true)) {
            verifyFeatureType(store.featureType, double[].class, 1);
            assertEquals("foliation", Foliation.TIME, store.foliation);
            final Iterator<AbstractFeature> it = store.features(false).iterator();
            assertPropertyEquals(it.next(), "a", "12:33:51", "12:36:11", new double[] {11, 2, 12, 3},        "walking", 1);
            assertPropertyEquals(it.next(), "b", "12:33:51", "12:36:51", new double[] {10, 2, 11, 3},        "walking", 2);
            assertPropertyEquals(it.next(), "a", "12:36:11", "12:36:51", new double[] {12, 3, 10, 3},        "walking", 2);
            assertPropertyEquals(it.next(), "c", "12:33:51", "12:36:51", new double[] {12, 1, 10, 2, 11, 3}, "vehicle", 1);
            assertFalse(it.hasNext());
        }
    }

    /**
     * Tests reading the data as a moving features. In the following data:
     *
     * {@preformat text
     *     a,  10, 150, 11.0 2.0 12.0 3.0, walking, 1
     *     b,  10, 190, 10.0 2.0 11.0 3.0, walking, 2
     *     a, 150, 190, 12.0 3.0 10.0 3.0
     *     c,  10, 190, 12.0 1.0 10.0 2.0 11.0 3.0, vehicle, 1
     * }
     *
     * the two rows for the "a" features shall be merged in a single trajectory.
     *
     * @throws DataStoreException if an error occurred while parsing the data.
     */
    @Test
    public void testMovingFeatures() throws DataStoreException {
        isMovingFeature = true;
        try (Store store = open(false)) {
            verifyFeatureType(store.featureType, Polyline.class, Integer.MAX_VALUE);
            assertEquals("foliation", Foliation.TIME, store.foliation);
<<<<<<< HEAD
            final Iterator<AbstractFeature> it = store.features(false).iterator();
            assertPropertyEquals(it.next(), "a", "12:33:51", "12:36:51", new double[] {11, 2, 12, 3, 10, 3}, singletonList("walking"), Arrays.asList(1, 2));
            assertPropertyEquals(it.next(), "b", "12:33:51", "12:36:51", new double[] {10, 2, 11, 3},        singletonList("walking"), singletonList(2));
            assertPropertyEquals(it.next(), "c", "12:33:51", "12:36:51", new double[] {12, 1, 10, 2, 11, 3}, singletonList("vehicle"), singletonList(1));
=======
            final Iterator<Feature> it = store.features(false).iterator();
            assertPropertyEquals(it.next(), "a", "12:33:51", "12:36:51", new double[] {11, 2, 12, 3, 10, 3}, List.of("walking"), List.of(1, 2));
            assertPropertyEquals(it.next(), "b", "12:33:51", "12:36:51", new double[] {10, 2, 11, 3},        List.of("walking"), List.of(2));
            assertPropertyEquals(it.next(), "c", "12:33:51", "12:36:51", new double[] {12, 1, 10, 2, 11, 3}, List.of("vehicle"), List.of(1));
>>>>>>> f5bc633a
            assertFalse(it.hasNext());
        }
    }

    /**
     * Verifies that the feature type is equal to the expected one.
     */
    private static void verifyFeatureType(final DefaultFeatureType type, final Class<?> geometryType, final int maxOccurs) {
        final Iterator<? extends AbstractIdentifiedType> it = type.getProperties(true).iterator();
        assertPropertyTypeEquals((DefaultAttributeType<?>) it.next(), "mfidref",       String.class,   1, 1);
        assertPropertyTypeEquals((DefaultAttributeType<?>) it.next(), "startTime",     Instant.class,  1, 1);
        assertPropertyTypeEquals((DefaultAttributeType<?>) it.next(), "endTime",       Instant.class,  1, 1);
        assertPropertyTypeEquals((DefaultAttributeType<?>) it.next(), "trajectory",    geometryType,   1, 1);
        assertPropertyTypeEquals((DefaultAttributeType<?>) it.next(), "state",         String.class,   0, maxOccurs);
        assertPropertyTypeEquals((DefaultAttributeType<?>) it.next(), "\"type\" code", Integer.class,  0, maxOccurs);
        assertFalse(it.hasNext());
    }

    /**
     * Asserts that the given property type has the given information.
     */
    private static void assertPropertyTypeEquals(final DefaultAttributeType<?> p,
            final String name, final Class<?> valueClass, final int minOccurs, final int maxOccurs)
    {
        assertEquals("name",       name,       p.getName().toString());
        assertEquals("valueClass", valueClass, p.getValueClass());
        assertEquals("minOccurs",  minOccurs,  p.getMinimumOccurs());
        assertEquals("maxOccurs",  maxOccurs,  p.getMaximumOccurs());
    }

    /**
     * Asserts that the property of the given name in the given feature has expected information.
     */
    private void assertPropertyEquals(final AbstractFeature f, final String mfidref,
            final String startTime, final String endTime, final double[] trajectory,
            final Object state, final Object typeCode)
    {
        assertEquals("mfidref",   mfidref,            f.getPropertyValue("mfidref"));
        assertEquals("startTime", instant(startTime), f.getPropertyValue("startTime"));
        assertEquals("endTime",   instant(endTime),   f.getPropertyValue("endTime"));
        assertEquals("state",     state,              f.getPropertyValue("state"));
        assertEquals("typeCode",  typeCode,           f.getPropertyValue("\"type\" code"));
        if (isMovingFeature) {
            assertPolylineEquals(trajectory, (Polyline) f.getPropertyValue("trajectory"));
        } else {
            assertArrayEquals("trajectory", trajectory, (double[]) f.getPropertyValue("trajectory"), STRICT);
        }
    }

    /**
     * Asserts that the given polyline contains the expected coordinate values.
     */
    private static void assertPolylineEquals(final double[] trajectory, final Polyline polyline) {
        assertEquals("pointCount", trajectory.length / 2, polyline.getPointCount());
        for (int i=0; i < trajectory.length;) {
            final Point2D xy = polyline.getXY(i / 2);
            assertEquals("x", trajectory[i++], xy.x, STRICT);
            assertEquals("y", trajectory[i++], xy.y, STRICT);
        }
    }
}<|MERGE_RESOLUTION|>--- conflicted
+++ resolved
@@ -153,17 +153,10 @@
         try (Store store = open(false)) {
             verifyFeatureType(store.featureType, Polyline.class, Integer.MAX_VALUE);
             assertEquals("foliation", Foliation.TIME, store.foliation);
-<<<<<<< HEAD
             final Iterator<AbstractFeature> it = store.features(false).iterator();
-            assertPropertyEquals(it.next(), "a", "12:33:51", "12:36:51", new double[] {11, 2, 12, 3, 10, 3}, singletonList("walking"), Arrays.asList(1, 2));
-            assertPropertyEquals(it.next(), "b", "12:33:51", "12:36:51", new double[] {10, 2, 11, 3},        singletonList("walking"), singletonList(2));
-            assertPropertyEquals(it.next(), "c", "12:33:51", "12:36:51", new double[] {12, 1, 10, 2, 11, 3}, singletonList("vehicle"), singletonList(1));
-=======
-            final Iterator<Feature> it = store.features(false).iterator();
             assertPropertyEquals(it.next(), "a", "12:33:51", "12:36:51", new double[] {11, 2, 12, 3, 10, 3}, List.of("walking"), List.of(1, 2));
             assertPropertyEquals(it.next(), "b", "12:33:51", "12:36:51", new double[] {10, 2, 11, 3},        List.of("walking"), List.of(2));
             assertPropertyEquals(it.next(), "c", "12:33:51", "12:36:51", new double[] {12, 1, 10, 2, 11, 3}, List.of("vehicle"), List.of(1));
->>>>>>> f5bc633a
             assertFalse(it.hasNext());
         }
     }
