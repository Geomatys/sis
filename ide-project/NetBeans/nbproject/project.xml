--- conflicted
+++ resolved
@@ -21,11 +21,7 @@
     <type>org.netbeans.modules.java.j2seproject</type>
     <configuration>
         <data xmlns="http://www.netbeans.org/ns/j2se-project/3">
-<<<<<<< HEAD
             <name>Apache SIS on GeoAPI 3.0</name>
-=======
-            <name>Apache SIS on GeoAPI 3.1</name>
->>>>>>> fcd6c5d6
             <source-roots>
                 <root id="src.local-src.dir" name="Local sources (unversioned)"/>
                 <root id="src.webapp.dir" name="Web application"/>
