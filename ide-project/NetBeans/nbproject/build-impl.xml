<?xml version="1.0" encoding="UTF-8"?>
<!--
*** GENERATED FROM project.xml - DO NOT EDIT  ***
***         EDIT ../build.xml INSTEAD         ***

For the purpose of easier reading the script
is divided into following sections:

  - initialization
  - compilation
  - jar
  - execution
  - debugging
  - javadoc
  - test compilation
  - test execution
  - test debugging
  - applet
  - cleanup

        -->
<<<<<<< HEAD
<project xmlns:j2seproject1="http://www.netbeans.org/ns/j2se-project/1" xmlns:j2seproject3="http://www.netbeans.org/ns/j2se-project/3" xmlns:jaxrpc="http://www.netbeans.org/ns/j2se-project/jax-rpc" basedir=".." default="default" name="Apache_SIS_on_GeoAPI_3.0-impl">
=======
<project xmlns:if="ant:if" xmlns:j2seproject1="http://www.netbeans.org/ns/j2se-project/1" xmlns:j2seproject3="http://www.netbeans.org/ns/j2se-project/3" xmlns:jaxrpc="http://www.netbeans.org/ns/j2se-project/jax-rpc" xmlns:unless="ant:unless" basedir=".." default="default" name="Apache_SIS_for_JDK8-impl">
>>>>>>> dfdd364c
    <fail message="Please build using Ant 1.8.0 or higher.">
        <condition>
            <not>
                <antversion atleast="1.8.0"/>
            </not>
        </condition>
    </fail>
    <target depends="test,jar,javadoc" description="Build and test whole project." name="default"/>
    <!-- 
                ======================
                INITIALIZATION SECTION 
                ======================
            -->
    <target name="-pre-init">
        <!-- Empty placeholder for easier customization. -->
        <!-- You can override this target in the ../build.xml file. -->
    </target>
    <target depends="-pre-init" name="-init-private">
        <property file="nbproject/private/config.properties"/>
        <property file="nbproject/private/configs/${config}.properties"/>
        <property file="nbproject/private/private.properties"/>
    </target>
    <target depends="-pre-init,-init-private" name="-init-user">
        <property file="${user.properties.file}"/>
        <!-- The two properties below are usually overridden -->
        <!-- by the active platform. Just a fallback. -->
        <property name="default.javac.source" value="1.6"/>
        <property name="default.javac.target" value="1.6"/>
    </target>
    <target depends="-pre-init,-init-private,-init-user" name="-init-project">
        <property file="nbproject/configs/${config}.properties"/>
        <property file="nbproject/project.properties"/>
    </target>
    <target name="-init-modules-supported">
        <condition property="modules.supported.internal" value="true">
            <not>
                <matches pattern="1\.[0-8](\..*)?" string="${javac.source}"/>
            </not>
        </condition>
    </target>
    <target depends="-init-modules-supported" if="modules.supported.internal" name="-init-macrodef-modulename">
        <macrodef name="modulename" uri="http://www.netbeans.org/ns/j2se-project/3">
            <attribute name="property"/>
            <attribute name="sourcepath"/>
            <sequential>
                <loadresource property="@{property}" quiet="true">
                    <javaresource classpath="@{sourcepath}" name="module-info.java" parentFirst="false"/>
                    <filterchain>
                        <stripjavacomments/>
                        <linecontainsregexp>
                            <regexp pattern="module .* \{"/>
                        </linecontainsregexp>
                        <tokenfilter>
                            <linetokenizer/>
                            <replaceregex flags="s" pattern="(\s*module\s+)(\S*)(\s*\{.*)" replace="\2"/>
                        </tokenfilter>
                        <striplinebreaks/>
                    </filterchain>
                </loadresource>
            </sequential>
        </macrodef>
    </target>
    <target depends="-init-modules-supported,-init-macrodef-modulename" if="modules.supported.internal" name="-init-source-module-properties">
        <fail message="Java 9 support requires Ant 1.10.0 or higher.">
            <condition>
                <not>
                    <antversion atleast="1.10.0"/>
                </not>
            </condition>
        </fail>
        <j2seproject3:modulename property="module.name" sourcepath="${src.local-src.dir}:${src.webapp.dir}:${src.javafx.dir}:${src.console.dir}:${src.earth-obs.dir}:${src.geotiff.dir}:${src.netcdf.dir}:${src.shapefile.dir}:${src.xmlstore.dir}:${src.storage.dir}:${src.feature.dir}:${src.raster.dir}:${src.portrayal.dir}:${src.referencing.dir}:${src.ref-by-id.dir}:${src.metadata.dir}:${src.utility.dir}:${src.fra-profile.dir}:${src.gdal.dir}:${src.c.gdal.dir}"/>
        <condition property="named.module.internal">
            <and>
                <isset property="module.name"/>
                <length length="0" string="${module.name}" when="greater"/>
            </and>
        </condition>
        <condition property="unnamed.module.internal">
            <not>
                <isset property="named.module.internal"/>
            </not>
        </condition>
        <property name="javac.modulepath" value=""/>
        <property name="run.modulepath" value="${javac.modulepath}"/>
        <property name="module.build.classes.dir" value="${build.classes.dir}"/>
        <property name="debug.modulepath" value="${run.modulepath}"/>
        <property name="javac.upgrademodulepath" value=""/>
        <property name="run.upgrademodulepath" value="${javac.upgrademodulepath}"/>
        <condition else="" property="javac.systemmodulepath.cmd.line.arg" value="--system '${javac.systemmodulepath}'">
            <and>
                <isset property="javac.systemmodulepath"/>
                <length length="0" string="${javac.systemmodulepath}" when="greater"/>
            </and>
        </condition>
        <property name="dist.jlink.dir" value="${dist.dir}/jlink"/>
        <property name="dist.jlink.output" value="${dist.jlink.dir}/${application.title}"/>
        <property name="module.name" value=""/>
    </target>
    <target depends="-pre-init,-init-private,-init-user,-init-project,-init-macrodef-property,-init-modules-supported" name="-do-init">
        <property name="platform.java" value="${java.home}/bin/java"/>
        <available file="${manifest.file}" property="manifest.available"/>
        <condition property="splashscreen.available">
            <and>
                <not>
                    <equals arg1="${application.splash}" arg2="" trim="true"/>
                </not>
                <available file="${application.splash}"/>
            </and>
        </condition>
        <condition property="main.class.available">
            <and>
                <isset property="main.class"/>
                <not>
                    <equals arg1="${main.class}" arg2="" trim="true"/>
                </not>
            </and>
        </condition>
        <condition property="profile.available">
            <and>
                <isset property="javac.profile"/>
                <length length="0" string="${javac.profile}" when="greater"/>
                <not>
                    <matches pattern="1\.[0-7](\..*)?" string="${javac.source}"/>
                </not>
            </and>
        </condition>
        <condition property="do.archive">
            <or>
                <not>
                    <istrue value="${jar.archive.disabled}"/>
                </not>
                <istrue value="${not.archive.disabled}"/>
            </or>
        </condition>
        <condition property="do.mkdist">
            <and>
                <isset property="do.archive"/>
                <isset property="libs.CopyLibs.classpath"/>
                <not>
                    <istrue value="${mkdist.disabled}"/>
                </not>
                <not>
                    <istrue value="${modules.supported.internal}"/>
                </not>
            </and>
        </condition>
        <condition property="do.archive+manifest.available">
            <and>
                <isset property="manifest.available"/>
                <istrue value="${do.archive}"/>
            </and>
        </condition>
        <condition property="do.archive+main.class.available">
            <and>
                <isset property="main.class.available"/>
                <istrue value="${do.archive}"/>
            </and>
        </condition>
        <condition property="do.archive+splashscreen.available">
            <and>
                <isset property="splashscreen.available"/>
                <istrue value="${do.archive}"/>
            </and>
        </condition>
        <condition property="do.archive+profile.available">
            <and>
                <isset property="profile.available"/>
                <istrue value="${do.archive}"/>
            </and>
        </condition>
        <condition property="have.tests">
            <or>
                <available file="${test.webapp.dir}"/>
                <available file="${test.console.dir}"/>
                <available file="${test.earth-obs.dir}"/>
                <available file="${test.geotiff.dir}"/>
                <available file="${test.netcdf.dir}"/>
                <available file="${test.shapefile.dir}"/>
                <available file="${test.xmlstore.dir}"/>
                <available file="${test.storage.dir}"/>
                <available file="${test.feature.dir}"/>
                <available file="${test.raster.dir}"/>
                <available file="${test.portrayal.dir}"/>
                <available file="${test.referencing.dir}"/>
                <available file="${test.ref-by-id.dir}"/>
                <available file="${test.metadata.dir}"/>
                <available file="${test.utility.dir}"/>
                <available file="${test.fra-profile.dir}"/>
                <available file="${test.gdal.dir}"/>
            </or>
        </condition>
        <condition property="have.sources">
            <or>
                <available file="${src.local-src.dir}"/>
                <available file="${src.webapp.dir}"/>
                <available file="${src.console.dir}"/>
                <available file="${src.earth-obs.dir}"/>
                <available file="${src.geotiff.dir}"/>
                <available file="${src.netcdf.dir}"/>
                <available file="${src.shapefile.dir}"/>
                <available file="${src.xmlstore.dir}"/>
                <available file="${src.storage.dir}"/>
                <available file="${src.feature.dir}"/>
                <available file="${src.raster.dir}"/>
                <available file="${src.portrayal.dir}"/>
                <available file="${src.referencing.dir}"/>
                <available file="${src.ref-by-id.dir}"/>
                <available file="${src.metadata.dir}"/>
                <available file="${src.utility.dir}"/>
                <available file="${src.fra-profile.dir}"/>
                <available file="${src.gdal.dir}"/>
                <available file="${src.c.gdal.dir}"/>
            </or>
        </condition>
        <condition property="netbeans.home+have.tests">
            <and>
                <isset property="netbeans.home"/>
                <isset property="have.tests"/>
            </and>
        </condition>
        <condition property="no.javadoc.preview">
            <and>
                <isset property="javadoc.preview"/>
                <isfalse value="${javadoc.preview}"/>
            </and>
        </condition>
        <property name="run.jvmargs" value=""/>
        <property name="run.jvmargs.ide" value=""/>
        <property name="javac.compilerargs" value=""/>
        <property name="work.dir" value="${basedir}"/>
        <condition property="no.deps">
            <and>
                <istrue value="${no.dependencies}"/>
            </and>
        </condition>
        <property name="javac.debug" value="true"/>
        <property name="javadoc.preview" value="true"/>
        <property name="application.args" value=""/>
        <property name="source.encoding" value="${file.encoding}"/>
        <property name="runtime.encoding" value="${source.encoding}"/>
        <property name="manifest.encoding" value="${source.encoding}"/>
        <condition property="javadoc.encoding.used" value="${javadoc.encoding}">
            <and>
                <isset property="javadoc.encoding"/>
                <not>
                    <equals arg1="${javadoc.encoding}" arg2=""/>
                </not>
            </and>
        </condition>
        <property name="javadoc.encoding.used" value="${source.encoding}"/>
        <property name="includes" value="**"/>
        <property name="excludes" value=""/>
        <property name="do.depend" value="false"/>
        <condition property="do.depend.true">
            <istrue value="${do.depend}"/>
        </condition>
        <path id="endorsed.classpath.path" path="${endorsed.classpath}"/>
        <condition else="" property="endorsed.classpath.cmd.line.arg" value="-Xbootclasspath/p:'${toString:endorsed.classpath.path}'">
            <and>
                <isset property="endorsed.classpath"/>
                <not>
                    <equals arg1="${endorsed.classpath}" arg2="" trim="true"/>
                </not>
            </and>
        </condition>
        <condition else="" property="javac.profile.cmd.line.arg" value="-profile ${javac.profile}">
            <isset property="profile.available"/>
        </condition>
        <condition else="false" property="jdkBug6558476">
            <and>
                <matches pattern="1\.[56]" string="${java.specification.version}"/>
                <not>
                    <os family="unix"/>
                </not>
            </and>
        </condition>
        <condition else="false" property="javac.fork">
            <or>
                <istrue value="${jdkBug6558476}"/>
                <istrue value="${javac.external.vm}"/>
            </or>
        </condition>
        <property name="jar.index" value="false"/>
        <property name="jar.index.metainf" value="${jar.index}"/>
        <property name="copylibs.rebase" value="true"/>
        <available file="${meta.inf.dir}/persistence.xml" property="has.persistence.xml"/>
        <condition property="junit.available">
            <or>
                <available classname="org.junit.Test" classpath="${run.test.classpath}"/>
                <available classname="junit.framework.Test" classpath="${run.test.classpath}"/>
            </or>
        </condition>
        <condition property="testng.available">
            <available classname="org.testng.annotations.Test" classpath="${run.test.classpath}"/>
        </condition>
        <condition property="junit+testng.available">
            <and>
                <istrue value="${junit.available}"/>
                <istrue value="${testng.available}"/>
            </and>
        </condition>
        <condition else="testng" property="testng.mode" value="mixed">
            <istrue value="${junit+testng.available}"/>
        </condition>
        <condition else="" property="testng.debug.mode" value="-mixed">
            <istrue value="${junit+testng.available}"/>
        </condition>
        <property name="java.failonerror" value="true"/>
    </target>
    <target name="-post-init">
        <!-- Empty placeholder for easier customization. -->
        <!-- You can override this target in the ../build.xml file. -->
    </target>
    <target depends="-pre-init,-init-private,-init-user,-init-project,-do-init" name="-init-check">
        <fail unless="src.local-src.dir">Must set src.local-src.dir</fail>
        <fail unless="src.webapp.dir">Must set src.webapp.dir</fail>
        <fail unless="src.console.dir">Must set src.console.dir</fail>
        <fail unless="src.earth-obs.dir">Must set src.earth-obs.dir</fail>
        <fail unless="src.geotiff.dir">Must set src.geotiff.dir</fail>
        <fail unless="src.netcdf.dir">Must set src.netcdf.dir</fail>
        <fail unless="src.shapefile.dir">Must set src.shapefile.dir</fail>
        <fail unless="src.xmlstore.dir">Must set src.xmlstore.dir</fail>
        <fail unless="src.storage.dir">Must set src.storage.dir</fail>
        <fail unless="src.feature.dir">Must set src.feature.dir</fail>
        <fail unless="src.raster.dir">Must set src.raster.dir</fail>
        <fail unless="src.portrayal.dir">Must set src.portrayal.dir</fail>
        <fail unless="src.referencing.dir">Must set src.referencing.dir</fail>
        <fail unless="src.ref-by-id.dir">Must set src.ref-by-id.dir</fail>
        <fail unless="src.metadata.dir">Must set src.metadata.dir</fail>
        <fail unless="src.utility.dir">Must set src.utility.dir</fail>
        <fail unless="src.fra-profile.dir">Must set src.fra-profile.dir</fail>
        <fail unless="src.gdal.dir">Must set src.gdal.dir</fail>
        <fail unless="src.c.gdal.dir">Must set src.c.gdal.dir</fail>
        <fail unless="test.webapp.dir">Must set test.webapp.dir</fail>
        <fail unless="test.console.dir">Must set test.console.dir</fail>
        <fail unless="test.earth-obs.dir">Must set test.earth-obs.dir</fail>
        <fail unless="test.geotiff.dir">Must set test.geotiff.dir</fail>
        <fail unless="test.netcdf.dir">Must set test.netcdf.dir</fail>
        <fail unless="test.shapefile.dir">Must set test.shapefile.dir</fail>
        <fail unless="test.xmlstore.dir">Must set test.xmlstore.dir</fail>
        <fail unless="test.storage.dir">Must set test.storage.dir</fail>
        <fail unless="test.feature.dir">Must set test.feature.dir</fail>
        <fail unless="test.raster.dir">Must set test.raster.dir</fail>
        <fail unless="test.portrayal.dir">Must set test.portrayal.dir</fail>
        <fail unless="test.referencing.dir">Must set test.referencing.dir</fail>
        <fail unless="test.ref-by-id.dir">Must set test.ref-by-id.dir</fail>
        <fail unless="test.metadata.dir">Must set test.metadata.dir</fail>
        <fail unless="test.utility.dir">Must set test.utility.dir</fail>
        <fail unless="test.fra-profile.dir">Must set test.fra-profile.dir</fail>
        <fail unless="test.gdal.dir">Must set test.gdal.dir</fail>
        <fail unless="build.dir">Must set build.dir</fail>
        <fail unless="dist.dir">Must set dist.dir</fail>
        <fail unless="build.classes.dir">Must set build.classes.dir</fail>
        <fail unless="dist.javadoc.dir">Must set dist.javadoc.dir</fail>
        <fail unless="build.test.classes.dir">Must set build.test.classes.dir</fail>
        <fail unless="build.test.results.dir">Must set build.test.results.dir</fail>
        <fail unless="build.classes.excludes">Must set build.classes.excludes</fail>
        <fail unless="dist.jar">Must set dist.jar</fail>
    </target>
    <target name="-init-macrodef-property">
        <macrodef name="property" uri="http://www.netbeans.org/ns/j2se-project/1">
            <attribute name="name"/>
            <attribute name="value"/>
            <sequential>
                <property name="@{name}" value="${@{value}}"/>
            </sequential>
        </macrodef>
    </target>
    <target depends="-init-ap-cmdline-properties,-init-source-module-properties" if="modules.supported.internal" name="-init-macrodef-javac-with-module">
        <macrodef name="javac" uri="http://www.netbeans.org/ns/j2se-project/3">
<<<<<<< HEAD
            <attribute default="${src.local-src.dir}:${src.webapp.dir}:${src.console.dir}:${src.earth-obs.dir}:${src.geotiff.dir}:${src.netcdf.dir}:${src.shapefile.dir}:${src.xmlstore.dir}:${src.storage.dir}:${src.feature.dir}:${src.raster.dir}:${src.referencing.dir}:${src.ref-by-id.dir}:${src.metadata.dir}:${src.utility.dir}:${src.fra-profile.dir}:${src.gdal.dir}:${src.c.gdal.dir}" name="srcdir"/>
=======
            <attribute default="${src.local-src.dir}:${src.webapp.dir}:${src.javafx.dir}:${src.console.dir}:${src.earth-obs.dir}:${src.geotiff.dir}:${src.netcdf.dir}:${src.shapefile.dir}:${src.xmlstore.dir}:${src.storage.dir}:${src.feature.dir}:${src.raster.dir}:${src.portrayal.dir}:${src.referencing.dir}:${src.ref-by-id.dir}:${src.metadata.dir}:${src.utility.dir}:${src.fra-profile.dir}:${src.gdal.dir}:${src.c.gdal.dir}" name="srcdir"/>
>>>>>>> dfdd364c
            <attribute default="${build.classes.dir}" name="destdir"/>
            <attribute default="${javac.classpath}" name="classpath"/>
            <attribute default="${javac.modulepath}" name="modulepath"/>
            <attribute default="${javac.upgrademodulepath}" name="upgrademodulepath"/>
            <attribute default="${javac.processorpath}" name="processorpath"/>
            <attribute default="${javac.processormodulepath}" name="processormodulepath"/>
            <attribute default="${build.generated.sources.dir}/ap-source-output" name="apgeneratedsrcdir"/>
            <attribute default="${includes}" name="includes"/>
            <attribute default="${excludes}" name="excludes"/>
            <attribute default="${javac.debug}" name="debug"/>
            <attribute default="${empty.dir}" name="sourcepath" unless:set="named.module.internal"/>
            <attribute default="${src.local-src.dir}:${src.webapp.dir}:${src.javafx.dir}:${src.console.dir}:${src.earth-obs.dir}:${src.geotiff.dir}:${src.netcdf.dir}:${src.shapefile.dir}:${src.xmlstore.dir}:${src.storage.dir}:${src.feature.dir}:${src.raster.dir}:${src.portrayal.dir}:${src.referencing.dir}:${src.ref-by-id.dir}:${src.metadata.dir}:${src.utility.dir}:${src.fra-profile.dir}:${src.gdal.dir}:${src.c.gdal.dir}" if:set="named.module.internal" name="sourcepath"/>
            <attribute default="${empty.dir}" name="gensrcdir"/>
            <element name="customize" optional="true"/>
            <sequential>
                <condition property="warn.excludes.internal">
                    <and>
                        <isset property="named.module.internal"/>
                        <length length="0" string="@{excludes}" trim="true" when="greater"/>
                    </and>
                </condition>
                <echo if:set="warn.excludes.internal" level="warning" message="The javac excludes are not supported in the JDK 9 Named Module."/>
                <property location="${build.dir}/empty" name="empty.dir"/>
                <mkdir dir="${empty.dir}"/>
                <mkdir dir="@{apgeneratedsrcdir}"/>
                <condition property="processormodulepath.set">
                    <resourcecount count="0" when="greater">
                        <path>
                            <pathelement path="@{processormodulepath}"/>
                        </path>
                    </resourcecount>
                </condition>
                <javac debug="@{debug}" deprecation="${javac.deprecation}" destdir="@{destdir}" encoding="${source.encoding}" excludes="@{excludes}" fork="${javac.fork}" includeantruntime="false" includes="@{includes}" source="${javac.source}" sourcepath="@{sourcepath}" srcdir="@{srcdir}" target="${javac.target}" tempdir="${java.io.tmpdir}">
                    <src>
                        <dirset dir="@{gensrcdir}" erroronmissingdir="false">
                            <include name="*"/>
                        </dirset>
                    </src>
                    <classpath>
                        <path path="@{classpath}"/>
                    </classpath>
                    <modulepath>
                        <path path="@{modulepath}"/>
                    </modulepath>
                    <upgrademodulepath>
                        <path path="@{upgrademodulepath}"/>
                    </upgrademodulepath>
                    <compilerarg line="${javac.systemmodulepath.cmd.line.arg}"/>
                    <compilerarg line="${javac.profile.cmd.line.arg}"/>
                    <compilerarg line="${javac.compilerargs}"/>
                    <compilerarg if:set="processormodulepath.set" value="--processor-module-path"/>
                    <compilerarg if:set="processormodulepath.set" path="@{processormodulepath}"/>
                    <compilerarg unless:set="processormodulepath.set" value="-processorpath"/>
                    <compilerarg path="@{processorpath}:${empty.dir}" unless:set="processormodulepath.set"/>
                    <compilerarg line="${ap.processors.internal}"/>
                    <compilerarg line="${annotation.processing.processor.options}"/>
                    <compilerarg value="-s"/>
                    <compilerarg path="@{apgeneratedsrcdir}"/>
                    <compilerarg line="${ap.proc.none.internal}"/>
                    <customize/>
                </javac>
            </sequential>
        </macrodef>
    </target>
    <target depends="-init-ap-cmdline-properties,-init-source-module-properties" if="ap.supported.internal" name="-init-macrodef-javac-with-processors" unless="modules.supported.internal">
        <macrodef name="javac" uri="http://www.netbeans.org/ns/j2se-project/3">
            <attribute default="${src.local-src.dir}:${src.webapp.dir}:${src.javafx.dir}:${src.console.dir}:${src.earth-obs.dir}:${src.geotiff.dir}:${src.netcdf.dir}:${src.shapefile.dir}:${src.xmlstore.dir}:${src.storage.dir}:${src.feature.dir}:${src.raster.dir}:${src.portrayal.dir}:${src.referencing.dir}:${src.ref-by-id.dir}:${src.metadata.dir}:${src.utility.dir}:${src.fra-profile.dir}:${src.gdal.dir}:${src.c.gdal.dir}" name="srcdir"/>
            <attribute default="${build.classes.dir}" name="destdir"/>
            <attribute default="${javac.classpath}" name="classpath"/>
            <attribute default="${javac.modulepath}" name="modulepath"/>
            <attribute default="${javac.upgrademodulepath}" name="upgrademodulepath"/>
            <attribute default="${javac.processorpath}" name="processorpath"/>
            <attribute default="${build.generated.sources.dir}/ap-source-output" name="apgeneratedsrcdir"/>
            <attribute default="${includes}" name="includes"/>
            <attribute default="${excludes}" name="excludes"/>
            <attribute default="${javac.debug}" name="debug"/>
            <attribute default="${empty.dir}" name="sourcepath"/>
            <attribute default="${empty.dir}" name="gensrcdir"/>
            <element name="customize" optional="true"/>
            <sequential>
                <property location="${build.dir}/empty" name="empty.dir"/>
                <mkdir dir="${empty.dir}"/>
                <mkdir dir="@{apgeneratedsrcdir}"/>
                <javac debug="@{debug}" deprecation="${javac.deprecation}" destdir="@{destdir}" encoding="${source.encoding}" excludes="@{excludes}" fork="${javac.fork}" includeantruntime="false" includes="@{includes}" source="${javac.source}" sourcepath="@{sourcepath}" srcdir="@{srcdir}" target="${javac.target}" tempdir="${java.io.tmpdir}">
                    <src>
                        <dirset dir="@{gensrcdir}" erroronmissingdir="false">
                            <include name="*"/>
                        </dirset>
                    </src>
                    <classpath>
                        <path path="@{classpath}"/>
                    </classpath>
                    <compilerarg line="${endorsed.classpath.cmd.line.arg}"/>
                    <compilerarg line="${javac.profile.cmd.line.arg}"/>
                    <compilerarg line="${javac.compilerargs}"/>
                    <compilerarg value="-processorpath"/>
                    <compilerarg path="@{processorpath}:${empty.dir}"/>
                    <compilerarg line="${ap.processors.internal}"/>
                    <compilerarg line="${annotation.processing.processor.options}"/>
                    <compilerarg value="-s"/>
                    <compilerarg path="@{apgeneratedsrcdir}"/>
                    <compilerarg line="${ap.proc.none.internal}"/>
                    <customize/>
                </javac>
            </sequential>
        </macrodef>
    </target>
    <target depends="-init-ap-cmdline-properties,-init-source-module-properties" name="-init-macrodef-javac-without-processors" unless="ap.supported.internal">
        <macrodef name="javac" uri="http://www.netbeans.org/ns/j2se-project/3">
<<<<<<< HEAD
            <attribute default="${src.local-src.dir}:${src.webapp.dir}:${src.console.dir}:${src.earth-obs.dir}:${src.geotiff.dir}:${src.netcdf.dir}:${src.shapefile.dir}:${src.xmlstore.dir}:${src.storage.dir}:${src.feature.dir}:${src.raster.dir}:${src.referencing.dir}:${src.ref-by-id.dir}:${src.metadata.dir}:${src.utility.dir}:${src.fra-profile.dir}:${src.gdal.dir}:${src.c.gdal.dir}" name="srcdir"/>
=======
            <attribute default="${src.local-src.dir}:${src.webapp.dir}:${src.javafx.dir}:${src.console.dir}:${src.earth-obs.dir}:${src.geotiff.dir}:${src.netcdf.dir}:${src.shapefile.dir}:${src.xmlstore.dir}:${src.storage.dir}:${src.feature.dir}:${src.raster.dir}:${src.portrayal.dir}:${src.referencing.dir}:${src.ref-by-id.dir}:${src.metadata.dir}:${src.utility.dir}:${src.fra-profile.dir}:${src.gdal.dir}:${src.c.gdal.dir}" name="srcdir"/>
>>>>>>> dfdd364c
            <attribute default="${build.classes.dir}" name="destdir"/>
            <attribute default="${javac.classpath}" name="classpath"/>
            <attribute default="${javac.modulepath}" name="modulepath"/>
            <attribute default="${javac.upgrademodulepath}" name="upgrademodulepath"/>
            <attribute default="${javac.processorpath}" name="processorpath"/>
            <attribute default="${build.generated.sources.dir}/ap-source-output" name="apgeneratedsrcdir"/>
            <attribute default="${includes}" name="includes"/>
            <attribute default="${excludes}" name="excludes"/>
            <attribute default="${javac.debug}" name="debug"/>
            <attribute default="${empty.dir}" name="sourcepath"/>
            <attribute default="${empty.dir}" name="gensrcdir"/>
            <element name="customize" optional="true"/>
            <sequential>
                <property location="${build.dir}/empty" name="empty.dir"/>
                <mkdir dir="${empty.dir}"/>
                <javac debug="@{debug}" deprecation="${javac.deprecation}" destdir="@{destdir}" encoding="${source.encoding}" excludes="@{excludes}" fork="${javac.fork}" includeantruntime="false" includes="@{includes}" source="${javac.source}" sourcepath="@{sourcepath}" srcdir="@{srcdir}" target="${javac.target}" tempdir="${java.io.tmpdir}">
                    <src>
                        <dirset dir="@{gensrcdir}" erroronmissingdir="false">
                            <include name="*"/>
                        </dirset>
                    </src>
                    <classpath>
                        <path path="@{classpath}"/>
                    </classpath>
                    <compilerarg line="${endorsed.classpath.cmd.line.arg}"/>
                    <compilerarg line="${javac.profile.cmd.line.arg}"/>
                    <compilerarg line="${javac.compilerargs}"/>
                    <customize/>
                </javac>
            </sequential>
        </macrodef>
    </target>
    <target depends="-init-macrodef-javac-with-module,-init-macrodef-javac-with-processors,-init-macrodef-javac-without-processors" name="-init-macrodef-javac">
        <macrodef name="depend" uri="http://www.netbeans.org/ns/j2se-project/3">
<<<<<<< HEAD
            <attribute default="${src.local-src.dir}:${src.webapp.dir}:${src.console.dir}:${src.earth-obs.dir}:${src.geotiff.dir}:${src.netcdf.dir}:${src.shapefile.dir}:${src.xmlstore.dir}:${src.storage.dir}:${src.feature.dir}:${src.raster.dir}:${src.referencing.dir}:${src.ref-by-id.dir}:${src.metadata.dir}:${src.utility.dir}:${src.fra-profile.dir}:${src.gdal.dir}:${src.c.gdal.dir}" name="srcdir"/>
=======
            <attribute default="${src.local-src.dir}:${src.webapp.dir}:${src.javafx.dir}:${src.console.dir}:${src.earth-obs.dir}:${src.geotiff.dir}:${src.netcdf.dir}:${src.shapefile.dir}:${src.xmlstore.dir}:${src.storage.dir}:${src.feature.dir}:${src.raster.dir}:${src.portrayal.dir}:${src.referencing.dir}:${src.ref-by-id.dir}:${src.metadata.dir}:${src.utility.dir}:${src.fra-profile.dir}:${src.gdal.dir}:${src.c.gdal.dir}" name="srcdir"/>
>>>>>>> dfdd364c
            <attribute default="${build.classes.dir}" name="destdir"/>
            <attribute default="${javac.classpath}" name="classpath"/>
            <sequential>
                <depend cache="${build.dir}/depcache" destdir="@{destdir}" excludes="${excludes}" includes="${includes}" srcdir="@{srcdir}">
                    <classpath>
                        <path path="@{classpath}"/>
                    </classpath>
                </depend>
            </sequential>
        </macrodef>
        <macrodef name="force-recompile" uri="http://www.netbeans.org/ns/j2se-project/3">
            <attribute default="${build.classes.dir}" name="destdir"/>
            <sequential>
                <fail unless="javac.includes">Must set javac.includes</fail>
                <pathconvert pathsep="${line.separator}" property="javac.includes.binary">
                    <path>
                        <filelist dir="@{destdir}" files="${javac.includes}"/>
                    </path>
                    <globmapper from="*.java" to="*.class"/>
                </pathconvert>
                <tempfile deleteonexit="true" property="javac.includesfile.binary"/>
                <echo file="${javac.includesfile.binary}" message="${javac.includes.binary}"/>
                <delete>
                    <files includesfile="${javac.includesfile.binary}"/>
                </delete>
                <delete>
                    <fileset file="${javac.includesfile.binary}"/>
                </delete>
            </sequential>
        </macrodef>
    </target>
    <target if="${junit.available}" name="-init-macrodef-junit-init">
        <condition else="false" property="nb.junit.batch" value="true">
            <and>
                <istrue value="${junit.available}"/>
                <not>
                    <isset property="test.method"/>
                </not>
            </and>
        </condition>
        <condition else="false" property="nb.junit.single" value="true">
            <and>
                <istrue value="${junit.available}"/>
                <isset property="test.method"/>
            </and>
        </condition>
    </target>
    <target name="-init-test-properties">
        <property name="test.binaryincludes" value="&lt;nothing&gt;"/>
        <property name="test.binarytestincludes" value=""/>
        <property name="test.binaryexcludes" value=""/>
    </target>
    <target depends="-init-modules-supported" if="modules.supported.internal" name="-init-macrodef-junit-prototype-with-module">
        <macrodef name="junit-prototype" uri="http://www.netbeans.org/ns/j2se-project/3">
            <attribute default="${includes}" name="includes"/>
            <attribute default="${excludes}" name="excludes"/>
            <element name="customizePrototype" optional="true"/>
            <sequential>
                <property name="junit.forkmode" value="perTest"/>
                <junit dir="${work.dir}" errorproperty="tests.failed" failureproperty="tests.failed" fork="true" forkmode="${junit.forkmode}" showoutput="true" tempdir="${build.dir}">
                    <syspropertyset>
                        <propertyref prefix="test-sys-prop."/>
                        <mapper from="test-sys-prop.*" to="*" type="glob"/>
                    </syspropertyset>
                    <classpath>
                        <path path="${run.test.classpath}"/>
                    </classpath>
                    <modulepath>
                        <path path="${run.test.modulepath}"/>
                    </modulepath>
                    <formatter type="brief" usefile="false"/>
                    <formatter type="xml"/>
                    <jvmarg line="${endorsed.classpath.cmd.line.arg}"/>
                    <jvmarg value="-ea"/>
                    <jvmarg line="${run.test.jvmargs}"/>
                    <customizePrototype/>
                </junit>
            </sequential>
        </macrodef>
    </target>
    <target depends="-init-modules-supported" name="-init-macrodef-junit-prototype-without-module" unless="modules.supported.internal">
        <macrodef name="junit-prototype" uri="http://www.netbeans.org/ns/j2se-project/3">
            <attribute default="${includes}" name="includes"/>
            <attribute default="${excludes}" name="excludes"/>
            <element name="customizePrototype" optional="true"/>
            <sequential>
                <property name="junit.forkmode" value="perTest"/>
                <junit dir="${work.dir}" errorproperty="tests.failed" failureproperty="tests.failed" fork="true" forkmode="${junit.forkmode}" showoutput="true" tempdir="${build.dir}">
<<<<<<< HEAD
                    <batchtest todir="${build.test.results.dir}">
                        <fileset dir="${test.webapp.dir}" excludes="@{excludes},${excludes}" includes="@{includes}">
                            <filename name="@{testincludes}"/>
                        </fileset>
                        <fileset dir="${test.console.dir}" excludes="@{excludes},${excludes}" includes="@{includes}">
                            <filename name="@{testincludes}"/>
                        </fileset>
                        <fileset dir="${test.earth-obs.dir}" excludes="@{excludes},${excludes}" includes="@{includes}">
                            <filename name="@{testincludes}"/>
                        </fileset>
                        <fileset dir="${test.geotiff.dir}" excludes="@{excludes},${excludes}" includes="@{includes}">
                            <filename name="@{testincludes}"/>
                        </fileset>
                        <fileset dir="${test.netcdf.dir}" excludes="@{excludes},${excludes}" includes="@{includes}">
                            <filename name="@{testincludes}"/>
                        </fileset>
                        <fileset dir="${test.shapefile.dir}" excludes="@{excludes},${excludes}" includes="@{includes}">
                            <filename name="@{testincludes}"/>
                        </fileset>
                        <fileset dir="${test.xmlstore.dir}" excludes="@{excludes},${excludes}" includes="@{includes}">
                            <filename name="@{testincludes}"/>
                        </fileset>
                        <fileset dir="${test.storage.dir}" excludes="@{excludes},${excludes}" includes="@{includes}">
                            <filename name="@{testincludes}"/>
                        </fileset>
                        <fileset dir="${test.feature.dir}" excludes="@{excludes},${excludes}" includes="@{includes}">
                            <filename name="@{testincludes}"/>
                        </fileset>
                        <fileset dir="${test.raster.dir}" excludes="@{excludes},${excludes}" includes="@{includes}">
                            <filename name="@{testincludes}"/>
                        </fileset>
                        <fileset dir="${test.referencing.dir}" excludes="@{excludes},${excludes}" includes="@{includes}">
                            <filename name="@{testincludes}"/>
                        </fileset>
                        <fileset dir="${test.ref-by-id.dir}" excludes="@{excludes},${excludes}" includes="@{includes}">
                            <filename name="@{testincludes}"/>
                        </fileset>
                        <fileset dir="${test.metadata.dir}" excludes="@{excludes},${excludes}" includes="@{includes}">
                            <filename name="@{testincludes}"/>
                        </fileset>
                        <fileset dir="${test.utility.dir}" excludes="@{excludes},${excludes}" includes="@{includes}">
                            <filename name="@{testincludes}"/>
                        </fileset>
                        <fileset dir="${test.fra-profile.dir}" excludes="@{excludes},${excludes}" includes="@{includes}">
                            <filename name="@{testincludes}"/>
                        </fileset>
                        <fileset dir="${test.gdal.dir}" excludes="@{excludes},${excludes}" includes="@{includes}">
                            <filename name="@{testincludes}"/>
                        </fileset>
                        <fileset dir="${build.test.classes.dir}" excludes="@{excludes},${excludes},${test.binaryexcludes}" includes="${test.binaryincludes}">
                            <filename name="${test.binarytestincludes}"/>
                        </fileset>
                    </batchtest>
=======
>>>>>>> dfdd364c
                    <syspropertyset>
                        <propertyref prefix="test-sys-prop."/>
                        <mapper from="test-sys-prop.*" to="*" type="glob"/>
                    </syspropertyset>
                    <classpath>
                        <path path="${run.test.classpath}"/>
                    </classpath>
                    <formatter type="brief" usefile="false"/>
                    <formatter type="xml"/>
                    <jvmarg line="${endorsed.classpath.cmd.line.arg}"/>
                    <jvmarg value="-ea"/>
                    <customizePrototype/>
                </junit>
            </sequential>
        </macrodef>
    </target>
    <target depends="-init-test-properties,-init-macrodef-junit-prototype-with-module,-init-macrodef-junit-prototype-without-module" if="${nb.junit.single}" name="-init-macrodef-junit-single" unless="${nb.junit.batch}">
        <macrodef name="junit" uri="http://www.netbeans.org/ns/j2se-project/3">
            <attribute default="${includes}" name="includes"/>
            <attribute default="${excludes}" name="excludes"/>
            <attribute default="**" name="testincludes"/>
            <attribute default="" name="testmethods"/>
            <element name="customize" optional="true"/>
            <sequential>
                <j2seproject3:junit-prototype>
                    <customizePrototype>
                        <test methods="@{testmethods}" name="@{testincludes}" todir="${build.test.results.dir}"/>
                        <customize/>
                    </customizePrototype>
                </j2seproject3:junit-prototype>
            </sequential>
        </macrodef>
    </target>
    <target depends="-init-test-properties,-init-macrodef-junit-prototype-with-module,-init-macrodef-junit-prototype-without-module" if="${nb.junit.batch}" name="-init-macrodef-junit-batch" unless="${nb.junit.single}">
        <macrodef name="junit" uri="http://www.netbeans.org/ns/j2se-project/3">
            <attribute default="${includes}" name="includes"/>
            <attribute default="${excludes}" name="excludes"/>
            <attribute default="**" name="testincludes"/>
            <attribute default="" name="testmethods"/>
            <element name="customize" optional="true"/>
            <sequential>
                <j2seproject3:junit-prototype>
                    <customizePrototype>
                        <batchtest todir="${build.test.results.dir}">
                            <fileset dir="${test.webapp.dir}" excludes="@{excludes},${excludes}" includes="@{includes}">
                                <filename name="@{testincludes}"/>
                            </fileset>
                            <fileset dir="${test.javafx.dir}" excludes="@{excludes},${excludes}" includes="@{includes}">
                                <filename name="@{testincludes}"/>
                            </fileset>
                            <fileset dir="${test.console.dir}" excludes="@{excludes},${excludes}" includes="@{includes}">
                                <filename name="@{testincludes}"/>
                            </fileset>
                            <fileset dir="${test.earth-obs.dir}" excludes="@{excludes},${excludes}" includes="@{includes}">
                                <filename name="@{testincludes}"/>
                            </fileset>
                            <fileset dir="${test.geotiff.dir}" excludes="@{excludes},${excludes}" includes="@{includes}">
                                <filename name="@{testincludes}"/>
                            </fileset>
                            <fileset dir="${test.netcdf.dir}" excludes="@{excludes},${excludes}" includes="@{includes}">
                                <filename name="@{testincludes}"/>
                            </fileset>
                            <fileset dir="${test.shapefile.dir}" excludes="@{excludes},${excludes}" includes="@{includes}">
                                <filename name="@{testincludes}"/>
                            </fileset>
                            <fileset dir="${test.xmlstore.dir}" excludes="@{excludes},${excludes}" includes="@{includes}">
                                <filename name="@{testincludes}"/>
                            </fileset>
                            <fileset dir="${test.storage.dir}" excludes="@{excludes},${excludes}" includes="@{includes}">
                                <filename name="@{testincludes}"/>
                            </fileset>
                            <fileset dir="${test.feature.dir}" excludes="@{excludes},${excludes}" includes="@{includes}">
                                <filename name="@{testincludes}"/>
                            </fileset>
                            <fileset dir="${test.raster.dir}" excludes="@{excludes},${excludes}" includes="@{includes}">
                                <filename name="@{testincludes}"/>
                            </fileset>
                            <fileset dir="${test.portrayal.dir}" excludes="@{excludes},${excludes}" includes="@{includes}">
                                <filename name="@{testincludes}"/>
                            </fileset>
                            <fileset dir="${test.referencing.dir}" excludes="@{excludes},${excludes}" includes="@{includes}">
                                <filename name="@{testincludes}"/>
                            </fileset>
                            <fileset dir="${test.ref-by-id.dir}" excludes="@{excludes},${excludes}" includes="@{includes}">
                                <filename name="@{testincludes}"/>
                            </fileset>
                            <fileset dir="${test.metadata.dir}" excludes="@{excludes},${excludes}" includes="@{includes}">
                                <filename name="@{testincludes}"/>
                            </fileset>
                            <fileset dir="${test.utility.dir}" excludes="@{excludes},${excludes}" includes="@{includes}">
                                <filename name="@{testincludes}"/>
                            </fileset>
                            <fileset dir="${test.fra-profile.dir}" excludes="@{excludes},${excludes}" includes="@{includes}">
                                <filename name="@{testincludes}"/>
                            </fileset>
                            <fileset dir="${test.gdal.dir}" excludes="@{excludes},${excludes}" includes="@{includes}">
                                <filename name="@{testincludes}"/>
                            </fileset>
                            <fileset dir="${build.test.classes.dir}" excludes="@{excludes},${excludes},${test.binaryexcludes}" includes="${test.binaryincludes}">
                                <filename name="${test.binarytestincludes}"/>
                            </fileset>
                        </batchtest>
                        <customize/>
                    </customizePrototype>
                </j2seproject3:junit-prototype>
            </sequential>
        </macrodef>
    </target>
    <target depends="-init-macrodef-junit-init,-init-macrodef-junit-single, -init-macrodef-junit-batch" if="${junit.available}" name="-init-macrodef-junit"/>
    <target if="${testng.available}" name="-init-macrodef-testng">
        <macrodef name="testng" uri="http://www.netbeans.org/ns/j2se-project/3">
            <attribute default="${includes}" name="includes"/>
            <attribute default="${excludes}" name="excludes"/>
            <attribute default="**" name="testincludes"/>
            <attribute default="" name="testmethods"/>
            <element name="customize" optional="true"/>
            <sequential>
                <condition else="" property="testng.methods.arg" value="@{testincludes}.@{testmethods}">
                    <isset property="test.method"/>
                </condition>
                <union id="test.set">
                    <fileset dir="${test.webapp.dir}" excludes="@{excludes},**/*.xml,${excludes}" includes="@{includes}">
                        <filename name="@{testincludes}"/>
                    </fileset>
                    <fileset dir="${test.console.dir}" excludes="@{excludes},**/*.xml,${excludes}" includes="@{includes}">
                        <filename name="@{testincludes}"/>
                    </fileset>
                    <fileset dir="${test.earth-obs.dir}" excludes="@{excludes},**/*.xml,${excludes}" includes="@{includes}">
                        <filename name="@{testincludes}"/>
                    </fileset>
                    <fileset dir="${test.geotiff.dir}" excludes="@{excludes},**/*.xml,${excludes}" includes="@{includes}">
                        <filename name="@{testincludes}"/>
                    </fileset>
                    <fileset dir="${test.netcdf.dir}" excludes="@{excludes},**/*.xml,${excludes}" includes="@{includes}">
                        <filename name="@{testincludes}"/>
                    </fileset>
                    <fileset dir="${test.shapefile.dir}" excludes="@{excludes},**/*.xml,${excludes}" includes="@{includes}">
                        <filename name="@{testincludes}"/>
                    </fileset>
                    <fileset dir="${test.xmlstore.dir}" excludes="@{excludes},**/*.xml,${excludes}" includes="@{includes}">
                        <filename name="@{testincludes}"/>
                    </fileset>
                    <fileset dir="${test.storage.dir}" excludes="@{excludes},**/*.xml,${excludes}" includes="@{includes}">
                        <filename name="@{testincludes}"/>
                    </fileset>
                    <fileset dir="${test.feature.dir}" excludes="@{excludes},**/*.xml,${excludes}" includes="@{includes}">
                        <filename name="@{testincludes}"/>
                    </fileset>
                    <fileset dir="${test.raster.dir}" excludes="@{excludes},**/*.xml,${excludes}" includes="@{includes}">
                        <filename name="@{testincludes}"/>
                    </fileset>
                    <fileset dir="${test.portrayal.dir}" excludes="@{excludes},**/*.xml,${excludes}" includes="@{includes}">
                        <filename name="@{testincludes}"/>
                    </fileset>
                    <fileset dir="${test.referencing.dir}" excludes="@{excludes},**/*.xml,${excludes}" includes="@{includes}">
                        <filename name="@{testincludes}"/>
                    </fileset>
                    <fileset dir="${test.ref-by-id.dir}" excludes="@{excludes},**/*.xml,${excludes}" includes="@{includes}">
                        <filename name="@{testincludes}"/>
                    </fileset>
                    <fileset dir="${test.metadata.dir}" excludes="@{excludes},**/*.xml,${excludes}" includes="@{includes}">
                        <filename name="@{testincludes}"/>
                    </fileset>
                    <fileset dir="${test.utility.dir}" excludes="@{excludes},**/*.xml,${excludes}" includes="@{includes}">
                        <filename name="@{testincludes}"/>
                    </fileset>
                    <fileset dir="${test.fra-profile.dir}" excludes="@{excludes},**/*.xml,${excludes}" includes="@{includes}">
                        <filename name="@{testincludes}"/>
                    </fileset>
                    <fileset dir="${test.gdal.dir}" excludes="@{excludes},**/*.xml,${excludes}" includes="@{includes}">
                        <filename name="@{testincludes}"/>
                    </fileset>
                </union>
                <taskdef classname="org.testng.TestNGAntTask" classpath="${run.test.classpath}" name="testng"/>
                <testng classfilesetref="test.set" failureProperty="tests.failed" listeners="org.testng.reporters.VerboseReporter" methods="${testng.methods.arg}" mode="${testng.mode}" outputdir="${build.test.results.dir}" suitename="Apache_SIS_on_GeoAPI_3.0" testname="TestNG tests" workingDir="${work.dir}">
                    <xmlfileset dir="${build.test.classes.dir}" includes="@{testincludes}"/>
                    <propertyset>
                        <propertyref prefix="test-sys-prop."/>
                        <mapper from="test-sys-prop.*" to="*" type="glob"/>
                    </propertyset>
                    <classpath>
                        <path path="${run.test.classpath}"/>
                    </classpath>
                    <jvmarg line="${endorsed.classpath.cmd.line.arg}"/>
                    <customize/>
                </testng>
            </sequential>
        </macrodef>
    </target>
    <target name="-init-macrodef-test-impl">
        <macrodef name="test-impl" uri="http://www.netbeans.org/ns/j2se-project/3">
            <attribute default="${includes}" name="includes"/>
            <attribute default="${excludes}" name="excludes"/>
            <attribute default="**" name="testincludes"/>
            <attribute default="" name="testmethods"/>
            <element implicit="true" name="customize" optional="true"/>
            <sequential>
                <echo>No tests executed.</echo>
            </sequential>
        </macrodef>
    </target>
    <target depends="-init-macrodef-junit" if="${junit.available}" name="-init-macrodef-junit-impl">
        <macrodef name="test-impl" uri="http://www.netbeans.org/ns/j2se-project/3">
            <attribute default="${includes}" name="includes"/>
            <attribute default="${excludes}" name="excludes"/>
            <attribute default="**" name="testincludes"/>
            <attribute default="" name="testmethods"/>
            <element implicit="true" name="customize" optional="true"/>
            <sequential>
                <j2seproject3:junit excludes="@{excludes}" includes="@{includes}" testincludes="@{testincludes}" testmethods="@{testmethods}">
                    <customize/>
                </j2seproject3:junit>
            </sequential>
        </macrodef>
    </target>
    <target depends="-init-macrodef-testng" if="${testng.available}" name="-init-macrodef-testng-impl">
        <macrodef name="test-impl" uri="http://www.netbeans.org/ns/j2se-project/3">
            <attribute default="${includes}" name="includes"/>
            <attribute default="${excludes}" name="excludes"/>
            <attribute default="**" name="testincludes"/>
            <attribute default="" name="testmethods"/>
            <element implicit="true" name="customize" optional="true"/>
            <sequential>
                <j2seproject3:testng excludes="@{excludes}" includes="@{includes}" testincludes="@{testincludes}" testmethods="@{testmethods}">
                    <customize/>
                </j2seproject3:testng>
            </sequential>
        </macrodef>
    </target>
    <target depends="-init-macrodef-test-impl,-init-macrodef-junit-impl,-init-macrodef-testng-impl" name="-init-macrodef-test">
        <macrodef name="test" uri="http://www.netbeans.org/ns/j2se-project/3">
            <attribute default="${includes}" name="includes"/>
            <attribute default="${excludes}" name="excludes"/>
            <attribute default="**" name="testincludes"/>
            <attribute default="" name="testmethods"/>
            <sequential>
                <j2seproject3:test-impl excludes="@{excludes}" includes="@{includes}" testincludes="@{testincludes}" testmethods="@{testmethods}">
                    <customize>
                        <jvmarg line="${run.jvmargs}"/>
                        <jvmarg line="${run.jvmargs.ide}"/>
                    </customize>
                </j2seproject3:test-impl>
            </sequential>
        </macrodef>
    </target>
<<<<<<< HEAD
    <target if="${junit.available}" name="-init-macrodef-junit-debug" unless="${nb.junit.batch}">
        <macrodef name="junit-debug" uri="http://www.netbeans.org/ns/j2se-project/3">
            <attribute default="${includes}" name="includes"/>
            <attribute default="${excludes}" name="excludes"/>
            <attribute default="**" name="testincludes"/>
            <attribute default="" name="testmethods"/>
            <element name="customize" optional="true"/>
            <sequential>
                <property name="junit.forkmode" value="perTest"/>
                <junit dir="${work.dir}" errorproperty="tests.failed" failureproperty="tests.failed" fork="true" forkmode="${junit.forkmode}" showoutput="true" tempdir="${build.dir}">
                    <test methods="@{testmethods}" name="@{testincludes}" todir="${build.test.results.dir}"/>
                    <syspropertyset>
                        <propertyref prefix="test-sys-prop."/>
                        <mapper from="test-sys-prop.*" to="*" type="glob"/>
                    </syspropertyset>
                    <formatter type="brief" usefile="false"/>
                    <formatter type="xml"/>
                    <jvmarg value="-ea"/>
                    <jvmarg line="${debug-args-line}"/>
                    <jvmarg value="-Xrunjdwp:transport=${debug-transport},address=${jpda.address}"/>
                    <customize/>
                </junit>
            </sequential>
        </macrodef>
    </target>
    <target depends="-init-test-properties" if="${nb.junit.batch}" name="-init-macrodef-junit-debug-batch">
        <macrodef name="junit-debug" uri="http://www.netbeans.org/ns/j2se-project/3">
            <attribute default="${includes}" name="includes"/>
            <attribute default="${excludes}" name="excludes"/>
            <attribute default="**" name="testincludes"/>
            <attribute default="" name="testmethods"/>
            <element name="customize" optional="true"/>
            <sequential>
                <property name="junit.forkmode" value="perTest"/>
                <junit dir="${work.dir}" errorproperty="tests.failed" failureproperty="tests.failed" fork="true" forkmode="${junit.forkmode}" showoutput="true" tempdir="${build.dir}">
                    <batchtest todir="${build.test.results.dir}">
                        <fileset dir="${test.webapp.dir}" excludes="@{excludes},${excludes}" includes="@{includes}">
                            <filename name="@{testincludes}"/>
                        </fileset>
                        <fileset dir="${test.console.dir}" excludes="@{excludes},${excludes}" includes="@{includes}">
                            <filename name="@{testincludes}"/>
                        </fileset>
                        <fileset dir="${test.earth-obs.dir}" excludes="@{excludes},${excludes}" includes="@{includes}">
                            <filename name="@{testincludes}"/>
                        </fileset>
                        <fileset dir="${test.geotiff.dir}" excludes="@{excludes},${excludes}" includes="@{includes}">
                            <filename name="@{testincludes}"/>
                        </fileset>
                        <fileset dir="${test.netcdf.dir}" excludes="@{excludes},${excludes}" includes="@{includes}">
                            <filename name="@{testincludes}"/>
                        </fileset>
                        <fileset dir="${test.shapefile.dir}" excludes="@{excludes},${excludes}" includes="@{includes}">
                            <filename name="@{testincludes}"/>
                        </fileset>
                        <fileset dir="${test.xmlstore.dir}" excludes="@{excludes},${excludes}" includes="@{includes}">
                            <filename name="@{testincludes}"/>
                        </fileset>
                        <fileset dir="${test.storage.dir}" excludes="@{excludes},${excludes}" includes="@{includes}">
                            <filename name="@{testincludes}"/>
                        </fileset>
                        <fileset dir="${test.feature.dir}" excludes="@{excludes},${excludes}" includes="@{includes}">
                            <filename name="@{testincludes}"/>
                        </fileset>
                        <fileset dir="${test.raster.dir}" excludes="@{excludes},${excludes}" includes="@{includes}">
                            <filename name="@{testincludes}"/>
                        </fileset>
                        <fileset dir="${test.referencing.dir}" excludes="@{excludes},${excludes}" includes="@{includes}">
                            <filename name="@{testincludes}"/>
                        </fileset>
                        <fileset dir="${test.ref-by-id.dir}" excludes="@{excludes},${excludes}" includes="@{includes}">
                            <filename name="@{testincludes}"/>
                        </fileset>
                        <fileset dir="${test.metadata.dir}" excludes="@{excludes},${excludes}" includes="@{includes}">
                            <filename name="@{testincludes}"/>
                        </fileset>
                        <fileset dir="${test.utility.dir}" excludes="@{excludes},${excludes}" includes="@{includes}">
                            <filename name="@{testincludes}"/>
                        </fileset>
                        <fileset dir="${test.fra-profile.dir}" excludes="@{excludes},${excludes}" includes="@{includes}">
                            <filename name="@{testincludes}"/>
                        </fileset>
                        <fileset dir="${test.gdal.dir}" excludes="@{excludes},${excludes}" includes="@{includes}">
                            <filename name="@{testincludes}"/>
                        </fileset>
                        <fileset dir="${build.test.classes.dir}" excludes="@{excludes},${excludes},${test.binaryexcludes}" includes="${test.binaryincludes}">
                            <filename name="${test.binarytestincludes}"/>
                        </fileset>
                    </batchtest>
                    <syspropertyset>
                        <propertyref prefix="test-sys-prop."/>
                        <mapper from="test-sys-prop.*" to="*" type="glob"/>
                    </syspropertyset>
                    <formatter type="brief" usefile="false"/>
                    <formatter type="xml"/>
                    <jvmarg value="-ea"/>
                    <jvmarg line="${debug-args-line}"/>
                    <jvmarg value="-Xrunjdwp:transport=${debug-transport},address=${jpda.address}"/>
                    <customize/>
                </junit>
            </sequential>
        </macrodef>
    </target>
    <target depends="-init-macrodef-junit-debug,-init-macrodef-junit-debug-batch" if="${junit.available}" name="-init-macrodef-junit-debug-impl">
=======
    <target depends="-init-macrodef-junit" if="${junit.available}" name="-init-macrodef-junit-debug-impl">
>>>>>>> dfdd364c
        <macrodef name="test-debug-impl" uri="http://www.netbeans.org/ns/j2se-project/3">
            <attribute default="${includes}" name="includes"/>
            <attribute default="${excludes}" name="excludes"/>
            <attribute default="**" name="testincludes"/>
            <attribute default="" name="testmethods"/>
            <element name="customizeDebuggee" optional="true"/>
            <sequential>
                <j2seproject3:junit excludes="@{excludes}" includes="@{includes}" testincludes="@{testincludes}" testmethods="@{testmethods}">
                    <customize>
                        <jvmarg value="-agentlib:jdwp=transport=${debug-transport},address=${jpda.address}"/>
                        <customizeDebuggee/>
                    </customize>
                </j2seproject3:junit>
            </sequential>
        </macrodef>
    </target>
    <target if="${testng.available}" name="-init-macrodef-testng-debug">
        <macrodef name="testng-debug" uri="http://www.netbeans.org/ns/j2se-project/3">
            <attribute default="${main.class}" name="testClass"/>
            <attribute default="" name="testMethod"/>
            <element name="customize2" optional="true"/>
            <sequential>
                <condition else="-testclass @{testClass}" property="test.class.or.method" value="-methods @{testClass}.@{testMethod}">
                    <isset property="test.method"/>
                </condition>
                <condition else="-suitename Apache_SIS_on_GeoAPI_3.0 -testname @{testClass} ${test.class.or.method}" property="testng.cmd.args" value="@{testClass}">
                    <matches pattern=".*\.xml" string="@{testClass}"/>
                </condition>
                <delete dir="${build.test.results.dir}" quiet="true"/>
                <mkdir dir="${build.test.results.dir}"/>
                <j2seproject3:debug classname="org.testng.TestNG" classpath="${debug.test.classpath}">
                    <customizeDebuggee>
                        <customize2/>
                        <jvmarg value="-ea"/>
                        <arg line="${testng.debug.mode}"/>
                        <arg line="-d ${build.test.results.dir}"/>
                        <arg line="-listener org.testng.reporters.VerboseReporter"/>
                        <arg line="${testng.cmd.args}"/>
                    </customizeDebuggee>
                </j2seproject3:debug>
            </sequential>
        </macrodef>
    </target>
    <target depends="-init-macrodef-testng-debug" if="${testng.available}" name="-init-macrodef-testng-debug-impl">
        <macrodef name="testng-debug-impl" uri="http://www.netbeans.org/ns/j2se-project/3">
            <attribute default="${main.class}" name="testClass"/>
            <attribute default="" name="testMethod"/>
            <element implicit="true" name="customize2" optional="true"/>
            <sequential>
                <j2seproject3:testng-debug testClass="@{testClass}" testMethod="@{testMethod}">
                    <customize2/>
                </j2seproject3:testng-debug>
            </sequential>
        </macrodef>
    </target>
    <target depends="-init-macrodef-junit-debug-impl" if="${junit.available}" name="-init-macrodef-test-debug-junit">
        <macrodef name="test-debug" uri="http://www.netbeans.org/ns/j2se-project/3">
            <attribute default="${includes}" name="includes"/>
            <attribute default="${excludes}" name="excludes"/>
            <attribute default="**" name="testincludes"/>
            <attribute default="" name="testmethods"/>
            <attribute default="${main.class}" name="testClass"/>
            <attribute default="" name="testMethod"/>
            <sequential>
                <j2seproject3:test-debug-impl excludes="@{excludes}" includes="@{includes}" testincludes="@{testincludes}" testmethods="@{testmethods}">
                    <customizeDebuggee>
                        <jvmarg line="${run.jvmargs}"/>
                        <jvmarg line="${run.jvmargs.ide}"/>
                    </customizeDebuggee>
                </j2seproject3:test-debug-impl>
            </sequential>
        </macrodef>
    </target>
    <target depends="-init-macrodef-testng-debug-impl" if="${testng.available}" name="-init-macrodef-test-debug-testng">
        <macrodef name="test-debug" uri="http://www.netbeans.org/ns/j2se-project/3">
            <attribute default="${includes}" name="includes"/>
            <attribute default="${excludes}" name="excludes"/>
            <attribute default="**" name="testincludes"/>
            <attribute default="" name="testmethods"/>
            <attribute default="${main.class}" name="testClass"/>
            <attribute default="" name="testMethod"/>
            <sequential>
                <j2seproject3:testng-debug-impl testClass="@{testClass}" testMethod="@{testMethod}">
                    <customize2>
                        <syspropertyset>
                            <propertyref prefix="test-sys-prop."/>
                            <mapper from="test-sys-prop.*" to="*" type="glob"/>
                        </syspropertyset>
                    </customize2>
                </j2seproject3:testng-debug-impl>
            </sequential>
        </macrodef>
    </target>
    <target depends="-init-macrodef-test-debug-junit,-init-macrodef-test-debug-testng" name="-init-macrodef-test-debug"/>
    <!--
                pre NB7.2 profiling section; consider it deprecated
            -->
    <target depends="-profile-pre-init, init, -profile-post-init, -profile-init-macrodef-profile, -profile-init-check" if="profiler.info.jvmargs.agent" name="profile-init"/>
    <target if="profiler.info.jvmargs.agent" name="-profile-pre-init">
        <!-- Empty placeholder for easier customization. -->
        <!-- You can override this target in the ../build.xml file. -->
    </target>
    <target if="profiler.info.jvmargs.agent" name="-profile-post-init">
        <!-- Empty placeholder for easier customization. -->
        <!-- You can override this target in the ../build.xml file. -->
    </target>
    <target if="profiler.info.jvmargs.agent" name="-profile-init-macrodef-profile">
        <macrodef name="resolve">
            <attribute name="name"/>
            <attribute name="value"/>
            <sequential>
                <property name="@{name}" value="${env.@{value}}"/>
            </sequential>
        </macrodef>
        <macrodef name="profile">
            <attribute default="${main.class}" name="classname"/>
            <element name="customize" optional="true"/>
            <sequential>
                <property environment="env"/>
                <resolve name="profiler.current.path" value="${profiler.info.pathvar}"/>
                <java classname="@{classname}" dir="${profiler.info.dir}" failonerror="${java.failonerror}" fork="true" jvm="${profiler.info.jvm}">
                    <jvmarg line="${endorsed.classpath.cmd.line.arg}"/>
                    <jvmarg value="${profiler.info.jvmargs.agent}"/>
                    <jvmarg line="${profiler.info.jvmargs}"/>
                    <env key="${profiler.info.pathvar}" path="${profiler.info.agentpath}:${profiler.current.path}"/>
                    <arg line="${application.args}"/>
                    <classpath>
                        <path path="${run.classpath}"/>
                    </classpath>
                    <syspropertyset>
                        <propertyref prefix="run-sys-prop."/>
                        <mapper from="run-sys-prop.*" to="*" type="glob"/>
                    </syspropertyset>
                    <customize/>
                </java>
            </sequential>
        </macrodef>
    </target>
    <target depends="-profile-pre-init, init, -profile-post-init, -profile-init-macrodef-profile" if="profiler.info.jvmargs.agent" name="-profile-init-check">
        <fail unless="profiler.info.jvm">Must set JVM to use for profiling in profiler.info.jvm</fail>
        <fail unless="profiler.info.jvmargs.agent">Must set profiler agent JVM arguments in profiler.info.jvmargs.agent</fail>
    </target>
    <!--
                end of pre NB7.2 profiling section
            -->
    <target depends="-init-debug-args" name="-init-macrodef-nbjpda">
        <macrodef name="nbjpdastart" uri="http://www.netbeans.org/ns/j2se-project/1">
            <attribute default="${main.class}" name="name"/>
            <attribute default="${debug.modulepath}" name="modulepath"/>
            <attribute default="${debug.classpath}" name="classpath"/>
            <attribute default="" name="stopclassname"/>
            <sequential>
                <nbjpdastart addressproperty="jpda.address" name="@{name}" stopclassname="@{stopclassname}" transport="${debug-transport}">
                    <modulepath>
                        <path path="@{modulepath}"/>
                    </modulepath>
                    <classpath>
                        <path path="@{classpath}"/>
                    </classpath>
                </nbjpdastart>
            </sequential>
        </macrodef>
        <macrodef name="nbjpdareload" uri="http://www.netbeans.org/ns/j2se-project/1">
            <attribute default="${build.classes.dir}" name="dir"/>
            <sequential>
                <nbjpdareload>
                    <fileset dir="@{dir}" includes="${fix.classes}">
                        <include name="${fix.includes}*.class"/>
                    </fileset>
                </nbjpdareload>
            </sequential>
        </macrodef>
    </target>
    <target name="-init-debug-args">
        <condition else="dt_socket" property="debug-transport-by-os" value="dt_shmem">
            <os family="windows"/>
        </condition>
        <condition else="${debug-transport-by-os}" property="debug-transport" value="${debug.transport}">
            <isset property="debug.transport"/>
        </condition>
    </target>
    <target depends="-init-debug-args" name="-init-macrodef-debug">
        <macrodef name="debug" uri="http://www.netbeans.org/ns/j2se-project/3">
            <attribute default="${module.name}" name="modulename"/>
            <attribute default="${main.class}" name="classname"/>
            <attribute default="${debug.modulepath}" name="modulepath"/>
            <attribute default="${debug.classpath}" name="classpath"/>
            <element name="customizeDebuggee" optional="true"/>
            <sequential>
                <j2seproject1:java classname="@{classname}" classpath="@{classpath}" modulename="@{modulename}" modulepath="@{modulepath}">
                    <customize>
                        <jvmarg value="-agentlib:jdwp=transport=${debug-transport},address=${jpda.address}"/>
                        <customizeDebuggee/>
                    </customize>
                </j2seproject1:java>
            </sequential>
        </macrodef>
    </target>
    <target depends="-init-source-module-properties" if="named.module.internal" name="-init-macrodef-java-with-module">
        <macrodef name="java" uri="http://www.netbeans.org/ns/j2se-project/1">
            <attribute default="${module.name}" name="modulename"/>
            <attribute default="${main.class}" name="classname"/>
            <attribute default="${run.modulepath}" name="modulepath"/>
            <attribute default="${run.upgrademodulepath}" name="upgrademodulepath"/>
            <attribute default="${run.classpath}" name="classpath"/>
            <attribute default="jvm" name="jvm"/>
            <element name="customize" optional="true"/>
            <sequential>
                <java classname="@{classname}" dir="${work.dir}" failonerror="${java.failonerror}" fork="true" module="@{modulename}">
                    <classpath>
                        <path path="@{classpath}"/>
                    </classpath>
                    <modulepath>
                        <pathelement path="@{modulepath}"/>
                        <pathelement location="${module.build.classes.dir}"/>
                    </modulepath>
                    <upgrademodulepath>
                        <path path="@{upgrademodulepath}"/>
                    </upgrademodulepath>
                    <jvmarg value="-Dfile.encoding=${runtime.encoding}"/>
                    <redirector errorencoding="${runtime.encoding}" inputencoding="${runtime.encoding}" outputencoding="${runtime.encoding}"/>
                    <jvmarg line="${run.jvmargs}"/>
                    <jvmarg line="${run.jvmargs.ide}"/>
                    <syspropertyset>
                        <propertyref prefix="run-sys-prop."/>
                        <mapper from="run-sys-prop.*" to="*" type="glob"/>
                    </syspropertyset>
                    <customize/>
                </java>
            </sequential>
        </macrodef>
    </target>
    <target depends="-init-source-module-properties" if="unnamed.module.internal" name="-init-macrodef-java-with-unnamed-module">
        <macrodef name="java" uri="http://www.netbeans.org/ns/j2se-project/1">
            <attribute default="" name="modulename"/>
            <attribute default="${main.class}" name="classname"/>
            <attribute default="${run.modulepath}" name="modulepath"/>
            <attribute default="${run.upgrademodulepath}" name="upgrademodulepath"/>
            <attribute default="${run.classpath}" name="classpath"/>
            <attribute default="jvm" name="jvm"/>
            <element name="customize" optional="true"/>
            <sequential>
                <java classname="@{classname}" dir="${work.dir}" failonerror="${java.failonerror}" fork="true">
                    <classpath>
                        <path path="@{classpath}"/>
                    </classpath>
                    <modulepath>
                        <path path="@{modulepath}"/>
                    </modulepath>
                    <upgrademodulepath>
                        <path path="@{upgrademodulepath}"/>
                    </upgrademodulepath>
                    <jvmarg value="-Dfile.encoding=${runtime.encoding}"/>
                    <redirector errorencoding="${runtime.encoding}" inputencoding="${runtime.encoding}" outputencoding="${runtime.encoding}"/>
                    <jvmarg line="${run.jvmargs}"/>
                    <jvmarg line="${run.jvmargs.ide}"/>
                    <syspropertyset>
                        <propertyref prefix="run-sys-prop."/>
                        <mapper from="run-sys-prop.*" to="*" type="glob"/>
                    </syspropertyset>
                    <customize/>
                </java>
            </sequential>
        </macrodef>
    </target>
    <target depends="-init-source-module-properties" name="-init-macrodef-java-without-module" unless="modules.supported.internal">
        <macrodef name="java" uri="http://www.netbeans.org/ns/j2se-project/1">
            <attribute default="" name="modulename"/>
            <attribute default="${main.class}" name="classname"/>
            <attribute default="" name="modulepath"/>
            <attribute default="${run.classpath}" name="classpath"/>
            <attribute default="jvm" name="jvm"/>
            <element name="customize" optional="true"/>
            <sequential>
                <java classname="@{classname}" dir="${work.dir}" failonerror="${java.failonerror}" fork="true">
                    <jvmarg line="${endorsed.classpath.cmd.line.arg}"/>
                    <jvmarg value="-Dfile.encoding=${runtime.encoding}"/>
                    <redirector errorencoding="${runtime.encoding}" inputencoding="${runtime.encoding}" outputencoding="${runtime.encoding}"/>
                    <jvmarg line="${run.jvmargs}"/>
                    <jvmarg line="${run.jvmargs.ide}"/>
                    <classpath>
                        <path path="@{classpath}"/>
                    </classpath>
                    <syspropertyset>
                        <propertyref prefix="run-sys-prop."/>
                        <mapper from="run-sys-prop.*" to="*" type="glob"/>
                    </syspropertyset>
                    <customize/>
                </java>
            </sequential>
        </macrodef>
    </target>
    <target depends="-init-macrodef-java-with-module, -init-macrodef-java-with-unnamed-module, -init-macrodef-java-without-module" name="-init-macrodef-java"/>
    <target name="-init-macrodef-copylibs">
        <macrodef name="copylibs" uri="http://www.netbeans.org/ns/j2se-project/3">
            <attribute default="${manifest.file}" name="manifest"/>
            <element name="customize" optional="true"/>
            <sequential>
                <property location="${build.classes.dir}" name="build.classes.dir.resolved"/>
                <pathconvert property="run.classpath.without.build.classes.dir">
                    <path path="${run.classpath}"/>
                    <map from="${build.classes.dir.resolved}" to=""/>
                </pathconvert>
                <pathconvert pathsep=" " property="jar.classpath">
                    <path path="${run.classpath.without.build.classes.dir}"/>
                    <chainedmapper>
                        <flattenmapper/>
                        <filtermapper>
                            <replacestring from=" " to="%20"/>
                        </filtermapper>
                        <globmapper from="*" to="lib/*"/>
                    </chainedmapper>
                </pathconvert>
                <taskdef classname="org.netbeans.modules.java.j2seproject.copylibstask.CopyLibs" classpath="${libs.CopyLibs.classpath}" name="copylibs"/>
                <copylibs compress="${jar.compress}" excludeFromCopy="${copylibs.excludes}" index="${jar.index}" indexMetaInf="${jar.index.metainf}" jarfile="${dist.jar}" manifest="@{manifest}" manifestencoding="UTF-8" rebase="${copylibs.rebase}" runtimeclasspath="${run.classpath.without.build.classes.dir}">
                    <fileset dir="${build.classes.dir}" excludes="${dist.archive.excludes}"/>
                    <manifest>
                        <attribute name="Class-Path" value="${jar.classpath}"/>
                        <customize/>
                    </manifest>
                </copylibs>
            </sequential>
        </macrodef>
    </target>
    <target name="-init-presetdef-jar">
        <presetdef name="jar" uri="http://www.netbeans.org/ns/j2se-project/1">
            <jar compress="${jar.compress}" index="${jar.index}" jarfile="${dist.jar}" manifestencoding="UTF-8">
                <j2seproject1:fileset dir="${build.classes.dir}" excludes="${dist.archive.excludes}"/>
            </jar>
        </presetdef>
    </target>
    <target name="-init-ap-cmdline-properties">
        <property name="annotation.processing.enabled" value="true"/>
        <property name="annotation.processing.processors.list" value=""/>
        <property name="annotation.processing.processor.options" value=""/>
        <property name="annotation.processing.run.all.processors" value="true"/>
        <property name="javac.processorpath" value="${javac.classpath}"/>
        <property name="javac.test.processorpath" value="${javac.test.classpath}"/>
        <condition property="ap.supported.internal" value="true">
            <not>
                <matches pattern="1\.[0-5](\..*)?" string="${javac.source}"/>
            </not>
        </condition>
    </target>
    <target depends="-init-ap-cmdline-properties" if="ap.supported.internal" name="-init-ap-cmdline-supported">
        <condition else="" property="ap.processors.internal" value="-processor ${annotation.processing.processors.list}">
            <isfalse value="${annotation.processing.run.all.processors}"/>
        </condition>
        <condition else="" property="ap.proc.none.internal" value="-proc:none">
            <isfalse value="${annotation.processing.enabled}"/>
        </condition>
    </target>
    <target depends="-init-ap-cmdline-properties,-init-ap-cmdline-supported" name="-init-ap-cmdline">
        <property name="ap.cmd.line.internal" value=""/>
    </target>
    <target depends="-pre-init,-init-private,-init-user,-init-project,-do-init,-post-init,-init-check,-init-macrodef-property,-init-macrodef-javac,-init-macrodef-test,-init-macrodef-test-debug,-init-macrodef-nbjpda,-init-macrodef-debug,-init-macrodef-java,-init-presetdef-jar,-init-ap-cmdline" name="init"/>
    <!--
                ===================
                COMPILATION SECTION
                ===================
            -->
    <target name="-deps-jar-init" unless="built-jar.properties">
        <property location="${build.dir}/built-jar.properties" name="built-jar.properties"/>
        <delete file="${built-jar.properties}" quiet="true"/>
    </target>
    <target if="already.built.jar.${basedir}" name="-warn-already-built-jar">
        <echo level="warn" message="Cycle detected: Apache SIS on GeoAPI 3.0 was already built"/>
    </target>
    <target depends="init,-deps-jar-init" name="deps-jar" unless="no.deps">
        <mkdir dir="${build.dir}"/>
        <touch file="${built-jar.properties}" verbose="false"/>
        <property file="${built-jar.properties}" prefix="already.built.jar."/>
        <antcall target="-warn-already-built-jar"/>
        <propertyfile file="${built-jar.properties}">
            <entry key="${basedir}" value=""/>
        </propertyfile>
<<<<<<< HEAD
=======
        <antcall target="-maybe-call-dep">
            <param name="call.built.properties" value="${built-jar.properties}"/>
            <param location="${project.GeoAPI}" name="call.subproject"/>
            <param location="${project.GeoAPI}/build.xml" name="call.script"/>
            <param name="call.target" value="jar"/>
            <param name="transfer.built-jar.properties" value="${built-jar.properties}"/>
            <param name="transfer.not.archive.disabled" value="true"/>
            <param name="transfer.do.jlink" value="false"/>
        </antcall>
>>>>>>> dfdd364c
    </target>
    <target depends="init,-check-automatic-build,-clean-after-automatic-build" name="-verify-automatic-build"/>
    <target depends="init" name="-check-automatic-build">
        <available file="${build.classes.dir}/.netbeans_automatic_build" property="netbeans.automatic.build"/>
    </target>
    <target depends="init" if="netbeans.automatic.build" name="-clean-after-automatic-build">
        <antcall target="clean">
            <param name="no.dependencies" value="true"/>
        </antcall>
    </target>
    <target depends="init,deps-jar" name="-pre-pre-compile">
        <mkdir dir="${build.classes.dir}"/>
    </target>
    <target name="-pre-compile">
        <!-- Empty placeholder for easier customization. -->
        <!-- You can override this target in the ../build.xml file. -->
    </target>
    <target if="do.depend.true" name="-compile-depend">
        <pathconvert property="build.generated.subdirs">
            <dirset dir="${build.generated.sources.dir}" erroronmissingdir="false">
                <include name="*"/>
            </dirset>
        </pathconvert>
<<<<<<< HEAD
        <j2seproject3:depend srcdir="${src.local-src.dir}:${src.webapp.dir}:${src.console.dir}:${src.earth-obs.dir}:${src.geotiff.dir}:${src.netcdf.dir}:${src.shapefile.dir}:${src.xmlstore.dir}:${src.storage.dir}:${src.feature.dir}:${src.raster.dir}:${src.referencing.dir}:${src.ref-by-id.dir}:${src.metadata.dir}:${src.utility.dir}:${src.fra-profile.dir}:${src.gdal.dir}:${src.c.gdal.dir}:${build.generated.subdirs}"/>
=======
        <j2seproject3:depend srcdir="${src.local-src.dir}:${src.webapp.dir}:${src.javafx.dir}:${src.console.dir}:${src.earth-obs.dir}:${src.geotiff.dir}:${src.netcdf.dir}:${src.shapefile.dir}:${src.xmlstore.dir}:${src.storage.dir}:${src.feature.dir}:${src.raster.dir}:${src.portrayal.dir}:${src.referencing.dir}:${src.ref-by-id.dir}:${src.metadata.dir}:${src.utility.dir}:${src.fra-profile.dir}:${src.gdal.dir}:${src.c.gdal.dir}:${build.generated.subdirs}"/>
>>>>>>> dfdd364c
    </target>
    <target depends="init,deps-jar,-pre-pre-compile,-pre-compile, -copy-persistence-xml,-compile-depend" if="have.sources" name="-do-compile">
        <j2seproject3:javac gensrcdir="${build.generated.sources.dir}"/>
        <copy todir="${build.classes.dir}">
            <fileset dir="${src.local-src.dir}" excludes="${build.classes.excludes},${excludes}" includes="${includes}"/>
            <fileset dir="${src.webapp.dir}" excludes="${build.classes.excludes},${excludes}" includes="${includes}"/>
            <fileset dir="${src.console.dir}" excludes="${build.classes.excludes},${excludes}" includes="${includes}"/>
            <fileset dir="${src.earth-obs.dir}" excludes="${build.classes.excludes},${excludes}" includes="${includes}"/>
            <fileset dir="${src.geotiff.dir}" excludes="${build.classes.excludes},${excludes}" includes="${includes}"/>
            <fileset dir="${src.netcdf.dir}" excludes="${build.classes.excludes},${excludes}" includes="${includes}"/>
            <fileset dir="${src.shapefile.dir}" excludes="${build.classes.excludes},${excludes}" includes="${includes}"/>
            <fileset dir="${src.xmlstore.dir}" excludes="${build.classes.excludes},${excludes}" includes="${includes}"/>
            <fileset dir="${src.storage.dir}" excludes="${build.classes.excludes},${excludes}" includes="${includes}"/>
            <fileset dir="${src.feature.dir}" excludes="${build.classes.excludes},${excludes}" includes="${includes}"/>
            <fileset dir="${src.raster.dir}" excludes="${build.classes.excludes},${excludes}" includes="${includes}"/>
            <fileset dir="${src.portrayal.dir}" excludes="${build.classes.excludes},${excludes}" includes="${includes}"/>
            <fileset dir="${src.referencing.dir}" excludes="${build.classes.excludes},${excludes}" includes="${includes}"/>
            <fileset dir="${src.ref-by-id.dir}" excludes="${build.classes.excludes},${excludes}" includes="${includes}"/>
            <fileset dir="${src.metadata.dir}" excludes="${build.classes.excludes},${excludes}" includes="${includes}"/>
            <fileset dir="${src.utility.dir}" excludes="${build.classes.excludes},${excludes}" includes="${includes}"/>
            <fileset dir="${src.fra-profile.dir}" excludes="${build.classes.excludes},${excludes}" includes="${includes}"/>
            <fileset dir="${src.gdal.dir}" excludes="${build.classes.excludes},${excludes}" includes="${includes}"/>
            <fileset dir="${src.c.gdal.dir}" excludes="${build.classes.excludes},${excludes}" includes="${includes}"/>
        </copy>
    </target>
    <target if="has.persistence.xml" name="-copy-persistence-xml">
        <mkdir dir="${build.classes.dir}/META-INF"/>
        <copy todir="${build.classes.dir}/META-INF">
            <fileset dir="${meta.inf.dir}" includes="persistence.xml orm.xml"/>
        </copy>
    </target>
    <target name="-post-compile">
        <!-- Empty placeholder for easier customization. -->
        <!-- You can override this target in the ../build.xml file. -->
    </target>
    <target depends="init,deps-jar,-verify-automatic-build,-pre-pre-compile,-pre-compile,-do-compile,-post-compile" description="Compile project." name="compile"/>
    <target name="-pre-compile-single">
        <!-- Empty placeholder for easier customization. -->
        <!-- You can override this target in the ../build.xml file. -->
    </target>
    <target depends="init,deps-jar,-pre-pre-compile" name="-do-compile-single">
        <fail unless="javac.includes">Must select some files in the IDE or set javac.includes</fail>
        <j2seproject3:force-recompile/>
<<<<<<< HEAD
        <j2seproject3:javac excludes="" gensrcdir="${build.generated.sources.dir}" includes="${javac.includes}" sourcepath="${src.local-src.dir}:${src.webapp.dir}:${src.console.dir}:${src.earth-obs.dir}:${src.geotiff.dir}:${src.netcdf.dir}:${src.shapefile.dir}:${src.xmlstore.dir}:${src.storage.dir}:${src.feature.dir}:${src.raster.dir}:${src.referencing.dir}:${src.ref-by-id.dir}:${src.metadata.dir}:${src.utility.dir}:${src.fra-profile.dir}:${src.gdal.dir}:${src.c.gdal.dir}"/>
=======
        <j2seproject3:javac excludes="" gensrcdir="${build.generated.sources.dir}" includes="${javac.includes}, module-info.java" sourcepath="${src.local-src.dir}:${src.webapp.dir}:${src.javafx.dir}:${src.console.dir}:${src.earth-obs.dir}:${src.geotiff.dir}:${src.netcdf.dir}:${src.shapefile.dir}:${src.xmlstore.dir}:${src.storage.dir}:${src.feature.dir}:${src.raster.dir}:${src.portrayal.dir}:${src.referencing.dir}:${src.ref-by-id.dir}:${src.metadata.dir}:${src.utility.dir}:${src.fra-profile.dir}:${src.gdal.dir}:${src.c.gdal.dir}"/>
>>>>>>> dfdd364c
    </target>
    <target name="-post-compile-single">
        <!-- Empty placeholder for easier customization. -->
        <!-- You can override this target in the ../build.xml file. -->
    </target>
    <target depends="init,deps-jar,-verify-automatic-build,-pre-pre-compile,-pre-compile-single,-do-compile-single,-post-compile-single" name="compile-single"/>
    <!--
                ====================
                JAR BUILDING SECTION
                ====================
            -->
    <target depends="init" name="-pre-pre-jar">
        <dirname file="${dist.jar}" property="dist.jar.dir"/>
        <mkdir dir="${dist.jar.dir}"/>
    </target>
    <target name="-pre-jar">
        <!-- Empty placeholder for easier customization. -->
        <!-- You can override this target in the ../build.xml file. -->
    </target>
    <target depends="init,compile" name="-check-module-main-class">
        <pathconvert property="main.class.file">
            <string value="${main.class}"/>
            <unpackagemapper from="*" to="*.class"/>
        </pathconvert>
        <condition property="do.module.main.class">
            <and>
                <isset property="main.class.available"/>
                <available file="${build.classes.dir}/module-info.class"/>
                <available file="${build.classes.dir}/${main.class.file}"/>
                <isset property="libs.CopyLibs.classpath"/>
                <available classname="org.netbeans.modules.java.j2seproject.moduletask.ModuleMainClass" classpath="${libs.CopyLibs.classpath}"/>
            </and>
        </condition>
    </target>
    <target depends="-check-module-main-class" if="do.module.main.class" name="-set-module-main-class">
        <taskdef classname="org.netbeans.modules.java.j2seproject.moduletask.ModuleMainClass" classpath="${libs.CopyLibs.classpath}" name="modulemainclass"/>
        <modulemainclass failonerror="false" mainclass="${main.class}" moduleinfo="${build.classes.dir}/module-info.class"/>
    </target>
    <target depends="init" if="do.archive" name="-do-jar-create-manifest" unless="manifest.available">
        <tempfile deleteonexit="true" destdir="${build.dir}" property="tmp.manifest.file"/>
        <touch file="${tmp.manifest.file}" verbose="false"/>
    </target>
    <target depends="init" if="do.archive+manifest.available" name="-do-jar-copy-manifest">
        <tempfile deleteonexit="true" destdir="${build.dir}" property="tmp.manifest.file"/>
        <copy encoding="${manifest.encoding}" file="${manifest.file}" outputencoding="UTF-8" tofile="${tmp.manifest.file}"/>
    </target>
    <target depends="init,-do-jar-create-manifest,-do-jar-copy-manifest" if="do.archive+main.class.available" name="-do-jar-set-mainclass">
        <manifest encoding="UTF-8" file="${tmp.manifest.file}" mode="update">
            <attribute name="Main-Class" value="${main.class}"/>
        </manifest>
    </target>
    <target depends="init,-do-jar-create-manifest,-do-jar-copy-manifest" if="do.archive+profile.available" name="-do-jar-set-profile">
        <manifest encoding="UTF-8" file="${tmp.manifest.file}" mode="update">
            <attribute name="Profile" value="${javac.profile}"/>
        </manifest>
    </target>
    <target depends="init,-do-jar-create-manifest,-do-jar-copy-manifest" if="do.archive+splashscreen.available" name="-do-jar-set-splashscreen">
        <basename file="${application.splash}" property="splashscreen.basename"/>
        <mkdir dir="${build.classes.dir}/META-INF"/>
        <copy failonerror="false" file="${application.splash}" todir="${build.classes.dir}/META-INF"/>
        <manifest encoding="UTF-8" file="${tmp.manifest.file}" mode="update">
            <attribute name="SplashScreen-Image" value="META-INF/${splashscreen.basename}"/>
        </manifest>
    </target>
    <target depends="init,-init-macrodef-copylibs,compile,-pre-pre-jar,-pre-jar,-do-jar-create-manifest,-do-jar-copy-manifest,-do-jar-set-mainclass,-do-jar-set-profile,-do-jar-set-splashscreen" if="do.mkdist" name="-do-jar-copylibs">
        <j2seproject3:copylibs manifest="${tmp.manifest.file}"/>
        <echo level="info">To run this application from the command line without Ant, try:</echo>
        <property location="${dist.jar}" name="dist.jar.resolved"/>
        <echo level="info">java -jar "${dist.jar.resolved}"</echo>
    </target>
    <target depends="init,compile,-pre-pre-jar,-pre-jar,-do-jar-create-manifest,-do-jar-copy-manifest,-do-jar-set-mainclass,-do-jar-set-profile,-do-jar-set-splashscreen" if="do.archive" name="-do-jar-jar" unless="do.mkdist">
        <j2seproject1:jar manifest="${tmp.manifest.file}"/>
        <property location="${build.classes.dir}" name="build.classes.dir.resolved"/>
        <property location="${dist.jar}" name="dist.jar.resolved"/>
        <condition else="${dist.jar.resolved}" property="jar.usage.message.class.path.replacement" value="">
            <isset property="named.module.internal"/>
        </condition>
        <pathconvert property="run.classpath.with.dist.jar">
            <path path="${run.classpath}"/>
            <map from="${build.classes.dir.resolved}" to="${jar.usage.message.class.path.replacement}"/>
        </pathconvert>
        <pathconvert property="run.modulepath.with.dist.jar">
            <path location="${dist.jar.resolved}"/>
            <path path="${run.modulepath}"/>
            <map from="${build.classes.dir.resolved}" to="${dist.jar.resolved}"/>
        </pathconvert>
        <condition else="${run.modulepath}" property="jar.usage.message.run.modulepath.with.dist.jar" value="${run.modulepath.with.dist.jar}">
            <isset property="named.module.internal"/>
        </condition>
        <condition else="" property="jar.usage.message.module.path" value=" -p ${jar.usage.message.run.modulepath.with.dist.jar}">
            <and>
                <isset property="modules.supported.internal"/>
                <length length="0" string="${jar.usage.message.run.modulepath.with.dist.jar}" when="greater"/>
            </and>
        </condition>
        <condition else="" property="jar.usage.message.class.path" value=" -cp ${run.classpath.with.dist.jar}">
            <length length="0" string="${run.classpath.with.dist.jar}" when="greater"/>
        </condition>
        <condition else="/${main.class}" property="jar.usage.message.main.class.class.selector" value="">
            <isset property="do.module.main.class"/>
        </condition>
        <condition else=" ${main.class}" property="jar.usage.message.main.class" value=" -m ${module.name}${jar.usage.message.main.class.class.selector}">
            <isset property="named.module.internal"/>
        </condition>
        <condition else="" property="jar.usage.message" value="To run this application from the command line without Ant, try:${line.separator}${platform.java}${jar.usage.message.module.path}${jar.usage.message.class.path}${jar.usage.message.main.class}">
            <isset property="main.class.available"/>
        </condition>
        <condition else="debug" property="jar.usage.level" value="info">
            <isset property="main.class.available"/>
        </condition>
        <echo level="${jar.usage.level}" message="${jar.usage.message}"/>
    </target>
    <target depends="-do-jar-copylibs" if="do.archive" name="-do-jar-delete-manifest">
        <delete>
            <fileset file="${tmp.manifest.file}"/>
        </delete>
    </target>
    <target depends="init,compile,-pre-pre-jar,-pre-jar,-do-jar-create-manifest,-do-jar-copy-manifest,-do-jar-set-mainclass,-do-jar-set-profile,-do-jar-set-splashscreen,-do-jar-jar,-do-jar-delete-manifest" name="-do-jar-without-libraries"/>
    <target depends="init,compile,-pre-pre-jar,-pre-jar,-do-jar-create-manifest,-do-jar-copy-manifest,-do-jar-set-mainclass,-do-jar-set-profile,-do-jar-set-splashscreen,-do-jar-copylibs,-do-jar-delete-manifest" name="-do-jar-with-libraries"/>
    <target name="-post-jar">
        <!-- Empty placeholder for easier customization. -->
        <!-- You can override this target in the ../build.xml file. -->
    </target>
    <target depends="init,compile,-pre-jar,-set-module-main-class,-do-jar-without-libraries,-do-jar-with-libraries,-post-jar" name="-do-jar"/>
    <target depends="init,compile,-pre-jar,-do-jar,-post-jar,deploy" description="Build JAR." name="jar"/>
    <!--
                =================
                DEPLOY SECTION
                =================
            -->
    <target name="-pre-deploy">
        <!-- Empty placeholder for easier customization. -->
        <!-- You can override this target in the ../build.xml file. -->
    </target>
    <target depends="init" name="-check-jlink">
        <condition property="do.jlink.internal">
            <and>
                <istrue value="${do.jlink}"/>
                <isset property="do.archive"/>
                <isset property="named.module.internal"/>
            </and>
        </condition>
    </target>
    <target depends="init,-do-jar,-post-jar,-pre-deploy,-check-jlink" if="do.jlink.internal" name="-do-deploy">
        <delete dir="${dist.jlink.dir}" failonerror="false" quiet="true"/>
        <property name="jlink.launcher.name" value="${application.title}"/>
        <condition else="${module.name}" property="jlink.add.modules" value="${module.name},${jlink.additionalmodules}">
            <and>
                <isset property="jlink.additionalmodules"/>
                <length length="0" string="${jlink.additionalmodules}" when="greater"/>
            </and>
        </condition>
        <condition property="jlink.do.strip.internal">
            <and>
                <isset property="jlink.strip"/>
                <istrue value="${jlink.strip}"/>
            </and>
        </condition>
        <condition property="jlink.do.additionalparam.internal">
            <and>
                <isset property="jlink.additionalparam"/>
                <length length="0" string="${jlink.additionalparam}" when="greater"/>
            </and>
        </condition>
        <condition property="jlink.do.launcher.internal">
            <and>
                <istrue value="${jlink.launcher}"/>
                <isset property="main.class.available"/>
            </and>
        </condition>
        <property name="platform.jlink" value="${jdk.home}/bin/jlink"/>
        <property name="jlink.systemmodules.internal" value="${jdk.home}/jmods"/>
        <exec executable="${platform.jlink}">
            <arg value="--module-path"/>
            <arg path="${jlink.systemmodules.internal}:${run.modulepath}:${dist.jar}"/>
            <arg value="--add-modules"/>
            <arg value="${jlink.add.modules}"/>
            <arg if:set="jlink.do.strip.internal" value="--strip-debug"/>
            <arg if:set="jlink.do.launcher.internal" value="--launcher"/>
            <arg if:set="jlink.do.launcher.internal" value="${jlink.launcher.name}=${module.name}/${main.class}"/>
            <arg if:set="jlink.do.additionalparam.internal" line="${jlink.additionalparam}"/>
            <arg value="--output"/>
            <arg value="${dist.jlink.output}"/>
        </exec>
    </target>
    <target name="-post-deploy">
        <!-- Empty placeholder for easier customization. -->
        <!-- You can override this target in the ../build.xml file. -->
    </target>
    <target depends="-do-jar,-post-jar,-pre-deploy,-do-deploy,-post-deploy" name="deploy"/>
    <!--
                =================
                EXECUTION SECTION
                =================
            -->
    <target depends="init,compile" description="Run a main class." name="run">
        <j2seproject1:java>
            <customize>
                <arg line="${application.args}"/>
            </customize>
        </j2seproject1:java>
    </target>
    <target name="-do-not-recompile">
        <property name="javac.includes.binary" value=""/>
    </target>
    <target depends="init,compile-single" name="run-single">
        <fail unless="run.class">Must select one file in the IDE or set run.class</fail>
        <j2seproject1:java classname="${run.class}"/>
    </target>
    <target depends="init,compile-test-single" name="run-test-with-main">
        <fail unless="run.class">Must select one file in the IDE or set run.class</fail>
        <j2seproject1:java classname="${run.class}" classpath="${run.test.classpath}"/>
    </target>
    <!--
                =================
                DEBUGGING SECTION
                =================
            -->
    <target depends="init" if="netbeans.home" name="-debug-start-debugger">
        <j2seproject1:nbjpdastart name="${debug.class}"/>
    </target>
    <target depends="init" if="netbeans.home" name="-debug-start-debugger-main-test">
        <j2seproject1:nbjpdastart classpath="${debug.test.classpath}" name="${debug.class}"/>
    </target>
    <target depends="init,compile" name="-debug-start-debuggee">
        <j2seproject3:debug>
            <customizeDebuggee>
                <arg line="${application.args}"/>
            </customizeDebuggee>
        </j2seproject3:debug>
    </target>
    <target depends="init,compile,-debug-start-debugger,-debug-start-debuggee" description="Debug project in IDE." if="netbeans.home" name="debug"/>
    <target depends="init" if="netbeans.home" name="-debug-start-debugger-stepinto">
        <j2seproject1:nbjpdastart stopclassname="${main.class}"/>
    </target>
    <target depends="init,compile,-debug-start-debugger-stepinto,-debug-start-debuggee" if="netbeans.home" name="debug-stepinto"/>
    <target depends="init,compile-single" if="netbeans.home" name="-debug-start-debuggee-single">
        <fail unless="debug.class">Must select one file in the IDE or set debug.class</fail>
        <j2seproject3:debug classname="${debug.class}"/>
    </target>
    <target depends="init,compile-single,-debug-start-debugger,-debug-start-debuggee-single" if="netbeans.home" name="debug-single"/>
    <target depends="init,compile-test-single" if="netbeans.home" name="-debug-start-debuggee-main-test">
        <fail unless="debug.class">Must select one file in the IDE or set debug.class</fail>
        <j2seproject3:debug classname="${debug.class}" classpath="${debug.test.classpath}"/>
    </target>
    <target depends="init,compile-test-single,-debug-start-debugger-main-test,-debug-start-debuggee-main-test" if="netbeans.home" name="debug-test-with-main"/>
    <target depends="init" name="-pre-debug-fix">
        <fail unless="fix.includes">Must set fix.includes</fail>
        <property name="javac.includes" value="${fix.includes}.java"/>
    </target>
    <target depends="init,-pre-debug-fix,compile-single" if="netbeans.home" name="-do-debug-fix">
        <j2seproject1:nbjpdareload/>
    </target>
    <target depends="init,-pre-debug-fix,-do-debug-fix" if="netbeans.home" name="debug-fix"/>
    <!--
                =================
                PROFILING SECTION
                =================
            -->
    <!--
                pre NB7.2 profiler integration
            -->
    <target depends="profile-init,compile" description="Profile a project in the IDE." if="profiler.info.jvmargs.agent" name="-profile-pre72">
        <fail unless="netbeans.home">This target only works when run from inside the NetBeans IDE.</fail>
        <nbprofiledirect>
            <classpath>
                <path path="${run.classpath}"/>
            </classpath>
        </nbprofiledirect>
        <profile/>
    </target>
    <target depends="profile-init,compile-single" description="Profile a selected class in the IDE." if="profiler.info.jvmargs.agent" name="-profile-single-pre72">
        <fail unless="profile.class">Must select one file in the IDE or set profile.class</fail>
        <fail unless="netbeans.home">This target only works when run from inside the NetBeans IDE.</fail>
        <nbprofiledirect>
            <classpath>
                <path path="${run.classpath}"/>
            </classpath>
        </nbprofiledirect>
        <profile classname="${profile.class}"/>
    </target>
    <target depends="profile-init,compile-single" if="profiler.info.jvmargs.agent" name="-profile-applet-pre72">
        <fail unless="netbeans.home">This target only works when run from inside the NetBeans IDE.</fail>
        <nbprofiledirect>
            <classpath>
                <path path="${run.classpath}"/>
            </classpath>
        </nbprofiledirect>
        <profile classname="sun.applet.AppletViewer">
            <customize>
                <arg value="${applet.url}"/>
            </customize>
        </profile>
    </target>
    <target depends="-init-macrodef-junit,profile-init,compile-test-single" if="profiler.info.jvmargs.agent" name="-profile-test-single-pre72">
        <fail unless="netbeans.home">This target only works when run from inside the NetBeans IDE.</fail>
        <nbprofiledirect>
            <classpath>
                <path path="${run.test.classpath}"/>
            </classpath>
        </nbprofiledirect>
        <j2seproject3:junit excludes="${excludes}" includes="${includes}" testincludes="${profile.class}" testmethods="">
            <customize>
                <jvmarg value="-agentlib:jdwp=transport=${debug-transport},address=${jpda.address}"/>
                <env key="${profiler.info.pathvar}" path="${profiler.info.agentpath}:${profiler.current.path}"/>
                <jvmarg value="${profiler.info.jvmargs.agent}"/>
                <jvmarg line="${profiler.info.jvmargs}"/>
                <classpath>
                    <path path="${run.test.classpath}"/>
                </classpath>
            </customize>
        </j2seproject3:junit>
    </target>
    <!--
                end of pre NB72 profiling section
            -->
    <target if="netbeans.home" name="-profile-check">
        <condition property="profiler.configured">
            <or>
                <contains casesensitive="true" string="${run.jvmargs.ide}" substring="-agentpath:"/>
                <contains casesensitive="true" string="${run.jvmargs.ide}" substring="-javaagent:"/>
            </or>
        </condition>
    </target>
    <target depends="-profile-check,-profile-pre72" description="Profile a project in the IDE." if="profiler.configured" name="profile" unless="profiler.info.jvmargs.agent">
        <startprofiler/>
        <antcall target="run"/>
    </target>
    <target depends="-profile-check,-profile-single-pre72" description="Profile a selected class in the IDE." if="profiler.configured" name="profile-single" unless="profiler.info.jvmargs.agent">
        <fail unless="run.class">Must select one file in the IDE or set run.class</fail>
        <startprofiler/>
        <antcall target="run-single"/>
    </target>
    <target depends="-profile-test-single-pre72" description="Profile a selected test in the IDE." name="profile-test-single"/>
    <target depends="-profile-check" description="Profile a selected test in the IDE." if="profiler.configured" name="profile-test" unless="profiler.info.jvmargs">
        <fail unless="test.includes">Must select some files in the IDE or set test.includes</fail>
        <startprofiler/>
        <antcall target="test-single"/>
    </target>
    <target depends="-profile-check" description="Profile a selected class in the IDE." if="profiler.configured" name="profile-test-with-main">
        <fail unless="run.class">Must select one file in the IDE or set run.class</fail>
        <startprofiler/>
        <antcall target="run-test-with-main"/>
    </target>
    <target depends="-profile-check,-profile-applet-pre72" if="profiler.configured" name="profile-applet" unless="profiler.info.jvmargs.agent">
        <fail unless="applet.url">Must select one file in the IDE or set applet.url</fail>
        <startprofiler/>
        <antcall target="run-applet"/>
    </target>
    <!--
                ===============
                JAVADOC SECTION
                ===============
            -->
    <target depends="init" if="have.sources" name="-javadoc-build">
        <mkdir dir="${dist.javadoc.dir}"/>
        <condition else="" property="javadoc.endorsed.classpath.cmd.line.arg" value="-J${endorsed.classpath.cmd.line.arg}">
            <and>
                <isset property="endorsed.classpath.cmd.line.arg"/>
                <not>
                    <equals arg1="${endorsed.classpath.cmd.line.arg}" arg2=""/>
                </not>
            </and>
        </condition>
        <condition else="" property="bug5101868workaround" value="*.java">
            <matches pattern="1\.[56](\..*)?" string="${java.version}"/>
        </condition>
        <condition else="" property="javadoc.html5.cmd.line.arg" value="-html5">
            <and>
                <isset property="javadoc.html5"/>
                <available file="${jdk.home}${file.separator}lib${file.separator}jrt-fs.jar"/>
            </and>
        </condition>
        <javadoc additionalparam="-J-Dfile.encoding=${file.encoding} ${javadoc.additionalparam}" author="${javadoc.author}" charset="UTF-8" destdir="${dist.javadoc.dir}" docencoding="UTF-8" encoding="${javadoc.encoding.used}" failonerror="true" noindex="${javadoc.noindex}" nonavbar="${javadoc.nonavbar}" notree="${javadoc.notree}" private="${javadoc.private}" source="${javac.source}" splitindex="${javadoc.splitindex}" use="${javadoc.use}" useexternalfile="true" version="${javadoc.version}" windowtitle="${javadoc.windowtitle}">
            <classpath>
                <path path="${javac.classpath}"/>
            </classpath>
            <fileset dir="${src.local-src.dir}" excludes="${bug5101868workaround},${excludes}" includes="${includes}">
                <filename name="**/*.java"/>
            </fileset>
            <fileset dir="${src.webapp.dir}" excludes="${bug5101868workaround},${excludes}" includes="${includes}">
                <filename name="**/*.java"/>
            </fileset>
            <fileset dir="${src.console.dir}" excludes="${bug5101868workaround},${excludes}" includes="${includes}">
                <filename name="**/*.java"/>
            </fileset>
            <fileset dir="${src.earth-obs.dir}" excludes="${bug5101868workaround},${excludes}" includes="${includes}">
                <filename name="**/*.java"/>
            </fileset>
            <fileset dir="${src.geotiff.dir}" excludes="${bug5101868workaround},${excludes}" includes="${includes}">
                <filename name="**/*.java"/>
            </fileset>
            <fileset dir="${src.netcdf.dir}" excludes="${bug5101868workaround},${excludes}" includes="${includes}">
                <filename name="**/*.java"/>
            </fileset>
            <fileset dir="${src.shapefile.dir}" excludes="${bug5101868workaround},${excludes}" includes="${includes}">
                <filename name="**/*.java"/>
            </fileset>
            <fileset dir="${src.xmlstore.dir}" excludes="${bug5101868workaround},${excludes}" includes="${includes}">
                <filename name="**/*.java"/>
            </fileset>
            <fileset dir="${src.storage.dir}" excludes="${bug5101868workaround},${excludes}" includes="${includes}">
                <filename name="**/*.java"/>
            </fileset>
            <fileset dir="${src.feature.dir}" excludes="${bug5101868workaround},${excludes}" includes="${includes}">
                <filename name="**/*.java"/>
            </fileset>
            <fileset dir="${src.raster.dir}" excludes="${bug5101868workaround},${excludes}" includes="${includes}">
                <filename name="**/*.java"/>
            </fileset>
            <fileset dir="${src.portrayal.dir}" excludes="${bug5101868workaround},${excludes}" includes="${includes}">
                <filename name="**/*.java"/>
            </fileset>
            <fileset dir="${src.referencing.dir}" excludes="${bug5101868workaround},${excludes}" includes="${includes}">
                <filename name="**/*.java"/>
            </fileset>
            <fileset dir="${src.ref-by-id.dir}" excludes="${bug5101868workaround},${excludes}" includes="${includes}">
                <filename name="**/*.java"/>
            </fileset>
            <fileset dir="${src.metadata.dir}" excludes="${bug5101868workaround},${excludes}" includes="${includes}">
                <filename name="**/*.java"/>
            </fileset>
            <fileset dir="${src.utility.dir}" excludes="${bug5101868workaround},${excludes}" includes="${includes}">
                <filename name="**/*.java"/>
            </fileset>
            <fileset dir="${src.fra-profile.dir}" excludes="${bug5101868workaround},${excludes}" includes="${includes}">
                <filename name="**/*.java"/>
            </fileset>
            <fileset dir="${src.gdal.dir}" excludes="${bug5101868workaround},${excludes}" includes="${includes}">
                <filename name="**/*.java"/>
            </fileset>
            <fileset dir="${src.c.gdal.dir}" excludes="${bug5101868workaround},${excludes}" includes="${includes}">
                <filename name="**/*.java"/>
            </fileset>
            <fileset dir="${build.generated.sources.dir}" erroronmissingdir="false">
                <include name="**/*.java"/>
                <exclude name="*.java"/>
            </fileset>
            <arg line="${javadoc.endorsed.classpath.cmd.line.arg}"/>
            <arg line="${javadoc.html5.cmd.line.arg}"/>
        </javadoc>
        <copy todir="${dist.javadoc.dir}">
            <fileset dir="${src.local-src.dir}" excludes="${excludes}" includes="${includes}">
                <filename name="**/doc-files/**"/>
            </fileset>
            <fileset dir="${src.webapp.dir}" excludes="${excludes}" includes="${includes}">
                <filename name="**/doc-files/**"/>
            </fileset>
            <fileset dir="${src.console.dir}" excludes="${excludes}" includes="${includes}">
                <filename name="**/doc-files/**"/>
            </fileset>
            <fileset dir="${src.earth-obs.dir}" excludes="${excludes}" includes="${includes}">
                <filename name="**/doc-files/**"/>
            </fileset>
            <fileset dir="${src.geotiff.dir}" excludes="${excludes}" includes="${includes}">
                <filename name="**/doc-files/**"/>
            </fileset>
            <fileset dir="${src.netcdf.dir}" excludes="${excludes}" includes="${includes}">
                <filename name="**/doc-files/**"/>
            </fileset>
            <fileset dir="${src.shapefile.dir}" excludes="${excludes}" includes="${includes}">
                <filename name="**/doc-files/**"/>
            </fileset>
            <fileset dir="${src.xmlstore.dir}" excludes="${excludes}" includes="${includes}">
                <filename name="**/doc-files/**"/>
            </fileset>
            <fileset dir="${src.storage.dir}" excludes="${excludes}" includes="${includes}">
                <filename name="**/doc-files/**"/>
            </fileset>
            <fileset dir="${src.feature.dir}" excludes="${excludes}" includes="${includes}">
                <filename name="**/doc-files/**"/>
            </fileset>
            <fileset dir="${src.raster.dir}" excludes="${excludes}" includes="${includes}">
                <filename name="**/doc-files/**"/>
            </fileset>
            <fileset dir="${src.portrayal.dir}" excludes="${excludes}" includes="${includes}">
                <filename name="**/doc-files/**"/>
            </fileset>
            <fileset dir="${src.referencing.dir}" excludes="${excludes}" includes="${includes}">
                <filename name="**/doc-files/**"/>
            </fileset>
            <fileset dir="${src.ref-by-id.dir}" excludes="${excludes}" includes="${includes}">
                <filename name="**/doc-files/**"/>
            </fileset>
            <fileset dir="${src.metadata.dir}" excludes="${excludes}" includes="${includes}">
                <filename name="**/doc-files/**"/>
            </fileset>
            <fileset dir="${src.utility.dir}" excludes="${excludes}" includes="${includes}">
                <filename name="**/doc-files/**"/>
            </fileset>
            <fileset dir="${src.fra-profile.dir}" excludes="${excludes}" includes="${includes}">
                <filename name="**/doc-files/**"/>
            </fileset>
            <fileset dir="${src.gdal.dir}" excludes="${excludes}" includes="${includes}">
                <filename name="**/doc-files/**"/>
            </fileset>
            <fileset dir="${src.c.gdal.dir}" excludes="${excludes}" includes="${includes}">
                <filename name="**/doc-files/**"/>
            </fileset>
            <fileset dir="${build.generated.sources.dir}" erroronmissingdir="false">
                <include name="**/doc-files/**"/>
            </fileset>
        </copy>
    </target>
    <target depends="init,-javadoc-build" if="netbeans.home" name="-javadoc-browse" unless="no.javadoc.preview">
        <nbbrowse file="${dist.javadoc.dir}/index.html"/>
    </target>
    <target depends="init,-javadoc-build,-javadoc-browse" description="Build Javadoc." name="javadoc"/>
    <!--
                =========================
                TEST COMPILATION SECTION
                =========================
            -->
    <target depends="init,compile" if="have.tests" name="-pre-pre-compile-test">
        <mkdir dir="${build.test.classes.dir}"/>
    </target>
    <target name="-pre-compile-test">
        <!-- Empty placeholder for easier customization. -->
        <!-- You can override this target in the ../build.xml file. -->
    </target>
    <target depends="-init-source-module-properties" if="named.module.internal" name="-init-test-javac-module-properties-with-module">
        <j2seproject3:modulename property="test.module.name" sourcepath="${test.webapp.dir}:${test.javafx.dir}:${test.console.dir}:${test.earth-obs.dir}:${test.geotiff.dir}:${test.netcdf.dir}:${test.shapefile.dir}:${test.xmlstore.dir}:${test.storage.dir}:${test.feature.dir}:${test.raster.dir}:${test.portrayal.dir}:${test.referencing.dir}:${test.ref-by-id.dir}:${test.metadata.dir}:${test.utility.dir}:${test.fra-profile.dir}:${test.gdal.dir}"/>
        <condition else="${empty.dir}" property="javac.test.sourcepath" value="${test.webapp.dir}:${test.javafx.dir}:${test.console.dir}:${test.earth-obs.dir}:${test.geotiff.dir}:${test.netcdf.dir}:${test.shapefile.dir}:${test.xmlstore.dir}:${test.storage.dir}:${test.feature.dir}:${test.raster.dir}:${test.portrayal.dir}:${test.referencing.dir}:${test.ref-by-id.dir}:${test.metadata.dir}:${test.utility.dir}:${test.fra-profile.dir}:${test.gdal.dir}">
            <and>
                <isset property="test.module.name"/>
                <length length="0" string="${test.module.name}" when="greater"/>
            </and>
        </condition>
        <condition else="--patch-module ${module.name}=${test.webapp.dir}:${test.javafx.dir}:${test.console.dir}:${test.earth-obs.dir}:${test.geotiff.dir}:${test.netcdf.dir}:${test.shapefile.dir}:${test.xmlstore.dir}:${test.storage.dir}:${test.feature.dir}:${test.raster.dir}:${test.portrayal.dir}:${test.referencing.dir}:${test.ref-by-id.dir}:${test.metadata.dir}:${test.utility.dir}:${test.fra-profile.dir}:${test.gdal.dir} --add-reads ${module.name}=ALL-UNNAMED" property="javac.test.compilerargs" value="--add-reads ${test.module.name}=ALL-UNNAMED">
            <and>
                <isset property="test.module.name"/>
                <length length="0" string="${test.module.name}" when="greater"/>
            </and>
        </condition>
    </target>
    <target depends="-init-source-module-properties" if="named.module.internal" name="-init-test-run-module-properties">
        <condition else="${module.name}" property="run.test.addexport.source.module.internal" value="${test.module.name}">
            <and>
                <isset property="test.module.name"/>
                <length length="0" string="${test.module.name}" when="greater"/>
            </and>
        </condition>
        <fileset dir="${build.test.classes.dir}" id="run.test.packages.internal" includes="**/*.class"/>
        <property location="${build.test.classes.dir}" name="build.test.classes.dir.abs.internal"/>
        <pathconvert pathsep=" " property="run.test.addexports.internal" refid="run.test.packages.internal">
            <chainedmapper>
                <regexpmapper from="^(.*)\Q${file.separator}\E.*\.class$$" to="\1"/>
                <filtermapper>
                    <uniqfilter/>
                    <replacestring from="${build.test.classes.dir.abs.internal}" to=""/>
                </filtermapper>
                <cutdirsmapper dirs="1"/>
                <packagemapper from="*" to="--add-exports ${run.test.addexport.source.module.internal}/*=ALL-UNNAMED"/>
            </chainedmapper>
        </pathconvert>
        <condition else="--patch-module ${module.name}=${build.test.classes.dir} --add-modules ${module.name} --add-reads ${module.name}=ALL-UNNAMED ${run.test.addexports.internal}" property="run.test.jvmargs" value="--add-modules ${test.module.name} --add-reads ${test.module.name}=ALL-UNNAMED ${run.test.addexports.internal}">
            <and>
                <isset property="test.module.name"/>
                <length length="0" string="${test.module.name}" when="greater"/>
            </and>
        </condition>
    </target>
    <target depends="-init-source-module-properties" name="-init-test-module-properties-without-module" unless="named.module.internal">
        <property name="javac.test.sourcepath" value="${empty.dir}"/>
        <property name="javac.test.compilerargs" value=""/>
        <property name="run.test.jvmargs" value=""/>
    </target>
    <target depends="-init-test-javac-module-properties-with-module,-init-test-module-properties-without-module" name="-init-test-module-properties"/>
    <target if="do.depend.true" name="-compile-test-depend">
<<<<<<< HEAD
        <j2seproject3:depend classpath="${javac.test.classpath}" destdir="${build.test.classes.dir}" srcdir="${test.webapp.dir}:${test.console.dir}:${test.earth-obs.dir}:${test.geotiff.dir}:${test.netcdf.dir}:${test.shapefile.dir}:${test.xmlstore.dir}:${test.storage.dir}:${test.feature.dir}:${test.raster.dir}:${test.referencing.dir}:${test.ref-by-id.dir}:${test.metadata.dir}:${test.utility.dir}:${test.fra-profile.dir}:${test.gdal.dir}"/>
    </target>
    <target depends="init,deps-jar,compile,-pre-pre-compile-test,-pre-compile-test,-compile-test-depend" if="have.tests" name="-do-compile-test">
        <j2seproject3:javac apgeneratedsrcdir="${build.test.classes.dir}" classpath="${javac.test.classpath}" debug="true" destdir="${build.test.classes.dir}" processorpath="${javac.test.processorpath}" srcdir="${test.webapp.dir}:${test.console.dir}:${test.earth-obs.dir}:${test.geotiff.dir}:${test.netcdf.dir}:${test.shapefile.dir}:${test.xmlstore.dir}:${test.storage.dir}:${test.feature.dir}:${test.raster.dir}:${test.referencing.dir}:${test.ref-by-id.dir}:${test.metadata.dir}:${test.utility.dir}:${test.fra-profile.dir}:${test.gdal.dir}"/>
=======
        <j2seproject3:depend classpath="${javac.test.classpath}" destdir="${build.test.classes.dir}" srcdir="${test.webapp.dir}:${test.javafx.dir}:${test.console.dir}:${test.earth-obs.dir}:${test.geotiff.dir}:${test.netcdf.dir}:${test.shapefile.dir}:${test.xmlstore.dir}:${test.storage.dir}:${test.feature.dir}:${test.raster.dir}:${test.portrayal.dir}:${test.referencing.dir}:${test.ref-by-id.dir}:${test.metadata.dir}:${test.utility.dir}:${test.fra-profile.dir}:${test.gdal.dir}"/>
    </target>
    <target depends="init,deps-jar,compile,-init-test-module-properties,-pre-pre-compile-test,-pre-compile-test,-compile-test-depend" if="have.tests" name="-do-compile-test">
        <j2seproject3:javac apgeneratedsrcdir="${build.test.classes.dir}" classpath="${javac.test.classpath}" debug="true" destdir="${build.test.classes.dir}" modulepath="${javac.test.modulepath}" processorpath="${javac.test.processorpath}" sourcepath="${javac.test.sourcepath}" srcdir="${test.webapp.dir}:${test.javafx.dir}:${test.console.dir}:${test.earth-obs.dir}:${test.geotiff.dir}:${test.netcdf.dir}:${test.shapefile.dir}:${test.xmlstore.dir}:${test.storage.dir}:${test.feature.dir}:${test.raster.dir}:${test.portrayal.dir}:${test.referencing.dir}:${test.ref-by-id.dir}:${test.metadata.dir}:${test.utility.dir}:${test.fra-profile.dir}:${test.gdal.dir}">
            <customize>
                <compilerarg line="${javac.test.compilerargs}"/>
            </customize>
        </j2seproject3:javac>
>>>>>>> dfdd364c
        <copy todir="${build.test.classes.dir}">
            <fileset dir="${test.webapp.dir}" excludes="${build.classes.excludes},${excludes}" includes="${includes}"/>
            <fileset dir="${test.console.dir}" excludes="${build.classes.excludes},${excludes}" includes="${includes}"/>
            <fileset dir="${test.earth-obs.dir}" excludes="${build.classes.excludes},${excludes}" includes="${includes}"/>
            <fileset dir="${test.geotiff.dir}" excludes="${build.classes.excludes},${excludes}" includes="${includes}"/>
            <fileset dir="${test.netcdf.dir}" excludes="${build.classes.excludes},${excludes}" includes="${includes}"/>
            <fileset dir="${test.shapefile.dir}" excludes="${build.classes.excludes},${excludes}" includes="${includes}"/>
            <fileset dir="${test.xmlstore.dir}" excludes="${build.classes.excludes},${excludes}" includes="${includes}"/>
            <fileset dir="${test.storage.dir}" excludes="${build.classes.excludes},${excludes}" includes="${includes}"/>
            <fileset dir="${test.feature.dir}" excludes="${build.classes.excludes},${excludes}" includes="${includes}"/>
            <fileset dir="${test.raster.dir}" excludes="${build.classes.excludes},${excludes}" includes="${includes}"/>
            <fileset dir="${test.portrayal.dir}" excludes="${build.classes.excludes},${excludes}" includes="${includes}"/>
            <fileset dir="${test.referencing.dir}" excludes="${build.classes.excludes},${excludes}" includes="${includes}"/>
            <fileset dir="${test.ref-by-id.dir}" excludes="${build.classes.excludes},${excludes}" includes="${includes}"/>
            <fileset dir="${test.metadata.dir}" excludes="${build.classes.excludes},${excludes}" includes="${includes}"/>
            <fileset dir="${test.utility.dir}" excludes="${build.classes.excludes},${excludes}" includes="${includes}"/>
            <fileset dir="${test.fra-profile.dir}" excludes="${build.classes.excludes},${excludes}" includes="${includes}"/>
            <fileset dir="${test.gdal.dir}" excludes="${build.classes.excludes},${excludes}" includes="${includes}"/>
        </copy>
    </target>
    <target name="-post-compile-test">
        <!-- Empty placeholder for easier customization. -->
        <!-- You can override this target in the ../build.xml file. -->
    </target>
    <target depends="init,compile,-pre-pre-compile-test,-pre-compile-test,-do-compile-test,-post-compile-test" name="compile-test"/>
    <target name="-pre-compile-test-single">
        <!-- Empty placeholder for easier customization. -->
        <!-- You can override this target in the ../build.xml file. -->
    </target>
    <target depends="init,deps-jar,compile,-init-test-module-properties,-pre-pre-compile-test,-pre-compile-test-single" if="have.tests" name="-do-compile-test-single">
        <fail unless="javac.includes">Must select some files in the IDE or set javac.includes</fail>
        <j2seproject3:force-recompile destdir="${build.test.classes.dir}"/>
<<<<<<< HEAD
        <j2seproject3:javac apgeneratedsrcdir="${build.test.classes.dir}" classpath="${javac.test.classpath}" debug="true" destdir="${build.test.classes.dir}" excludes="" includes="${javac.includes}" processorpath="${javac.test.processorpath}" sourcepath="${test.webapp.dir}:${test.console.dir}:${test.earth-obs.dir}:${test.geotiff.dir}:${test.netcdf.dir}:${test.shapefile.dir}:${test.xmlstore.dir}:${test.storage.dir}:${test.feature.dir}:${test.raster.dir}:${test.referencing.dir}:${test.ref-by-id.dir}:${test.metadata.dir}:${test.utility.dir}:${test.fra-profile.dir}:${test.gdal.dir}" srcdir="${test.webapp.dir}:${test.console.dir}:${test.earth-obs.dir}:${test.geotiff.dir}:${test.netcdf.dir}:${test.shapefile.dir}:${test.xmlstore.dir}:${test.storage.dir}:${test.feature.dir}:${test.raster.dir}:${test.referencing.dir}:${test.ref-by-id.dir}:${test.metadata.dir}:${test.utility.dir}:${test.fra-profile.dir}:${test.gdal.dir}"/>
=======
        <j2seproject3:javac apgeneratedsrcdir="${build.test.classes.dir}" classpath="${javac.test.classpath}" debug="true" destdir="${build.test.classes.dir}" excludes="" includes="${javac.includes}, module-info.java" modulepath="${javac.test.modulepath}" processorpath="${javac.test.processorpath}" sourcepath="${test.webapp.dir}:${test.javafx.dir}:${test.console.dir}:${test.earth-obs.dir}:${test.geotiff.dir}:${test.netcdf.dir}:${test.shapefile.dir}:${test.xmlstore.dir}:${test.storage.dir}:${test.feature.dir}:${test.raster.dir}:${test.portrayal.dir}:${test.referencing.dir}:${test.ref-by-id.dir}:${test.metadata.dir}:${test.utility.dir}:${test.fra-profile.dir}:${test.gdal.dir}" srcdir="${test.webapp.dir}:${test.javafx.dir}:${test.console.dir}:${test.earth-obs.dir}:${test.geotiff.dir}:${test.netcdf.dir}:${test.shapefile.dir}:${test.xmlstore.dir}:${test.storage.dir}:${test.feature.dir}:${test.raster.dir}:${test.portrayal.dir}:${test.referencing.dir}:${test.ref-by-id.dir}:${test.metadata.dir}:${test.utility.dir}:${test.fra-profile.dir}:${test.gdal.dir}">
            <customize>
                <compilerarg line="${javac.test.compilerargs}"/>
            </customize>
        </j2seproject3:javac>
>>>>>>> dfdd364c
        <copy todir="${build.test.classes.dir}">
            <fileset dir="${test.webapp.dir}" excludes="${build.classes.excludes},${excludes}" includes="${includes}"/>
            <fileset dir="${test.console.dir}" excludes="${build.classes.excludes},${excludes}" includes="${includes}"/>
            <fileset dir="${test.earth-obs.dir}" excludes="${build.classes.excludes},${excludes}" includes="${includes}"/>
            <fileset dir="${test.geotiff.dir}" excludes="${build.classes.excludes},${excludes}" includes="${includes}"/>
            <fileset dir="${test.netcdf.dir}" excludes="${build.classes.excludes},${excludes}" includes="${includes}"/>
            <fileset dir="${test.shapefile.dir}" excludes="${build.classes.excludes},${excludes}" includes="${includes}"/>
            <fileset dir="${test.xmlstore.dir}" excludes="${build.classes.excludes},${excludes}" includes="${includes}"/>
            <fileset dir="${test.storage.dir}" excludes="${build.classes.excludes},${excludes}" includes="${includes}"/>
            <fileset dir="${test.feature.dir}" excludes="${build.classes.excludes},${excludes}" includes="${includes}"/>
            <fileset dir="${test.raster.dir}" excludes="${build.classes.excludes},${excludes}" includes="${includes}"/>
            <fileset dir="${test.portrayal.dir}" excludes="${build.classes.excludes},${excludes}" includes="${includes}"/>
            <fileset dir="${test.referencing.dir}" excludes="${build.classes.excludes},${excludes}" includes="${includes}"/>
            <fileset dir="${test.ref-by-id.dir}" excludes="${build.classes.excludes},${excludes}" includes="${includes}"/>
            <fileset dir="${test.metadata.dir}" excludes="${build.classes.excludes},${excludes}" includes="${includes}"/>
            <fileset dir="${test.utility.dir}" excludes="${build.classes.excludes},${excludes}" includes="${includes}"/>
            <fileset dir="${test.fra-profile.dir}" excludes="${build.classes.excludes},${excludes}" includes="${includes}"/>
            <fileset dir="${test.gdal.dir}" excludes="${build.classes.excludes},${excludes}" includes="${includes}"/>
        </copy>
    </target>
    <target name="-post-compile-test-single">
        <!-- Empty placeholder for easier customization. -->
        <!-- You can override this target in the ../build.xml file. -->
    </target>
    <target depends="init,compile,-pre-pre-compile-test,-pre-compile-test-single,-do-compile-test-single,-post-compile-test-single" name="compile-test-single"/>
    <!--
                =======================
                TEST EXECUTION SECTION
                =======================
            -->
    <target depends="init" if="have.tests" name="-pre-test-run">
        <mkdir dir="${build.test.results.dir}"/>
    </target>
    <target depends="init,compile-test,-init-test-run-module-properties,-pre-test-run" if="have.tests" name="-do-test-run">
        <j2seproject3:test includes="${includes}" testincludes="**/*Test.java"/>
    </target>
    <target depends="init,compile-test,-pre-test-run,-do-test-run" if="have.tests" name="-post-test-run">
        <fail if="tests.failed" unless="ignore.failing.tests">Some tests failed; see details above.</fail>
    </target>
    <target depends="init" if="have.tests" name="test-report"/>
    <target depends="init" if="netbeans.home+have.tests" name="-test-browse"/>
    <target depends="init,compile-test,-pre-test-run,-do-test-run,test-report,-post-test-run,-test-browse" description="Run unit tests." name="test"/>
    <target depends="init" if="have.tests" name="-pre-test-run-single">
        <mkdir dir="${build.test.results.dir}"/>
    </target>
    <target depends="init,compile-test-single,-init-test-run-module-properties,-pre-test-run-single" if="have.tests" name="-do-test-run-single">
        <fail unless="test.includes">Must select some files in the IDE or set test.includes</fail>
        <j2seproject3:test excludes="" includes="${test.includes}" testincludes="${test.includes}"/>
    </target>
    <target depends="init,compile-test-single,-pre-test-run-single,-do-test-run-single" if="have.tests" name="-post-test-run-single">
        <fail if="tests.failed" unless="ignore.failing.tests">Some tests failed; see details above.</fail>
    </target>
    <target depends="init,compile-test-single,-init-test-run-module-properties,-pre-test-run-single,-do-test-run-single,-post-test-run-single" description="Run single unit test." name="test-single"/>
    <target depends="init,compile-test-single,-pre-test-run-single" if="have.tests" name="-do-test-run-single-method">
        <fail unless="test.class">Must select some files in the IDE or set test.class</fail>
        <fail unless="test.method">Must select some method in the IDE or set test.method</fail>
        <j2seproject3:test excludes="" includes="${javac.includes}" testincludes="${test.class}" testmethods="${test.method}"/>
    </target>
    <target depends="init,compile-test-single,-pre-test-run-single,-do-test-run-single-method" if="have.tests" name="-post-test-run-single-method">
        <fail if="tests.failed" unless="ignore.failing.tests">Some tests failed; see details above.</fail>
    </target>
    <target depends="init,compile-test-single,-init-test-run-module-properties,-pre-test-run-single,-do-test-run-single-method,-post-test-run-single-method" description="Run single unit test." name="test-single-method"/>
    <!--
                =======================
                TEST DEBUGGING SECTION
                =======================
            -->
    <target depends="init,compile-test-single,-pre-test-run-single" if="have.tests" name="-debug-start-debuggee-test">
        <fail unless="test.class">Must select one file in the IDE or set test.class</fail>
        <j2seproject3:test-debug excludes="" includes="${javac.includes}" testClass="${test.class}" testincludes="${javac.includes}"/>
    </target>
    <target depends="init,compile-test-single,-pre-test-run-single" if="have.tests" name="-debug-start-debuggee-test-method">
        <fail unless="test.class">Must select one file in the IDE or set test.class</fail>
        <fail unless="test.method">Must select some method in the IDE or set test.method</fail>
        <j2seproject3:test-debug excludes="" includes="${javac.includes}" testClass="${test.class}" testMethod="${test.method}" testincludes="${test.class}" testmethods="${test.method}"/>
    </target>
    <target depends="init,compile-test" if="netbeans.home+have.tests" name="-debug-start-debugger-test">
        <j2seproject1:nbjpdastart classpath="${debug.test.classpath}" name="${test.class}"/>
    </target>
    <target depends="init,compile-test-single,-init-test-run-module-properties,-debug-start-debugger-test,-debug-start-debuggee-test" name="debug-test"/>
    <target depends="init,compile-test-single,-init-test-run-module-properties,-debug-start-debugger-test,-debug-start-debuggee-test-method" name="debug-test-method"/>
    <target depends="init,-pre-debug-fix,compile-test-single" if="netbeans.home" name="-do-debug-fix-test">
        <j2seproject1:nbjpdareload dir="${build.test.classes.dir}"/>
    </target>
    <target depends="init,-pre-debug-fix,-do-debug-fix-test" if="netbeans.home" name="debug-fix-test"/>
    <!--
                =========================
                APPLET EXECUTION SECTION
                =========================
            -->
    <target depends="init,compile-single" name="run-applet">
        <fail unless="applet.url">Must select one file in the IDE or set applet.url</fail>
        <j2seproject1:java classname="sun.applet.AppletViewer">
            <customize>
                <arg value="${applet.url}"/>
            </customize>
        </j2seproject1:java>
    </target>
    <!--
                =========================
                APPLET DEBUGGING  SECTION
                =========================
            -->
    <target depends="init,compile-single" if="netbeans.home" name="-debug-start-debuggee-applet">
        <fail unless="applet.url">Must select one file in the IDE or set applet.url</fail>
        <j2seproject3:debug classname="sun.applet.AppletViewer">
            <customizeDebuggee>
                <arg value="${applet.url}"/>
            </customizeDebuggee>
        </j2seproject3:debug>
    </target>
    <target depends="init,compile-single,-debug-start-debugger,-debug-start-debuggee-applet" if="netbeans.home" name="debug-applet"/>
    <!--
                ===============
                CLEANUP SECTION
                ===============
            -->
    <target name="-deps-clean-init" unless="built-clean.properties">
        <property location="${build.dir}/built-clean.properties" name="built-clean.properties"/>
        <delete file="${built-clean.properties}" quiet="true"/>
    </target>
    <target if="already.built.clean.${basedir}" name="-warn-already-built-clean">
        <echo level="warn" message="Cycle detected: Apache SIS on GeoAPI 3.0 was already built"/>
    </target>
    <target depends="init,-deps-clean-init" name="deps-clean" unless="no.deps">
        <mkdir dir="${build.dir}"/>
        <touch file="${built-clean.properties}" verbose="false"/>
        <property file="${built-clean.properties}" prefix="already.built.clean."/>
        <antcall target="-warn-already-built-clean"/>
        <propertyfile file="${built-clean.properties}">
            <entry key="${basedir}" value=""/>
        </propertyfile>
<<<<<<< HEAD
=======
        <antcall target="-maybe-call-dep">
            <param name="call.built.properties" value="${built-clean.properties}"/>
            <param location="${project.GeoAPI}" name="call.subproject"/>
            <param location="${project.GeoAPI}/build.xml" name="call.script"/>
            <param name="call.target" value="clean"/>
            <param name="transfer.built-clean.properties" value="${built-clean.properties}"/>
            <param name="transfer.not.archive.disabled" value="true"/>
            <param name="transfer.do.jlink" value="false"/>
        </antcall>
>>>>>>> dfdd364c
    </target>
    <target depends="init" name="-do-clean">
        <delete dir="${build.dir}"/>
        <delete dir="${dist.jlink.output}"/>
        <delete dir="${dist.dir}" followsymlinks="false" includeemptydirs="true"/>
    </target>
    <target name="-post-clean">
        <!-- Empty placeholder for easier customization. -->
        <!-- You can override this target in the ../build.xml file. -->
    </target>
    <target depends="init,deps-clean,-do-clean,-post-clean" description="Clean build products." name="clean"/>
    <target name="-check-call-dep">
        <property file="${call.built.properties}" prefix="already.built."/>
        <condition property="should.call.dep">
            <and>
                <not>
                    <isset property="already.built.${call.subproject}"/>
                </not>
                <available file="${call.script}"/>
            </and>
        </condition>
    </target>
    <target depends="-check-call-dep" if="should.call.dep" name="-maybe-call-dep">
        <ant antfile="${call.script}" inheritall="false" target="${call.target}">
            <propertyset>
                <propertyref prefix="transfer."/>
                <mapper from="transfer.*" to="*" type="glob"/>
            </propertyset>
        </ant>
    </target>
</project><|MERGE_RESOLUTION|>--- conflicted
+++ resolved
@@ -19,11 +19,7 @@
   - cleanup
 
         -->
-<<<<<<< HEAD
-<project xmlns:j2seproject1="http://www.netbeans.org/ns/j2se-project/1" xmlns:j2seproject3="http://www.netbeans.org/ns/j2se-project/3" xmlns:jaxrpc="http://www.netbeans.org/ns/j2se-project/jax-rpc" basedir=".." default="default" name="Apache_SIS_on_GeoAPI_3.0-impl">
-=======
-<project xmlns:if="ant:if" xmlns:j2seproject1="http://www.netbeans.org/ns/j2se-project/1" xmlns:j2seproject3="http://www.netbeans.org/ns/j2se-project/3" xmlns:jaxrpc="http://www.netbeans.org/ns/j2se-project/jax-rpc" xmlns:unless="ant:unless" basedir=".." default="default" name="Apache_SIS_for_JDK8-impl">
->>>>>>> dfdd364c
+<project xmlns:if="ant:if" xmlns:j2seproject1="http://www.netbeans.org/ns/j2se-project/1" xmlns:j2seproject3="http://www.netbeans.org/ns/j2se-project/3" xmlns:jaxrpc="http://www.netbeans.org/ns/j2se-project/jax-rpc" xmlns:unless="ant:unless" basedir=".." default="default" name="Apache_SIS_on_GeoAPI_3.0-impl">
     <fail message="Please build using Ant 1.8.0 or higher.">
         <condition>
             <not>
@@ -94,7 +90,7 @@
                 </not>
             </condition>
         </fail>
-        <j2seproject3:modulename property="module.name" sourcepath="${src.local-src.dir}:${src.webapp.dir}:${src.javafx.dir}:${src.console.dir}:${src.earth-obs.dir}:${src.geotiff.dir}:${src.netcdf.dir}:${src.shapefile.dir}:${src.xmlstore.dir}:${src.storage.dir}:${src.feature.dir}:${src.raster.dir}:${src.portrayal.dir}:${src.referencing.dir}:${src.ref-by-id.dir}:${src.metadata.dir}:${src.utility.dir}:${src.fra-profile.dir}:${src.gdal.dir}:${src.c.gdal.dir}"/>
+        <j2seproject3:modulename property="module.name" sourcepath="${src.local-src.dir}:${src.webapp.dir}:${src.console.dir}:${src.portrayal.dir}:${src.earth-obs.dir}:${src.geotiff.dir}:${src.netcdf.dir}:${src.shapefile.dir}:${src.xmlstore.dir}:${src.storage.dir}:${src.feature.dir}:${src.raster.dir}:${src.referencing.dir}:${src.ref-by-id.dir}:${src.metadata.dir}:${src.utility.dir}:${src.fra-profile.dir}:${src.gdal.dir}:${src.c.gdal.dir}"/>
         <condition property="named.module.internal">
             <and>
                 <isset property="module.name"/>
@@ -198,6 +194,7 @@
             <or>
                 <available file="${test.webapp.dir}"/>
                 <available file="${test.console.dir}"/>
+                <available file="${test.portrayal.dir}"/>
                 <available file="${test.earth-obs.dir}"/>
                 <available file="${test.geotiff.dir}"/>
                 <available file="${test.netcdf.dir}"/>
@@ -206,7 +203,6 @@
                 <available file="${test.storage.dir}"/>
                 <available file="${test.feature.dir}"/>
                 <available file="${test.raster.dir}"/>
-                <available file="${test.portrayal.dir}"/>
                 <available file="${test.referencing.dir}"/>
                 <available file="${test.ref-by-id.dir}"/>
                 <available file="${test.metadata.dir}"/>
@@ -220,6 +216,7 @@
                 <available file="${src.local-src.dir}"/>
                 <available file="${src.webapp.dir}"/>
                 <available file="${src.console.dir}"/>
+                <available file="${src.portrayal.dir}"/>
                 <available file="${src.earth-obs.dir}"/>
                 <available file="${src.geotiff.dir}"/>
                 <available file="${src.netcdf.dir}"/>
@@ -228,7 +225,6 @@
                 <available file="${src.storage.dir}"/>
                 <available file="${src.feature.dir}"/>
                 <available file="${src.raster.dir}"/>
-                <available file="${src.portrayal.dir}"/>
                 <available file="${src.referencing.dir}"/>
                 <available file="${src.ref-by-id.dir}"/>
                 <available file="${src.metadata.dir}"/>
@@ -341,6 +337,7 @@
         <fail unless="src.local-src.dir">Must set src.local-src.dir</fail>
         <fail unless="src.webapp.dir">Must set src.webapp.dir</fail>
         <fail unless="src.console.dir">Must set src.console.dir</fail>
+        <fail unless="src.portrayal.dir">Must set src.portrayal.dir</fail>
         <fail unless="src.earth-obs.dir">Must set src.earth-obs.dir</fail>
         <fail unless="src.geotiff.dir">Must set src.geotiff.dir</fail>
         <fail unless="src.netcdf.dir">Must set src.netcdf.dir</fail>
@@ -349,7 +346,6 @@
         <fail unless="src.storage.dir">Must set src.storage.dir</fail>
         <fail unless="src.feature.dir">Must set src.feature.dir</fail>
         <fail unless="src.raster.dir">Must set src.raster.dir</fail>
-        <fail unless="src.portrayal.dir">Must set src.portrayal.dir</fail>
         <fail unless="src.referencing.dir">Must set src.referencing.dir</fail>
         <fail unless="src.ref-by-id.dir">Must set src.ref-by-id.dir</fail>
         <fail unless="src.metadata.dir">Must set src.metadata.dir</fail>
@@ -359,6 +355,7 @@
         <fail unless="src.c.gdal.dir">Must set src.c.gdal.dir</fail>
         <fail unless="test.webapp.dir">Must set test.webapp.dir</fail>
         <fail unless="test.console.dir">Must set test.console.dir</fail>
+        <fail unless="test.portrayal.dir">Must set test.portrayal.dir</fail>
         <fail unless="test.earth-obs.dir">Must set test.earth-obs.dir</fail>
         <fail unless="test.geotiff.dir">Must set test.geotiff.dir</fail>
         <fail unless="test.netcdf.dir">Must set test.netcdf.dir</fail>
@@ -367,7 +364,6 @@
         <fail unless="test.storage.dir">Must set test.storage.dir</fail>
         <fail unless="test.feature.dir">Must set test.feature.dir</fail>
         <fail unless="test.raster.dir">Must set test.raster.dir</fail>
-        <fail unless="test.portrayal.dir">Must set test.portrayal.dir</fail>
         <fail unless="test.referencing.dir">Must set test.referencing.dir</fail>
         <fail unless="test.ref-by-id.dir">Must set test.ref-by-id.dir</fail>
         <fail unless="test.metadata.dir">Must set test.metadata.dir</fail>
@@ -394,11 +390,7 @@
     </target>
     <target depends="-init-ap-cmdline-properties,-init-source-module-properties" if="modules.supported.internal" name="-init-macrodef-javac-with-module">
         <macrodef name="javac" uri="http://www.netbeans.org/ns/j2se-project/3">
-<<<<<<< HEAD
-            <attribute default="${src.local-src.dir}:${src.webapp.dir}:${src.console.dir}:${src.earth-obs.dir}:${src.geotiff.dir}:${src.netcdf.dir}:${src.shapefile.dir}:${src.xmlstore.dir}:${src.storage.dir}:${src.feature.dir}:${src.raster.dir}:${src.referencing.dir}:${src.ref-by-id.dir}:${src.metadata.dir}:${src.utility.dir}:${src.fra-profile.dir}:${src.gdal.dir}:${src.c.gdal.dir}" name="srcdir"/>
-=======
-            <attribute default="${src.local-src.dir}:${src.webapp.dir}:${src.javafx.dir}:${src.console.dir}:${src.earth-obs.dir}:${src.geotiff.dir}:${src.netcdf.dir}:${src.shapefile.dir}:${src.xmlstore.dir}:${src.storage.dir}:${src.feature.dir}:${src.raster.dir}:${src.portrayal.dir}:${src.referencing.dir}:${src.ref-by-id.dir}:${src.metadata.dir}:${src.utility.dir}:${src.fra-profile.dir}:${src.gdal.dir}:${src.c.gdal.dir}" name="srcdir"/>
->>>>>>> dfdd364c
+            <attribute default="${src.local-src.dir}:${src.webapp.dir}:${src.console.dir}:${src.portrayal.dir}:${src.earth-obs.dir}:${src.geotiff.dir}:${src.netcdf.dir}:${src.shapefile.dir}:${src.xmlstore.dir}:${src.storage.dir}:${src.feature.dir}:${src.raster.dir}:${src.referencing.dir}:${src.ref-by-id.dir}:${src.metadata.dir}:${src.utility.dir}:${src.fra-profile.dir}:${src.gdal.dir}:${src.c.gdal.dir}" name="srcdir"/>
             <attribute default="${build.classes.dir}" name="destdir"/>
             <attribute default="${javac.classpath}" name="classpath"/>
             <attribute default="${javac.modulepath}" name="modulepath"/>
@@ -410,7 +402,7 @@
             <attribute default="${excludes}" name="excludes"/>
             <attribute default="${javac.debug}" name="debug"/>
             <attribute default="${empty.dir}" name="sourcepath" unless:set="named.module.internal"/>
-            <attribute default="${src.local-src.dir}:${src.webapp.dir}:${src.javafx.dir}:${src.console.dir}:${src.earth-obs.dir}:${src.geotiff.dir}:${src.netcdf.dir}:${src.shapefile.dir}:${src.xmlstore.dir}:${src.storage.dir}:${src.feature.dir}:${src.raster.dir}:${src.portrayal.dir}:${src.referencing.dir}:${src.ref-by-id.dir}:${src.metadata.dir}:${src.utility.dir}:${src.fra-profile.dir}:${src.gdal.dir}:${src.c.gdal.dir}" if:set="named.module.internal" name="sourcepath"/>
+            <attribute default="${src.local-src.dir}:${src.webapp.dir}:${src.console.dir}:${src.portrayal.dir}:${src.earth-obs.dir}:${src.geotiff.dir}:${src.netcdf.dir}:${src.shapefile.dir}:${src.xmlstore.dir}:${src.storage.dir}:${src.feature.dir}:${src.raster.dir}:${src.referencing.dir}:${src.ref-by-id.dir}:${src.metadata.dir}:${src.utility.dir}:${src.fra-profile.dir}:${src.gdal.dir}:${src.c.gdal.dir}" if:set="named.module.internal" name="sourcepath"/>
             <attribute default="${empty.dir}" name="gensrcdir"/>
             <element name="customize" optional="true"/>
             <sequential>
@@ -465,7 +457,7 @@
     </target>
     <target depends="-init-ap-cmdline-properties,-init-source-module-properties" if="ap.supported.internal" name="-init-macrodef-javac-with-processors" unless="modules.supported.internal">
         <macrodef name="javac" uri="http://www.netbeans.org/ns/j2se-project/3">
-            <attribute default="${src.local-src.dir}:${src.webapp.dir}:${src.javafx.dir}:${src.console.dir}:${src.earth-obs.dir}:${src.geotiff.dir}:${src.netcdf.dir}:${src.shapefile.dir}:${src.xmlstore.dir}:${src.storage.dir}:${src.feature.dir}:${src.raster.dir}:${src.portrayal.dir}:${src.referencing.dir}:${src.ref-by-id.dir}:${src.metadata.dir}:${src.utility.dir}:${src.fra-profile.dir}:${src.gdal.dir}:${src.c.gdal.dir}" name="srcdir"/>
+            <attribute default="${src.local-src.dir}:${src.webapp.dir}:${src.console.dir}:${src.portrayal.dir}:${src.earth-obs.dir}:${src.geotiff.dir}:${src.netcdf.dir}:${src.shapefile.dir}:${src.xmlstore.dir}:${src.storage.dir}:${src.feature.dir}:${src.raster.dir}:${src.referencing.dir}:${src.ref-by-id.dir}:${src.metadata.dir}:${src.utility.dir}:${src.fra-profile.dir}:${src.gdal.dir}:${src.c.gdal.dir}" name="srcdir"/>
             <attribute default="${build.classes.dir}" name="destdir"/>
             <attribute default="${javac.classpath}" name="classpath"/>
             <attribute default="${javac.modulepath}" name="modulepath"/>
@@ -508,11 +500,7 @@
     </target>
     <target depends="-init-ap-cmdline-properties,-init-source-module-properties" name="-init-macrodef-javac-without-processors" unless="ap.supported.internal">
         <macrodef name="javac" uri="http://www.netbeans.org/ns/j2se-project/3">
-<<<<<<< HEAD
-            <attribute default="${src.local-src.dir}:${src.webapp.dir}:${src.console.dir}:${src.earth-obs.dir}:${src.geotiff.dir}:${src.netcdf.dir}:${src.shapefile.dir}:${src.xmlstore.dir}:${src.storage.dir}:${src.feature.dir}:${src.raster.dir}:${src.referencing.dir}:${src.ref-by-id.dir}:${src.metadata.dir}:${src.utility.dir}:${src.fra-profile.dir}:${src.gdal.dir}:${src.c.gdal.dir}" name="srcdir"/>
-=======
-            <attribute default="${src.local-src.dir}:${src.webapp.dir}:${src.javafx.dir}:${src.console.dir}:${src.earth-obs.dir}:${src.geotiff.dir}:${src.netcdf.dir}:${src.shapefile.dir}:${src.xmlstore.dir}:${src.storage.dir}:${src.feature.dir}:${src.raster.dir}:${src.portrayal.dir}:${src.referencing.dir}:${src.ref-by-id.dir}:${src.metadata.dir}:${src.utility.dir}:${src.fra-profile.dir}:${src.gdal.dir}:${src.c.gdal.dir}" name="srcdir"/>
->>>>>>> dfdd364c
+            <attribute default="${src.local-src.dir}:${src.webapp.dir}:${src.console.dir}:${src.portrayal.dir}:${src.earth-obs.dir}:${src.geotiff.dir}:${src.netcdf.dir}:${src.shapefile.dir}:${src.xmlstore.dir}:${src.storage.dir}:${src.feature.dir}:${src.raster.dir}:${src.referencing.dir}:${src.ref-by-id.dir}:${src.metadata.dir}:${src.utility.dir}:${src.fra-profile.dir}:${src.gdal.dir}:${src.c.gdal.dir}" name="srcdir"/>
             <attribute default="${build.classes.dir}" name="destdir"/>
             <attribute default="${javac.classpath}" name="classpath"/>
             <attribute default="${javac.modulepath}" name="modulepath"/>
@@ -547,11 +535,7 @@
     </target>
     <target depends="-init-macrodef-javac-with-module,-init-macrodef-javac-with-processors,-init-macrodef-javac-without-processors" name="-init-macrodef-javac">
         <macrodef name="depend" uri="http://www.netbeans.org/ns/j2se-project/3">
-<<<<<<< HEAD
-            <attribute default="${src.local-src.dir}:${src.webapp.dir}:${src.console.dir}:${src.earth-obs.dir}:${src.geotiff.dir}:${src.netcdf.dir}:${src.shapefile.dir}:${src.xmlstore.dir}:${src.storage.dir}:${src.feature.dir}:${src.raster.dir}:${src.referencing.dir}:${src.ref-by-id.dir}:${src.metadata.dir}:${src.utility.dir}:${src.fra-profile.dir}:${src.gdal.dir}:${src.c.gdal.dir}" name="srcdir"/>
-=======
-            <attribute default="${src.local-src.dir}:${src.webapp.dir}:${src.javafx.dir}:${src.console.dir}:${src.earth-obs.dir}:${src.geotiff.dir}:${src.netcdf.dir}:${src.shapefile.dir}:${src.xmlstore.dir}:${src.storage.dir}:${src.feature.dir}:${src.raster.dir}:${src.portrayal.dir}:${src.referencing.dir}:${src.ref-by-id.dir}:${src.metadata.dir}:${src.utility.dir}:${src.fra-profile.dir}:${src.gdal.dir}:${src.c.gdal.dir}" name="srcdir"/>
->>>>>>> dfdd364c
+            <attribute default="${src.local-src.dir}:${src.webapp.dir}:${src.console.dir}:${src.portrayal.dir}:${src.earth-obs.dir}:${src.geotiff.dir}:${src.netcdf.dir}:${src.shapefile.dir}:${src.xmlstore.dir}:${src.storage.dir}:${src.feature.dir}:${src.raster.dir}:${src.referencing.dir}:${src.ref-by-id.dir}:${src.metadata.dir}:${src.utility.dir}:${src.fra-profile.dir}:${src.gdal.dir}:${src.c.gdal.dir}" name="srcdir"/>
             <attribute default="${build.classes.dir}" name="destdir"/>
             <attribute default="${javac.classpath}" name="classpath"/>
             <sequential>
@@ -640,62 +624,6 @@
             <sequential>
                 <property name="junit.forkmode" value="perTest"/>
                 <junit dir="${work.dir}" errorproperty="tests.failed" failureproperty="tests.failed" fork="true" forkmode="${junit.forkmode}" showoutput="true" tempdir="${build.dir}">
-<<<<<<< HEAD
-                    <batchtest todir="${build.test.results.dir}">
-                        <fileset dir="${test.webapp.dir}" excludes="@{excludes},${excludes}" includes="@{includes}">
-                            <filename name="@{testincludes}"/>
-                        </fileset>
-                        <fileset dir="${test.console.dir}" excludes="@{excludes},${excludes}" includes="@{includes}">
-                            <filename name="@{testincludes}"/>
-                        </fileset>
-                        <fileset dir="${test.earth-obs.dir}" excludes="@{excludes},${excludes}" includes="@{includes}">
-                            <filename name="@{testincludes}"/>
-                        </fileset>
-                        <fileset dir="${test.geotiff.dir}" excludes="@{excludes},${excludes}" includes="@{includes}">
-                            <filename name="@{testincludes}"/>
-                        </fileset>
-                        <fileset dir="${test.netcdf.dir}" excludes="@{excludes},${excludes}" includes="@{includes}">
-                            <filename name="@{testincludes}"/>
-                        </fileset>
-                        <fileset dir="${test.shapefile.dir}" excludes="@{excludes},${excludes}" includes="@{includes}">
-                            <filename name="@{testincludes}"/>
-                        </fileset>
-                        <fileset dir="${test.xmlstore.dir}" excludes="@{excludes},${excludes}" includes="@{includes}">
-                            <filename name="@{testincludes}"/>
-                        </fileset>
-                        <fileset dir="${test.storage.dir}" excludes="@{excludes},${excludes}" includes="@{includes}">
-                            <filename name="@{testincludes}"/>
-                        </fileset>
-                        <fileset dir="${test.feature.dir}" excludes="@{excludes},${excludes}" includes="@{includes}">
-                            <filename name="@{testincludes}"/>
-                        </fileset>
-                        <fileset dir="${test.raster.dir}" excludes="@{excludes},${excludes}" includes="@{includes}">
-                            <filename name="@{testincludes}"/>
-                        </fileset>
-                        <fileset dir="${test.referencing.dir}" excludes="@{excludes},${excludes}" includes="@{includes}">
-                            <filename name="@{testincludes}"/>
-                        </fileset>
-                        <fileset dir="${test.ref-by-id.dir}" excludes="@{excludes},${excludes}" includes="@{includes}">
-                            <filename name="@{testincludes}"/>
-                        </fileset>
-                        <fileset dir="${test.metadata.dir}" excludes="@{excludes},${excludes}" includes="@{includes}">
-                            <filename name="@{testincludes}"/>
-                        </fileset>
-                        <fileset dir="${test.utility.dir}" excludes="@{excludes},${excludes}" includes="@{includes}">
-                            <filename name="@{testincludes}"/>
-                        </fileset>
-                        <fileset dir="${test.fra-profile.dir}" excludes="@{excludes},${excludes}" includes="@{includes}">
-                            <filename name="@{testincludes}"/>
-                        </fileset>
-                        <fileset dir="${test.gdal.dir}" excludes="@{excludes},${excludes}" includes="@{includes}">
-                            <filename name="@{testincludes}"/>
-                        </fileset>
-                        <fileset dir="${build.test.classes.dir}" excludes="@{excludes},${excludes},${test.binaryexcludes}" includes="${test.binaryincludes}">
-                            <filename name="${test.binarytestincludes}"/>
-                        </fileset>
-                    </batchtest>
-=======
->>>>>>> dfdd364c
                     <syspropertyset>
                         <propertyref prefix="test-sys-prop."/>
                         <mapper from="test-sys-prop.*" to="*" type="glob"/>
@@ -743,10 +671,10 @@
                             <fileset dir="${test.webapp.dir}" excludes="@{excludes},${excludes}" includes="@{includes}">
                                 <filename name="@{testincludes}"/>
                             </fileset>
-                            <fileset dir="${test.javafx.dir}" excludes="@{excludes},${excludes}" includes="@{includes}">
+                            <fileset dir="${test.console.dir}" excludes="@{excludes},${excludes}" includes="@{includes}">
                                 <filename name="@{testincludes}"/>
                             </fileset>
-                            <fileset dir="${test.console.dir}" excludes="@{excludes},${excludes}" includes="@{includes}">
+                            <fileset dir="${test.portrayal.dir}" excludes="@{excludes},${excludes}" includes="@{includes}">
                                 <filename name="@{testincludes}"/>
                             </fileset>
                             <fileset dir="${test.earth-obs.dir}" excludes="@{excludes},${excludes}" includes="@{includes}">
@@ -771,9 +699,6 @@
                                 <filename name="@{testincludes}"/>
                             </fileset>
                             <fileset dir="${test.raster.dir}" excludes="@{excludes},${excludes}" includes="@{includes}">
-                                <filename name="@{testincludes}"/>
-                            </fileset>
-                            <fileset dir="${test.portrayal.dir}" excludes="@{excludes},${excludes}" includes="@{includes}">
                                 <filename name="@{testincludes}"/>
                             </fileset>
                             <fileset dir="${test.referencing.dir}" excludes="@{excludes},${excludes}" includes="@{includes}">
@@ -823,6 +748,9 @@
                     <fileset dir="${test.console.dir}" excludes="@{excludes},**/*.xml,${excludes}" includes="@{includes}">
                         <filename name="@{testincludes}"/>
                     </fileset>
+                    <fileset dir="${test.portrayal.dir}" excludes="@{excludes},**/*.xml,${excludes}" includes="@{includes}">
+                        <filename name="@{testincludes}"/>
+                    </fileset>
                     <fileset dir="${test.earth-obs.dir}" excludes="@{excludes},**/*.xml,${excludes}" includes="@{includes}">
                         <filename name="@{testincludes}"/>
                     </fileset>
@@ -845,9 +773,6 @@
                         <filename name="@{testincludes}"/>
                     </fileset>
                     <fileset dir="${test.raster.dir}" excludes="@{excludes},**/*.xml,${excludes}" includes="@{includes}">
-                        <filename name="@{testincludes}"/>
-                    </fileset>
-                    <fileset dir="${test.portrayal.dir}" excludes="@{excludes},**/*.xml,${excludes}" includes="@{includes}">
                         <filename name="@{testincludes}"/>
                     </fileset>
                     <fileset dir="${test.referencing.dir}" excludes="@{excludes},**/*.xml,${excludes}" includes="@{includes}">
@@ -941,113 +866,7 @@
             </sequential>
         </macrodef>
     </target>
-<<<<<<< HEAD
-    <target if="${junit.available}" name="-init-macrodef-junit-debug" unless="${nb.junit.batch}">
-        <macrodef name="junit-debug" uri="http://www.netbeans.org/ns/j2se-project/3">
-            <attribute default="${includes}" name="includes"/>
-            <attribute default="${excludes}" name="excludes"/>
-            <attribute default="**" name="testincludes"/>
-            <attribute default="" name="testmethods"/>
-            <element name="customize" optional="true"/>
-            <sequential>
-                <property name="junit.forkmode" value="perTest"/>
-                <junit dir="${work.dir}" errorproperty="tests.failed" failureproperty="tests.failed" fork="true" forkmode="${junit.forkmode}" showoutput="true" tempdir="${build.dir}">
-                    <test methods="@{testmethods}" name="@{testincludes}" todir="${build.test.results.dir}"/>
-                    <syspropertyset>
-                        <propertyref prefix="test-sys-prop."/>
-                        <mapper from="test-sys-prop.*" to="*" type="glob"/>
-                    </syspropertyset>
-                    <formatter type="brief" usefile="false"/>
-                    <formatter type="xml"/>
-                    <jvmarg value="-ea"/>
-                    <jvmarg line="${debug-args-line}"/>
-                    <jvmarg value="-Xrunjdwp:transport=${debug-transport},address=${jpda.address}"/>
-                    <customize/>
-                </junit>
-            </sequential>
-        </macrodef>
-    </target>
-    <target depends="-init-test-properties" if="${nb.junit.batch}" name="-init-macrodef-junit-debug-batch">
-        <macrodef name="junit-debug" uri="http://www.netbeans.org/ns/j2se-project/3">
-            <attribute default="${includes}" name="includes"/>
-            <attribute default="${excludes}" name="excludes"/>
-            <attribute default="**" name="testincludes"/>
-            <attribute default="" name="testmethods"/>
-            <element name="customize" optional="true"/>
-            <sequential>
-                <property name="junit.forkmode" value="perTest"/>
-                <junit dir="${work.dir}" errorproperty="tests.failed" failureproperty="tests.failed" fork="true" forkmode="${junit.forkmode}" showoutput="true" tempdir="${build.dir}">
-                    <batchtest todir="${build.test.results.dir}">
-                        <fileset dir="${test.webapp.dir}" excludes="@{excludes},${excludes}" includes="@{includes}">
-                            <filename name="@{testincludes}"/>
-                        </fileset>
-                        <fileset dir="${test.console.dir}" excludes="@{excludes},${excludes}" includes="@{includes}">
-                            <filename name="@{testincludes}"/>
-                        </fileset>
-                        <fileset dir="${test.earth-obs.dir}" excludes="@{excludes},${excludes}" includes="@{includes}">
-                            <filename name="@{testincludes}"/>
-                        </fileset>
-                        <fileset dir="${test.geotiff.dir}" excludes="@{excludes},${excludes}" includes="@{includes}">
-                            <filename name="@{testincludes}"/>
-                        </fileset>
-                        <fileset dir="${test.netcdf.dir}" excludes="@{excludes},${excludes}" includes="@{includes}">
-                            <filename name="@{testincludes}"/>
-                        </fileset>
-                        <fileset dir="${test.shapefile.dir}" excludes="@{excludes},${excludes}" includes="@{includes}">
-                            <filename name="@{testincludes}"/>
-                        </fileset>
-                        <fileset dir="${test.xmlstore.dir}" excludes="@{excludes},${excludes}" includes="@{includes}">
-                            <filename name="@{testincludes}"/>
-                        </fileset>
-                        <fileset dir="${test.storage.dir}" excludes="@{excludes},${excludes}" includes="@{includes}">
-                            <filename name="@{testincludes}"/>
-                        </fileset>
-                        <fileset dir="${test.feature.dir}" excludes="@{excludes},${excludes}" includes="@{includes}">
-                            <filename name="@{testincludes}"/>
-                        </fileset>
-                        <fileset dir="${test.raster.dir}" excludes="@{excludes},${excludes}" includes="@{includes}">
-                            <filename name="@{testincludes}"/>
-                        </fileset>
-                        <fileset dir="${test.referencing.dir}" excludes="@{excludes},${excludes}" includes="@{includes}">
-                            <filename name="@{testincludes}"/>
-                        </fileset>
-                        <fileset dir="${test.ref-by-id.dir}" excludes="@{excludes},${excludes}" includes="@{includes}">
-                            <filename name="@{testincludes}"/>
-                        </fileset>
-                        <fileset dir="${test.metadata.dir}" excludes="@{excludes},${excludes}" includes="@{includes}">
-                            <filename name="@{testincludes}"/>
-                        </fileset>
-                        <fileset dir="${test.utility.dir}" excludes="@{excludes},${excludes}" includes="@{includes}">
-                            <filename name="@{testincludes}"/>
-                        </fileset>
-                        <fileset dir="${test.fra-profile.dir}" excludes="@{excludes},${excludes}" includes="@{includes}">
-                            <filename name="@{testincludes}"/>
-                        </fileset>
-                        <fileset dir="${test.gdal.dir}" excludes="@{excludes},${excludes}" includes="@{includes}">
-                            <filename name="@{testincludes}"/>
-                        </fileset>
-                        <fileset dir="${build.test.classes.dir}" excludes="@{excludes},${excludes},${test.binaryexcludes}" includes="${test.binaryincludes}">
-                            <filename name="${test.binarytestincludes}"/>
-                        </fileset>
-                    </batchtest>
-                    <syspropertyset>
-                        <propertyref prefix="test-sys-prop."/>
-                        <mapper from="test-sys-prop.*" to="*" type="glob"/>
-                    </syspropertyset>
-                    <formatter type="brief" usefile="false"/>
-                    <formatter type="xml"/>
-                    <jvmarg value="-ea"/>
-                    <jvmarg line="${debug-args-line}"/>
-                    <jvmarg value="-Xrunjdwp:transport=${debug-transport},address=${jpda.address}"/>
-                    <customize/>
-                </junit>
-            </sequential>
-        </macrodef>
-    </target>
-    <target depends="-init-macrodef-junit-debug,-init-macrodef-junit-debug-batch" if="${junit.available}" name="-init-macrodef-junit-debug-impl">
-=======
     <target depends="-init-macrodef-junit" if="${junit.available}" name="-init-macrodef-junit-debug-impl">
->>>>>>> dfdd364c
         <macrodef name="test-debug-impl" uri="http://www.netbeans.org/ns/j2se-project/3">
             <attribute default="${includes}" name="includes"/>
             <attribute default="${excludes}" name="excludes"/>
@@ -1424,18 +1243,6 @@
         <propertyfile file="${built-jar.properties}">
             <entry key="${basedir}" value=""/>
         </propertyfile>
-<<<<<<< HEAD
-=======
-        <antcall target="-maybe-call-dep">
-            <param name="call.built.properties" value="${built-jar.properties}"/>
-            <param location="${project.GeoAPI}" name="call.subproject"/>
-            <param location="${project.GeoAPI}/build.xml" name="call.script"/>
-            <param name="call.target" value="jar"/>
-            <param name="transfer.built-jar.properties" value="${built-jar.properties}"/>
-            <param name="transfer.not.archive.disabled" value="true"/>
-            <param name="transfer.do.jlink" value="false"/>
-        </antcall>
->>>>>>> dfdd364c
     </target>
     <target depends="init,-check-automatic-build,-clean-after-automatic-build" name="-verify-automatic-build"/>
     <target depends="init" name="-check-automatic-build">
@@ -1459,11 +1266,7 @@
                 <include name="*"/>
             </dirset>
         </pathconvert>
-<<<<<<< HEAD
-        <j2seproject3:depend srcdir="${src.local-src.dir}:${src.webapp.dir}:${src.console.dir}:${src.earth-obs.dir}:${src.geotiff.dir}:${src.netcdf.dir}:${src.shapefile.dir}:${src.xmlstore.dir}:${src.storage.dir}:${src.feature.dir}:${src.raster.dir}:${src.referencing.dir}:${src.ref-by-id.dir}:${src.metadata.dir}:${src.utility.dir}:${src.fra-profile.dir}:${src.gdal.dir}:${src.c.gdal.dir}:${build.generated.subdirs}"/>
-=======
-        <j2seproject3:depend srcdir="${src.local-src.dir}:${src.webapp.dir}:${src.javafx.dir}:${src.console.dir}:${src.earth-obs.dir}:${src.geotiff.dir}:${src.netcdf.dir}:${src.shapefile.dir}:${src.xmlstore.dir}:${src.storage.dir}:${src.feature.dir}:${src.raster.dir}:${src.portrayal.dir}:${src.referencing.dir}:${src.ref-by-id.dir}:${src.metadata.dir}:${src.utility.dir}:${src.fra-profile.dir}:${src.gdal.dir}:${src.c.gdal.dir}:${build.generated.subdirs}"/>
->>>>>>> dfdd364c
+        <j2seproject3:depend srcdir="${src.local-src.dir}:${src.webapp.dir}:${src.console.dir}:${src.portrayal.dir}:${src.earth-obs.dir}:${src.geotiff.dir}:${src.netcdf.dir}:${src.shapefile.dir}:${src.xmlstore.dir}:${src.storage.dir}:${src.feature.dir}:${src.raster.dir}:${src.referencing.dir}:${src.ref-by-id.dir}:${src.metadata.dir}:${src.utility.dir}:${src.fra-profile.dir}:${src.gdal.dir}:${src.c.gdal.dir}:${build.generated.subdirs}"/>
     </target>
     <target depends="init,deps-jar,-pre-pre-compile,-pre-compile, -copy-persistence-xml,-compile-depend" if="have.sources" name="-do-compile">
         <j2seproject3:javac gensrcdir="${build.generated.sources.dir}"/>
@@ -1471,6 +1274,7 @@
             <fileset dir="${src.local-src.dir}" excludes="${build.classes.excludes},${excludes}" includes="${includes}"/>
             <fileset dir="${src.webapp.dir}" excludes="${build.classes.excludes},${excludes}" includes="${includes}"/>
             <fileset dir="${src.console.dir}" excludes="${build.classes.excludes},${excludes}" includes="${includes}"/>
+            <fileset dir="${src.portrayal.dir}" excludes="${build.classes.excludes},${excludes}" includes="${includes}"/>
             <fileset dir="${src.earth-obs.dir}" excludes="${build.classes.excludes},${excludes}" includes="${includes}"/>
             <fileset dir="${src.geotiff.dir}" excludes="${build.classes.excludes},${excludes}" includes="${includes}"/>
             <fileset dir="${src.netcdf.dir}" excludes="${build.classes.excludes},${excludes}" includes="${includes}"/>
@@ -1479,7 +1283,6 @@
             <fileset dir="${src.storage.dir}" excludes="${build.classes.excludes},${excludes}" includes="${includes}"/>
             <fileset dir="${src.feature.dir}" excludes="${build.classes.excludes},${excludes}" includes="${includes}"/>
             <fileset dir="${src.raster.dir}" excludes="${build.classes.excludes},${excludes}" includes="${includes}"/>
-            <fileset dir="${src.portrayal.dir}" excludes="${build.classes.excludes},${excludes}" includes="${includes}"/>
             <fileset dir="${src.referencing.dir}" excludes="${build.classes.excludes},${excludes}" includes="${includes}"/>
             <fileset dir="${src.ref-by-id.dir}" excludes="${build.classes.excludes},${excludes}" includes="${includes}"/>
             <fileset dir="${src.metadata.dir}" excludes="${build.classes.excludes},${excludes}" includes="${includes}"/>
@@ -1507,11 +1310,7 @@
     <target depends="init,deps-jar,-pre-pre-compile" name="-do-compile-single">
         <fail unless="javac.includes">Must select some files in the IDE or set javac.includes</fail>
         <j2seproject3:force-recompile/>
-<<<<<<< HEAD
-        <j2seproject3:javac excludes="" gensrcdir="${build.generated.sources.dir}" includes="${javac.includes}" sourcepath="${src.local-src.dir}:${src.webapp.dir}:${src.console.dir}:${src.earth-obs.dir}:${src.geotiff.dir}:${src.netcdf.dir}:${src.shapefile.dir}:${src.xmlstore.dir}:${src.storage.dir}:${src.feature.dir}:${src.raster.dir}:${src.referencing.dir}:${src.ref-by-id.dir}:${src.metadata.dir}:${src.utility.dir}:${src.fra-profile.dir}:${src.gdal.dir}:${src.c.gdal.dir}"/>
-=======
-        <j2seproject3:javac excludes="" gensrcdir="${build.generated.sources.dir}" includes="${javac.includes}, module-info.java" sourcepath="${src.local-src.dir}:${src.webapp.dir}:${src.javafx.dir}:${src.console.dir}:${src.earth-obs.dir}:${src.geotiff.dir}:${src.netcdf.dir}:${src.shapefile.dir}:${src.xmlstore.dir}:${src.storage.dir}:${src.feature.dir}:${src.raster.dir}:${src.portrayal.dir}:${src.referencing.dir}:${src.ref-by-id.dir}:${src.metadata.dir}:${src.utility.dir}:${src.fra-profile.dir}:${src.gdal.dir}:${src.c.gdal.dir}"/>
->>>>>>> dfdd364c
+        <j2seproject3:javac excludes="" gensrcdir="${build.generated.sources.dir}" includes="${javac.includes}, module-info.java" sourcepath="${src.local-src.dir}:${src.webapp.dir}:${src.console.dir}:${src.portrayal.dir}:${src.earth-obs.dir}:${src.geotiff.dir}:${src.netcdf.dir}:${src.shapefile.dir}:${src.xmlstore.dir}:${src.storage.dir}:${src.feature.dir}:${src.raster.dir}:${src.referencing.dir}:${src.ref-by-id.dir}:${src.metadata.dir}:${src.utility.dir}:${src.fra-profile.dir}:${src.gdal.dir}:${src.c.gdal.dir}"/>
     </target>
     <target name="-post-compile-single">
         <!-- Empty placeholder for easier customization. -->
@@ -1898,6 +1697,9 @@
             <fileset dir="${src.console.dir}" excludes="${bug5101868workaround},${excludes}" includes="${includes}">
                 <filename name="**/*.java"/>
             </fileset>
+            <fileset dir="${src.portrayal.dir}" excludes="${bug5101868workaround},${excludes}" includes="${includes}">
+                <filename name="**/*.java"/>
+            </fileset>
             <fileset dir="${src.earth-obs.dir}" excludes="${bug5101868workaround},${excludes}" includes="${includes}">
                 <filename name="**/*.java"/>
             </fileset>
@@ -1920,9 +1722,6 @@
                 <filename name="**/*.java"/>
             </fileset>
             <fileset dir="${src.raster.dir}" excludes="${bug5101868workaround},${excludes}" includes="${includes}">
-                <filename name="**/*.java"/>
-            </fileset>
-            <fileset dir="${src.portrayal.dir}" excludes="${bug5101868workaround},${excludes}" includes="${includes}">
                 <filename name="**/*.java"/>
             </fileset>
             <fileset dir="${src.referencing.dir}" excludes="${bug5101868workaround},${excludes}" includes="${includes}">
@@ -1963,6 +1762,9 @@
             <fileset dir="${src.console.dir}" excludes="${excludes}" includes="${includes}">
                 <filename name="**/doc-files/**"/>
             </fileset>
+            <fileset dir="${src.portrayal.dir}" excludes="${excludes}" includes="${includes}">
+                <filename name="**/doc-files/**"/>
+            </fileset>
             <fileset dir="${src.earth-obs.dir}" excludes="${excludes}" includes="${includes}">
                 <filename name="**/doc-files/**"/>
             </fileset>
@@ -1985,9 +1787,6 @@
                 <filename name="**/doc-files/**"/>
             </fileset>
             <fileset dir="${src.raster.dir}" excludes="${excludes}" includes="${includes}">
-                <filename name="**/doc-files/**"/>
-            </fileset>
-            <fileset dir="${src.portrayal.dir}" excludes="${excludes}" includes="${includes}">
                 <filename name="**/doc-files/**"/>
             </fileset>
             <fileset dir="${src.referencing.dir}" excludes="${excludes}" includes="${includes}">
@@ -2033,14 +1832,14 @@
         <!-- You can override this target in the ../build.xml file. -->
     </target>
     <target depends="-init-source-module-properties" if="named.module.internal" name="-init-test-javac-module-properties-with-module">
-        <j2seproject3:modulename property="test.module.name" sourcepath="${test.webapp.dir}:${test.javafx.dir}:${test.console.dir}:${test.earth-obs.dir}:${test.geotiff.dir}:${test.netcdf.dir}:${test.shapefile.dir}:${test.xmlstore.dir}:${test.storage.dir}:${test.feature.dir}:${test.raster.dir}:${test.portrayal.dir}:${test.referencing.dir}:${test.ref-by-id.dir}:${test.metadata.dir}:${test.utility.dir}:${test.fra-profile.dir}:${test.gdal.dir}"/>
-        <condition else="${empty.dir}" property="javac.test.sourcepath" value="${test.webapp.dir}:${test.javafx.dir}:${test.console.dir}:${test.earth-obs.dir}:${test.geotiff.dir}:${test.netcdf.dir}:${test.shapefile.dir}:${test.xmlstore.dir}:${test.storage.dir}:${test.feature.dir}:${test.raster.dir}:${test.portrayal.dir}:${test.referencing.dir}:${test.ref-by-id.dir}:${test.metadata.dir}:${test.utility.dir}:${test.fra-profile.dir}:${test.gdal.dir}">
+        <j2seproject3:modulename property="test.module.name" sourcepath="${test.webapp.dir}:${test.console.dir}:${test.portrayal.dir}:${test.earth-obs.dir}:${test.geotiff.dir}:${test.netcdf.dir}:${test.shapefile.dir}:${test.xmlstore.dir}:${test.storage.dir}:${test.feature.dir}:${test.raster.dir}:${test.referencing.dir}:${test.ref-by-id.dir}:${test.metadata.dir}:${test.utility.dir}:${test.fra-profile.dir}:${test.gdal.dir}"/>
+        <condition else="${empty.dir}" property="javac.test.sourcepath" value="${test.webapp.dir}:${test.console.dir}:${test.portrayal.dir}:${test.earth-obs.dir}:${test.geotiff.dir}:${test.netcdf.dir}:${test.shapefile.dir}:${test.xmlstore.dir}:${test.storage.dir}:${test.feature.dir}:${test.raster.dir}:${test.referencing.dir}:${test.ref-by-id.dir}:${test.metadata.dir}:${test.utility.dir}:${test.fra-profile.dir}:${test.gdal.dir}">
             <and>
                 <isset property="test.module.name"/>
                 <length length="0" string="${test.module.name}" when="greater"/>
             </and>
         </condition>
-        <condition else="--patch-module ${module.name}=${test.webapp.dir}:${test.javafx.dir}:${test.console.dir}:${test.earth-obs.dir}:${test.geotiff.dir}:${test.netcdf.dir}:${test.shapefile.dir}:${test.xmlstore.dir}:${test.storage.dir}:${test.feature.dir}:${test.raster.dir}:${test.portrayal.dir}:${test.referencing.dir}:${test.ref-by-id.dir}:${test.metadata.dir}:${test.utility.dir}:${test.fra-profile.dir}:${test.gdal.dir} --add-reads ${module.name}=ALL-UNNAMED" property="javac.test.compilerargs" value="--add-reads ${test.module.name}=ALL-UNNAMED">
+        <condition else="--patch-module ${module.name}=${test.webapp.dir}:${test.console.dir}:${test.portrayal.dir}:${test.earth-obs.dir}:${test.geotiff.dir}:${test.netcdf.dir}:${test.shapefile.dir}:${test.xmlstore.dir}:${test.storage.dir}:${test.feature.dir}:${test.raster.dir}:${test.referencing.dir}:${test.ref-by-id.dir}:${test.metadata.dir}:${test.utility.dir}:${test.fra-profile.dir}:${test.gdal.dir} --add-reads ${module.name}=ALL-UNNAMED" property="javac.test.compilerargs" value="--add-reads ${test.module.name}=ALL-UNNAMED">
             <and>
                 <isset property="test.module.name"/>
                 <length length="0" string="${test.module.name}" when="greater"/>
@@ -2081,24 +1880,18 @@
     </target>
     <target depends="-init-test-javac-module-properties-with-module,-init-test-module-properties-without-module" name="-init-test-module-properties"/>
     <target if="do.depend.true" name="-compile-test-depend">
-<<<<<<< HEAD
-        <j2seproject3:depend classpath="${javac.test.classpath}" destdir="${build.test.classes.dir}" srcdir="${test.webapp.dir}:${test.console.dir}:${test.earth-obs.dir}:${test.geotiff.dir}:${test.netcdf.dir}:${test.shapefile.dir}:${test.xmlstore.dir}:${test.storage.dir}:${test.feature.dir}:${test.raster.dir}:${test.referencing.dir}:${test.ref-by-id.dir}:${test.metadata.dir}:${test.utility.dir}:${test.fra-profile.dir}:${test.gdal.dir}"/>
-    </target>
-    <target depends="init,deps-jar,compile,-pre-pre-compile-test,-pre-compile-test,-compile-test-depend" if="have.tests" name="-do-compile-test">
-        <j2seproject3:javac apgeneratedsrcdir="${build.test.classes.dir}" classpath="${javac.test.classpath}" debug="true" destdir="${build.test.classes.dir}" processorpath="${javac.test.processorpath}" srcdir="${test.webapp.dir}:${test.console.dir}:${test.earth-obs.dir}:${test.geotiff.dir}:${test.netcdf.dir}:${test.shapefile.dir}:${test.xmlstore.dir}:${test.storage.dir}:${test.feature.dir}:${test.raster.dir}:${test.referencing.dir}:${test.ref-by-id.dir}:${test.metadata.dir}:${test.utility.dir}:${test.fra-profile.dir}:${test.gdal.dir}"/>
-=======
-        <j2seproject3:depend classpath="${javac.test.classpath}" destdir="${build.test.classes.dir}" srcdir="${test.webapp.dir}:${test.javafx.dir}:${test.console.dir}:${test.earth-obs.dir}:${test.geotiff.dir}:${test.netcdf.dir}:${test.shapefile.dir}:${test.xmlstore.dir}:${test.storage.dir}:${test.feature.dir}:${test.raster.dir}:${test.portrayal.dir}:${test.referencing.dir}:${test.ref-by-id.dir}:${test.metadata.dir}:${test.utility.dir}:${test.fra-profile.dir}:${test.gdal.dir}"/>
+        <j2seproject3:depend classpath="${javac.test.classpath}" destdir="${build.test.classes.dir}" srcdir="${test.webapp.dir}:${test.console.dir}:${test.portrayal.dir}:${test.earth-obs.dir}:${test.geotiff.dir}:${test.netcdf.dir}:${test.shapefile.dir}:${test.xmlstore.dir}:${test.storage.dir}:${test.feature.dir}:${test.raster.dir}:${test.referencing.dir}:${test.ref-by-id.dir}:${test.metadata.dir}:${test.utility.dir}:${test.fra-profile.dir}:${test.gdal.dir}"/>
     </target>
     <target depends="init,deps-jar,compile,-init-test-module-properties,-pre-pre-compile-test,-pre-compile-test,-compile-test-depend" if="have.tests" name="-do-compile-test">
-        <j2seproject3:javac apgeneratedsrcdir="${build.test.classes.dir}" classpath="${javac.test.classpath}" debug="true" destdir="${build.test.classes.dir}" modulepath="${javac.test.modulepath}" processorpath="${javac.test.processorpath}" sourcepath="${javac.test.sourcepath}" srcdir="${test.webapp.dir}:${test.javafx.dir}:${test.console.dir}:${test.earth-obs.dir}:${test.geotiff.dir}:${test.netcdf.dir}:${test.shapefile.dir}:${test.xmlstore.dir}:${test.storage.dir}:${test.feature.dir}:${test.raster.dir}:${test.portrayal.dir}:${test.referencing.dir}:${test.ref-by-id.dir}:${test.metadata.dir}:${test.utility.dir}:${test.fra-profile.dir}:${test.gdal.dir}">
+        <j2seproject3:javac apgeneratedsrcdir="${build.test.classes.dir}" classpath="${javac.test.classpath}" debug="true" destdir="${build.test.classes.dir}" modulepath="${javac.test.modulepath}" processorpath="${javac.test.processorpath}" sourcepath="${javac.test.sourcepath}" srcdir="${test.webapp.dir}:${test.console.dir}:${test.portrayal.dir}:${test.earth-obs.dir}:${test.geotiff.dir}:${test.netcdf.dir}:${test.shapefile.dir}:${test.xmlstore.dir}:${test.storage.dir}:${test.feature.dir}:${test.raster.dir}:${test.referencing.dir}:${test.ref-by-id.dir}:${test.metadata.dir}:${test.utility.dir}:${test.fra-profile.dir}:${test.gdal.dir}">
             <customize>
                 <compilerarg line="${javac.test.compilerargs}"/>
             </customize>
         </j2seproject3:javac>
->>>>>>> dfdd364c
         <copy todir="${build.test.classes.dir}">
             <fileset dir="${test.webapp.dir}" excludes="${build.classes.excludes},${excludes}" includes="${includes}"/>
             <fileset dir="${test.console.dir}" excludes="${build.classes.excludes},${excludes}" includes="${includes}"/>
+            <fileset dir="${test.portrayal.dir}" excludes="${build.classes.excludes},${excludes}" includes="${includes}"/>
             <fileset dir="${test.earth-obs.dir}" excludes="${build.classes.excludes},${excludes}" includes="${includes}"/>
             <fileset dir="${test.geotiff.dir}" excludes="${build.classes.excludes},${excludes}" includes="${includes}"/>
             <fileset dir="${test.netcdf.dir}" excludes="${build.classes.excludes},${excludes}" includes="${includes}"/>
@@ -2107,7 +1900,6 @@
             <fileset dir="${test.storage.dir}" excludes="${build.classes.excludes},${excludes}" includes="${includes}"/>
             <fileset dir="${test.feature.dir}" excludes="${build.classes.excludes},${excludes}" includes="${includes}"/>
             <fileset dir="${test.raster.dir}" excludes="${build.classes.excludes},${excludes}" includes="${includes}"/>
-            <fileset dir="${test.portrayal.dir}" excludes="${build.classes.excludes},${excludes}" includes="${includes}"/>
             <fileset dir="${test.referencing.dir}" excludes="${build.classes.excludes},${excludes}" includes="${includes}"/>
             <fileset dir="${test.ref-by-id.dir}" excludes="${build.classes.excludes},${excludes}" includes="${includes}"/>
             <fileset dir="${test.metadata.dir}" excludes="${build.classes.excludes},${excludes}" includes="${includes}"/>
@@ -2128,18 +1920,15 @@
     <target depends="init,deps-jar,compile,-init-test-module-properties,-pre-pre-compile-test,-pre-compile-test-single" if="have.tests" name="-do-compile-test-single">
         <fail unless="javac.includes">Must select some files in the IDE or set javac.includes</fail>
         <j2seproject3:force-recompile destdir="${build.test.classes.dir}"/>
-<<<<<<< HEAD
-        <j2seproject3:javac apgeneratedsrcdir="${build.test.classes.dir}" classpath="${javac.test.classpath}" debug="true" destdir="${build.test.classes.dir}" excludes="" includes="${javac.includes}" processorpath="${javac.test.processorpath}" sourcepath="${test.webapp.dir}:${test.console.dir}:${test.earth-obs.dir}:${test.geotiff.dir}:${test.netcdf.dir}:${test.shapefile.dir}:${test.xmlstore.dir}:${test.storage.dir}:${test.feature.dir}:${test.raster.dir}:${test.referencing.dir}:${test.ref-by-id.dir}:${test.metadata.dir}:${test.utility.dir}:${test.fra-profile.dir}:${test.gdal.dir}" srcdir="${test.webapp.dir}:${test.console.dir}:${test.earth-obs.dir}:${test.geotiff.dir}:${test.netcdf.dir}:${test.shapefile.dir}:${test.xmlstore.dir}:${test.storage.dir}:${test.feature.dir}:${test.raster.dir}:${test.referencing.dir}:${test.ref-by-id.dir}:${test.metadata.dir}:${test.utility.dir}:${test.fra-profile.dir}:${test.gdal.dir}"/>
-=======
-        <j2seproject3:javac apgeneratedsrcdir="${build.test.classes.dir}" classpath="${javac.test.classpath}" debug="true" destdir="${build.test.classes.dir}" excludes="" includes="${javac.includes}, module-info.java" modulepath="${javac.test.modulepath}" processorpath="${javac.test.processorpath}" sourcepath="${test.webapp.dir}:${test.javafx.dir}:${test.console.dir}:${test.earth-obs.dir}:${test.geotiff.dir}:${test.netcdf.dir}:${test.shapefile.dir}:${test.xmlstore.dir}:${test.storage.dir}:${test.feature.dir}:${test.raster.dir}:${test.portrayal.dir}:${test.referencing.dir}:${test.ref-by-id.dir}:${test.metadata.dir}:${test.utility.dir}:${test.fra-profile.dir}:${test.gdal.dir}" srcdir="${test.webapp.dir}:${test.javafx.dir}:${test.console.dir}:${test.earth-obs.dir}:${test.geotiff.dir}:${test.netcdf.dir}:${test.shapefile.dir}:${test.xmlstore.dir}:${test.storage.dir}:${test.feature.dir}:${test.raster.dir}:${test.portrayal.dir}:${test.referencing.dir}:${test.ref-by-id.dir}:${test.metadata.dir}:${test.utility.dir}:${test.fra-profile.dir}:${test.gdal.dir}">
+        <j2seproject3:javac apgeneratedsrcdir="${build.test.classes.dir}" classpath="${javac.test.classpath}" debug="true" destdir="${build.test.classes.dir}" excludes="" includes="${javac.includes}, module-info.java" modulepath="${javac.test.modulepath}" processorpath="${javac.test.processorpath}" sourcepath="${test.webapp.dir}:${test.console.dir}:${test.portrayal.dir}:${test.earth-obs.dir}:${test.geotiff.dir}:${test.netcdf.dir}:${test.shapefile.dir}:${test.xmlstore.dir}:${test.storage.dir}:${test.feature.dir}:${test.raster.dir}:${test.referencing.dir}:${test.ref-by-id.dir}:${test.metadata.dir}:${test.utility.dir}:${test.fra-profile.dir}:${test.gdal.dir}" srcdir="${test.webapp.dir}:${test.console.dir}:${test.portrayal.dir}:${test.earth-obs.dir}:${test.geotiff.dir}:${test.netcdf.dir}:${test.shapefile.dir}:${test.xmlstore.dir}:${test.storage.dir}:${test.feature.dir}:${test.raster.dir}:${test.referencing.dir}:${test.ref-by-id.dir}:${test.metadata.dir}:${test.utility.dir}:${test.fra-profile.dir}:${test.gdal.dir}">
             <customize>
                 <compilerarg line="${javac.test.compilerargs}"/>
             </customize>
         </j2seproject3:javac>
->>>>>>> dfdd364c
         <copy todir="${build.test.classes.dir}">
             <fileset dir="${test.webapp.dir}" excludes="${build.classes.excludes},${excludes}" includes="${includes}"/>
             <fileset dir="${test.console.dir}" excludes="${build.classes.excludes},${excludes}" includes="${includes}"/>
+            <fileset dir="${test.portrayal.dir}" excludes="${build.classes.excludes},${excludes}" includes="${includes}"/>
             <fileset dir="${test.earth-obs.dir}" excludes="${build.classes.excludes},${excludes}" includes="${includes}"/>
             <fileset dir="${test.geotiff.dir}" excludes="${build.classes.excludes},${excludes}" includes="${includes}"/>
             <fileset dir="${test.netcdf.dir}" excludes="${build.classes.excludes},${excludes}" includes="${includes}"/>
@@ -2148,7 +1937,6 @@
             <fileset dir="${test.storage.dir}" excludes="${build.classes.excludes},${excludes}" includes="${includes}"/>
             <fileset dir="${test.feature.dir}" excludes="${build.classes.excludes},${excludes}" includes="${includes}"/>
             <fileset dir="${test.raster.dir}" excludes="${build.classes.excludes},${excludes}" includes="${includes}"/>
-            <fileset dir="${test.portrayal.dir}" excludes="${build.classes.excludes},${excludes}" includes="${includes}"/>
             <fileset dir="${test.referencing.dir}" excludes="${build.classes.excludes},${excludes}" includes="${includes}"/>
             <fileset dir="${test.ref-by-id.dir}" excludes="${build.classes.excludes},${excludes}" includes="${includes}"/>
             <fileset dir="${test.metadata.dir}" excludes="${build.classes.excludes},${excludes}" includes="${includes}"/>
@@ -2269,18 +2057,6 @@
         <propertyfile file="${built-clean.properties}">
             <entry key="${basedir}" value=""/>
         </propertyfile>
-<<<<<<< HEAD
-=======
-        <antcall target="-maybe-call-dep">
-            <param name="call.built.properties" value="${built-clean.properties}"/>
-            <param location="${project.GeoAPI}" name="call.subproject"/>
-            <param location="${project.GeoAPI}/build.xml" name="call.script"/>
-            <param name="call.target" value="clean"/>
-            <param name="transfer.built-clean.properties" value="${built-clean.properties}"/>
-            <param name="transfer.not.archive.disabled" value="true"/>
-            <param name="transfer.do.jlink" value="false"/>
-        </antcall>
->>>>>>> dfdd364c
     </target>
     <target depends="init" name="-do-clean">
         <delete dir="${build.dir}"/>
