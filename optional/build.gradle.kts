--- conflicted
+++ resolved
@@ -14,11 +14,6 @@
  * See the License for the specific language governing permissions and
  * limitations under the License.
  */
-<<<<<<< HEAD
-group = "org.apache.sis"
-version = "1.5-SNAPSHOT"
-=======
->>>>>>> e55d6957
 
 val pathToFX = System.getenv("PATH_TO_FX")
 if (pathToFX == null) {
