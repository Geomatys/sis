--- conflicted
+++ resolved
@@ -803,24 +803,6 @@
     </pluginRepository>
   </pluginRepositories>
 
-  <!-- Used for GeoAPI snapshots and latest vecmath releases
-       on SIS branches only. Shall be removed on SIS trunk. -->
-  <repositories>
-<<<<<<< HEAD
-    <!--  UCAR repository from which to download the NetCDF library. -->
-    <repository>
-      <id>UCAR</id>
-      <name>UCAR repository</name>
-      <url>https://artifacts.unidata.ucar.edu/content/repositories/unidata-releases</url>
-=======
-    <repository>
-      <id>geotoolkit</id>
-      <name>Geotoolkit.org repository</name>
-      <url>http://maven.geotoolkit.org</url>
->>>>>>> b3f74ee0
-    </repository>
-  </repositories>
-
 
   <!-- ==============================================================
          Group of modules to build in approximate dependency order.
