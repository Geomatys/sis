--- conflicted
+++ resolved
@@ -74,18 +74,7 @@
      * @throws JAXBException if the unmarshalling process fails.
      */
     @Test
-<<<<<<< HEAD
-    public void unmarshallingTest() throws JAXBException, IOException {
-        final DefaultMetadata result;
-        final InputStream in = DirectReferenceSystemTest.class.getResourceAsStream(RESOURCE_FILE);
-        try {
-            result = (DefaultMetadata) XML.unmarshal(in);
-        } finally {
-            in.close();
-        }
-=======
     public void unmarshallingTest() throws JAXBException {
->>>>>>> f68e965d
         final DefaultMetadata expected = createMetadata();
         final DefaultMetadata result = unmarshalFile(DefaultMetadata.class, XML_FILE);
         /*
