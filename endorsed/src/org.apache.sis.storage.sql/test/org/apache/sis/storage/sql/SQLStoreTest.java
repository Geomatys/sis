/*
 * Licensed to the Apache Software Foundation (ASF) under one or more
 * contributor license agreements.  See the NOTICE file distributed with
 * this work for additional information regarding copyright ownership.
 * The ASF licenses this file to You under the Apache License, Version 2.0
 * (the "License"); you may not use this file except in compliance with
 * the License.  You may obtain a copy of the License at
 *
 *     http://www.apache.org/licenses/LICENSE-2.0
 *
 * Unless required by applicable law or agreed to in writing, software
 * distributed under the License is distributed on an "AS IS" BASIS,
 * WITHOUT WARRANTIES OR CONDITIONS OF ANY KIND, either express or implied.
 * See the License for the specific language governing permissions and
 * limitations under the License.
 */
package org.apache.sis.storage.sql;

import java.util.Map;
import java.util.HashMap;
import java.util.HashSet;
import java.util.Arrays;
import java.util.ArrayList;
import java.util.Collection;
import java.util.stream.Stream;
import java.util.function.Supplier;
import java.util.concurrent.atomic.AtomicInteger;
import java.io.InputStream;
import org.apache.sis.storage.FeatureSet;
import org.apache.sis.storage.FeatureQuery;
import org.apache.sis.storage.StorageConnector;
import org.apache.sis.storage.DataStoreException;
import org.apache.sis.filter.DefaultFilterFactory;
import org.apache.sis.feature.privy.AttributeConvention;
import org.apache.sis.storage.sql.feature.SchemaModifier;
import org.apache.sis.storage.sql.feature.TableReference;

// Test dependencies
import static org.junit.jupiter.api.Assertions.*;
import org.apache.sis.test.TestUtilities;
import org.apache.sis.metadata.sql.TestDatabase;
import static org.apache.sis.test.Assertions.assertSetEquals;

// Specific to the main branch:
import org.apache.sis.feature.AbstractFeature;
import org.apache.sis.feature.DefaultFeatureType;
import org.apache.sis.feature.AbstractIdentifiedType;
import org.apache.sis.feature.DefaultAttributeType;
import org.apache.sis.feature.DefaultAssociationRole;


/**
 * Tests {@link SQLStore}.
 *
 * @author  Martin Desruisseaux (Geomatys)
 * @author  Alexis Manin (Geomatys)
 */
public final class SQLStoreTest extends TestOnAllDatabases {
    /**
     * Data used in the {@code Features.sql} test file.
     */
    public enum City {
        /** Tokyo (Japan).     */ TOKYO   ("Tōkyō",    "JPN", "日本",    13622267, "Yoyogi-kōen", "Shinjuku Gyoen"),
        /** Paris (France).    */ PARIS   ("Paris",    "FRA", "France",   2206488, "Tuileries Garden", "Luxembourg Garden"),
        /** Montréal (Canada). */ MONTREAL("Montreal", "CAN", "Canada",   1704694, "Mount Royal"),
        /** Québec (Canada).   */ QUEBEC  ("Quebec",   "CAN", "Canada",    531902);

        /** City name in Latin characters.   */ public final String englishName;
        /** Country ISO code (3 letters).    */ public final String country;
        /** Country name in native language. */ public final String countryName;
        /** The population in 2016 or 2017.  */ public final int    population;
        /** Some parks in the city.          */        final String[] parks;

        /** Creates a new enumeration value. */
        private City(String englishName, String country, String countryName, int population, String... parks) {
            this.englishName = englishName;
            this.country     = country;
            this.countryName = countryName;
            this.population  = population;
            this.parks       = parks;
        }
    };

    /**
     * Whether dependencies are allowed to have an association to their dependent feature.
     *
     * @see SchemaModifier#isCyclicAssociationAllowed(TableReference)
     */
    private boolean isCyclicAssociationAllowed;

    /**
     * The {@code Country} value for Canada, or {@code null} if not yet visited.
     * This feature should appear twice, and all those occurrences should use the exact same instance.
     * We use that for verifying the {@code Table.instanceForPrimaryKeys} caching.
     */
    private AbstractFeature canada;

    /**
     * Factory to use for creating filter objects.
     */
    private final DefaultFilterFactory<AbstractFeature,Object,Object> FF;

    /**
     * Creates a new test.
     */
    public SQLStoreTest() {
        FF = DefaultFilterFactory.forFeatures();
    }

    /**
     * Provides a stream for a resource in the same package as this class.
     * The implementation invokes {@code getResourceAsStream(filename)}.
     * This invocation must be done in this module because the invoked
     * method is caller-sensitive.
     */
    private static Supplier<InputStream> resource(final String filename) {
        return new Supplier<>() {
            @Override public String toString() {return filename;}
            @Override public InputStream get() {return SQLStoreTest.class.getResourceAsStream(filename);}
        };
    }

    /**
     * Returns the storage connector to use for connecting to the test database.
     * A new instance shall be created for each test, because each instance can
     * be used only once.
     */
    private static StorageConnector connector(final TestDatabase database) {
        return new StorageConnector(database.source);
    }

    /**
     * Runs all tests on a single database software. A temporary schema is created at the beginning of this method
     * and deleted after all tests finished. The schema is created and populated by the {@code Features.sql} script.
     *
     * @param  noschema  whether the test database is in memory. If {@code true}, then the schema will be created
     *                   and will be the only schema to exist (ignoring system schema); i.e. we assume that there
     *                   is no ambiguity if we do not specify the schema in {@link SQLStore} constructor.
     */
    @Override
    protected void test(final TestDatabase database, final boolean noschema) throws Exception {
        final var scripts = new ArrayList<Object>(2);
        if (noschema) {
            scripts.add("CREATE SCHEMA " + SCHEMA + ';');
            // Omit the "CREATE SCHEMA" statement if the schema already exists.
        }
        scripts.add(resource("Features.sql"));
        database.executeSQL(scripts);
        final ResourceDefinition table = ResourceDefinition.table(null, noschema ? null : SCHEMA, "Cities");
        testTableQuery(connector(database), table);
        /*
         * Verify using SQL statements instead of tables.
         */
        verifyFetchCityTableAsQuery(connector(database));
        verifyNestedSQLQuery(connector(database));
        verifyLimitOffsetAndColumnSelectionFromQuery(connector(database));
        verifyDistinctQuery(connector(database));
        /*
         * Test on the table again, but with cyclic associations enabled.
         */
        final StorageConnector connector = connector(database);
        connector.setOption(SchemaModifier.OPTION_KEY, new SchemaModifier() {
            @Override public boolean isCyclicAssociationAllowed(TableReference dependency) {
                return true;
            }
        });
        isCyclicAssociationAllowed = true;
        testTableQuery(connector, table);
    }

    /**
     * Creates a {@link SQLStore} instance with the specified table as a resource, then tests some queries.
     */
    private void testTableQuery(final StorageConnector connector, final ResourceDefinition table) throws Exception {
        try (var store = new SimpleFeatureStore(new SQLStoreProvider(), connector, table)) {
            verifyFeatureTypes(store);
<<<<<<< HEAD
            final Map<String,Integer> countryCount = new HashMap<>();
            try (Stream<AbstractFeature> features = store.findResource("Cities").features(false)) {
=======
            final var countryCount = new HashMap<String,Integer>();
            try (Stream<Feature> features = store.findResource("Cities").features(false)) {
>>>>>>> 0704b92b
                features.forEach((f) -> verifyContent(f, countryCount));
            }
            assertEquals(Integer.valueOf(2), countryCount.remove("CAN"));
            assertEquals(Integer.valueOf(1), countryCount.remove("FRA"));
            assertEquals(Integer.valueOf(1), countryCount.remove("JPN"));
            assertTrue(countryCount.isEmpty());
            /*
             * Verify overloaded stream operations (sorting, etc.).
             */
            verifySimpleQuerySorting(store);
            verifySimpleQueryWithLimit(store);
            verifySimpleWhere(store);
            verifyWhereOnLink(store);
            verifyStreamOperations(store.findResource("Cities"));
        }
        canada = null;
    }

    /**
     * Verifies the feature types of the "Cities" resource and its dependencies.
     * Feature properties should be in same order as columns in the database table, except for
     * the generated identifier. Note that the country is an association to another feature.
     *
     * @param  isCyclicAssociationAllowed  whether dependencies are allowed to have an association
     *         to their dependent feature, which create a cyclic dependency.
     */
    private void verifyFeatureTypes(final SimpleFeatureStore store) throws DataStoreException {
        verifyFeatureType(store.findResource("Cities").getType(),
                new String[] {"sis:identifier", "pk:country", "country",   "native_name", "english_name", "population",  "parks"},
                new Object[] {null,             String.class, "Countries", String.class,  String.class,   Integer.class, "Parks"});

        verifyFeatureType(store.findResource("Countries").getType(),
                new String[] {"sis:identifier", "code",       "native_name"},
                new Object[] {null,             String.class, String.class});
        /*
         * If cyclic dependencies are allowed, an additional properties "FK_City" is present
         * compared to the case where cyclic dependencies are avoided.
         */
        final String[] expectedNames;
        final Object[] expectedTypes;
        if (isCyclicAssociationAllowed) {
            expectedNames = new String[] {"sis:identifier", "pk:country", "FK_City", "city",       "native_name", "english_name"};
            expectedTypes = new Object[] {null,             String.class, "Cities",  String.class, String.class,  String.class};
        } else {
            expectedNames = new String[] {"sis:identifier", "country",    "city",       "native_name", "english_name"};
            expectedTypes = new Object[] {null,             String.class, String.class, String.class,  String.class};
        }
        verifyFeatureType(store.findResource("Parks").getType(), expectedNames, expectedTypes);
    }

    /**
     * Verifies the result of analyzing the structure of the {@code "Cities"} table.
     */
    private static void verifyFeatureType(final DefaultFeatureType type, final String[] expectedNames, final Object[] expectedTypes) {
        int i = 0;
        for (AbstractIdentifiedType pt : type.getProperties(false)) {
            if (i >= expectedNames.length) {
                fail("Returned feature-type contains more properties than expected. Example: " + pt.getName());
            }
            assertEquals(expectedNames[i], pt.getName().toString(), "name");
            final Object expectedType = expectedTypes[i];
            if (expectedType != null) {
                final String label;
                final Object value;
                if (expectedType instanceof Class<?>) {
                    label = "attribute type";
                    value = ((DefaultAttributeType<?>) pt).getValueClass();
                } else {
                    label = "association type";
                    value = ((DefaultAssociationRole) pt).getValueType().getName().toString();
                }
                assertEquals(expectedType, value, label);
            }
            i++;
        }
        assertEquals(expectedNames.length, i);
    }

    /**
     * Verifies the content of the {@code Cities} table.
     * The features are in no particular order.
     *
     * @param  feature       a feature returned by the stream.
     * @param  countryCount  number of time that the each country has been seen while iterating over the cities.
     */
    private void verifyContent(final AbstractFeature feature, final Map<String,Integer> countryCount) {
        final String city = feature.getPropertyValue("native_name").toString();
        final City c;
        boolean isCanada = false;
        switch (city) {
            case "東京":      c = City.TOKYO; break;
            case "Paris":    c = City.PARIS; break;
            case "Montréal": c = City.MONTREAL; isCanada = true; break;
            case "Québec":   c = City.QUEBEC;   isCanada = true; break;
            default: fail("Unexpected feature: " + city); return;
        }
        /*
         * Verify attributes. They are the easiest properties to read.
         */
        assertEquals(c.country,              feature.getPropertyValue("pk:country"));
        assertEquals(c.country + ':' + city, feature.getPropertyValue("sis:identifier"));
        assertEquals(c.englishName,          feature.getPropertyValue("english_name"));
        assertEquals(c.population,           feature.getPropertyValue("population"));
        /*
         * Associations using Relation.Direction.IMPORT.
         * Those associations should be cached; we verify with "Canada" case.
         */
        assertEquals(c.countryName, getIndirectPropertyValue(feature, "country", "native_name"));
        if (isCanada) {
<<<<<<< HEAD
            final AbstractFeature f = (AbstractFeature) feature.getPropertyValue("country");
=======
            final var f = (Feature) feature.getPropertyValue("country");
>>>>>>> 0704b92b
            if (canada == null) {
                canada = f;
            } else {
                assertSame(canada, f);              // Want exact same feature instance, not just equal.
            }
        }
        countryCount.merge(c.country, 1, (o, n) -> n+1);
        /*
         * Associations using Relation.Direction.EXPORT.
         * Contrarily to the IMPORT case, those associations can contain many values.
         */
        final Collection<?> actualParks = (Collection<?>) feature.getPropertyValue("parks");
        assertNotNull(actualParks);
        assertEquals(c.parks.length, actualParks.size());
        final Collection<String> expectedParks = new HashSet<>(Arrays.asList(c.parks));
        for (final Object park : actualParks) {
            final AbstractFeature pf = (AbstractFeature) park;
            final String npn = (String) pf.getPropertyValue("native_name");
            final String epn = (String) pf.getPropertyValue("english_name");
            assertNotNull(npn, "park.native_name");
            assertNotNull(epn, "park.english_name");
            assertNotEquals(npn, epn, "park.names");
            assertTrue(expectedParks.remove(epn), "park.english_name");
            /*
             * Verify the reverse association form Parks to Cities.
             * This create a cyclic graph, but SQLStore is capable to handle it.
             */
            if (isCyclicAssociationAllowed) {
                assertSame(feature, pf.getPropertyValue("FK_City"), "City → Park → City");
            }
        }
    }

    /**
     * Follows an association in the given feature.
     */
    private static Object getIndirectPropertyValue(final AbstractFeature feature, final String p1, final String p2) {
        final Object dependency = feature.getPropertyValue(p1);
        assertNotNull(dependency, p1);
        return assertInstanceOf(AbstractFeature.class, dependency, p1).getPropertyValue(p2);
    }

    /**
     * Requests a new set of features sorted by country code and park names,
     * and verifies that values are sorted as expected.
     *
     * @param  dataset  the store on which to query the features.
     * @throws DataStoreException if an error occurred during query execution.
     */
    private void verifySimpleQuerySorting(final SimpleFeatureStore dataset) throws DataStoreException {
        /*
         * Property that we are going to request and expected result.
         * Note that "english_name" below is a property of the "Park" feature,
         * not to be confused with the property of same name in "City" feature.
         */
        final String   desiredProperty = "english_name";
        final String[] expectedValues  = {
            "Shinjuku Gyoen", "Yoyogi-kōen", "Luxembourg Garden", "Tuileries Garden", "Mount Royal"
        };
        /*
         * Build the query and get a new set of features.
         */
        final FeatureSet   parks = dataset.findResource("Parks");
        final FeatureQuery query = new FeatureQuery();
        query.setProjection(FF.property(desiredProperty));
        final FeatureSet subset = parks.subset(query);
        /*
         * Verify that all features have the expected property.
         */
        final Object[] values;
        try (Stream<AbstractFeature> features = subset.features(false)) {
            values = features.map(f -> {
                final AbstractIdentifiedType p = TestUtilities.getSingleton(f.getType().getProperties(true));
                assertEquals(desiredProperty, p.getName().toString(), "Feature has wrong property.");
                return f.getPropertyValue(desiredProperty);
            }).toArray();
        }
        assertEquals(new HashSet<>(Arrays.asList(expectedValues)), new HashSet<>(Arrays.asList(values)));
    }

    /**
     * Requests features with a limit on the number of items.
     *
     * @param  dataset  the store on which to query the features.
     * @throws DataStoreException if an error occurred during query execution.
     */
    private void verifySimpleQueryWithLimit(final SimpleFeatureStore dataset) throws DataStoreException {
        final FeatureSet   parks = dataset.findResource("Parks");
        final FeatureQuery query = new FeatureQuery();
        query.setLimit(2);
        final FeatureSet subset = parks.subset(query);
        assertEquals(2, subset.features(false).count());
    }

    /**
     * Requests a new set of features filtered by an arbitrary condition,
     * and verifies that we get only the expected values.
     *
     * @param  dataset  the store on which to query the features.
     * @throws DataStoreException if an error occurred during query execution.
     */
    private void verifySimpleWhere(SimpleFeatureStore dataset) throws Exception {
        /*
         * Property that we are going to request and expected result.
         */
        final String   desiredProperty = "native_name";
        final String[] expectedValues  = {
            "Montréal", "Québec"
        };
        /*
         * Build the query and get a new set of features. The values returned by the database can be in any order,
         * so we use `assertSetEquals(…)` for making the test insensitive to feature order. An alternative would be
         * to add a `query.setSortBy(…)` call, but we avoid that for making this test only about the `WHERE` clause.
         */
        final FeatureSet   cities = dataset.findResource("Cities");
        final FeatureQuery query  = new FeatureQuery();
        query.setSelection(FF.equal(FF.property("country"), FF.literal("CAN")));
        final Object[] names;
        try (Stream<AbstractFeature> features = cities.subset(query).features(false)) {
            names = features.map(f -> f.getPropertyValue(desiredProperty)).toArray();
        }
        assertSetEquals(Arrays.asList(expectedValues), Arrays.asList(names));
    }

    /**
     * Requests a new set of features filtered by a condition on the "sis:identifier" property.
     * The optimizer should replace that link by a condition on the actual column.
     *
     * @param  dataset  the store on which to query the features.
     * @throws DataStoreException if an error occurred during query execution.
     */
    private void verifyWhereOnLink(SimpleFeatureStore dataset) throws Exception {
        final String   desiredProperty = "native_name";
        final String[] expectedValues  = {"Canada"};
        final FeatureSet countries     = dataset.findResource("Countries");
        final var query = new FeatureQuery();
        query.setSelection(FF.equal(FF.property("sis:identifier"), FF.literal("CAN")));
        final String executionMode;
        final Object[] names;
        try (Stream<AbstractFeature> features = countries.subset(query).features(false)) {
            executionMode = features.toString();
            names = features.map(f -> f.getPropertyValue(desiredProperty)).toArray();
        }
        assertArrayEquals(expectedValues, names);
        /*
         * Verify that the query is executed with a SQL statement, not with Java code.
         * The use of SQL is made possible by the replacement of "sis:identifier" link
         * by a reference to "code" column. If that replacement is not properly done,
         * then the "predicates" value would be "Java" instead of "SQL".
         */
        assertEquals("FeatureStream[table=“Countries”, predicates=“SQL”]", executionMode);
    }

    /**
     * Checks that operations stacked on feature stream are well executed.
     * This test focuses on mapping and peeking actions overloaded by SQL streams.
     * Operations used here are meaningless; we just want to ensure that the pipeline does not skip any operation.
     *
     * @param  cities  a feature set containing all cities defined for the test class.
     */
    private void verifyStreamOperations(final FeatureSet cities) throws DataStoreException {
<<<<<<< HEAD
        try (Stream<AbstractFeature> features = cities.features(false)) {
            final AtomicInteger peekCount = new AtomicInteger();
            final AtomicInteger mapCount  = new AtomicInteger();
=======
        try (Stream<Feature> features = cities.features(false)) {
            final var peekCount = new AtomicInteger();
            final var mapCount  = new AtomicInteger();
>>>>>>> 0704b92b
            final long actualPopulations = features.peek(f -> peekCount.incrementAndGet())
                    .peek(f -> peekCount.incrementAndGet())
                    .map (f -> {mapCount.incrementAndGet(); return f;})
                    .peek(f -> peekCount.incrementAndGet())
                    .map (f -> {mapCount.incrementAndGet(); return f;})
                    .map (f -> f.getPropertyValue("population"))
                    .mapToDouble(obj -> ((Number) obj).doubleValue())
                    .peek(f -> peekCount.incrementAndGet())
                    .peek(f -> peekCount.incrementAndGet())
                    .boxed()
                    .mapToDouble(d -> {mapCount.incrementAndGet(); return d;})
                    .mapToObj   (d -> {mapCount.incrementAndGet(); return d;})
                    .mapToDouble(d -> {mapCount.incrementAndGet(); return d;})
                    .map        (d -> {mapCount.incrementAndGet(); return d;})
                    .mapToLong  (d -> (long) d)
                    .sum();

            long expectedPopulations = 0;
            for (City city : City.values()) expectedPopulations += city.population;
            assertEquals(expectedPopulations, actualPopulations, "Overall population count via Stream pipeline");
            assertEquals(24,  mapCount.get(), "Number of mapping (by element in the stream)");
            assertEquals(20, peekCount.get(), "Number of peeking (by element in the stream)");
        }
    }

    /**
     * Tests fetching the content of the Cities table, but using a user supplied SQL query.
     */
    private void verifyFetchCityTableAsQuery(final StorageConnector connector) throws Exception {
        try (SimpleFeatureStore store = new SimpleFeatureStore(null, connector, ResourceDefinition.query("LargeCities",
                "SELECT * FROM " + SCHEMA + ".\"Cities\" WHERE \"population\" >= 1000000")))
        {
            final FeatureSet cities = store.findResource("LargeCities");
<<<<<<< HEAD
            final Map<String,Integer> countryCount = new HashMap<>();
            try (Stream<AbstractFeature> features = cities.features(false)) {
=======
            final var countryCount = new HashMap<String,Integer>();
            try (Stream<Feature> features = cities.features(false)) {
>>>>>>> 0704b92b
                features.forEach((f) -> verifyContent(f, countryCount));
            }
            assertEquals(Integer.valueOf(1), countryCount.remove("CAN"));
            assertEquals(Integer.valueOf(1), countryCount.remove("FRA"));
            assertEquals(Integer.valueOf(1), countryCount.remove("JPN"));
            assertTrue(countryCount.isEmpty());
        }
        canada = null;
    }

    /**
     * Tests a user supplied query followed by another query built from filters.
     */
    private void verifyNestedSQLQuery(final StorageConnector connector) throws Exception {
        try (SimpleFeatureStore store = new SimpleFeatureStore(null, connector, ResourceDefinition.query("MyParks",
                "SELECT * FROM " + SCHEMA + ".\"Parks\" ORDER BY \"native_name\" DESC")))
        {
            final FeatureSet parks = store.findResource("MyParks");
            /*
             * Add a filter for parks in France.
             */
<<<<<<< HEAD
            final FeatureQuery query = new FeatureQuery();
=======
            final var query = new FeatureQuery();
            query.setSortBy(FF.sort(FF.property("native_name"), SortOrder.DESCENDING));
>>>>>>> 0704b92b
            query.setSelection(FF.equal(FF.property("country"), FF.literal("FRA")));
            query.setProjection(FF.property("native_name"));
            final FeatureSet frenchParks = parks.subset(query);
            /*
             * Verify the feature type.
             */
            final AbstractIdentifiedType property = TestUtilities.getSingleton(frenchParks.getType().getProperties(true));
            assertEquals("native_name", property.getName().toString());
            assertEquals(String.class, ((DefaultAttributeType<?>) property).getValueClass());
            /*
             * Verify the values.
             */
            final Object[] result;
            try (Stream<AbstractFeature> fs = frenchParks.features(false)) {
                result = fs.map(f -> f.getPropertyValue("native_name")).toArray();
            }
            assertArrayEquals(new String[] {"Jardin du Luxembourg", "Jardin des Tuileries"}, result);
        }
    }

    /**
     * Tests a query having limit, offset, filtering of columns and label usage.
     * When user provides an offset, stream {@linkplain Stream#skip(long) skip operator} should not override it,
     * but stack on it (i.e. the feature set provide user defined result, and the stream navigate through it).
     */
    private void verifyLimitOffsetAndColumnSelectionFromQuery(final StorageConnector connector) throws Exception {
        try (SimpleFeatureStore store = new SimpleFeatureStore(null, connector, ResourceDefinition.query("MyQuery",
                "SELECT \"english_name\" AS \"title\" " +
                "FROM " + SCHEMA + ".\"Parks\"\n" +             // Test that multiline text is accepted.
                "ORDER BY \"english_name\" ASC " +
                "OFFSET 2 ROWS FETCH NEXT 3 ROWS ONLY")))
        {
            final FeatureSet parks = store.findResource("MyQuery");
<<<<<<< HEAD
            final DefaultFeatureType type = parks.getType();
            final DefaultAttributeType<?> property = (DefaultAttributeType<?>) TestUtilities.getSingleton(type.getProperties(true));
=======
            final FeatureType type = parks.getType();
            final var property = (AttributeType<?>) TestUtilities.getSingleton(type.getProperties(true));
>>>>>>> 0704b92b
            assertEquals("title", property.getName().toString(), "Property name should be label defined in query");
            assertEquals(String.class, property.getValueClass(), "Attribute should be a string");
            assertEquals(0, property.getMinimumOccurs(), "Column should be nullable.");
            final Integer precision = AttributeConvention.getMaximalLengthCharacteristic(type, property);
            assertEquals(Integer.valueOf(20), precision, "Column length constraint should be visible from attribute type.");
            /*
             * Get third row in the table, as query starts on second one, and we want to skip one entry from there.
             * Tries to increase limit. The test will ensure it's not possible.
             */
            assertArrayEquals(new String[] {"Tuileries Garden", "Yoyogi-kōen"}, getTitles(parks, 1, 4),
                              "Should get fourth and fifth park names from ascending order");
            /*
             * Get first row only.
             */
            assertArrayEquals(new String[] {"Shinjuku Gyoen"}, getTitles(parks, 0, 1),
                              "Only second third name should be returned");
        }
    }

    /**
     * Applies an offset and limit on the given feature set,
     * then returns the values of the "title" property of all features.
     */
    private static String[] getTitles(final FeatureSet parks, final long skip, final long limit) throws DataStoreException {
        try (Stream<AbstractFeature> in = parks.features(false).skip(skip).limit(limit)) {
            return in.map(f -> f.getPropertyValue("title").toString()).toArray(String[]::new);
        }
    }

    /**
     * Tests a query with a call to {@link Stream#distinct()} on the stream.
     */
    private void verifyDistinctQuery(final StorageConnector connector) throws Exception {
        final Object[] expected;
        try (var store = new SimpleFeatureStore(null, connector, ResourceDefinition.query("Countries",
                "SELECT \"country\" FROM " + SCHEMA + ".\"Parks\" ORDER BY \"country\"")))
        {
            final FeatureSet countries = store.findResource("Countries");
            try (Stream<AbstractFeature> features = countries.features(false).distinct()) {
                expected = features.map(f -> f.getPropertyValue("country")).toArray();
            }
        }
        assertArrayEquals(new String[] {"CAN", "FRA", "JPN"}, expected,
                          "Distinct country names, sorted in ascending order");
    }
}<|MERGE_RESOLUTION|>--- conflicted
+++ resolved
@@ -174,13 +174,8 @@
     private void testTableQuery(final StorageConnector connector, final ResourceDefinition table) throws Exception {
         try (var store = new SimpleFeatureStore(new SQLStoreProvider(), connector, table)) {
             verifyFeatureTypes(store);
-<<<<<<< HEAD
-            final Map<String,Integer> countryCount = new HashMap<>();
+            final var countryCount = new HashMap<String,Integer>();
             try (Stream<AbstractFeature> features = store.findResource("Cities").features(false)) {
-=======
-            final var countryCount = new HashMap<String,Integer>();
-            try (Stream<Feature> features = store.findResource("Cities").features(false)) {
->>>>>>> 0704b92b
                 features.forEach((f) -> verifyContent(f, countryCount));
             }
             assertEquals(Integer.valueOf(2), countryCount.remove("CAN"));
@@ -290,11 +285,7 @@
          */
         assertEquals(c.countryName, getIndirectPropertyValue(feature, "country", "native_name"));
         if (isCanada) {
-<<<<<<< HEAD
-            final AbstractFeature f = (AbstractFeature) feature.getPropertyValue("country");
-=======
-            final var f = (Feature) feature.getPropertyValue("country");
->>>>>>> 0704b92b
+            final var f = (AbstractFeature) feature.getPropertyValue("country");
             if (canada == null) {
                 canada = f;
             } else {
@@ -456,15 +447,9 @@
      * @param  cities  a feature set containing all cities defined for the test class.
      */
     private void verifyStreamOperations(final FeatureSet cities) throws DataStoreException {
-<<<<<<< HEAD
         try (Stream<AbstractFeature> features = cities.features(false)) {
-            final AtomicInteger peekCount = new AtomicInteger();
-            final AtomicInteger mapCount  = new AtomicInteger();
-=======
-        try (Stream<Feature> features = cities.features(false)) {
             final var peekCount = new AtomicInteger();
             final var mapCount  = new AtomicInteger();
->>>>>>> 0704b92b
             final long actualPopulations = features.peek(f -> peekCount.incrementAndGet())
                     .peek(f -> peekCount.incrementAndGet())
                     .map (f -> {mapCount.incrementAndGet(); return f;})
@@ -498,13 +483,8 @@
                 "SELECT * FROM " + SCHEMA + ".\"Cities\" WHERE \"population\" >= 1000000")))
         {
             final FeatureSet cities = store.findResource("LargeCities");
-<<<<<<< HEAD
-            final Map<String,Integer> countryCount = new HashMap<>();
+            final var countryCount = new HashMap<String,Integer>();
             try (Stream<AbstractFeature> features = cities.features(false)) {
-=======
-            final var countryCount = new HashMap<String,Integer>();
-            try (Stream<Feature> features = cities.features(false)) {
->>>>>>> 0704b92b
                 features.forEach((f) -> verifyContent(f, countryCount));
             }
             assertEquals(Integer.valueOf(1), countryCount.remove("CAN"));
@@ -526,12 +506,7 @@
             /*
              * Add a filter for parks in France.
              */
-<<<<<<< HEAD
-            final FeatureQuery query = new FeatureQuery();
-=======
             final var query = new FeatureQuery();
-            query.setSortBy(FF.sort(FF.property("native_name"), SortOrder.DESCENDING));
->>>>>>> 0704b92b
             query.setSelection(FF.equal(FF.property("country"), FF.literal("FRA")));
             query.setProjection(FF.property("native_name"));
             final FeatureSet frenchParks = parks.subset(query);
@@ -565,13 +540,8 @@
                 "OFFSET 2 ROWS FETCH NEXT 3 ROWS ONLY")))
         {
             final FeatureSet parks = store.findResource("MyQuery");
-<<<<<<< HEAD
             final DefaultFeatureType type = parks.getType();
-            final DefaultAttributeType<?> property = (DefaultAttributeType<?>) TestUtilities.getSingleton(type.getProperties(true));
-=======
-            final FeatureType type = parks.getType();
-            final var property = (AttributeType<?>) TestUtilities.getSingleton(type.getProperties(true));
->>>>>>> 0704b92b
+            final var property = (DefaultAttributeType<?>) TestUtilities.getSingleton(type.getProperties(true));
             assertEquals("title", property.getName().toString(), "Property name should be label defined in query");
             assertEquals(String.class, property.getValueClass(), "Attribute should be a string");
             assertEquals(0, property.getMinimumOccurs(), "Column should be nullable.");
