/*
 * Licensed to the Apache Software Foundation (ASF) under one or more
 * contributor license agreements.  See the NOTICE file distributed with
 * this work for additional information regarding copyright ownership.
 * The ASF licenses this file to You under the Apache License, Version 2.0
 * (the "License"); you may not use this file except in compliance with
 * the License.  You may obtain a copy of the License at
 *
 *     http://www.apache.org/licenses/LICENSE-2.0
 *
 * Unless required by applicable law or agreed to in writing, software
 * distributed under the License is distributed on an "AS IS" BASIS,
 * WITHOUT WARRANTIES OR CONDITIONS OF ANY KIND, either express or implied.
 * See the License for the specific language governing permissions and
 * limitations under the License.
 */
package org.apache.sis.storage.sql;

import java.util.Map;
import java.util.HashMap;
import java.util.HashSet;
import java.util.Arrays;
import java.util.ArrayList;
import java.util.Collection;
import java.util.stream.Stream;
import java.util.function.Supplier;
import java.util.concurrent.atomic.AtomicInteger;
import java.io.InputStream;
import org.apache.sis.storage.FeatureSet;
import org.apache.sis.storage.FeatureQuery;
import org.apache.sis.storage.StorageConnector;
import org.apache.sis.storage.DataStoreException;
import org.apache.sis.filter.DefaultFilterFactory;
import org.apache.sis.feature.internal.AttributeConvention;
import org.apache.sis.storage.sql.feature.SchemaModifier;
import org.apache.sis.storage.sql.feature.TableReference;

// Test dependencies
import static org.junit.jupiter.api.Assertions.*;
import org.apache.sis.test.TestUtilities;
import org.apache.sis.metadata.sql.TestDatabase;
import static org.apache.sis.test.Assertions.assertSetEquals;

// Specific to the main branch:
import org.apache.sis.feature.AbstractFeature;
import org.apache.sis.feature.DefaultFeatureType;
import org.apache.sis.feature.AbstractIdentifiedType;
import org.apache.sis.feature.DefaultAttributeType;
import org.apache.sis.feature.DefaultAssociationRole;


/**
 * Tests {@link SQLStore}.
 *
 * @author  Martin Desruisseaux (Geomatys)
 * @author  Alexis Manin (Geomatys)
 */
public final class SQLStoreTest extends TestOnAllDatabases {
    /**
     * Data used in the {@code Features.sql} test file.
     */
    public enum City {
        /** Tokyo (Japan).     */ TOKYO   ("Tōkyō",    "JPN", "日本",    13622267, "Yoyogi-kōen", "Shinjuku Gyoen"),
        /** Paris (France).    */ PARIS   ("Paris",    "FRA", "France",   2206488, "Tuileries Garden", "Luxembourg Garden"),
        /** Montréal (Canada). */ MONTREAL("Montreal", "CAN", "Canada",   1704694, "Mount Royal"),
        /** Québec (Canada).   */ QUEBEC  ("Quebec",   "CAN", "Canada",    531902);

        /** City name in Latin characters.   */ public final String englishName;
        /** Country ISO code (3 letters).    */ public final String country;
        /** Country name in native language. */ public final String countryName;
        /** The population in 2016 or 2017.  */ public final int    population;
        /** Some parks in the city.          */        final String[] parks;

        /** Creates a new enumeration value. */
        private City(String englishName, String country, String countryName, int population, String... parks) {
            this.englishName = englishName;
            this.country     = country;
            this.countryName = countryName;
            this.population  = population;
            this.parks       = parks;
        }
    };

    /**
     * Whether dependencies are allowed to have an association to their dependent feature.
     *
     * @see SchemaModifier#isCyclicAssociationAllowed(TableReference)
     */
    private boolean isCyclicAssociationAllowed;

    /**
     * The {@code Country} value for Canada, or {@code null} if not yet visited.
     * This feature should appear twice, and all those occurrences should use the exact same instance.
     * We use that for verifying the {@code Table.instanceForPrimaryKeys} caching.
     */
    private AbstractFeature canada;

    /**
     * Factory to use for creating filter objects.
     */
    private final DefaultFilterFactory<AbstractFeature,Object,Object> FF;

    /**
     * Creates a new test.
     */
    public SQLStoreTest() {
        FF = DefaultFilterFactory.forFeatures();
    }

    /**
     * Provides a stream for a resource in the same package as this class.
     * The implementation invokes {@code getResourceAsStream(filename)}.
     * This invocation must be done in this module because the invoked
     * method is caller-sensitive.
     */
    private static Supplier<InputStream> resource(final String filename) {
        return new Supplier<>() {
            @Override public String toString() {return filename;}
            @Override public InputStream get() {return SQLStoreTest.class.getResourceAsStream(filename);}
        };
    }

    /**
     * Runs all tests on a single database software. A temporary schema is created at the beginning of this method
     * and deleted after all tests finished. The schema is created and populated by the {@code Features.sql} script.
     *
     * @param  noschema  whether the test database is in memory. If {@code true}, then the schema will be created
     *                   and will be the only schema to exist (ignoring system schema); i.e. we assume that there
     *                   is no ambiguity if we do not specify the schema in {@link SQLStore} constructor.
     */
    @Override
    protected void test(final TestDatabase database, final boolean noschema) throws Exception {
        final var scripts = new ArrayList<>(2);
        if (noschema) {
            scripts.add("CREATE SCHEMA " + SCHEMA + ';');
            // Omit the "CREATE SCHEMA" statement if the schema already exists.
        }
        scripts.add(resource("Features.sql"));
        database.executeSQL(scripts);
        final StorageConnector connector = new StorageConnector(database.source);
        final ResourceDefinition table = ResourceDefinition.table(null, noschema ? null : SCHEMA, "Cities");
        testTableQuery(connector, table);
        /*
         * Verify using SQL statements instead of tables.
         */
        verifyFetchCityTableAsQuery(connector);
        verifyNestedSQLQuery(connector);
        verifyLimitOffsetAndColumnSelectionFromQuery(connector);
        verifyDistinctQuery(connector);
        /*
         * Test on the table again, but with cyclic associations enabled.
         */
        connector.setOption(SchemaModifier.OPTION, new SchemaModifier() {
            @Override public boolean isCyclicAssociationAllowed(TableReference dependency) {
                return true;
            }
        });
        isCyclicAssociationAllowed = true;
        testTableQuery(connector, table);
    }

    /**
     * Creates a {@link SQLStore} instance with the specified table as a resource, then tests some queries.
     */
    private void testTableQuery(final StorageConnector connector, final ResourceDefinition table) throws Exception {
        try (SQLStore store = new SQLStore(new SQLStoreProvider(), connector, table)) {
            verifyFeatureTypes(store);
            final Map<String,Integer> countryCount = new HashMap<>();
            try (Stream<AbstractFeature> features = store.findResource("Cities").features(false)) {
                features.forEach((f) -> verifyContent(f, countryCount));
            }
            assertEquals(Integer.valueOf(2), countryCount.remove("CAN"));
            assertEquals(Integer.valueOf(1), countryCount.remove("FRA"));
            assertEquals(Integer.valueOf(1), countryCount.remove("JPN"));
            assertTrue(countryCount.isEmpty());
            /*
             * Verify overloaded stream operations (sorting, etc.).
             */
            verifySimpleQuerySorting(store);
            verifySimpleQueryWithLimit(store);
            verifySimpleWhere(store);
            verifyWhereOnLink(store);
            verifyStreamOperations(store.findResource("Cities"));
        }
        canada = null;
    }

    /**
     * Verifies the feature types of the "Cities" resource and its dependencies.
     * Feature properties should be in same order as columns in the database table, except for
     * the generated identifier. Note that the country is an association to another feature.
     *
     * @param  isCyclicAssociationAllowed  whether dependencies are allowed to have an association
     *         to their dependent feature, which create a cyclic dependency.
     */
    private void verifyFeatureTypes(final SQLStore store) throws DataStoreException {
        verifyFeatureType(store.findResource("Cities").getType(),
                new String[] {"sis:identifier", "pk:country", "country",   "native_name", "english_name", "population",  "parks"},
                new Object[] {null,             String.class, "Countries", String.class,  String.class,   Integer.class, "Parks"});

        verifyFeatureType(store.findResource("Countries").getType(),
                new String[] {"sis:identifier", "code",       "native_name"},
                new Object[] {null,             String.class, String.class});
        /*
         * If cyclic dependencies are allowed, an additional properties "FK_City" is present
         * compared to the case where cyclic dependencies are avoided.
         */
        final String[] expectedNames;
        final Object[] expectedTypes;
        if (isCyclicAssociationAllowed) {
            expectedNames = new String[] {"sis:identifier", "pk:country", "FK_City", "city",       "native_name", "english_name"};
            expectedTypes = new Object[] {null,             String.class, "Cities",  String.class, String.class,  String.class};
        } else {
            expectedNames = new String[] {"sis:identifier", "country",    "city",       "native_name", "english_name"};
            expectedTypes = new Object[] {null,             String.class, String.class, String.class,  String.class};
        }
        verifyFeatureType(store.findResource("Parks").getType(), expectedNames, expectedTypes);
    }

    /**
     * Verifies the result of analyzing the structure of the {@code "Cities"} table.
     */
    private static void verifyFeatureType(final DefaultFeatureType type, final String[] expectedNames, final Object[] expectedTypes) {
        int i = 0;
        for (AbstractIdentifiedType pt : type.getProperties(false)) {
            if (i >= expectedNames.length) {
                fail("Returned feature-type contains more properties than expected. Example: " + pt.getName());
            }
            assertEquals(expectedNames[i], pt.getName().toString(), "name");
            final Object expectedType = expectedTypes[i];
            if (expectedType != null) {
                final String label;
                final Object value;
                if (expectedType instanceof Class<?>) {
                    label = "attribute type";
                    value = ((DefaultAttributeType<?>) pt).getValueClass();
                } else {
                    label = "association type";
                    value = ((DefaultAssociationRole) pt).getValueType().getName().toString();
                }
                assertEquals(expectedType, value, label);
            }
            i++;
        }
        assertEquals(expectedNames.length, i);
    }

    /**
     * Verifies the content of the {@code Cities} table.
     * The features are in no particular order.
     *
     * @param  feature       a feature returned by the stream.
     * @param  countryCount  number of time that the each country has been seen while iterating over the cities.
     */
    private void verifyContent(final AbstractFeature feature, final Map<String,Integer> countryCount) {
        final String city = feature.getPropertyValue("native_name").toString();
        final City c;
        boolean isCanada = false;
        switch (city) {
            case "東京":      c = City.TOKYO; break;
            case "Paris":    c = City.PARIS; break;
            case "Montréal": c = City.MONTREAL; isCanada = true; break;
            case "Québec":   c = City.QUEBEC;   isCanada = true; break;
            default: fail("Unexpected feature: " + city); return;
        }
        /*
         * Verify attributes. They are the easiest properties to read.
         */
        assertEquals(c.country,              feature.getPropertyValue("pk:country"));
        assertEquals(c.country + ':' + city, feature.getPropertyValue("sis:identifier"));
        assertEquals(c.englishName,          feature.getPropertyValue("english_name"));
        assertEquals(c.population,           feature.getPropertyValue("population"));
        /*
         * Associations using Relation.Direction.IMPORT.
         * Those associations should be cached; we verify with "Canada" case.
         */
        assertEquals(c.countryName, getIndirectPropertyValue(feature, "country", "native_name"));
        if (isCanada) {
            final AbstractFeature f = (AbstractFeature) feature.getPropertyValue("country");
            if (canada == null) {
                canada = f;
            } else {
                assertSame(canada, f);              // Want exact same feature instance, not just equal.
            }
        }
        countryCount.merge(c.country, 1, (o, n) -> n+1);
        /*
         * Associations using Relation.Direction.EXPORT.
         * Contrarily to the IMPORT case, those associations can contain many values.
         */
        final Collection<?> actualParks = (Collection<?>) feature.getPropertyValue("parks");
        assertNotNull(actualParks);
        assertEquals(c.parks.length, actualParks.size());
        final Collection<String> expectedParks = new HashSet<>(Arrays.asList(c.parks));
        for (final Object park : actualParks) {
            final AbstractFeature pf = (AbstractFeature) park;
            final String npn = (String) pf.getPropertyValue("native_name");
            final String epn = (String) pf.getPropertyValue("english_name");
            assertNotNull(npn, "park.native_name");
            assertNotNull(epn, "park.english_name");
            assertNotEquals(npn, epn, "park.names");
            assertTrue(expectedParks.remove(epn), "park.english_name");
            /*
             * Verify the reverse association form Parks to Cities.
             * This create a cyclic graph, but SQLStore is capable to handle it.
             */
            if (isCyclicAssociationAllowed) {
                assertSame(feature, pf.getPropertyValue("FK_City"), "City → Park → City");
            }
        }
    }

    /**
     * Follows an association in the given feature.
     */
    private static Object getIndirectPropertyValue(final AbstractFeature feature, final String p1, final String p2) {
        final Object dependency = feature.getPropertyValue(p1);
<<<<<<< HEAD
        assertNotNull(p1, dependency);
        assertInstanceOf(p1, AbstractFeature.class, dependency);
        return ((AbstractFeature) dependency).getPropertyValue(p2);
=======
        assertNotNull(dependency, p1);
        return assertInstanceOf(Feature.class, dependency, p1).getPropertyValue(p2);
>>>>>>> 84992dfb
    }

    /**
     * Requests a new set of features sorted by country code and park names,
     * and verifies that values are sorted as expected.
     *
     * @param  dataset  the store on which to query the features.
     * @throws DataStoreException if an error occurred during query execution.
     */
    private void verifySimpleQuerySorting(final SQLStore dataset) throws DataStoreException {
        /*
         * Property that we are going to request and expected result.
         * Note that "english_name" below is a property of the "Park" feature,
         * not to be confused with the property of same name in "City" feature.
         */
        final String   desiredProperty = "english_name";
        final String[] expectedValues  = {
            "Shinjuku Gyoen", "Yoyogi-kōen", "Luxembourg Garden", "Tuileries Garden", "Mount Royal"
        };
        /*
         * Build the query and get a new set of features.
         */
        final FeatureSet   parks = dataset.findResource("Parks");
        final FeatureQuery query = new FeatureQuery();
        query.setProjection(FF.property(desiredProperty));
        final FeatureSet subset = parks.subset(query);
        /*
         * Verify that all features have the expected property.
         */
        final Object[] values;
        try (Stream<AbstractFeature> features = subset.features(false)) {
            values = features.map(f -> {
<<<<<<< HEAD
                final AbstractIdentifiedType p = TestUtilities.getSingleton(f.getType().getProperties(true));
                assertEquals("Feature has wrong property.", desiredProperty, p.getName().toString());
                return f.getPropertyValue(desiredProperty);
            }).toArray();
        }
        assertEquals(new HashSet<>(Arrays.asList(expectedValues)), new HashSet<>(Arrays.asList(values)));
=======
                final PropertyType p = TestUtilities.getSingleton(f.getType().getProperties(true));
                assertEquals(desiredProperty, p.getName().toString(), "Feature has wrong property.");
                return f.getPropertyValue(desiredProperty);
            }).toArray();
        }
        assertArrayEquals(expectedValues, values, "Values are not sorted as expected.");
>>>>>>> 84992dfb
    }

    /**
     * Requests features with a limit on the number of items.
     *
     * @param  dataset  the store on which to query the features.
     * @throws DataStoreException if an error occurred during query execution.
     */
    private void verifySimpleQueryWithLimit(final SQLStore dataset) throws DataStoreException {
        final FeatureSet   parks = dataset.findResource("Parks");
        final FeatureQuery query = new FeatureQuery();
        query.setLimit(2);
        final FeatureSet subset = parks.subset(query);
        assertEquals(2, subset.features(false).count());
    }

    /**
     * Requests a new set of features filtered by an arbitrary condition,
     * and verifies that we get only the expected values.
     *
     * @param  dataset  the store on which to query the features.
     * @throws DataStoreException if an error occurred during query execution.
     */
    private void verifySimpleWhere(SQLStore dataset) throws Exception {
        /*
         * Property that we are going to request and expected result.
         */
        final String   desiredProperty = "native_name";
        final String[] expectedValues  = {
            "Montréal", "Québec"
        };
        /*
         * Build the query and get a new set of features. The values returned by the database can be in any order,
         * so we use `assertSetEquals(…)` for making the test insensitive to feature order. An alternative would be
         * to add a `query.setSortBy(…)` call, but we avoid that for making this test only about the `WHERE` clause.
         */
        final FeatureSet   cities = dataset.findResource("Cities");
        final FeatureQuery query  = new FeatureQuery();
        query.setSelection(FF.equal(FF.property("country"), FF.literal("CAN")));
        final Object[] names;
        try (Stream<AbstractFeature> features = cities.subset(query).features(false)) {
            names = features.map(f -> f.getPropertyValue(desiredProperty)).toArray();
        }
        assertSetEquals(Arrays.asList(expectedValues), Arrays.asList(names));
    }

    /**
     * Requests a new set of features filtered by a condition on the "sis:identifier" property.
     * The optimizer should replace that link by a condition on the actual column.
     *
     * @param  dataset  the store on which to query the features.
     * @throws DataStoreException if an error occurred during query execution.
     */
    private void verifyWhereOnLink(SQLStore dataset) throws Exception {
        final String   desiredProperty = "native_name";
        final String[] expectedValues  = {"Canada"};
        final FeatureSet   countries   = dataset.findResource("Countries");
        final FeatureQuery query       = new FeatureQuery();
        query.setSelection(FF.equal(FF.property("sis:identifier"), FF.literal("CAN")));
        final String executionMode;
        final Object[] names;
        try (Stream<AbstractFeature> features = countries.subset(query).features(false)) {
            executionMode = features.toString();
            names = features.map(f -> f.getPropertyValue(desiredProperty)).toArray();
        }
        assertArrayEquals(expectedValues, names);
        /*
         * Verify that the query is executed with a SQL statement, not with Java code.
         * The use of SQL is made possible by the replacement of "sis:identifier" link
         * by a reference to "code" column. If that replacement is not properly done,
         * then the "predicates" value would be "Java" instead of "SQL".
         */
        assertEquals("FeatureStream[table=“Countries”, predicates=“SQL”]", executionMode);
    }

    /**
     * Checks that operations stacked on feature stream are well executed.
     * This test focuses on mapping and peeking actions overloaded by SQL streams.
     * Operations used here are meaningless; we just want to ensure that the pipeline does not skip any operation.
     *
     * @param  cities  a feature set containing all cities defined for the test class.
     */
    private void verifyStreamOperations(final FeatureSet cities) throws DataStoreException {
        try (Stream<AbstractFeature> features = cities.features(false)) {
            final AtomicInteger peekCount = new AtomicInteger();
            final AtomicInteger mapCount  = new AtomicInteger();
            final long actualPopulations = features.peek(f -> peekCount.incrementAndGet())
                    .peek(f -> peekCount.incrementAndGet())
                    .map (f -> {mapCount.incrementAndGet(); return f;})
                    .peek(f -> peekCount.incrementAndGet())
                    .map (f -> {mapCount.incrementAndGet(); return f;})
                    .map (f -> f.getPropertyValue("population"))
                    .mapToDouble(obj -> ((Number) obj).doubleValue())
                    .peek(f -> peekCount.incrementAndGet())
                    .peek(f -> peekCount.incrementAndGet())
                    .boxed()
                    .mapToDouble(d -> {mapCount.incrementAndGet(); return d;})
                    .mapToObj   (d -> {mapCount.incrementAndGet(); return d;})
                    .mapToDouble(d -> {mapCount.incrementAndGet(); return d;})
                    .map        (d -> {mapCount.incrementAndGet(); return d;})
                    .mapToLong  (d -> (long) d)
                    .sum();

            long expectedPopulations = 0;
            for (City city : City.values()) expectedPopulations += city.population;
            assertEquals(expectedPopulations, actualPopulations, "Overall population count via Stream pipeline");
            assertEquals(24,  mapCount.get(), "Number of mapping (by element in the stream)");
            assertEquals(20, peekCount.get(), "Number of peeking (by element in the stream)");
        }
    }

    /**
     * Tests fetching the content of the Cities table, but using a user supplied SQL query.
     */
    private void verifyFetchCityTableAsQuery(final StorageConnector connector) throws Exception {
        try (SQLStore store = new SQLStore(null, connector, ResourceDefinition.query("LargeCities",
                "SELECT * FROM " + SCHEMA + ".\"Cities\" WHERE \"population\" >= 1000000")))
        {
            final FeatureSet cities = store.findResource("LargeCities");
            final Map<String,Integer> countryCount = new HashMap<>();
            try (Stream<AbstractFeature> features = cities.features(false)) {
                features.forEach((f) -> verifyContent(f, countryCount));
            }
            assertEquals(Integer.valueOf(1), countryCount.remove("CAN"));
            assertEquals(Integer.valueOf(1), countryCount.remove("FRA"));
            assertEquals(Integer.valueOf(1), countryCount.remove("JPN"));
            assertTrue(countryCount.isEmpty());
        }
        canada = null;
    }

    /**
     * Tests a user supplied query followed by another query built from filters.
     */
    private void verifyNestedSQLQuery(final StorageConnector connector) throws Exception {
        try (SQLStore store = new SQLStore(null, connector, ResourceDefinition.query("MyParks",
                "SELECT * FROM " + SCHEMA + ".\"Parks\" ORDER BY \"native_name\" DESC")))
        {
            final FeatureSet parks = store.findResource("MyParks");
            /*
             * Add a filter for parks in France.
             */
            final FeatureQuery query = new FeatureQuery();
            query.setSelection(FF.equal(FF.property("country"), FF.literal("FRA")));
            query.setProjection(FF.property("native_name"));
            final FeatureSet frenchParks = parks.subset(query);
            /*
             * Verify the feature type.
             */
            final AbstractIdentifiedType property = TestUtilities.getSingleton(frenchParks.getType().getProperties(true));
            assertEquals("native_name", property.getName().toString());
            assertEquals(String.class, ((DefaultAttributeType<?>) property).getValueClass());
            /*
             * Verify the values.
             */
            final Object[] result;
            try (Stream<AbstractFeature> fs = frenchParks.features(false)) {
                result = fs.map(f -> f.getPropertyValue("native_name")).toArray();
            }
            assertArrayEquals(new String[] {"Jardin du Luxembourg", "Jardin des Tuileries"}, result);
        }
    }

    /**
     * Tests a query having limit, offset, filtering of columns and label usage.
     * When user provides an offset, stream {@linkplain Stream#skip(long) skip operator} should not override it,
     * but stack on it (i.e. the feature set provide user defined result, and the stream navigate through it).
     */
    private void verifyLimitOffsetAndColumnSelectionFromQuery(final StorageConnector connector) throws Exception {
        try (SQLStore store = new SQLStore(null, connector, ResourceDefinition.query("MyQuery",
                "SELECT \"english_name\" AS \"title\" " +
                "FROM " + SCHEMA + ".\"Parks\"\n" +             // Test that multiline text is accepted.
                "ORDER BY \"english_name\" ASC " +
                "OFFSET 2 ROWS FETCH NEXT 3 ROWS ONLY")))
        {
            final FeatureSet parks = store.findResource("MyQuery");
<<<<<<< HEAD
            final DefaultFeatureType type = parks.getType();
            final DefaultAttributeType<?> property = (DefaultAttributeType<?>) TestUtilities.getSingleton(type.getProperties(true));
            assertEquals("Property name should be label defined in query", "title", property.getName().toString());
            assertEquals("Attribute should be a string", String.class, property.getValueClass());
            assertEquals("Column should be nullable.", 0, property.getMinimumOccurs());
=======
            final FeatureType type = parks.getType();
            final AttributeType<?> property = (AttributeType<?>) TestUtilities.getSingleton(type.getProperties(true));
            assertEquals("title", property.getName().toString(), "Property name should be label defined in query");
            assertEquals(String.class, property.getValueClass(), "Attribute should be a string");
            assertEquals(0, property.getMinimumOccurs(), "Column should be nullable.");
>>>>>>> 84992dfb
            final Integer precision = AttributeConvention.getMaximalLengthCharacteristic(type, property);
            assertEquals(Integer.valueOf(20), precision, "Column length constraint should be visible from attribute type.");
            /*
             * Get third row in the table, as query starts on second one, and we want to skip one entry from there.
             * Tries to increase limit. The test will ensure it's not possible.
             */
            assertArrayEquals(new String[] {"Tuileries Garden", "Yoyogi-kōen"}, getTitles(parks, 1, 4),
                              "Should get fourth and fifth park names from ascending order");
            /*
             * Get first row only.
             */
            assertArrayEquals(new String[] {"Shinjuku Gyoen"}, getTitles(parks, 0, 1),
                              "Only second third name should be returned");
        }
    }

    /**
     * Applies an offset and limit on the given feature set,
     * then returns the values of the "title" property of all features.
     */
    private static String[] getTitles(final FeatureSet parks, final long skip, final long limit) throws DataStoreException {
        try (Stream<AbstractFeature> in = parks.features(false).skip(skip).limit(limit)) {
            return in.map(f -> f.getPropertyValue("title").toString()).toArray(String[]::new);
        }
    }

    /**
     * Tests a query with a call to {@link Stream#distinct()} on the stream.
     */
    private void verifyDistinctQuery(final StorageConnector connector) throws Exception {
        final Object[] expected;
        try (SQLStore store = new SQLStore(null, connector, ResourceDefinition.query("Countries",
                "SELECT \"country\" FROM " + SCHEMA + ".\"Parks\" ORDER BY \"country\"")))
        {
            final FeatureSet countries = store.findResource("Countries");
            try (Stream<AbstractFeature> features = countries.features(false).distinct()) {
                expected = features.map(f -> f.getPropertyValue("country")).toArray();
            }
        }
        assertArrayEquals(new String[] {"CAN", "FRA", "JPN"}, expected,
                          "Distinct country names, sorted in ascending order");
    }
}<|MERGE_RESOLUTION|>--- conflicted
+++ resolved
@@ -315,14 +315,8 @@
      */
     private static Object getIndirectPropertyValue(final AbstractFeature feature, final String p1, final String p2) {
         final Object dependency = feature.getPropertyValue(p1);
-<<<<<<< HEAD
-        assertNotNull(p1, dependency);
-        assertInstanceOf(p1, AbstractFeature.class, dependency);
-        return ((AbstractFeature) dependency).getPropertyValue(p2);
-=======
         assertNotNull(dependency, p1);
-        return assertInstanceOf(Feature.class, dependency, p1).getPropertyValue(p2);
->>>>>>> 84992dfb
+        return assertInstanceOf(AbstractFeature.class, dependency, p1).getPropertyValue(p2);
     }
 
     /**
@@ -355,21 +349,12 @@
         final Object[] values;
         try (Stream<AbstractFeature> features = subset.features(false)) {
             values = features.map(f -> {
-<<<<<<< HEAD
                 final AbstractIdentifiedType p = TestUtilities.getSingleton(f.getType().getProperties(true));
-                assertEquals("Feature has wrong property.", desiredProperty, p.getName().toString());
-                return f.getPropertyValue(desiredProperty);
-            }).toArray();
-        }
-        assertEquals(new HashSet<>(Arrays.asList(expectedValues)), new HashSet<>(Arrays.asList(values)));
-=======
-                final PropertyType p = TestUtilities.getSingleton(f.getType().getProperties(true));
                 assertEquals(desiredProperty, p.getName().toString(), "Feature has wrong property.");
                 return f.getPropertyValue(desiredProperty);
             }).toArray();
         }
-        assertArrayEquals(expectedValues, values, "Values are not sorted as expected.");
->>>>>>> 84992dfb
+        assertEquals(new HashSet<>(Arrays.asList(expectedValues)), new HashSet<>(Arrays.asList(values)));
     }
 
     /**
@@ -546,19 +531,11 @@
                 "OFFSET 2 ROWS FETCH NEXT 3 ROWS ONLY")))
         {
             final FeatureSet parks = store.findResource("MyQuery");
-<<<<<<< HEAD
             final DefaultFeatureType type = parks.getType();
             final DefaultAttributeType<?> property = (DefaultAttributeType<?>) TestUtilities.getSingleton(type.getProperties(true));
-            assertEquals("Property name should be label defined in query", "title", property.getName().toString());
-            assertEquals("Attribute should be a string", String.class, property.getValueClass());
-            assertEquals("Column should be nullable.", 0, property.getMinimumOccurs());
-=======
-            final FeatureType type = parks.getType();
-            final AttributeType<?> property = (AttributeType<?>) TestUtilities.getSingleton(type.getProperties(true));
             assertEquals("title", property.getName().toString(), "Property name should be label defined in query");
             assertEquals(String.class, property.getValueClass(), "Attribute should be a string");
             assertEquals(0, property.getMinimumOccurs(), "Column should be nullable.");
->>>>>>> 84992dfb
             final Integer precision = AttributeConvention.getMaximalLengthCharacteristic(type, property);
             assertEquals(Integer.valueOf(20), precision, "Column length constraint should be visible from attribute type.");
             /*
