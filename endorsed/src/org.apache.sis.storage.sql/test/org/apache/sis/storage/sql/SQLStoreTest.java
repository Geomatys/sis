--- conflicted
+++ resolved
@@ -499,13 +499,8 @@
      * Tests a user supplied query followed by another query built from filters.
      */
     private void verifyNestedSQLQuery(final StorageConnector connector) throws Exception {
-<<<<<<< HEAD
-        try (SQLStore store = new SQLStore(null, connector, ResourceDefinition.query("MyParks",
+        try (SimpleFeatureStore store = new SimpleFeatureStore(null, connector, ResourceDefinition.query("MyParks",
                 "SELECT * FROM " + SCHEMA + ".\"Parks\" ORDER BY \"native_name\" DESC")))
-=======
-        try (SimpleFeatureStore store = new SimpleFeatureStore(null, connector, ResourceDefinition.query("MyParks",
-                "SELECT * FROM " + SCHEMA + ".\"Parks\"")))
->>>>>>> 2563f4ab
         {
             final FeatureSet parks = store.findResource("MyParks");
             /*
