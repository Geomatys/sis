/*
 * Licensed to the Apache Software Foundation (ASF) under one or more
 * contributor license agreements.  See the NOTICE file distributed with
 * this work for additional information regarding copyright ownership.
 * The ASF licenses this file to You under the Apache License, Version 2.0
 * (the "License"); you may not use this file except in compliance with
 * the License.  You may obtain a copy of the License at
 *
 *     http://www.apache.org/licenses/LICENSE-2.0
 *
 * Unless required by applicable law or agreed to in writing, software
 * distributed under the License is distributed on an "AS IS" BASIS,
 * WITHOUT WARRANTIES OR CONDITIONS OF ANY KIND, either express or implied.
 * See the License for the specific language governing permissions and
 * limitations under the License.
 */
package org.apache.sis.storage.sql.postgis;

import java.util.List;
import java.util.Arrays;
import java.util.stream.Stream;
import java.util.function.Supplier;
import java.sql.Connection;
import java.sql.PreparedStatement;
import java.sql.ResultSet;
import java.io.InputStream;
import java.nio.ByteBuffer;
import java.nio.channels.Channels;
import java.nio.channels.ReadableByteChannel;
import java.lang.reflect.Method;
import org.locationtech.jts.geom.Point;
import org.locationtech.jts.geom.Geometry;
import org.locationtech.jts.geom.GeometryFactory;
import org.locationtech.jts.geom.Coordinate;
import org.opengis.geometry.Envelope;
import org.opengis.metadata.Metadata;
import org.opengis.metadata.identification.Identification;
import org.opengis.metadata.spatial.SpatialRepresentationType;
import org.opengis.util.FactoryException;
import org.opengis.referencing.crs.ProjectedCRS;
import org.opengis.referencing.crs.CoordinateReferenceSystem;
import org.apache.sis.setup.OptionKey;
import org.apache.sis.setup.GeometryLibrary;
import org.apache.sis.storage.FeatureSet;
import org.apache.sis.storage.StorageConnector;
import org.apache.sis.storage.sql.SQLStore;
import org.apache.sis.storage.sql.SQLStoreProvider;
import org.apache.sis.storage.sql.SimpleFeatureStore;
import org.apache.sis.storage.sql.ResourceDefinition;
import org.apache.sis.coverage.grid.GridCoverage;
import org.apache.sis.filter.DefaultFilterFactory;
import org.apache.sis.io.stream.ChannelDataInput;
import org.apache.sis.storage.DataStoreException;
import org.apache.sis.storage.sql.feature.BinaryEncoding;
import org.apache.sis.geometry.wrapper.jts.JTS;
import org.apache.sis.referencing.CommonCRS;
import org.apache.sis.util.Version;

// Test dependencies
import org.junit.jupiter.api.Test;
import static org.junit.jupiter.api.Assertions.*;
import org.junit.jupiter.api.parallel.ResourceLock;
import org.apache.sis.storage.sql.SQLStoreTest;
import org.apache.sis.storage.sql.feature.GeometryGetterTest;
import org.apache.sis.test.TestCase;
import org.apache.sis.test.TestUtilities;
import org.apache.sis.metadata.sql.TestDatabase;
import org.apache.sis.referencing.crs.HardCodedCRS;

// Specific to the main branch:
import org.apache.sis.feature.AbstractFeature;


/**
 * Tests {@link Postgres}.
 *
 * @author  Alexis Manin (Geomatys)
 * @author  Martin Desruisseaux (Geomatys)
 */
public final class PostgresTest extends TestCase {
    /**
     * Creates a new test case.
     */
    public PostgresTest() {
    }

    /**
     * Provides a stream for a resource in the same package as this class.
     * The implementation invokes {@code getResourceAsStream(filename)}.
     * This invocation must be done in this module because the invoked
     * method is caller-sensitive.
     */
    private static Supplier<InputStream> resource(final String filename) {
        return new Supplier<>() {
            @Override public String toString() {return filename;}
            @Override public InputStream get() {return PostgresTest.class.getResourceAsStream(filename);}
        };
    }

    /**
     * Tests {@link Postgres#parseVersion(String)}.
     */
    @Test
    public void testParseVersion() {
        final Version version = Postgres.parseVersion("3.1 USE_GEOS=1 USE_PROJ=1 USE_STATS=1");
        assertEquals(3, version.getMajor());
        assertEquals(1, version.getMinor());
        assertNull  (   version.getRevision());
    }

    /**
     * Performs some verification of store metadata.
     *
     * @param  metadata  the metadata to verify.
     */
    private static void validate(final Metadata metadata) {
        final Identification identification = TestUtilities.getSingleton(metadata.getIdentificationInfo());
        assertTrue(identification.getSpatialRepresentationTypes().containsAll(
                Arrays.asList(SpatialRepresentationType.TEXT_TABLE,
                              SpatialRepresentationType.VECTOR,
                              SpatialRepresentationType.GRID)));
    }

    /**
     * Tests reading and writing features and rasters.
     *
     * @throws Exception if an error occurred while testing the database.
     */
    @Test
    @ResourceLock(TestDatabase.POSTGRESQL)
    public void testSpatialFeatures() throws Exception {
        try (TestDatabase database = TestDatabase.createOnPostgreSQL(SQLStoreTest.SCHEMA, true)) {
            database.executeSQL(List.of(resource("SpatialFeatures.sql")));
            final var connector = new StorageConnector(database.source);
            connector.setOption(OptionKey.GEOMETRY_LIBRARY, GeometryLibrary.JTS);
            final var table = ResourceDefinition.table(null, SQLStoreTest.SCHEMA, "SpatialData");
            try (var store = new SimpleFeatureStore(new SQLStoreProvider(), connector, table)) {
                validate(store.getMetadata());
                /*
                 * Invoke the private `model()` method. We have to use reflection because the class
                 * is not in the same package and we do not want to expose the method in public API.
                 */
                final Method modelAccessor = SQLStore.class.getDeclaredMethod("model");
                modelAccessor.setAccessible(true);
                final var pg = (Postgres<?>) modelAccessor.invoke(store);
                try (Connection connection = database.source.getConnection();
                     ExtendedInfo info = new ExtendedInfo(pg, connection))
                {
                    connection.setReadOnly(true);   // For avoiding accidental changes to "SPATIAL_REF_SYS" table.
                    testInfoStatements(info);
                    testGeometryGetter(info, connection);
                    testRasterReader(TestRaster.USHORT, info, connection);
                }
                /*
                 * Tests through public API.
                 */
                final FeatureSet resource = store.findResource("SpatialData");
<<<<<<< HEAD
                try (Stream<AbstractFeature> features = resource.features(false)) {
                    features.forEach(PostgresTest::validate);
                }
                final Envelope envelope = resource.getEnvelope().get();
                assertEquals(envelope.getMinimum(0), -72, 1);
                assertEquals(envelope.getMaximum(1),  43, 1);
=======
                testAllFeatures(resource);
                testFilteredFeatures(resource, false);
                testFilteredFeatures(resource, true);
>>>>>>> 0704b92b
            }
        }
    }

    /**
     * Tests {@link org.apache.sis.storage.sql.feature.InfoStatements}.
     *
     * @throws Exception if an error occurred while testing the database.
     */
    private static void testInfoStatements(final ExtendedInfo info) throws Exception {
        assertEquals(4326, info.findSRID(HardCodedCRS.WGS84));
        final CoordinateReferenceSystem expected = GeometryGetterTest.getExpectedCRS(3395);
        final CoordinateReferenceSystem actual   = info.fetchCRS(3395);
        assertInstanceOf(ProjectedCRS.class, actual);
        if (expected != null) {
            assertSame(expected, actual);
        }
    }

    /**
     * Tests {@link org.apache.sis.storage.sql.feature.GeometryGetter}
     * in the context of querying a database.
     *
     * @throws Exception if an error occurred while testing the database.
     */
    private static void testGeometryGetter(final ExtendedInfo info, final Connection connection) throws Exception {
        final var test = new GeometryGetterTest();
        test.testFromDatabase(connection, info, BinaryEncoding.HEXADECIMAL);
    }

    /**
     * Tests {@link RasterReader} in the context of a database.
     */
    private static void testRasterReader(final TestRaster test, final ExtendedInfo info, final Connection connection)
            throws Exception
    {
        final var encoding = BinaryEncoding.HEXADECIMAL;
        final var reader = new RasterReader(info);
        try (PreparedStatement stmt = connection.prepareStatement("SELECT image FROM features.\"SpatialData\" WHERE filename=?")) {
            stmt.setString(1, test.filename);
            final ResultSet r = stmt.executeQuery();
            assertTrue(r.next());
            final ReadableByteChannel channel = Channels.newChannel(encoding.decode(r.getBinaryStream(1)));
            final var input = new ChannelDataInput(test.filename, channel, ByteBuffer.allocate(50), false);
            RasterReaderTest.compareReadResult(test, reader, input);
            assertFalse(r.next());
        }
    }

    /**
     * Tests iterating over all features without filters.
     * Opportunistically verifies also the bounding boxes of all features.
     *
     * @param  resource  the set of all features.
     * @throws DataStoreException if an error occurred while fetching the envelope of feature instances.
     */
    private static void testAllFeatures(final FeatureSet resource) throws DataStoreException {
        final Envelope envelope = resource.getEnvelope().get();
        assertEquals(-72, envelope.getMinimum(0), 1);
        assertEquals( 43, envelope.getMaximum(1), 1);
        try (Stream<Feature> features = resource.features(false)) {
            features.forEach(PostgresTest::validate);
        }
        try (Stream<Feature> features = resource.features(false)) {
            assertEquals(8, features.count());
        }
    }

    /**
     * Tests iterating over features with a filter applied, with our without coordinate operation.
     * The filter is {@code ST_Intersects(geometry, literal)} where the literal is a polygon.
     * The coordinate operation is simply an axis swapping.
     *
     * @param  resource   the set of all features.
     * @param  transform  whether to apply a coordinate operation.
     * @throws Exception if an error occurred while fetching the envelope of feature instances.
     */
    private static void testFilteredFeatures(final FeatureSet resource, final boolean transform) throws Exception {
        final Coordinate[] coordinates = {
            new Coordinate(-72, 42),
            new Coordinate(-71, 42),
            new Coordinate(-71, 43),
            new Coordinate(-72, 43),
            new Coordinate(-72, 42)
        };
        if (transform) {
            for (Coordinate c : coordinates) {
                double swp = c.x;
                c.x = c.y;
                c.y = swp;
            }
        }
        final Geometry geom = new GeometryFactory().createPolygon(coordinates);
        if (transform) {
            JTS.setCoordinateReferenceSystem(geom, CommonCRS.WGS84.geographic());
        } else {
            geom.setSRID(4326);
        }
        final var factory = DefaultFilterFactory.forFeatures();
        final var filter = factory.intersects(factory.property("geom4326"), factory.literal(geom));
        try (Stream<Feature> features = resource.features(false).filter(filter)) {
            assertEquals(4, features.count());
        }
    }

    /**
     * Invoked for each feature instances for performing some checks on the feature.
     * This method performs only a superficial verification of geometries.
     */
    private static void validate(final AbstractFeature feature) {
        final String       filename = feature.getPropertyValue("filename").toString();
        final Geometry     geometry = (Geometry) feature.getPropertyValue("geometry");
        final GridCoverage raster   = (GridCoverage) feature.getPropertyValue("image");
        final int geomSRID;
        switch (filename) {
            case "raster-ushort.wkb": {
                assertNull(geometry);
                RasterReaderTest.compareReadResult(TestRaster.USHORT, raster);
                assertSame(CommonCRS.WGS84.normalizedGeographic(), raster.getCoordinateReferenceSystem());
                return;
            }
            case "point-nocrs": {
                var p = (Point) geometry;
                assertEquals(3, p.getX());
                assertEquals(4, p.getY());
                geomSRID = 0;
                break;
            }
            case "point-prj": {
                var p = (Point) geometry;
                assertEquals(2, p.getX());
                assertEquals(3, p.getY());
                geomSRID = 3395;
                break;
            }
            case "polygon-prj": geomSRID = 3395; break;
            case "linestring":
            case "polygon":
            case "multi-linestring":
            case "multi-polygon": geomSRID = 4326; break;
            default: throw new AssertionError(filename);
        }
        try {
            final CoordinateReferenceSystem expected = GeometryGetterTest.getExpectedCRS(geomSRID);
            final CoordinateReferenceSystem actual = JTS.getCoordinateReferenceSystem(geometry);
            if (geomSRID == 0) {
                assertNull(actual);
            } else {
                assertNotNull(actual);
                if (expected != null) {
                    assertEquals(expected, actual);
                }
            }
        } catch (FactoryException e) {
            throw new AssertionError(e);
        }
        assertNull(raster);
    }
}<|MERGE_RESOLUTION|>--- conflicted
+++ resolved
@@ -69,6 +69,7 @@
 
 // Specific to the main branch:
 import org.apache.sis.feature.AbstractFeature;
+import org.apache.sis.metadata.iso.identification.AbstractIdentification;
 
 
 /**
@@ -115,7 +116,8 @@
      */
     private static void validate(final Metadata metadata) {
         final Identification identification = TestUtilities.getSingleton(metadata.getIdentificationInfo());
-        assertTrue(identification.getSpatialRepresentationTypes().containsAll(
+        var defId = assertInstanceOf(AbstractIdentification.class, identification);
+        assertTrue(defId.getSpatialRepresentationTypes().containsAll(
                 Arrays.asList(SpatialRepresentationType.TEXT_TABLE,
                               SpatialRepresentationType.VECTOR,
                               SpatialRepresentationType.GRID)));
@@ -155,18 +157,9 @@
                  * Tests through public API.
                  */
                 final FeatureSet resource = store.findResource("SpatialData");
-<<<<<<< HEAD
-                try (Stream<AbstractFeature> features = resource.features(false)) {
-                    features.forEach(PostgresTest::validate);
-                }
-                final Envelope envelope = resource.getEnvelope().get();
-                assertEquals(envelope.getMinimum(0), -72, 1);
-                assertEquals(envelope.getMaximum(1),  43, 1);
-=======
                 testAllFeatures(resource);
                 testFilteredFeatures(resource, false);
                 testFilteredFeatures(resource, true);
->>>>>>> 0704b92b
             }
         }
     }
@@ -227,10 +220,10 @@
         final Envelope envelope = resource.getEnvelope().get();
         assertEquals(-72, envelope.getMinimum(0), 1);
         assertEquals( 43, envelope.getMaximum(1), 1);
-        try (Stream<Feature> features = resource.features(false)) {
+        try (Stream<AbstractFeature> features = resource.features(false)) {
             features.forEach(PostgresTest::validate);
         }
-        try (Stream<Feature> features = resource.features(false)) {
+        try (Stream<AbstractFeature> features = resource.features(false)) {
             assertEquals(8, features.count());
         }
     }
@@ -267,7 +260,7 @@
         }
         final var factory = DefaultFilterFactory.forFeatures();
         final var filter = factory.intersects(factory.property("geom4326"), factory.literal(geom));
-        try (Stream<Feature> features = resource.features(false).filter(filter)) {
+        try (Stream<AbstractFeature> features = resource.features(false).filter(filter)) {
             assertEquals(4, features.count());
         }
     }
