--- conflicted
+++ resolved
@@ -46,20 +46,10 @@
 import org.apache.sis.util.iso.DefaultNameSpace;
 import org.apache.sis.util.resources.Errors;
 
-<<<<<<< HEAD
 // Specific to the main branch:
-import org.apache.sis.filter.Expression;
 import org.apache.sis.feature.AbstractFeature;
 import org.apache.sis.feature.DefaultFeatureType;
 import org.apache.sis.feature.DefaultAssociationRole;
-=======
-// Specific to the geoapi-3.1 and geoapi-4.0 branches:
-import org.opengis.feature.Feature;
-import org.opengis.feature.FeatureType;
-import org.opengis.feature.AttributeType;
-import org.opengis.feature.FeatureAssociationRole;
-import org.opengis.filter.InvalidFilterValueException;
->>>>>>> ffa96dbd
 
 
 /**
@@ -217,23 +207,14 @@
      * @param  source       the source table.
      * @param  projection   description of the columns to keep.
      * @param  reusedNames  an initially empty set where to store the names of attributes that are not renamed.
-<<<<<<< HEAD
-     * @param  unhandled    an initially empty map where to add expressions that are not handled by the new table.
+     * @param  unhandled    where to set the bits for indexes of expressions that are not handled by the new table.
      * @throws IllegalArgumentException if there is an error in the declaration of property values.
-=======
-     * @param  unhandled    where to set the bits for indexes of expressions that are not handled by the new table.
-     * @throws InvalidFilterValueException if there is an error in the declaration of property values.
->>>>>>> ffa96dbd
      */
     @SuppressWarnings("LocalVariableHidesMemberVariable")
     Table(final Table source,
           final FeatureProjection projection,
           final Set<String> reusedNames,
-<<<<<<< HEAD
-          final Map<String, Expression<? super AbstractFeature, ?>> unhandled)
-=======
           final BitSet unhandled)
->>>>>>> ffa96dbd
     {
         super(source.listeners, false);
         database    = source.database;
