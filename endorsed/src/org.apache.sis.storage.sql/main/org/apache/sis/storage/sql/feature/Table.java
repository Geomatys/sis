--- conflicted
+++ resolved
@@ -43,20 +43,11 @@
 import org.apache.sis.util.iso.DefaultNameSpace;
 import org.apache.sis.util.resources.Errors;
 
-<<<<<<< HEAD
 // Specific to the main branch:
+import org.apache.sis.filter.Expression;
 import org.apache.sis.feature.AbstractFeature;
 import org.apache.sis.feature.DefaultFeatureType;
 import org.apache.sis.feature.DefaultAssociationRole;
-=======
-// Specific to the geoapi-3.1 and geoapi-4.0 branches:
-import org.opengis.feature.Feature;
-import org.opengis.feature.FeatureType;
-import org.opengis.feature.AttributeType;
-import org.opengis.feature.FeatureAssociationRole;
-import org.opengis.filter.Expression;
-import org.opengis.filter.InvalidFilterValueException;
->>>>>>> 0704b92b
 
 
 /**
@@ -204,23 +195,17 @@
      * The projection may also contain complex expressions that cannot be handled by this constructor.
      * Such expressions are stored in the {@code unhandled} map.
      *
-<<<<<<< HEAD
-     * @todo This constructor is not yet used because it is an unfinished work.
-     *       We need to invent some mechanism for using a subset of the columns.
-     *       A starting point is {@link org.apache.sis.storage.FeatureQuery#expectedType(DefaultFeatureType)}.
-=======
      * @param  table        the source table.
      * @param  projection   description of the columns to keep.
      * @param  reusedNames  an initially empty set where to store the names of attributes that are not renamed.
      * @param  unhandled    an initially empty map where to add expressions that are not handled by the new table.
-     * @throws InvalidFilterValueException if there is an error in the declaration of property values.
->>>>>>> 0704b92b
+     * @throws IllegalArgumentException if there is an error in the declaration of property values.
      */
     @SuppressWarnings("LocalVariableHidesMemberVariable")
     Table(final Table source,
           final FeatureProjection projection,
           final Set<String> reusedNames,
-          final Map<String, Expression<? super Feature, ?>> unhandled)
+          final Map<String, Expression<? super AbstractFeature, ?>> unhandled)
     {
         super(source.listeners, false);
         database    = source.database;
@@ -271,7 +256,7 @@
                 exportedKeys[exportedKeysCount++] = relation;
                 continue;
             }
-            throw new InvalidFilterValueException(Errors.forLocale(listeners.getLocale())
+            throw new IllegalArgumentException(Errors.forLocale(listeners.getLocale())
                     .getString(Errors.Keys.PropertyNotFound_2, source.featureType.getName(), xpath));
         }
         /*
@@ -318,11 +303,7 @@
                      * have been set to association names. If `ClassCastException` occurs here, it is a bug
                      * in our object constructions.
                      */
-<<<<<<< HEAD
-                    final var association = (DefaultAssociationRole) featureType.getProperty(relation.propertyName);
-=======
-                    final var association = (FeatureAssociationRole) featureType.getProperty(relation.getPropertyName());
->>>>>>> 0704b92b
+                    final var association = (DefaultAssociationRole) featureType.getProperty(relation.getPropertyName());
                     final Table table = tables.get(association.getValueType().getName());
                     if (table == null) {
                         throw new InternalDataStoreException(association.toString());
