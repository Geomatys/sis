--- conflicted
+++ resolved
@@ -17,19 +17,11 @@
 
 
 /**
-<<<<<<< HEAD
- * Data store capable to read and create features from a JDBC connection to a database.
- * {@link org.apache.sis.storage.sql.SQLStore} takes a one or more tables at construction time.
+ * Data store capable to read and write features using a JDBC connection to a database.
+ * {@link org.apache.sis.storage.sql.SimpleFeatureStore} takes one or more tables at construction time.
  * Each enumerated table is represented by a {@code FeatureType}.
  * Each row in those table represents a {@code Feature} instance.
  * Each relation defined by a foreigner key is represented by an {@code FeatureAssociationRole}
-=======
- * Data store capable to read and write features using a JDBC connection to a database.
- * {@link org.apache.sis.storage.sql.SimpleFeatureStore} takes one or more tables at construction time.
- * Each enumerated table is represented by a {@link org.opengis.feature.FeatureType}.
- * Each row in those table represents a {@link org.opengis.feature.Feature} instance.
- * Each relation defined by a foreigner key is represented by an {@link org.opengis.feature.FeatureAssociationRole}
->>>>>>> 2563f4ab
  * to another feature (with transitive dependencies automatically resolved), and the other columns are represented
  * by {@code AttributeType}.
  *
@@ -48,13 +40,8 @@
  * <p>A subset of features can be obtained by applying filters on the stream returned by
  * {@link org.apache.sis.storage.FeatureSet#features(boolean)}.
  * While the filter can be any {@link java.util.function.Predicate},
-<<<<<<< HEAD
  * performances will be much better if they are instances of {@link org.apache.sis.filter.Filter}
- * because Apache SIS will know how to translate some of them to SQL statements.</p>
-=======
- * performances will be much better if they are instances of {@link org.opengis.filter.Filter}
  * because Apache SIS will know how to translate some of them to <abbr>SQL</abbr> statements.</p>
->>>>>>> 2563f4ab
  *
  * <p>In filter expressions like {@code ST_Intersects(A,B)} where the <var>A</var> and <var>B</var> parameters are
  * two sub-expressions evaluating to geometry values, if one of those expressions is a literal, then that literal
