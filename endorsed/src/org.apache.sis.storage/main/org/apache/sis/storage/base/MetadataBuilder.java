--- conflicted
+++ resolved
@@ -3290,14 +3290,10 @@
                 // Title (except first one), identifiers and series are assumed to not apply (see Javadoc).
                 @SuppressWarnings("LocalVariableHidesMemberVariable")
                 final DefaultCitation citation = citation();
-<<<<<<< HEAD
-                for (ResponsibleParty r : c.getCitedResponsibleParties()) {
-=======
                 if (citation.getTitle() == null) {
                     citation.setTitle(c.getTitle());
                 }
-                for (Responsibility r : c.getCitedResponsibleParties()) {
->>>>>>> 409c3a32
+                for (ResponsibleParty r : c.getCitedResponsibleParties()) {
                     addIfNotPresent(citation.getCitedResponsibleParties(), r);
                 }
                 for (OnlineResource r : c.getOnlineResources()) {
@@ -3426,11 +3422,11 @@
         if (featureDescription  == null) featureDescription  = last (DefaultFeatureCatalogueDescription.class, metadata,            DefaultMetadata::getContentInfo);
         if (acquisition         == null) acquisition         = last (DefaultAcquisitionInformation.class,      metadata,            DefaultMetadata::getAcquisitionInformation);
         if (lineage             == null) lineage             = last (DefaultLineage.class,                     metadata,            DefaultMetadata::getResourceLineages);
-        if (distribution        == null) distribution        = last (DefaultDistribution.class,                metadata,            DefaultMetadata::getDistributionInfo);
+        if (distribution        == null) distribution        = fetch(DefaultDistribution.class,                metadata,            DefaultMetadata::getDistributionInfo);
         if (citation            == null) citation            = fetch(DefaultCitation.class,                    identification,      AbstractIdentification::getCitation);
         if (extent              == null) extent              = last (DefaultExtent.class,                      identification,      AbstractIdentification::getExtents);
         if (constraints         == null) constraints         = last (DefaultLegalConstraints.class,            identification,      AbstractIdentification::getResourceConstraints);
-        if (responsibility      == null) responsibility      = last (DefaultResponsibility.class,              citation,            DefaultCitation::getCitedResponsibleParties);
+        if (responsibility      == null) responsibility      = last (DefaultResponsibleParty.class,            citation,            DefaultCitation::getCitedResponsibleParties);
         if (party               == null) party               = last (AbstractParty.class,                      responsibility,      DefaultResponsibility::getParties);
         if (attributeGroup      == null) attributeGroup      = last (DefaultAttributeGroup.class,              coverageDescription, DefaultCoverageDescription::getAttributeGroups);
         if (sampleDimension     == null) sampleDimension     = last (DefaultSampleDimension.class,             attributeGroup,      DefaultAttributeGroup::getAttributes);
