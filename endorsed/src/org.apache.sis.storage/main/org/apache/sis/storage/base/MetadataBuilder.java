--- conflicted
+++ resolved
@@ -3015,13 +3015,8 @@
      */
     public final void addCompleteMetadata(final URI link) {
         if (link != null) {
-<<<<<<< HEAD
-            final DefaultOnlineResource ln = new DefaultOnlineResource(link);
+            final var ln = new DefaultOnlineResource(link);
             ln.setFunction(OnLineFunction.valueOf("COMPLETE_METADATA"));
-=======
-            final var ln = new DefaultOnlineResource(link);
-            ln.setFunction(OnLineFunction.COMPLETE_METADATA);
->>>>>>> 84992dfb
             ln.setProtocol(link.getScheme());
             addIfNotPresent(metadata().getMetadataLinkages(), ln);
         }
