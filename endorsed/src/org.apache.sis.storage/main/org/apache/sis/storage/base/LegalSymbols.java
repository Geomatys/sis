/*
 * Licensed to the Apache Software Foundation (ASF) under one or more
 * contributor license agreements.  See the NOTICE file distributed with
 * this work for additional information regarding copyright ownership.
 * The ASF licenses this file to You under the Apache License, Version 2.0
 * (the "License"); you may not use this file except in compliance with
 * the License.  You may obtain a copy of the License at
 *
 *     http://www.apache.org/licenses/LICENSE-2.0
 *
 * Unless required by applicable law or agreed to in writing, software
 * distributed under the License is distributed on an "AS IS" BASIS,
 * WITHOUT WARRANTIES OR CONDITIONS OF ANY KIND, either express or implied.
 * See the License for the specific language governing permissions and
 * limitations under the License.
 */
package org.apache.sis.storage.base;

import java.time.LocalDate;
import java.util.Date;
import java.util.Collections;
import org.opengis.metadata.citation.Role;
import org.opengis.metadata.citation.DateType;
import org.opengis.metadata.constraint.Restriction;
import org.apache.sis.util.CharSequences;
import org.apache.sis.metadata.iso.citation.AbstractParty;
import org.apache.sis.metadata.iso.citation.DefaultCitation;
import org.apache.sis.metadata.iso.citation.DefaultCitationDate;
import org.apache.sis.metadata.iso.constraint.DefaultLegalConstraints;
import static org.apache.sis.util.internal.StandardDateFormat.MILLISECONDS_PER_DAY;

// Specific to the geoapi-3.1 and master branches:
import org.apache.sis.metadata.iso.citation.DefaultResponsibleParty;


/**
 * Elements to omit in the legal notice to be parsed by {@link MetadataBuilder#parseLegalNotice(String)}.
 * Some of those elements are implied by the metadata were the legal notice will be stored.
 *
 * @author  Martin Desruisseaux (Geomatys)
 */
final class LegalSymbols {
    /**
     * Symbols associated to restrictions.
     */
    private static final LegalSymbols[] VALUES = {
        new LegalSymbols(Restriction.COPYRIGHT, "COPYRIGHT", "(C)", "©", "All rights reserved"),
        new LegalSymbols(Restriction.TRADEMARK, "TRADEMARK", "(TM)", "™", "(R)", "®")
    };

    /**
     * The restriction to use if an item in the {@linkplain #symbols} list is found.
     */
    private final Restriction restriction;

    /**
     * Symbols to use as an indication that the {@linkplain #restriction} applies.
     */
    private final String[] symbols;

    /**
     * Creates a new enumeration value for the given symbol.
     */
    private LegalSymbols(final Restriction restriction, final String... symbols) {
        this.restriction = restriction;
        this.symbols = symbols;
    }

    /**
     * Returns {@code true} if the given character is a space or a punctuation of category "other".
     * The punctuation characters include coma, dot, semi-colon, <i>etc.</i> but do not include
     * parenthesis or connecting punctuation.
     *
     * @param c the Unicode code point of the character to test.
     */
    private static boolean isSpaceOrPunctuation(final int c) {
        switch (Character.getType(c)) {
            case Character.LINE_SEPARATOR:
            case Character.SPACE_SEPARATOR:
            case Character.PARAGRAPH_SEPARATOR:
            case Character.OTHER_PUNCTUATION: return true;
            default: return false;
        }
    }

    /**
     * Implementation of {@link MetadataBuilder#parseLegalNotice(String)}, provided here for reducing
     * the number of class loading in the common case where there is no legal notice to parse.
     */
    static void parse(final String notice, final DefaultLegalConstraints constraints) {
        final int length = notice.length();
        final var buffer = new StringBuilder(length);
        int     year           = 0;         // The copyright year, or 0 if none.
        int     quoteLevel     = 0;         // Incremented on ( [ « characters, decremented on ) ] » characters.
        boolean isCopyright    = false;     // Whether the word parsed by previous iteration was "Copyright" or "(C)".
        boolean wasSeparator   = true;      // Whether the caracter parsed by the previous iteration was a word separator.
        boolean wasPunctuation = true;      // Whether the previous character was a punctuation of Unicode category "other".
        boolean skipNextChars  = true;      // Whether the next spaces and some punction characters should be ignored.
parse:  for (int i = 0; i < length;) {
            final int c = notice.codePointAt(i);
            final int n = Character.charCount(c);
            int     quoteChange   = 0;
            boolean isSeparator   = false;
            boolean isPunctuation;
            switch (Character.getType(c)) {
                case Character.INITIAL_QUOTE_PUNCTUATION:
                case Character.START_PUNCTUATION: {
                    quoteChange   = +1;                     //  ( [ «  etc.
                    skipNextChars = false;
                    isPunctuation = false;
                    break;
                }
                case Character.FINAL_QUOTE_PUNCTUATION:
                case Character.END_PUNCTUATION: {
                    quoteChange   = -1;                     //  ) ] »  etc.
                    skipNextChars = false;
                    isPunctuation = false;
                    break;
                }
                default: {                                  // Letter, digit, hyphen, etc.
                    skipNextChars = false;
                    isPunctuation = false;
                    break;
                }
                case Character.OTHER_PUNCTUATION: {         //  , . : ; / " etc. but not -.
                    isPunctuation = true;
                    isSeparator   = true;
                    break;
                }
                case Character.LINE_SEPARATOR:
                case Character.SPACE_SEPARATOR:
                case Character.PARAGRAPH_SEPARATOR: {
                    isPunctuation = wasPunctuation;
                    isSeparator   = true;
                    break;
                }
            }
            if (wasSeparator && !isSeparator && quoteLevel == 0) {
                /*
                 * Found the beginning of a new word. Ignore textes like "(C)" or "All rights reserved".
                 * Some of those textes are implied by the metadata where the legal notice will be stored.
                 */
                for (final LegalSymbols r : VALUES) {
                    for (final String symbol : r.symbols) {
                        if (notice.regionMatches(true, i, symbol, 0, symbol.length())) {
                            final int after = i + symbol.length();
                            if (after >= length || isSpaceOrPunctuation(notice.codePointAt(after))) {
                                isCopyright |= (r.restriction == Restriction.COPYRIGHT);
                                constraints.getUseConstraints().add(r.restriction);
                                wasPunctuation = true;      // Pretend that "Copyright" was followed by a coma.
                                skipNextChars  = true;      // Ignore spaces and punctuations until the next word.
                                i = after;                  // Skip the "Copyright" (or other) word.
                                continue parse;
                            }
                        }
                    }
                }
                /*
                 * If a copyright notice is followed by digits, assume that those digits are the copyright year.
                 * We require the year is followed by punctuations or non-breaking space in order to reduce the
                 * risk of confusion with postal addresses. So this block should accept "John, 1992." but not
                 * "1992-1 Nowhere road".
                 */
                if (isCopyright && wasPunctuation && year == 0 && c >= '0' && c <= '9') {
                    int endOfDigits = i + n;            // After the last digit in sequence.
                    while (endOfDigits < length) {
                        final int d = notice.codePointAt(endOfDigits);
                        if (d < '0' || d > '9') break;
                        endOfDigits++;              // No need to use Character.charCount(s) here.
                    }
                    // Verify if the digits are followed by a punctuation.
                    final int endOfToken = CharSequences.skipLeadingWhitespaces(notice, endOfDigits, length);
                    if (endOfToken > endOfDigits || isSpaceOrPunctuation(notice.codePointAt(endOfToken))) try {
                        year = Integer.parseInt(notice.substring(i, endOfDigits));
                        if (year >= 1800 && year <= 9999) {                     // Those limits are arbitrary.
                            skipNextChars = true;
                            i = endOfToken;
                            continue;
                        }
                        year = 0;                                               // Reject as not a copyright year.
                    } catch (NumberFormatException e) {
                        // Not an integer - ignore, will be handled as text.
                    }
                }
            }
            /*
             * End of the block that was executed at the beginning of each new word.
             * Following is executed for every characters, except if the above block
             * skipped a portion of the input string.
             */
            wasPunctuation = isPunctuation;
            wasSeparator   = isSeparator;
            quoteLevel    += quoteChange;
            if (!skipNextChars && !Character.isIdentifierIgnorable(c)) {
                buffer.appendCodePoint(c);
            }
            i += n;
        }
        /*
         * End of parsing. Omit trailing spaces and some punctuations if any, then store the result.
         */
        int i = buffer.length();
        while (i > 0) {
            final int c = buffer.codePointBefore(i);
            if (!isSpaceOrPunctuation(c)) break;
            i -= Character.charCount(c);
        }
        final var c = new DefaultCitation(notice);
        if (year != 0) {
            final Date date = new Date(LocalDate.of(year, 1, 1).toEpochDay() * MILLISECONDS_PER_DAY);
            c.setDates(Collections.singleton(new DefaultCitationDate(date, DateType.IN_FORCE)));
        }
        if (i != 0) {
            buffer.setLength(i);
            // Same limitation as MetadataBuilder.party().
<<<<<<< HEAD
            final AbstractParty party = new AbstractParty(buffer, null);
            final var r = new DefaultResponsibleParty(Role.OWNER);
            r.setParties(Collections.singleton(party));
=======
            final var party = new AbstractParty(buffer, null);
            final var r = new DefaultResponsibility(Role.OWNER, null, party);
>>>>>>> 1355d5ca
            c.setCitedResponsibleParties(Collections.singleton(r));
        }
        constraints.getReferences().add(c);
    }
}<|MERGE_RESOLUTION|>--- conflicted
+++ resolved
@@ -213,14 +213,9 @@
         if (i != 0) {
             buffer.setLength(i);
             // Same limitation as MetadataBuilder.party().
-<<<<<<< HEAD
-            final AbstractParty party = new AbstractParty(buffer, null);
+            final var party = new AbstractParty(buffer, null);
             final var r = new DefaultResponsibleParty(Role.OWNER);
             r.setParties(Collections.singleton(party));
-=======
-            final var party = new AbstractParty(buffer, null);
-            final var r = new DefaultResponsibility(Role.OWNER, null, party);
->>>>>>> 1355d5ca
             c.setCitedResponsibleParties(Collections.singleton(r));
         }
         constraints.getReferences().add(c);
