--- conflicted
+++ resolved
@@ -265,16 +265,10 @@
                 }
             }
             // Same limitation as MetadataBuilder.party().
-<<<<<<< HEAD
-            final var party = new AbstractParty(buffer, null);
-            final var r = new DefaultResponsibleParty(Role.OWNER);
-            r.setParties(Collections.singleton(party));
-            c.setCitedResponsibleParties(Collections.singleton(r));
-=======
             var party = new AbstractParty(i18n(locale, owner), null);
-            var cited = new DefaultResponsibility(Role.OWNER, null, party);
+            var cited = new DefaultResponsibleParty(Role.OWNER);
+            cited.getParties().add(party);
             citation.getCitedResponsibleParties().add(cited);
->>>>>>> f797799d
         }
     }
 
