/*
 * Licensed to the Apache Software Foundation (ASF) under one or more
 * contributor license agreements.  See the NOTICE file distributed with
 * this work for additional information regarding copyright ownership.
 * The ASF licenses this file to You under the Apache License, Version 2.0
 * (the "License"); you may not use this file except in compliance with
 * the License.  You may obtain a copy of the License at
 *
 *     http://www.apache.org/licenses/LICENSE-2.0
 *
 * Unless required by applicable law or agreed to in writing, software
 * distributed under the License is distributed on an "AS IS" BASIS,
 * WITHOUT WARRANTIES OR CONDITIONS OF ANY KIND, either express or implied.
 * See the License for the specific language governing permissions and
 * limitations under the License.
 */
package org.apache.sis.storage.csv;

import java.util.List;
import java.util.ArrayList;
import java.util.Collections;
import java.util.Locale;
import java.util.Optional;
import java.util.stream.Stream;
import java.util.stream.StreamSupport;
import java.util.logging.Level;
import java.util.logging.LogRecord;
import java.time.Instant;
import java.time.DateTimeException;
import java.io.Reader;
import java.io.BufferedReader;
import java.io.LineNumberReader;
import java.io.IOException;
import java.net.URI;
import javax.measure.Unit;
import javax.measure.quantity.Time;
import org.opengis.util.GenericName;
import org.opengis.util.FactoryException;
import org.opengis.geometry.Envelope;
import org.opengis.metadata.Metadata;
import org.opengis.metadata.maintenance.ScopeCode;
import org.opengis.referencing.crs.CoordinateReferenceSystem;
import org.opengis.referencing.crs.TemporalCRS;
import org.apache.sis.feature.DefaultAttributeType;
import org.apache.sis.feature.DefaultFeatureType;
import org.apache.sis.feature.FoliationRepresentation;
import org.apache.sis.referencing.CRS;
import org.apache.sis.referencing.CommonCRS;
import org.apache.sis.referencing.datum.PseudoDatum;
import org.apache.sis.referencing.privy.GeodeticObjectBuilder;
import org.apache.sis.util.ArraysExt;
import org.apache.sis.util.CharSequences;
import org.apache.sis.util.privy.UnmodifiableArrayList;
import org.apache.sis.util.privy.Numerics;
import org.apache.sis.util.resources.Errors;
import org.apache.sis.temporal.LenientDateFormat;
import org.apache.sis.storage.DataOptionKey;
import org.apache.sis.storage.DataStoreException;
import org.apache.sis.storage.DataStoreContentException;
import org.apache.sis.storage.DataStoreReferencingException;
import org.apache.sis.storage.StorageConnector;
import org.apache.sis.storage.FeatureSet;
import org.apache.sis.storage.base.MetadataBuilder;
import org.apache.sis.storage.base.URIDataStore;
import org.apache.sis.storage.internal.RewindableLineReader;
import org.apache.sis.storage.internal.Resources;
import org.apache.sis.io.InvalidSeekException;
import org.apache.sis.io.stream.IOUtilities;
import org.apache.sis.geometry.GeneralEnvelope;
import org.apache.sis.geometry.ImmutableEnvelope;
import org.apache.sis.geometry.wrapper.Geometries;
import org.apache.sis.metadata.iso.DefaultMetadata;
import org.apache.sis.setup.OptionKey;
import org.apache.sis.measure.Units;

// Specific to the main branch:
import org.apache.sis.feature.AbstractFeature;
import org.apache.sis.feature.AbstractIdentifiedType;


/**
 * A data store which creates feature instances from a CSV file using the OGC Moving Features specification.
 * See package javadoc for more information on the syntax.
 *
 * @author  Martin Desruisseaux (Geomatys)
 */
final class Store extends URIDataStore implements FeatureSet {
    /**
     * The character at the beginning of lines to ignore in the header.
     * Note that this is not part of OGC Moving Feature Specification.
     */
    private static final char COMMENT = '#';

    /**
     * The character at the beginning of metadata lines.
     */
    static final char METADATA = '@';

    /**
     * The quote character. Quotes inside quoted texts must be doubled.
     */
    private static final char QUOTE = '"';

    /**
     * The column separator.
     */
    static final char SEPARATOR = ',';

    /**
     * The separator between coordinate values in a coordinate tuple.
     */
    static final char ORDINATE_SEPARATOR = ' ';

    /**
     * The prefix for elements in the {@code @columns} line that specify the data type,
     * as required by the OGC CSV encoding specification.
     * Examples: {@code xsd:boolean}, {@code xsd:decimal}, {@code xsd:integer}, <i>etc</i>.
     *
     * <p>Note that this prefix is slightly different than the {@code "xs:"} prefix used
     * in {@code https://www.w3.org/2009/XMLSchema/XMLSchema.xsd} file. This data store
     * implementation accepts both.</p>
     */
    private static final String TYPE_PREFIX = "xsd:";

    /**
     * The prefix used in {@code https://www.w3.org/2009/XMLSchema/XMLSchema.xsd} file.
     * This is not the same prefix as the one specified by OGC CSV encoding, but this
     * implementation accepts both.
     */
    private static final String XS_PREFIX = "xs:";

    /**
     * The reader, set by the constructor and cleared when no longer needed.
     *
     * @see #readLine()
     */
    private BufferedReader source;

    /**
     * The metadata object, or {@code null} if not yet created.
     */
    private transient DefaultMetadata metadata;

    /**
     * The three- or four-dimensional envelope together with the CRS.
     * This envelope contains a vertical component if the feature trajectories are 3D,
     * and a temporal component if the CSV file contains a start time and end time.
     *
     * @see #parseEnvelope(List)
     * @see #getEnvelope()
     */
    private final ImmutableEnvelope envelope;

    /**
     * Description of the columns found in the CSV file.
     *
     * @see #parseFeatureType(List)
     */
    final DefaultFeatureType featureType;

    /**
     * {@code true} if {@link #featureType} contains a trajectory column.
     * This field should be considered immutable after {@code Store} construction.
     *
     * @see #hasTrajectories()
     */
    private boolean hasTrajectories;

    /**
     * The number of dimensions other than time in the coordinate reference system.
     * Shall be 2 or 3 according Moving Features CSV encoding specification, but Apache SIS
     * may be tolerant to other values (depending on the backing geometry library).
     *
     * @see #spatialDimensionCount()
     */
    private short spatialDimensionCount;

    /**
     * The factory to use for creating geometries.
     */
    final Geometries<?> geometries;

    /**
     * Appearing order of trajectories (time or sequential), or {@code null} if unspecified.
     *
     * @see #parseFoliation(List)
     */
    final Foliation foliation;

    /**
     * Specifies how time is encoded in the CSV file, or {@code null} if there is no time.
     * This field should be considered immutable after {@code Store} construction.
     *
     * @see #timeEncoding()
     */
    private TimeEncoding timeEncoding;

    /**
     * {@code true} if this reader should create a separated {@code Feature} instance for each line in the CSV file.
     * By default, this is {@code true} if the CSV files does not seem to contain moving features.
     * But the user can also force this value to {@code true}, for example for testing purposes.
     */
    private boolean dissociate;

    /**
     * All parsed moving features, or {@code null} if none or if not yet parsed. If {@link #dissociate}
     * is {@code false}, then this list will be created by {@link #features(boolean)} when first needed.
     */
    private transient List<AbstractFeature> movingFeatures;

    /**
     * Creates a new CSV store from the given file, URL or stream.
     *
     * <p>If the CSV file is known to be a Moving Feature file, then the given connector should
     * have an {@link org.apache.sis.setup.OptionKey#ENCODING} value set to UTF-8.</p>
     *
     * @param  provider   the factory that created this {@code DataStore} instance, or {@code null} if unspecified.
     * @param  connector  information about the storage (URL, stream, <i>etc</i>).
     * @throws DataStoreException if an error occurred while opening the stream.
     */
    public Store(final StoreProvider provider, final StorageConnector connector) throws DataStoreException {
        super(provider, connector);
        final Reader r = connector.commit(Reader.class, StoreProvider.NAME);
        source     = (r instanceof BufferedReader) ? (BufferedReader) r : new LineNumberReader(r);
        geometries = Geometries.factory(connector.getOption(OptionKey.GEOMETRY_LIBRARY));
        dissociate = connector.getOption(DataOptionKey.FOLIATION_REPRESENTATION) == FoliationRepresentation.FRAGMENTED;
<<<<<<< HEAD
        GeneralEnvelope envelope    = null;
        DefaultFeatureType featureType = null;
        Foliation       foliation   = null;
=======
        @SuppressWarnings("LocalVariableHidesMemberVariable") GeneralEnvelope envelope    = null;
        @SuppressWarnings("LocalVariableHidesMemberVariable") FeatureType     featureType = null;
        @SuppressWarnings("LocalVariableHidesMemberVariable") Foliation       foliation   = null;
>>>>>>> edc8e9e8
        try {
            final List<String> elements = new ArrayList<>();
            source.mark(StorageConnector.READ_AHEAD_LIMIT);
            String line;
            while ((line = source.readLine()) != null) {
                line = line.trim();
                if (line.isEmpty()) continue;
                final char c = line.charAt(0);
                if (c == COMMENT) continue;
                if (c != METADATA) break;
                split(line, elements);
                final String keyword = elements.get(0);
                switch (keyword.toLowerCase(Locale.US)) {
                    case "@stboundedby": {
                        if (envelope != null) {
                            throw new DataStoreContentException(duplicated("@stboundedby"));
                        }
                        if (featureType != null) {
                            throw new DataStoreContentException(Resources.forLocale(getLocale())
                                    .getString(Resources.Keys.ShallBeDeclaredBefore_2, "@columns", "@stboundedby"));
                        }
                        envelope = parseEnvelope(elements);     // Also set `timeEncoding` and `spatialDimensionCount`.
                        dissociate |= (timeEncoding == null);   // Need to be updated before parseFeatureType(…) execution.
                        break;
                    }
                    case "@columns": {
                        if (featureType != null) {
                            throw new DataStoreContentException(duplicated("@columns"));
                        }
                        featureType = parseFeatureType(elements);
                        break;
                    }
                    case "@foliation": {
                        if (foliation != null) {
                            throw new DataStoreContentException(duplicated("@foliation"));
                        }
                        foliation = parseFoliation(elements);
                        break;
                    }
                    default: {
                        final LogRecord record = errors().getLogRecord(Level.WARNING, Errors.Keys.UnknownKeyword_1, keyword);
                        record.setSourceClassName(Store.class.getName());
                        record.setSourceMethodName("parseHeader");
                        listeners.warning(record);
                        break;
                    }
                }
                elements.clear();
                source.mark(StorageConnector.READ_AHEAD_LIMIT);
            }
            source.reset();                 // Restore position to the first line after the header.
        } catch (IOException e) {
            throw new DataStoreException(getLocale(), StoreProvider.NAME, super.getDisplayName(), source).initCause(e);
        } catch (FactoryException e) {
            throw new DataStoreReferencingException(getLocale(), StoreProvider.NAME, super.getDisplayName(), source).initCause(e);
        } catch (IllegalArgumentException | DateTimeException e) {
            throw new DataStoreContentException(getLocale(), StoreProvider.NAME, super.getDisplayName(), source).initCause(e);
        }
        this.envelope    = ImmutableEnvelope.castOrCopy(envelope);
        this.featureType = featureType;
        this.foliation   = foliation;
        this.dissociate |= (timeEncoding == null);
        listeners.useReadOnlyEvents();
    }

    /**
     * Moves the reader position to beginning of file, if possible. We try to use the mark defined by the constructor,
     * which is set after the last header line. If the mark is no longer valid, then we have to create a new line reader.
     * In this latter case, we have to skip the header lines (i.e. we reproduce the constructor loop, but without parsing
     * metadata).
     *
     * @todo Not yet used. This is planned for a future version of {@link #features(boolean)} method implementation.
     */
    private void rewind() throws IOException {
        final BufferedReader reader = source;
        if (!(reader instanceof RewindableLineReader)) {
            throw new InvalidSeekException(Resources.forLocale(getLocale())
                    .getString(Resources.Keys.StreamIsForwardOnly_1, getDisplayName()));
        }
        source = ((RewindableLineReader) reader).rewind();
        if (source != reader) {
            String line;
            while ((line = source.readLine()) != null) {
                line = line.trim();
                if (!line.isEmpty()) {
                    final char c = line.charAt(0);
                    if (c != COMMENT && c != METADATA) break;
                }
                source.mark(StorageConnector.READ_AHEAD_LIMIT);
            }
            source.reset();         // Restore position to the first line after the header.
        }
    }

    /**
     * Parses the envelope described by the header line starting with {@code @stboundedby}.
     * The envelope returned by this method will be stored in the {@link #envelope} field.
     *
     * <p>Example:</p>
     * {@snippet lang="csv" :
     *   @stboundedby, urn:ogc:def:crs:CRS:1.3:84, 2D, 50.23 9.23, 50.31 9.27, 2012-01-17T12:33:41Z, 2012-01-17T12:37:00Z, sec
     *   }
     *
     * This method sets {@link #timeEncoding} and {@link #spatialDimensionCount} as a side-effect.
     *
     * @param  elements  the line elements. The first elements should be {@code "@stboundedby"}.
     * @return the envelope, or {@code null} if the given list does not contain enough elements.
     */
    @SuppressWarnings("fallthrough")
    private GeneralEnvelope parseEnvelope(final List<String> elements) throws DataStoreException, FactoryException {
        @SuppressWarnings("LocalVariableHidesMemberVariable")
        int spatialDimensionCount = 2;      // Another result of this method to be computed as a side-effect.

        CoordinateReferenceSystem crs = null;
        boolean    isDimExplicit  = false;
        double[]   lowerCorner    = ArraysExt.EMPTY_DOUBLE;
        double[]   upperCorner    = ArraysExt.EMPTY_DOUBLE;
        Instant    startTime      = null;
        Instant    endTime        = null;
        Unit<Time> timeUnit       = Units.SECOND;
        boolean    isTimeAbsolute = false;
        int ordinal = -1;
        for (final String element : elements) {
            ordinal++;
            if (!element.isEmpty()) {
                switch (ordinal) {
                    case 0: continue;                                       // The "@stboundedby" header.
                    case 1: crs = CRS.forCode(element); continue;
                    case 2: if (element.length() == 2 && Character.toUpperCase(element.charAt(1)) == 'D') {
                                isDimExplicit = true;
                                spatialDimensionCount = element.charAt(0) - '0';
                                if (spatialDimensionCount < 1 || spatialDimensionCount > 3) {
                                    throw new DataStoreReferencingException(errors().getString(
                                        Errors.Keys.IllegalCoordinateSystem_1, element));
                                }
                                continue;
                            }
                            /*
                             * According the Moving Feature specification, the [dim] element is optional.
                             * If we did not recognized the dimension, assume that we have the next element
                             * (i.e. the lower corner). Fall-through so we can process it.
                             */
                            ordinal++;  // Fall through
                    case 3: lowerCorner = CharSequences.parseDoubles(element, ORDINATE_SEPARATOR); continue;
                    case 4: upperCorner = CharSequences.parseDoubles(element, ORDINATE_SEPARATOR); continue;
                    case 5: startTime   = LenientDateFormat.parseInstantUTC(element); continue;
                    case 6: endTime     = LenientDateFormat.parseInstantUTC(element); continue;
                    case 7: switch (element.toLowerCase(Locale.US)) {
                                case "sec":
                                case "second":   /* Already SECOND. */    continue;
                                case "minute":   timeUnit = Units.MINUTE; continue;
                                case "hour":     timeUnit = Units.HOUR;   continue;
                                case "day":      timeUnit = Units.DAY;    continue;
                                case "absolute": isTimeAbsolute = true;   continue;
                                default: throw new DataStoreReferencingException(errors().getString(Errors.Keys.UnknownUnit_1, element));
                            }
                }
                // If we reach this point, there is some remaining unknown elements. Ignore them.
                break;
            }
        }
        /*
         * Complete the CRS by adding a vertical component if needed, then a temporal component.
         * Only after the CRS has been completed we can create the envelope.
         *
         * Vertical component:
         *   Ideally, should be part of the CRS created from the authority code. But if the authority
         *   code is only for a two-dimensional CRS, we default to an arbitrary height component.
         *
         * Temporal component:
         *   Assumed never part of the authority code. We need to build the temporal component ourselves
         *   in order to set the origin to the start time.
         */
        @SuppressWarnings("LocalVariableHidesMemberVariable")
        final GeneralEnvelope envelope;     // Value will be assigned to `this.envelope` by the caller.
        if (crs != null) {
            int count = 0;
            final CoordinateReferenceSystem[] components = new CoordinateReferenceSystem[3];
            components[count++] = crs;
            /*
             * If the coordinates are three-dimensional but the CRS is 2D, add a vertical axis.
             * The vertical axis shall be the third one, however we do not enforce that rule
             * since Apache SIS should work correctly even if the vertical axis is elsewhere.
             */
            int dimension = crs.getCoordinateSystem().getDimension();
            if (isDimExplicit) {
                if (spatialDimensionCount > dimension) {
                    components[count++] = CommonCRS.Vertical.MEAN_SEA_LEVEL.crs();
                    dimension++;
                }
                if (dimension != spatialDimensionCount) {
                    throw new DataStoreReferencingException(errors().getString(
                            Errors.Keys.MismatchedDimension_3, "@stboundedby(CRS)", spatialDimensionCount, dimension));
                }
            }
            if (dimension >= Numerics.MAXIMUM_MATRIX_SIZE) {
                throw new DataStoreReferencingException(errors().getString(
                        Errors.Keys.ExcessiveNumberOfDimensions_1, dimension));
            }
            spatialDimensionCount = dimension;
            /*
             * Add a temporal axis if we have a start time (no need for end time).
             * This block presumes that the CRS does not already have a time axis.
             * If a time axis was already present, an exception will be thrown at
             * builder.createCompoundCRS(…) invocation time.
             */
            final GeodeticObjectBuilder builder = new GeodeticObjectBuilder();
            String name = crs.getName().getCode();
            if (startTime != null) {
                final TemporalCRS temporal;
                if (isTimeAbsolute) {
                    temporal = TimeEncoding.DEFAULT.crs();
                    timeEncoding = TimeEncoding.ABSOLUTE;
                } else {
                    temporal = builder.createTemporalCRS(startTime, timeUnit);
                    timeEncoding = new TimeEncoding(PseudoDatum.of(temporal), timeUnit);
                }
                components[count++] = temporal;
                name = name + " + " + temporal.getName().getCode();
            }
            crs = builder.addName(name).createCompoundCRS(ArraysExt.resize(components, count));
            envelope = new GeneralEnvelope(crs);
        } else {
            /*
             * While illegal in principle, Apache SIS accepts missing CRS.
             * In such case, use only the number of dimensions.
             */
            int dim = spatialDimensionCount;
            if (startTime != null) dim++;           // Same criterion as in above block.
            envelope = new GeneralEnvelope(dim);
        }
        /*
         * At this point we got the three- or four-dimensional spatiotemporal CRS.
         * We can now set the envelope coordinate values, including temporal values.
         */
        int dim;
        if ((dim = lowerCorner.length) != spatialDimensionCount ||
            (dim = upperCorner.length) != spatialDimensionCount)
        {
            throw new DataStoreReferencingException(errors().getString(
                    Errors.Keys.MismatchedDimension_3, "@stboundedby(BBOX)", spatialDimensionCount, dim));
        }
        for (int i=0; i<spatialDimensionCount; i++) {
            envelope.setRange(i, lowerCorner[i], upperCorner[i]);
        }
        if (startTime != null) {
            envelope.setRange(spatialDimensionCount, timeEncoding.toCRS(startTime),
                    (endTime == null) ? Double.NaN : timeEncoding.toCRS(endTime));
        }
        this.spatialDimensionCount = (short) spatialDimensionCount;
        return envelope;
    }

    /**
     * Parses the columns metadata described by the header line starting with {@code @columns}.
     * The feature type returned by this method will be stored in the {@link #featureType} field.
     *
     * <p>Example:</p>
     * {@snippet lang="csv" :
     *   @columns, mfidref, trajectory, state,xsd:token, "type code",xsd:integer
     *   }
     *
     * This method needs {@link #timeEncoding} and {@link #dissociate} to be computed.
     * This methods sets {@link #hasTrajectories} as a side-effect.
     *
     * @param  elements  the line elements. The first element should be {@code "@columns"}.
     * @return the column metadata, or {@code null} if the given list does not contain enough elements.
     */
    @SuppressWarnings("rawtypes")               // "rawtypes" because of generic array creation.
    private DefaultFeatureType parseFeatureType(final List<String> elements) throws DataStoreException {
        DefaultAttributeType[] characteristics = null;
        final int size = elements.size();
        final List<AbstractIdentifiedType> properties = new ArrayList<>();
        for (int i=1; i<size; i++) {
            final String name = elements.get(i);
            Class<?> type = null;
            if (++i < size) {
                String tn = elements.get(i);
                int length;
                if (tn.regionMatches(true, 0, TYPE_PREFIX, 0, length = TYPE_PREFIX.length()) ||
                    tn.regionMatches(true, 0,   XS_PREFIX, 0, length =   XS_PREFIX.length()))
                {
                    String st = tn.substring(length).toLowerCase(Locale.US);
                    switch (st) {
                        case "boolean":  type = Boolean.class; break;
                        case "decimal":  type = Double .class; break;
                        case "integer":  type = Integer.class; break;
                        case "string":   type = String .class; break;
                        case "datetime": type = Instant.class; break;
                        case "anyuri":   type = URI    .class; break;
                        default: throw new DataStoreContentException(errors().getString(Errors.Keys.UnknownType_1, tn));
                    }
                }
            }
            int minOccurrence = 0;
            int maxOccurrence = dissociate ? 1 : Integer.MAX_VALUE;
            if (type == null) {
                /*
                 * If the column name was not followed by a type, default to a String type except in the special
                 * case of trajectory. Note that according the Moving Feature specification, only the two first
                 * columns are not followed by a type. Those columns are:
                 *
                 *   1) mfidref     - used in order to identify the moving feature.
                 *   2) trajectory  - defines the spatiotemporal geometry of moving features.
                 *                    Contains implicit "start time" and "end time" columns.
                 *
                 * Those two columns are mandatory in Moving Feature specification. All other ones are optional.
                 */
                type = String.class;
                switch (--i) {
                    case 0:                                             // "@column" (should not happen actually)
                    case 1: {
                        minOccurrence = 1;                              // "mfidref"
                        maxOccurrence = 1;
                        break;
                    }
                    case 2: {                                           // "trajectory" or property.
                        if (name.equalsIgnoreCase("trajectory")) {
                            hasTrajectories = true;
                            if (timeEncoding != null) {
                                properties.add(createProperty("startTime", Instant.class, 1, 1, null));
                                properties.add(createProperty(  "endTime", Instant.class, 1, 1, null));
                            }
                            if (dissociate) {
                                type = double[].class;
                            } else {
                                type = geometries.polylineClass;
                                characteristics = new DefaultAttributeType[] {MovingFeatureBuilder.TIME_AS_INSTANTS};
                            }
                            minOccurrence = 1;
                            maxOccurrence = 1;
                        }
                        break;
                    }
                }
            }
            properties.add(createProperty(name, type, minOccurrence, maxOccurrence, characteristics));
        }
        // Do not use Map.of(…) because `name` may be null. Let constructor throw the exception.
        final String name = IOUtilities.filenameWithoutExtension(super.getDisplayName());
        return new DefaultFeatureType(Collections.singletonMap(DefaultFeatureType.NAME_KEY, name),
                                      false, null, properties.toArray(AbstractIdentifiedType[]::new));
    }

    /**
     * Creates a property type for the given name and type.
     * This is a helper method for {@link #parseFeatureType(List)}.
     */
    private static AbstractIdentifiedType createProperty(final String name, final Class<?> type,
            final int minOccurrence, final int maxOccurrence, final DefaultAttributeType<?>[] characteristics)
    {
        return new DefaultAttributeType<>(Collections.singletonMap(DefaultAttributeType.NAME_KEY, name),
                                          type, minOccurrence, maxOccurrence, null, characteristics);
    }

    /**
     * Parses the metadata described by the header line starting with {@code @foliation}.
     * The value returned by this method will be stored in the {@link #foliation} field.
     *
     * <p>Example:</p>
     * {@snippet lang="csv" :
     *   @foliation,Sequential
     *   }
     *
     * @param  elements  the line elements. The first elements should be {@code "@foliation"}.
     * @return the foliation metadata.
     */
    private Foliation parseFoliation(final List<String> elements) {
        if (elements.size() >= 2) {
            return Foliation.valueOf(elements.get(1).toUpperCase(Locale.US));
        }
        return Foliation.TIME;      // Default value.
    }

    /**
     * Returns an identifier for this CSV data store.
     * This method returns the {@link #getType() type} name, which is itself derived from the file name.
     *
     * @return identifier for this CSV data store.
     */
    @Override
    public Optional<GenericName> getIdentifier() throws DataStoreException {
        return Optional.of(featureType.getName());
    }

    /**
     * Returns the metadata associated to the CSV file, or {@code null} if none.
     *
     * @return the metadata associated to the CSV file, or {@code null} if none.
     * @throws DataStoreException if an error occurred during the parsing process.
     */
    @Override
    public synchronized Metadata getMetadata() throws DataStoreException {
        if (metadata == null) {
            final MetadataBuilder builder = new MetadataBuilder();
            final String format = (timeEncoding != null) && hasTrajectories ? StoreProvider.MOVING : StoreProvider.NAME;
            builder.setPredefinedFormat(format, listeners, true);
            builder.addFormatReaderSIS(format);
            builder.addLanguage(Locale.ENGLISH, encoding, MetadataBuilder.Scope.ALL);
            builder.addResourceScope(ScopeCode.FEATURE, null);
            builder.addExtent(envelope, listeners);
            builder.addFeatureType(featureType, -1);
            mergeAuxiliaryMetadata(Store.class, builder);
            builder.addTitleOrIdentifier(getFilename(), MetadataBuilder.Scope.ALL);
            builder.setISOStandards(false);
            metadata = builder.buildAndFreeze();
        }
        return metadata;
    }

    /**
     * Returns the spatiotemporal extent of CSV data in coordinate reference system of the CSV file.
     */
    @Override
    public Optional<Envelope> getEnvelope() throws DataStoreException {
        return Optional.ofNullable(envelope);
    }

    /**
     * Returns the type of features in the CSV file. The feature type name will be the value
     * specified at the following path (only one such value exists for a CSV data store):
     *
     * <blockquote>
     * {@link #getMetadata()} /
     * {@link org.apache.sis.metadata.iso.DefaultMetadata#getContentInfo() contentInfo} /
     * {@link org.apache.sis.metadata.iso.content.DefaultFeatureCatalogueDescription#getFeatureTypeInfo() featureTypes} /
     * {@link org.apache.sis.metadata.iso.content.DefaultFeatureTypeInfo#getFeatureTypeName() featureTypeName}
     * </blockquote>
     *
     * @return type of features in the CSV file.
     */
    @Override
    public DefaultFeatureType getType() {
        return featureType;
    }

    /**
     * Returns the stream of features.
     *
     * @param  parallel  {@code true} for a parallel stream, or {@code false} for a sequential stream.
     * @return a stream over all features in the CSV file.
     * @throws DataStoreException if an error occurred while creating the feature stream.
     *
     * @todo Need to reset the position when doing another pass on the features. See {@link #rewind()}.
     * @todo If sequential order, publish Feature as soon as identifier changed.
     */
    @Override
    public final synchronized Stream<AbstractFeature> features(final boolean parallel) throws DataStoreException {
        /*
         * If the user asks for one feature instance per line, then we can return a FeatureIter instance directly.
         * Since each feature is fully constructed from a single line and each line are read atomically, we can
         * parallelize this mode.
         */
        if (dissociate) {
            return StreamSupport.stream(new FeatureIterator(this), parallel);
        }
        if (movingFeatures == null) try {
            final MovingFeatureIterator iter = new MovingFeatureIterator(this);
            iter.readMoving(null, true);
            movingFeatures = UnmodifiableArrayList.wrap(iter.createMovingFeatures());
        } catch (IOException | IllegalArgumentException | DateTimeException e) {
            throw new DataStoreException(canNotParseFile(), e);
        }
        return movingFeatures.stream();
    }

    /**
     * Splits the content of the given line around the column separator.
     * Quotes are taken in account. The elements are added in the given list.
     *
     * @param line      the line to parse.
     * @param elements  an initially empty list where to add elements.
     */
    static void split(final String line, final List<? super String> elements) {
        int startAt = 0;
        boolean isQuoting = false;        // If a quote has been opened and not yet closed.
        boolean hasQuotes = false;        // If the value contains at least one quote (not used for quoting the value).
        final int length = line.length();
        for (int i=0; i<length; i++) {
            switch (line.charAt(i)) {
                case QUOTE: {
                    hasQuotes = true;
                    if (isQuoting && i+1 < length && line.charAt(i+1) == QUOTE) {
                        i++;
                    } else {
                        isQuoting = !isQuoting;
                    }
                    break;
                }
                case SEPARATOR: {
                    if (!isQuoting) {
                        if (!elements.add(decode(line, startAt, i, hasQuotes))) {
                            return;     // Reached the maximal capacity of the list.
                        }
                        startAt = i+1;
                        hasQuotes = false;
                    }
                    break;
                }
            }
        }
        elements.add(decode(line, startAt, length, hasQuotes));
    }

    /**
     * Extracts a substring from the given line and replaces double quotes by single quotes.
     *
     * <h4>Departure from Moving Features specification</h4>
     * The Moving Features specification said:
     *
     *   <blockquote>Some characters may need to be escaped here. {@literal <} (less than), {@literal >}
     *   (greater than), " (double quotation), ‘ (single quotation), and {@literal &} (ampersand) must be
     *   replaced with the entity references defined in XML. Space, tab, and comma are written in escape
     *   sequences \\s, \\t, and \\b, respectively.</blockquote>
     *
     * This part of the specification is currently ignored (its purpose is still unclear).
     */
    private static String decode(CharSequence text, final int lower, final int upper, final boolean hasQuotes) {
        if (hasQuotes) {
            final StringBuilder buffer = new StringBuilder(upper - lower).append(text, lower, upper);
            for (int i=0; i<buffer.length(); i++) {
                if (buffer.charAt(i) == QUOTE) {
                    buffer.deleteCharAt(i);
                    // If the deleted char was followed by another quote, that second quote will be preserved.
                }
            }
            text = CharSequences.trimWhitespaces(buffer);
        } else {
            text = CharSequences.trimWhitespaces(text, lower, upper);
        }
        return text.toString();
    }

    /**
     * Returns {@code true} if {@link #featureType} contains a trajectory column.
     */
    final boolean hasTrajectories() {
        return hasTrajectories;
    }

    /**
     * Returns the number of dimensions other than time in the coordinate reference system.
     */
    final int spatialDimensionCount() {
        return spatialDimensionCount;
    }

    /**
     * Returns an indication of how time is encoded in the CSV file, or {@code null} if there is no time.
     */
    final TimeEncoding timeEncoding() {
        return timeEncoding;
    }

    /**
     * Reads the next line from the source CSV file.
     */
    final String readLine() throws IOException {
        return source.readLine();
    }

    /**
     * Returns an error message for a duplicated element.
     */
    private String duplicated(final String name) {
        return errors().getString(Errors.Keys.DuplicatedElement_1, name);
    }

    /**
     * Returns the error message for a file that cannot be parsed.
     * The error message will contain the line number if available.
     */
    final String canNotParseFile() {
        return IOUtilities.canNotReadFile(getLocale(), StoreProvider.NAME, getDisplayName(), source);
    }

    /**
     * Returns the resources to use for producing error messages.
     */
    private Errors errors() {
        return Errors.forLocale(getLocale());
    }

    /**
     * Logs a warning as if it originated from the {@link #features(boolean)} method.
     * This is a callback method for {@link FeatureIterator}.
     */
    final void log(final LogRecord warning) {
        warning.setSourceClassName(Store.class.getName());
        warning.setSourceMethodName("features");
        listeners.warning(warning);
    }

    /**
     * Closes this data store and releases any underlying resources.
     *
     * @throws DataStoreException if an error occurred while closing this data store.
     */
    @Override
    public synchronized void close() throws DataStoreException {
        listeners.close();                  // Should never fail.
        final BufferedReader s = source;
        source = null;                      // Cleared first in case of failure.
        if (s != null) try {
            s.close();
        } catch (IOException e) {
            throw new DataStoreException(e);
        }
    }
}<|MERGE_RESOLUTION|>--- conflicted
+++ resolved
@@ -224,15 +224,9 @@
         source     = (r instanceof BufferedReader) ? (BufferedReader) r : new LineNumberReader(r);
         geometries = Geometries.factory(connector.getOption(OptionKey.GEOMETRY_LIBRARY));
         dissociate = connector.getOption(DataOptionKey.FOLIATION_REPRESENTATION) == FoliationRepresentation.FRAGMENTED;
-<<<<<<< HEAD
-        GeneralEnvelope envelope    = null;
-        DefaultFeatureType featureType = null;
-        Foliation       foliation   = null;
-=======
         @SuppressWarnings("LocalVariableHidesMemberVariable") GeneralEnvelope envelope    = null;
-        @SuppressWarnings("LocalVariableHidesMemberVariable") FeatureType     featureType = null;
+        @SuppressWarnings("LocalVariableHidesMemberVariable") DefaultFeatureType featureType = null;
         @SuppressWarnings("LocalVariableHidesMemberVariable") Foliation       foliation   = null;
->>>>>>> edc8e9e8
         try {
             final List<String> elements = new ArrayList<>();
             source.mark(StorageConnector.READ_AHEAD_LIMIT);
