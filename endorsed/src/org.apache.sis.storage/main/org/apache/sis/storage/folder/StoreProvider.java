/*
 * Licensed to the Apache Software Foundation (ASF) under one or more
 * contributor license agreements.  See the NOTICE file distributed with
 * this work for additional information regarding copyright ownership.
 * The ASF licenses this file to You under the Apache License, Version 2.0
 * (the "License"); you may not use this file except in compliance with
 * the License.  You may obtain a copy of the License at
 *
 *     http://www.apache.org/licenses/LICENSE-2.0
 *
 * Unless required by applicable law or agreed to in writing, software
 * distributed under the License is distributed on an "AS IS" BASIS,
 * WITHOUT WARRANTIES OR CONDITIONS OF ANY KIND, either express or implied.
 * See the License for the specific language governing permissions and
 * limitations under the License.
 */
package org.apache.sis.storage.folder;

import java.util.EnumSet;
import java.util.Locale;
import java.util.TimeZone;
import java.util.logging.Logger;
import java.io.IOException;
import java.nio.charset.Charset;
import java.nio.file.Path;
import java.nio.file.Files;
import java.nio.file.FileAlreadyExistsException;
import java.nio.file.FileSystemNotFoundException;
import java.nio.file.NoSuchFileException;
import java.nio.file.StandardOpenOption;
import org.opengis.util.InternationalString;
import org.opengis.parameter.ParameterValueGroup;
import org.opengis.parameter.ParameterDescriptor;
import org.opengis.parameter.ParameterDescriptorGroup;
import org.apache.sis.parameter.ParameterBuilder;
import org.apache.sis.parameter.Parameters;
import org.apache.sis.storage.DataStore;
import org.apache.sis.storage.DataStoreProvider;
import org.apache.sis.storage.DataStoreException;
import org.apache.sis.storage.StorageConnector;
import org.apache.sis.storage.ProbeResult;
import org.apache.sis.storage.Aggregate;
import org.apache.sis.storage.FeatureSet;
import org.apache.sis.storage.GridCoverageResource;
import org.apache.sis.util.logging.Logging;
import org.apache.sis.storage.internal.Resources;
import org.apache.sis.storage.base.URIDataStoreProvider;
import org.apache.sis.storage.base.Capability;
import org.apache.sis.storage.base.StoreMetadata;
import org.apache.sis.storage.base.StoreUtilities;
import org.apache.sis.setup.OptionKey;

// Specific to the main branch:
import org.apache.sis.parameter.DefaultParameterDescriptor;


/**
 * The provider of {@link Store} instances. This provider is intentionally registered with lowest priority
 * because it will open any directory, which may conflict with other providers opening only directory with
 * some specific content.
 *
 * @author  Johann Sorel (Geomatys)
 * @author  Martin Desruisseaux (Geomatys)
 */
@StoreMetadata(formatName    = StoreProvider.NAME,
               capabilities  = {Capability.READ, Capability.WRITE},
               resourceTypes = {Aggregate.class, FeatureSet.class, GridCoverageResource.class},
               yieldPriority = true)
public final class StoreProvider extends DataStoreProvider {
    /**
     * A short name or abbreviation for the data format.
     */
    static final String NAME = "folder";

    /**
     * The logger used by folder stores.
     *
     * @see #getLogger()
     */
    private static final Logger LOGGER = Logger.getLogger("org.apache.sis.storage.folder");

    /**
     * Description of the parameter for formatting conventions of dates and numbers.
     */
    private static final ParameterDescriptor<Locale> LOCALE;

    /**
     * Description of the parameter for timezone of dates in the data store.
     */
    private static final ParameterDescriptor<TimeZone> TIMEZONE;

    /**
     * Description of the parameter for character encoding used by the data store.
     */
    private static final ParameterDescriptor<Charset> ENCODING;

    /**
     * Description of the parameter for name of format or {@code DataStoreProvider}
     * to use for reading or writing the directory content.
     */
    private static final ParameterDescriptor<String> FORMAT;

    /**
     * The group of parameter descriptors to be returned by {@link #getOpenParameters()}.
     */
    static final ParameterDescriptorGroup PARAMETERS;
    static {
        final ParameterDescriptor<Path> location;
        final ParameterBuilder builder = new ParameterBuilder();
        final InternationalString remark = Resources.formatInternational(Resources.Keys.UsedOnlyIfNotEncoded);
        ENCODING   = annotate(builder, URIDataStoreProvider.ENCODING, remark);
        LOCALE     = builder.addName("locale"  ).setDescription(Resources.formatInternational(Resources.Keys.DataStoreLocale  )).setRemarks(remark).create(Locale.class,   null);
        TIMEZONE   = builder.addName("timezone").setDescription(Resources.formatInternational(Resources.Keys.DataStoreTimeZone)).setRemarks(remark).create(TimeZone.class, null);
        FORMAT     = builder.addName("format"  ).setDescription(Resources.formatInternational(Resources.Keys.DirectoryContentFormatName)).create(String.class, null);
        location   = new ParameterBuilder(URIDataStoreProvider.LOCATION_PARAM).create(Path.class, null);
        PARAMETERS = builder.addName(NAME).createGroup(location, LOCALE, TIMEZONE, ENCODING, FORMAT, URIDataStoreProvider.CREATE_PARAM);
    }

    /**
     * Creates a parameter descriptor equals to the given one except for the remarks which are set to the given value.
     */
    private static <T> ParameterDescriptor<T> annotate(ParameterBuilder builder, ParameterDescriptor<T> e, InternationalString remark) {
<<<<<<< HEAD
        return builder.addName(e.getName()).setDescription(((DefaultParameterDescriptor) e).getDescription()).setRemarks(remark).create(e.getValueClass(), null);
=======
        return builder.addName(e.getName()).setDescription(e.getDescription().orElse(null)).setRemarks(remark).create(e.getValueClass(), null);
>>>>>>> 01b0b23c
    }

    /**
     * Creates a new provider.
     */
    public StoreProvider() {
    }

    /**
     * Returns a short name or abbreviation for the data format.
     *
     * @return a short name or abbreviation for the data format.
     */
    @Override
    public String getShortName() {
        return NAME;
    }

    /**
     * Returns a description of all parameters accepted by this provider for opening a data store.
     *
     * @return description of the parameters for opening a {@link DataStore}.
     */
    @Override
    public ParameterDescriptorGroup getOpenParameters() {
        return PARAMETERS;
    }

    /**
     * Returns {@link ProbeResult#SUPPORTED} if the given storage appears to be a folder.
     * Returning {@code SUPPORTED} from this method does not guarantee that reading or writing will succeed,
     * only that there appears to be a reasonable chance of success based on a brief inspection of the storage
     * characteristics.
     *
     * @return {@link ProbeResult#SUPPORTED} if the given storage seems to be readable as a folder.
     * @throws DataStoreException if an I/O error occurred.
     */
    @Override
    public ProbeResult probeContent(StorageConnector connector) throws DataStoreException {
        try {
            final Path path = connector.getStorageAs(Path.class);
            if (path != null && Files.isDirectory(path)) {
                return ProbeResult.SUPPORTED;
            }
        } catch (FileSystemNotFoundException e) {
            Logging.recoverableException(getLogger(), StoreProvider.class, "probeContent", e);
            // Nothing we can do, may happen often.
        }
        return ProbeResult.UNSUPPORTED_STORAGE;
    }

    /**
     * Returns a data store implementation associated with this provider.
     * The data store created by this method will try to auto-detect the format of every files in the directory.
     * For exploring only the file of a known format, use {@link #open(ParameterValueGroup)} instead.
     *
     * @param  connector  information about the storage (URL, path, <i>etc</i>).
     * @return a data store implementation associated with this provider for the given storage.
     * @throws DataStoreException if an error occurred while creating the data store instance.
     */
    @Override
    public DataStore open(final StorageConnector connector) throws DataStoreException {
        return open(connector, null, EnumSet.noneOf(StandardOpenOption.class));
    }

    /**
     * Shared implementation of public {@code open(…)} methods.
     * Note that this method may modify the given {@code options} set for its own purpose.
     *
     * @param  connector  information about the storage (URL, path, <i>etc</i>).
     * @param  format     format name for directory content, or {@code null} if unspecified.
     * @param  options    whether to create a new directory, overwrite existing content, <i>etc</i>.
     */
    private DataStore open(final StorageConnector connector, final String format, final EnumSet<StandardOpenOption> options)
            throws DataStoreException
    {
        /*
         * Determine now the provider to use for directory content. We do that for determining if the component
         * has write capability. If not, then the WRITE, CREATE and related options will be ignored.  If we can
         * not determine whether the component store has write capabilities (i.e. if canWrite(…) returns null),
         * assume that the answer is "yes".
         */
        final DataStoreProvider componentProvider;
        if (format != null) {
            componentProvider = StoreUtilities.providerByFormatName(format.trim());
            if (Boolean.FALSE.equals(StoreUtilities.canWrite(componentProvider.getClass()))) {
                options.clear();            // No write capability.
            }
        } else {
            componentProvider = null;
            options.clear();                // Cannot write if we don't know the components format.
        }
        final Path path = connector.getStorageAs(Path.class);
        final Store store;
        try {
            /*
             * If the user asked to create a new directory, we need to perform this task before
             * to create the Store (otherwise constructor will fail with NoSuchFileException).
             * In the particular case of CREATE_NEW, we unconditionally attempt to create the
             * directory in order to rely on the atomic check performed by Files.createDirectory(…).
             */
            boolean isNew = false;
            if (options.contains(StandardOpenOption.CREATE)) {
                if (options.contains(StandardOpenOption.CREATE_NEW) || Files.notExists(path)) {
                    Files.createDirectory(path);                        // IOException if the directory already exists.
                    isNew = true;
                }
            }
            if (isNew || (options.contains(StandardOpenOption.WRITE) && Files.isWritable(path))) {
                store = new WritableStore(this, connector, path, componentProvider);  // May throw NoSuchFileException.
            } else {
                store = new Store(this, connector, path, componentProvider);          // May throw NoSuchFileException.
            }
            /*
             * If there is a destructive operation to perform (TRUNCATE_EXISTING), do it last only
             * after we have successfully created the data store. The check for directory existence
             * is also done after creation to be sure to check the path used by the store.
             */
            if (!Files.isDirectory(path)) {
                throw new DataStoreException(Resources.format(Resources.Keys.FileIsNotAResourceDirectory_1, path));
            }
            if (options.contains(StandardOpenOption.TRUNCATE_EXISTING)) {
                WritableStore.deleteRecursively(path, false);
            }
        } catch (IOException e) {
            /*
             * In case of error, Java FileSystem implementation tries to throw a specific exception
             * (NoSuchFileException or FileAlreadyExistsException), but this is not guaranteed.
             */
            int isDirectory = 0;
            final short errorKey;
            if (e instanceof FileAlreadyExistsException) {
                if (path != null && Files.isDirectory(path)) {
                    isDirectory = 1;
                }
                errorKey = Resources.Keys.FileAlreadyExists_2;
            } else if (e instanceof NoSuchFileException) {
                errorKey = Resources.Keys.NoSuchResourceDirectory_1;
            } else {
                errorKey = Resources.Keys.CanNotCreateFolderStore_1;
            }
            throw new DataStoreException(Resources.format(errorKey,
                    (path != null) ? path : connector.getStorageName(), isDirectory), e);
        }
        connector.closeAllExcept(path);
        return store;
    }

    /**
     * Returns a data store implementation associated with this provider for the given parameters.
     *
     * @return a folder data store implementation for the given parameters.
     * @throws DataStoreException if an error occurred while creating the data store instance.
     */
    @Override
    public DataStore open(final ParameterValueGroup parameters) throws DataStoreException {
        final StorageConnector connector = URIDataStoreProvider.connector(this, parameters);
        final Parameters pg = Parameters.castOrWrap(parameters);
        connector.setOption(OptionKey.LOCALE,   pg.getValue(LOCALE));
        connector.setOption(OptionKey.TIMEZONE, pg.getValue(TIMEZONE));
        connector.setOption(OptionKey.ENCODING, pg.getValue(ENCODING));
        final EnumSet<StandardOpenOption> options = EnumSet.of(StandardOpenOption.WRITE);
        if (Boolean.TRUE.equals(pg.getValue(URIDataStoreProvider.CREATE_PARAM))) {
            options.add(StandardOpenOption.CREATE);
        }
        return open(connector, pg.getValue(FORMAT), options);
    }

    /**
     * {@return the logger used by folder stores}.
     */
    @Override
    public Logger getLogger() {
        return LOGGER;
    }
}<|MERGE_RESOLUTION|>--- conflicted
+++ resolved
@@ -120,11 +120,7 @@
      * Creates a parameter descriptor equals to the given one except for the remarks which are set to the given value.
      */
     private static <T> ParameterDescriptor<T> annotate(ParameterBuilder builder, ParameterDescriptor<T> e, InternationalString remark) {
-<<<<<<< HEAD
-        return builder.addName(e.getName()).setDescription(((DefaultParameterDescriptor) e).getDescription()).setRemarks(remark).create(e.getValueClass(), null);
-=======
-        return builder.addName(e.getName()).setDescription(e.getDescription().orElse(null)).setRemarks(remark).create(e.getValueClass(), null);
->>>>>>> 01b0b23c
+        return builder.addName(e.getName()).setDescription(((DefaultParameterDescriptor) e).getDescription().orElse(null)).setRemarks(remark).create(e.getValueClass(), null);
     }
 
     /**
