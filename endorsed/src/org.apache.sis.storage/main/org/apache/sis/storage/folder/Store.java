--- conflicted
+++ resolved
@@ -260,16 +260,11 @@
     public synchronized Metadata getMetadata() {
         if (metadata == null) {
             final MetadataBuilder mb = new MetadataBuilder();
-<<<<<<< HEAD
             mb.addResourceScope(ScopeCode.valueOf("COLLECTION"), Resources.formatInternational(Resources.Keys.DirectoryContent_1, getDisplayName()));
-            mb.addLanguage(locale, encoding, MetadataBuilder.Scope.RESOURCE);
-=======
-            mb.addResourceScope(ScopeCode.COLLECTION, Resources.formatInternational(Resources.Keys.DirectoryContent_1, getDisplayName()));
             mb.addLanguage(configuration.getOption(OptionKey.LOCALE),
                            configuration.getOption(OptionKey.ENCODING),
                            MetadataBuilder.Scope.RESOURCE);
 
->>>>>>> e55d6957
             final GenericName identifier = identifier(null);
             String name = null;
             if (identifier != null) {
