/*
 * Licensed to the Apache Software Foundation (ASF) under one or more
 * contributor license agreements.  See the NOTICE file distributed with
 * this work for additional information regarding copyright ownership.
 * The ASF licenses this file to You under the Apache License, Version 2.0
 * (the "License"); you may not use this file except in compliance with
 * the License.  You may obtain a copy of the License at
 *
 *     http://www.apache.org/licenses/LICENSE-2.0
 *
 * Unless required by applicable law or agreed to in writing, software
 * distributed under the License is distributed on an "AS IS" BASIS,
 * WITHOUT WARRANTIES OR CONDITIONS OF ANY KIND, either express or implied.
 * See the License for the specific language governing permissions and
 * limitations under the License.
 */
package org.apache.sis.storage.csv;

import java.util.List;
import java.util.Iterator;
import java.time.Instant;
import java.io.StringReader;
import com.esri.core.geometry.Point2D;
import com.esri.core.geometry.Polyline;
import org.opengis.metadata.Metadata;
import org.opengis.metadata.extent.Extent;
import org.opengis.metadata.extent.GeographicBoundingBox;
import org.apache.sis.feature.FoliationRepresentation;
import org.apache.sis.storage.DataStoreException;
import org.apache.sis.storage.StorageConnector;
import org.apache.sis.storage.DataOptionKey;
import org.apache.sis.setup.OptionKey;
import org.apache.sis.setup.GeometryLibrary;

// Test dependencies
import org.junit.jupiter.api.Test;
import static org.junit.jupiter.api.Assertions.*;
import org.apache.sis.test.TestCase;
import static org.apache.sis.test.TestUtilities.date;
import static org.apache.sis.test.TestUtilities.getSingleton;

// Specific to the main branch:
import org.apache.sis.feature.AbstractFeature;
import org.apache.sis.feature.AbstractIdentifiedType;
import org.apache.sis.feature.DefaultAttributeType;
import org.apache.sis.feature.DefaultFeatureType;
import org.apache.sis.metadata.iso.identification.AbstractIdentification;


/**
 * Tests {@link Store}.
 *
 * @author  Martin Desruisseaux (Geomatys)
 */
public final class StoreTest extends TestCase {
    /**
     * {@code true} if testing a moving feature, or {@code false} (the default) if testing a static feature.
     */
    private boolean isMovingFeature;

    /**
     * Creates a new test case.
     */
    public StoreTest() {
    }

    /**
     * An example of Moving Features file.
     * Derived from the example provided in OGC 14-084r2.
     */
    static StringReader testData() {
        return new StringReader(
            "@stboundedby, urn:ogc:def:crs:CRS:1.3:84, 2D,  50.23 9.23,  50.31 9.27,  2012-01-17T12:33:41Z, 2012-01-17T12:37:00Z, sec\n" +
            "@columns, mfidref, trajectory, state,xsd:string, \"\"\"type\"\" code\",xsd:integer\n" +
            "@foliation,Time\n" +
            "a,  10, 150, 11.0 2.0 12.0 3.0, walking, 1\n" +
            "b,  10, 190, 10.0 2.0 11.0 3.0, walking, 2\n" +
            "a, 150, 190, 12.0 3.0 10.0 3.0\n" +                        // Omitted values are same as previous line.
            "c,  10, 190, 12.0 1.0 10.0 2.0 11.0 3.0, vehicle, 1\n");
    }

    /**
     * Returns the instant for the given time at the day of the test.
     */
    private static Instant instant(final String time) {
        return date("2012-01-17 " + time).toInstant();
    }

    /**
     * Opens a CSV store on the test data for reading the lines as-is, without assembling them in a single trajectory.
     */
    private static Store open(final boolean fragmented) throws DataStoreException {
        final var connector = new StorageConnector(testData());
        if (fragmented) {
            connector.setOption(DataOptionKey.FOLIATION_REPRESENTATION, FoliationRepresentation.FRAGMENTED);
        }
        connector.setOption(OptionKey.GEOMETRY_LIBRARY, GeometryLibrary.ESRI);
        return new Store(null, connector);
    }

    /**
     * Tests {@link Store#getMetadata()}.
     *
     * @throws DataStoreException if an error occurred while parsing the data.
     */
    @Test
    public void testGetMetadata() throws DataStoreException {
        final Metadata metadata;
        try (Store store = open(true)) {
            metadata = store.getMetadata();
        }
        final Extent extent = getSingleton(((AbstractIdentification) getSingleton(metadata.getIdentificationInfo())).getExtents());
        final GeographicBoundingBox bbox = (GeographicBoundingBox) getSingleton(extent.getGeographicElements());
        assertEquals(50.23, bbox.getWestBoundLongitude());
        assertEquals(50.31, bbox.getEastBoundLongitude());
        assertEquals( 9.23, bbox.getSouthBoundLatitude());
        assertEquals( 9.27, bbox.getNorthBoundLatitude());
        assertTrue(extent.getVerticalElements().isEmpty());
    }

    /**
     * Verifies the feature type, then tests {@link Store#features(boolean)}.
     *
     * @throws DataStoreException if an error occurred while parsing the data.
     */
    @Test
    public void testStaticFeatures() throws DataStoreException {
        try (Store store = open(true)) {
            verifyFeatureType(store.featureType, double[].class, 1);
<<<<<<< HEAD
            assertEquals("foliation", Foliation.TIME, store.foliation);
            final Iterator<AbstractFeature> it = store.features(false).iterator();
=======
            assertEquals(Foliation.TIME, store.foliation);
            final Iterator<Feature> it = store.features(false).iterator();
>>>>>>> 84992dfb
            assertPropertyEquals(it.next(), "a", "12:33:51", "12:36:11", new double[] {11, 2, 12, 3},        "walking", 1);
            assertPropertyEquals(it.next(), "b", "12:33:51", "12:36:51", new double[] {10, 2, 11, 3},        "walking", 2);
            assertPropertyEquals(it.next(), "a", "12:36:11", "12:36:51", new double[] {12, 3, 10, 3},        "walking", 2);
            assertPropertyEquals(it.next(), "c", "12:33:51", "12:36:51", new double[] {12, 1, 10, 2, 11, 3}, "vehicle", 1);
            assertFalse(it.hasNext());
        }
    }

    /**
     * Tests reading the data as a moving features. In the following data:
     *
     * {@snippet lang="csv" :
     *     a,  10, 150, 11.0 2.0 12.0 3.0, walking, 1
     *     b,  10, 190, 10.0 2.0 11.0 3.0, walking, 2
     *     a, 150, 190, 12.0 3.0 10.0 3.0
     *     c,  10, 190, 12.0 1.0 10.0 2.0 11.0 3.0, vehicle, 1
     *     }
     *
     * the two rows for the "a" features shall be merged in a single trajectory.
     *
     * @throws DataStoreException if an error occurred while parsing the data.
     */
    @Test
    public void testMovingFeatures() throws DataStoreException {
        isMovingFeature = true;
        try (Store store = open(false)) {
            verifyFeatureType(store.featureType, Polyline.class, Integer.MAX_VALUE);
<<<<<<< HEAD
            assertEquals("foliation", Foliation.TIME, store.foliation);
            final Iterator<AbstractFeature> it = store.features(false).iterator();
=======
            assertEquals(Foliation.TIME, store.foliation);
            final Iterator<Feature> it = store.features(false).iterator();
>>>>>>> 84992dfb
            assertPropertyEquals(it.next(), "a", "12:33:51", "12:36:51", new double[] {11, 2, 12, 3, 10, 3}, List.of("walking"), List.of(1, 2));
            assertPropertyEquals(it.next(), "b", "12:33:51", "12:36:51", new double[] {10, 2, 11, 3},        List.of("walking"), List.of(2));
            assertPropertyEquals(it.next(), "c", "12:33:51", "12:36:51", new double[] {12, 1, 10, 2, 11, 3}, List.of("vehicle"), List.of(1));
            assertFalse(it.hasNext());
        }
    }

    /**
     * Verifies that the feature type is equal to the expected one.
     */
    private static void verifyFeatureType(final DefaultFeatureType type, final Class<?> geometryType, final int maxOccurs) {
        final Iterator<? extends AbstractIdentifiedType> it = type.getProperties(true).iterator();
        assertPropertyTypeEquals((DefaultAttributeType<?>) it.next(), "mfidref",       String.class,   1, 1);
        assertPropertyTypeEquals((DefaultAttributeType<?>) it.next(), "startTime",     Instant.class,  1, 1);
        assertPropertyTypeEquals((DefaultAttributeType<?>) it.next(), "endTime",       Instant.class,  1, 1);
        assertPropertyTypeEquals((DefaultAttributeType<?>) it.next(), "trajectory",    geometryType,   1, 1);
        assertPropertyTypeEquals((DefaultAttributeType<?>) it.next(), "state",         String.class,   0, maxOccurs);
        assertPropertyTypeEquals((DefaultAttributeType<?>) it.next(), "\"type\" code", Integer.class,  0, maxOccurs);
        assertFalse(it.hasNext());
    }

    /**
     * Asserts that the given property type has the given information.
     */
    private static void assertPropertyTypeEquals(final DefaultAttributeType<?> p,
            final String name, final Class<?> valueClass, final int minOccurs, final int maxOccurs)
    {
        assertEquals(name,       p.getName().toString());
        assertEquals(valueClass, p.getValueClass());
        assertEquals(minOccurs,  p.getMinimumOccurs());
        assertEquals(maxOccurs,  p.getMaximumOccurs());
    }

    /**
     * Asserts that the property of the given name in the given feature has expected information.
     */
    private void assertPropertyEquals(final AbstractFeature f, final String mfidref,
            final String startTime, final String endTime, final double[] trajectory,
            final Object state, final Object typeCode)
    {
        assertEquals(mfidref,            f.getPropertyValue("mfidref"));
        assertEquals(instant(startTime), f.getPropertyValue("startTime"));
        assertEquals(instant(endTime),   f.getPropertyValue("endTime"));
        assertEquals(state,              f.getPropertyValue("state"));
        assertEquals(typeCode,           f.getPropertyValue("\"type\" code"));
        if (isMovingFeature) {
            assertPolylineEquals(trajectory, (Polyline) f.getPropertyValue("trajectory"));
        } else {
            assertArrayEquals(trajectory, (double[]) f.getPropertyValue("trajectory"));
        }
    }

    /**
     * Asserts that the given polyline contains the expected coordinate values.
     */
    private static void assertPolylineEquals(final double[] trajectory, final Polyline polyline) {
        assertEquals(trajectory.length / 2, polyline.getPointCount());
        for (int i=0; i < trajectory.length;) {
            final Point2D xy = polyline.getXY(i / 2);
            assertEquals(trajectory[i++], xy.x, "x");
            assertEquals(trajectory[i++], xy.y, "y");
        }
    }
}<|MERGE_RESOLUTION|>--- conflicted
+++ resolved
@@ -127,13 +127,8 @@
     public void testStaticFeatures() throws DataStoreException {
         try (Store store = open(true)) {
             verifyFeatureType(store.featureType, double[].class, 1);
-<<<<<<< HEAD
-            assertEquals("foliation", Foliation.TIME, store.foliation);
+            assertEquals(Foliation.TIME, store.foliation);
             final Iterator<AbstractFeature> it = store.features(false).iterator();
-=======
-            assertEquals(Foliation.TIME, store.foliation);
-            final Iterator<Feature> it = store.features(false).iterator();
->>>>>>> 84992dfb
             assertPropertyEquals(it.next(), "a", "12:33:51", "12:36:11", new double[] {11, 2, 12, 3},        "walking", 1);
             assertPropertyEquals(it.next(), "b", "12:33:51", "12:36:51", new double[] {10, 2, 11, 3},        "walking", 2);
             assertPropertyEquals(it.next(), "a", "12:36:11", "12:36:51", new double[] {12, 3, 10, 3},        "walking", 2);
@@ -161,13 +156,8 @@
         isMovingFeature = true;
         try (Store store = open(false)) {
             verifyFeatureType(store.featureType, Polyline.class, Integer.MAX_VALUE);
-<<<<<<< HEAD
-            assertEquals("foliation", Foliation.TIME, store.foliation);
+            assertEquals(Foliation.TIME, store.foliation);
             final Iterator<AbstractFeature> it = store.features(false).iterator();
-=======
-            assertEquals(Foliation.TIME, store.foliation);
-            final Iterator<Feature> it = store.features(false).iterator();
->>>>>>> 84992dfb
             assertPropertyEquals(it.next(), "a", "12:33:51", "12:36:51", new double[] {11, 2, 12, 3, 10, 3}, List.of("walking"), List.of(1, 2));
             assertPropertyEquals(it.next(), "b", "12:33:51", "12:36:51", new double[] {10, 2, 11, 3},        List.of("walking"), List.of(2));
             assertPropertyEquals(it.next(), "c", "12:33:51", "12:36:51", new double[] {12, 1, 10, 2, 11, 3}, List.of("vehicle"), List.of(1));
