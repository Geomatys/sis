/*
 * Licensed to the Apache Software Foundation (ASF) under one or more
 * contributor license agreements.  See the NOTICE file distributed with
 * this work for additional information regarding copyright ownership.
 * The ASF licenses this file to You under the Apache License, Version 2.0
 * (the "License"); you may not use this file except in compliance with
 * the License.  You may obtain a copy of the License at
 *
 *     http://www.apache.org/licenses/LICENSE-2.0
 *
 * Unless required by applicable law or agreed to in writing, software
 * distributed under the License is distributed on an "AS IS" BASIS,
 * WITHOUT WARRANTIES OR CONDITIONS OF ANY KIND, either express or implied.
 * See the License for the specific language governing permissions and
 * limitations under the License.
 */
package org.apache.sis.storage.base;

import java.util.Map;
import org.opengis.util.GenericName;
import org.opengis.metadata.citation.Citation;
import org.opengis.metadata.content.ContentInformation;
import org.opengis.metadata.constraint.Restriction;
import org.apache.sis.metadata.iso.DefaultMetadata;
import org.apache.sis.feature.DefaultFeatureType;

// Test dependencies
import org.junit.jupiter.api.Test;
import static org.junit.jupiter.api.Assertions.*;
import org.apache.sis.test.TestCase;
import static org.apache.sis.metadata.Assertions.assertTitleEquals;
import static org.apache.sis.metadata.Assertions.assertPartyNameEquals;
import static org.apache.sis.test.TestUtilities.date;
import static org.apache.sis.test.TestUtilities.getSingleton;

// Specific to the main branch:
import org.apache.sis.metadata.iso.citation.DefaultCitation;
import org.apache.sis.metadata.iso.constraint.DefaultLegalConstraints;
import org.apache.sis.metadata.iso.content.DefaultFeatureCatalogueDescription;
import org.apache.sis.metadata.iso.content.DefaultFeatureTypeInfo;


/**
 * Tests {@link MetadataBuilder}.
 *
 * @author  Martin Desruisseaux (Geomatys)
 * @author  Alexis Manin (Geomatys)
 */
public final class MetadataBuilderTest extends TestCase {
    /**
     * Creates a new test case.
     */
    public MetadataBuilderTest() {
    }

    /**
     * Tests {@link MetadataBuilder#parseLegalNotice(String)}.
     * The expected result of this parsing is:
     *
     * <pre class="text">
     *   Metadata
     *     └─Identification info
     *         └─Resource constraints
     *             ├─Use constraints……………………………… Copyright
     *             └─Reference
     *                 ├─Title……………………………………………… Copyright (C), John Smith, 1992. All rights reserved.
     *                 ├─Date
     *                 │   ├─Date……………………………………… 1992-01-01
     *                 │   └─Date type………………………… In force
     *                 └─Cited responsible party
     *                     ├─Party
     *                     │   └─Name…………………………… John Smith
     *                     └─Role……………………………………… Owner</pre>
     */
    @Test
    public void testParseLegalNotice() {
        verifyCopyrightParsing("Copyright (C), John Smith, 1992. All rights reserved.");
        verifyCopyrightParsing("(C) 1992, John Smith. All rights reserved.");
        verifyCopyrightParsing("(C) COPYRIGHT 1992 John Smith.");
    }

    /**
     * Verifies the metadata that contains the result of parsing a copyright statement.
     * Should contain the "John Smith" name and 1992 year.
     *
     * @param notice  the copyright statement to parse.
     */
    private static void verifyCopyrightParsing(final String notice) {
        final var builder = new MetadataBuilder();
        builder.parseLegalNotice(notice);
<<<<<<< HEAD
        final DefaultLegalConstraints constraints = (DefaultLegalConstraints) getSingleton(getSingleton(
                builder.build().getIdentificationInfo()).getResourceConstraints());
=======
        final var constraints = assertInstanceOf(LegalConstraints.class,
                getSingleton(getSingleton(builder.build().getIdentificationInfo()).getResourceConstraints()));
>>>>>>> 5909d8a9

        assertEquals(Restriction.COPYRIGHT, getSingleton(constraints.getUseConstraints()));
        final Citation ref = getSingleton(constraints.getReferences());
        assertTitleEquals(notice, ref, "reference.title");
        assertPartyNameEquals("John Smith", ref, "reference.citedResponsibleParty");
        assertEquals(date("1992-01-01 00:00:00"), getSingleton(ref.getDates()).getDate());
    }

    /**
     * Tests {@link MetadataBuilder#addFeatureType(DefaultFeatureType, long)}.
     *
     * @todo Combine the 4 tests in a single one for leveraging the same {@link DefaultFeatureType} instance?
     *       It would be consistent with {@link #testParseLegalNotice()}, and the error message in those tests
     *       are already quite clear.
     */
    @Test
    public void negative_feature_count_are_ignored() {
        verifyFeatureInstanceCount("Feature count should not be written if it is negative", null, -1);
    }

    /**
     * Tests {@link MetadataBuilder#addFeatureType(DefaultFeatureType, long)}.
     */
    @Test
    public void no_overflow_on_feature_count() {
        verifyFeatureInstanceCount("Feature count should be limited to maximum 32bit integer value", Integer.MAX_VALUE, 7_000_000_000L);
    }

    /**
     * Tests {@link MetadataBuilder#addFeatureType(DefaultFeatureType, long)}.
     */
    @Test
    public void verify_feature_count_is_written() {
        verifyFeatureInstanceCount("Feature count should be written as is", 42, 42);
    }

    /**
     * Tests {@link MetadataBuilder#addFeatureType(DefaultFeatureType, long)}.
     */
    @Test
    public void feature_should_be_ignored_when_count_is_zero() {
        verifyFeatureInstanceCount("Feature should not be written if count is 0", null, 0);
    }

    /**
     * Creates a new simple metadata with a single simple feature type and the given
     * {@linkplain DefaultFeatureTypeInfo#getFeatureInstanceCount() feature instance count}.
     * Then, asserts that the value in the built metadata is compliant with a given control value.
     *
     * @param expected       the feature instance count value we want to see in the metadata (control value).
     * @param valueToInsert  the value to send to the metadata builder.
     */
    private static void verifyFeatureInstanceCount(final String errorMessage, final Integer expected, final long valueToInsert) {
        final var dataType = new DefaultFeatureType(Map.of(DefaultFeatureType.NAME_KEY, "Test type"), false, null);
        final var builder  = new MetadataBuilder();
        final GenericName name = builder.addFeatureType(dataType, valueToInsert);
        assertNotNull(name);

        final DefaultMetadata metadata = builder.build();
        if (valueToInsert == 0) {
            assertTrue(metadata.getContentInfo().isEmpty());
        } else {
            final ContentInformation content = getSingleton(metadata.getContentInfo());
            assertInstanceOf(DefaultFeatureCatalogueDescription.class, content);
            final DefaultFeatureTypeInfo info = getSingleton(((DefaultFeatureCatalogueDescription) content).getFeatureTypeInfo());
            assertEquals(expected, info.getFeatureInstanceCount(), errorMessage);
        }
    }
}<|MERGE_RESOLUTION|>--- conflicted
+++ resolved
@@ -88,13 +88,8 @@
     private static void verifyCopyrightParsing(final String notice) {
         final var builder = new MetadataBuilder();
         builder.parseLegalNotice(notice);
-<<<<<<< HEAD
-        final DefaultLegalConstraints constraints = (DefaultLegalConstraints) getSingleton(getSingleton(
-                builder.build().getIdentificationInfo()).getResourceConstraints());
-=======
-        final var constraints = assertInstanceOf(LegalConstraints.class,
-                getSingleton(getSingleton(builder.build().getIdentificationInfo()).getResourceConstraints()));
->>>>>>> 5909d8a9
+        final var constraints = assertInstanceOf(DefaultLegalConstraints.class, getSingleton(getSingleton(
+                builder.build().getIdentificationInfo()).getResourceConstraints()));
 
         assertEquals(Restriction.COPYRIGHT, getSingleton(constraints.getUseConstraints()));
         final Citation ref = getSingleton(constraints.getReferences());
