/*
 * Licensed to the Apache Software Foundation (ASF) under one or more
 * contributor license agreements.  See the NOTICE file distributed with
 * this work for additional information regarding copyright ownership.
 * The ASF licenses this file to You under the Apache License, Version 2.0
 * (the "License"); you may not use this file except in compliance with
 * the License.  You may obtain a copy of the License at
 *
 *     http://www.apache.org/licenses/LICENSE-2.0
 *
 * Unless required by applicable law or agreed to in writing, software
 * distributed under the License is distributed on an "AS IS" BASIS,
 * WITHOUT WARRANTIES OR CONDITIONS OF ANY KIND, either express or implied.
 * See the License for the specific language governing permissions and
 * limitations under the License.
 */
package org.apache.sis.storage.base;

import java.util.Map;
import org.opengis.util.GenericName;
import org.opengis.metadata.citation.Citation;
import org.opengis.metadata.content.ContentInformation;
import org.opengis.metadata.constraint.Restriction;
import org.apache.sis.metadata.iso.DefaultMetadata;
import org.apache.sis.feature.DefaultFeatureType;

// Test dependencies
import org.junit.jupiter.api.Test;
import static org.junit.jupiter.api.Assertions.*;
import org.apache.sis.test.TestCase;
import static org.apache.sis.metadata.Assertions.assertTitleEquals;
import static org.apache.sis.metadata.Assertions.assertPartyNameEquals;
import static org.apache.sis.test.TestUtilities.date;
import static org.apache.sis.test.TestUtilities.getSingleton;

// Specific to the main branch:
import org.apache.sis.metadata.iso.citation.DefaultCitation;
import org.apache.sis.metadata.iso.constraint.DefaultLegalConstraints;
import org.apache.sis.metadata.iso.content.DefaultFeatureCatalogueDescription;
import org.apache.sis.metadata.iso.content.DefaultFeatureTypeInfo;


/**
 * Tests {@link MetadataBuilder}.
 *
 * @author  Martin Desruisseaux (Geomatys)
 * @author  Alexis Manin (Geomatys)
 */
public final class MetadataBuilderTest extends TestCase {
    /**
     * Creates a new test case.
     */
    public MetadataBuilderTest() {
    }

    /**
     * Tests {@link MetadataBuilder#parseLegalNotice(String)}.
     * The expected result of this parsing is:
     *
     * <pre class="text">
     *   Metadata
     *     └─Identification info
     *         └─Resource constraints
     *             ├─Use constraints……………………………… Copyright
     *             └─Reference
     *                 ├─Title……………………………………………… Copyright (C), John Smith, 1992. All rights reserved.
     *                 ├─Date
     *                 │   ├─Date……………………………………… 1992-01-01
     *                 │   └─Date type………………………… In force
     *                 └─Cited responsible party
     *                     ├─Party
     *                     │   └─Name…………………………… John Smith
     *                     └─Role……………………………………… Owner</pre>
     */
    @Test
    public void testParseLegalNotice() {
        verifyCopyrightParsing("Copyright (C), John Smith, 1992. All rights reserved.");
        verifyCopyrightParsing("(C) 1992, John Smith. All rights reserved.");
        verifyCopyrightParsing("(C) COPYRIGHT 1992 John Smith.");
    }

    /**
     * Verifies the metadata that contains the result of parsing a copyright statement.
     * Should contain the "John Smith" name and 1992 year.
     *
     * @param notice  the copyright statement to parse.
     */
    private static void verifyCopyrightParsing(final String notice) {
        final MetadataBuilder builder = new MetadataBuilder();
        builder.parseLegalNotice(notice);
        final DefaultLegalConstraints constraints = (DefaultLegalConstraints) getSingleton(getSingleton(
                builder.build().getIdentificationInfo()).getResourceConstraints());

        assertEquals(Restriction.COPYRIGHT, getSingleton(constraints.getUseConstraints()));
        final Citation ref = getSingleton(constraints.getReferences());
        assertTitleEquals("reference.title", notice, ref);
<<<<<<< HEAD
        assertPartyNameEquals("reference.citedResponsibleParty", "John Smith", (DefaultCitation) ref);
        assertEquals("date", date("1992-01-01 00:00:00"), getSingleton(ref.getDates()).getDate());
=======
        assertPartyNameEquals("reference.citedResponsibleParty", "John Smith", ref);
        assertEquals(date("1992-01-01 00:00:00"), getSingleton(ref.getDates()).getDate());
>>>>>>> 84992dfb
    }

    /**
     * Tests {@link MetadataBuilder#addFeatureType(DefaultFeatureType, long)}.
     *
     * @todo Combine the 4 tests in a single one for leveraging the same {@link DefaultFeatureType} instance?
     *       It would be consistent with {@link #testParseLegalNotice()}, and the error message in those tests
     *       are already quite clear.
     */
    @Test
    public void negative_feature_count_are_ignored() {
        verifyFeatureInstanceCount("Feature count should not be written if it is negative", null, -1);
    }

    /**
     * Tests {@link MetadataBuilder#addFeatureType(DefaultFeatureType, long)}.
     */
    @Test
    public void no_overflow_on_feature_count() {
        verifyFeatureInstanceCount("Feature count should be limited to maximum 32bit integer value", Integer.MAX_VALUE, 7_000_000_000L);
    }

    /**
     * Tests {@link MetadataBuilder#addFeatureType(DefaultFeatureType, long)}.
     */
    @Test
    public void verify_feature_count_is_written() {
        verifyFeatureInstanceCount("Feature count should be written as is", 42, 42);
    }

    /**
     * Tests {@link MetadataBuilder#addFeatureType(DefaultFeatureType, long)}.
     */
    @Test
    public void feature_should_be_ignored_when_count_is_zero() {
        verifyFeatureInstanceCount("Feature should not be written if count is 0", null, 0);
    }

    /**
     * Creates a new simple metadata with a single simple feature type and the given
     * {@linkplain DefaultFeatureTypeInfo#getFeatureInstanceCount() feature instance count}.
     * Then, asserts that the value in the built metadata is compliant with a given control value.
     *
     * @param expected       the feature instance count value we want to see in the metadata (control value).
     * @param valueToInsert  the value to send to the metadata builder.
     */
    private static void verifyFeatureInstanceCount(final String errorMessage, final Integer expected, final long valueToInsert) {
        final var dataType = new DefaultFeatureType(Map.of(DefaultFeatureType.NAME_KEY, "Test type"), false, null);
        final var builder  = new MetadataBuilder();
        final GenericName name = builder.addFeatureType(dataType, valueToInsert);
        assertNotNull(name);

        final DefaultMetadata metadata = builder.build();
        if (valueToInsert == 0) {
            assertTrue(metadata.getContentInfo().isEmpty());
        } else {
            final ContentInformation content = getSingleton(metadata.getContentInfo());
<<<<<<< HEAD
            assertInstanceOf("Metadata.contentInfo", DefaultFeatureCatalogueDescription.class, content);
            final DefaultFeatureTypeInfo info = getSingleton(((DefaultFeatureCatalogueDescription) content).getFeatureTypeInfo());
            assertEquals(errorMessage, expected, info.getFeatureInstanceCount());
=======
            assertInstanceOf(FeatureCatalogueDescription.class, content);
            final FeatureTypeInfo info = getSingleton(((FeatureCatalogueDescription) content).getFeatureTypeInfo());
            assertEquals(expected, info.getFeatureInstanceCount(), errorMessage);
>>>>>>> 84992dfb
        }
    }
}<|MERGE_RESOLUTION|>--- conflicted
+++ resolved
@@ -94,13 +94,8 @@
         assertEquals(Restriction.COPYRIGHT, getSingleton(constraints.getUseConstraints()));
         final Citation ref = getSingleton(constraints.getReferences());
         assertTitleEquals("reference.title", notice, ref);
-<<<<<<< HEAD
-        assertPartyNameEquals("reference.citedResponsibleParty", "John Smith", (DefaultCitation) ref);
-        assertEquals("date", date("1992-01-01 00:00:00"), getSingleton(ref.getDates()).getDate());
-=======
         assertPartyNameEquals("reference.citedResponsibleParty", "John Smith", ref);
         assertEquals(date("1992-01-01 00:00:00"), getSingleton(ref.getDates()).getDate());
->>>>>>> 84992dfb
     }
 
     /**
@@ -158,15 +153,9 @@
             assertTrue(metadata.getContentInfo().isEmpty());
         } else {
             final ContentInformation content = getSingleton(metadata.getContentInfo());
-<<<<<<< HEAD
-            assertInstanceOf("Metadata.contentInfo", DefaultFeatureCatalogueDescription.class, content);
+            assertInstanceOf(DefaultFeatureCatalogueDescription.class, content);
             final DefaultFeatureTypeInfo info = getSingleton(((DefaultFeatureCatalogueDescription) content).getFeatureTypeInfo());
-            assertEquals(errorMessage, expected, info.getFeatureInstanceCount());
-=======
-            assertInstanceOf(FeatureCatalogueDescription.class, content);
-            final FeatureTypeInfo info = getSingleton(((FeatureCatalogueDescription) content).getFeatureTypeInfo());
             assertEquals(expected, info.getFeatureInstanceCount(), errorMessage);
->>>>>>> 84992dfb
         }
     }
 }