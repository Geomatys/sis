--- conflicted
+++ resolved
@@ -202,24 +202,6 @@
     }
 
     /**
-<<<<<<< HEAD
-=======
-     * Verifies the effect of {@link FeatureQuery#setSortBy(SortProperty[])}.
-     *
-     * @throws DataStoreException if an error occurred while executing the query.
-     */
-    @Test
-    public void testSortBy() throws DataStoreException {
-        createFeaturesWithAssociation();
-        final FilterFactory<Feature,?,?> ff = DefaultFilterFactory.forFeatures();
-        query.setSortBy(ff.sort(ff.property("value1", Integer.class), SortOrder.ASCENDING),
-                        ff.sort(ff.property("value2", Integer.class), SortOrder.DESCENDING));
-        assertXPathsEqual();
-        verifyQueryResult(3, 1, 2, 0, 4);
-    }
-
-    /**
->>>>>>> 0704b92b
      * Verifies the effect of {@link FeatureQuery#setSelection(Filter)}.
      *
      * @throws DataStoreException if an error occurred while executing the query.
@@ -229,12 +211,8 @@
         createFeaturesWithAssociation();
         final DefaultFilterFactory<AbstractFeature,?,?> ff = DefaultFilterFactory.forFeatures();
         query.setSelection(ff.equal(ff.property("value1", Integer.class),
-<<<<<<< HEAD
                                     ff.literal(2)));
-=======
-                                    ff.literal(2), true, MatchAction.ALL));
         assertXPathsEqual("value1");
->>>>>>> 0704b92b
         verifyQueryResult(1, 2);
     }
 
@@ -297,14 +275,9 @@
     public void testProjectionByNames() throws DataStoreException {
         createFeaturesWithAssociation();
         query.setProjection("value2");
-<<<<<<< HEAD
+        assertXPathsEqual("value2");
         final AbstractFeature instance = executeAndGetFirst();
         final AbstractIdentifiedType p = TestUtilities.getSingleton(instance.getType().getProperties(true));
-=======
-        assertXPathsEqual("value2");
-        final Feature instance = executeAndGetFirst();
-        final PropertyType p = TestUtilities.getSingleton(instance.getType().getProperties(true));
->>>>>>> 0704b92b
         assertEquals("value2", p.getName().toString());
     }
 
@@ -395,12 +368,8 @@
     public void testProjectionOfLink() throws DataStoreException {
         createFeatureWithIdentifier();
         query.setProjection(AttributeConvention.IDENTIFIER);
-<<<<<<< HEAD
-        final AbstractFeature instance = executeAndGetFirst();
-=======
         assertXPathsEqual(AttributeConvention.IDENTIFIER);
-        final Feature instance = executeAndGetFirst();
->>>>>>> 0704b92b
+        final AbstractFeature instance = executeAndGetFirst();
         assertEquals("id-0", instance.getPropertyValue(AttributeConvention.IDENTIFIER));
     }
 
