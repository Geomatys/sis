--- conflicted
+++ resolved
@@ -151,13 +151,8 @@
      */
     private void verifyQueryResult(final int... indices) throws DataStoreException {
         final FeatureSet fs = query.execute(featureSet);
-<<<<<<< HEAD
         final List<AbstractFeature> result = fs.features(false).collect(Collectors.toList());
-        assertEquals("size", indices.length, result.size());
-=======
-        final List<Feature> result = fs.features(false).collect(Collectors.toList());
         assertEquals(indices.length, result.size());
->>>>>>> 84992dfb
         for (int i=0; i<indices.length; i++) {
             final AbstractFeature expected = features[indices[i]];
             final AbstractFeature actual   = result.get(i);
@@ -338,15 +333,9 @@
         query.setProjection(new FeatureQuery.NamedExpression(ff.property("value1"),  (String) null),
                             new FeatureQuery.NamedExpression(ff.property("dependency/value3"), "value3"));
         query.setOffset(2);
-<<<<<<< HEAD
-        final AbstractFeature instance = executeAndGetFirst();
-        assertEquals("value1",  2, instance.getPropertyValue("value1"));
-        assertEquals("value3", 25, instance.getPropertyValue("value3"));
-=======
-        final Feature instance = executeAndGetFirst();
+        final AbstractFeature instance = executeAndGetFirst();
         assertEquals( 2, instance.getPropertyValue("value1"));
         assertEquals(25, instance.getPropertyValue("value3"));
->>>>>>> 84992dfb
     }
 
     /**
