/*
 * Licensed to the Apache Software Foundation (ASF) under one or more
 * contributor license agreements.  See the NOTICE file distributed with
 * this work for additional information regarding copyright ownership.
 * The ASF licenses this file to You under the Apache License, Version 2.0
 * (the "License"); you may not use this file except in compliance with
 * the License.  You may obtain a copy of the License at
 *
 *     http://www.apache.org/licenses/LICENSE-2.0
 *
 * Unless required by applicable law or agreed to in writing, software
 * distributed under the License is distributed on an "AS IS" BASIS,
 * WITHOUT WARRANTIES OR CONDITIONS OF ANY KIND, either express or implied.
 * See the License for the specific language governing permissions and
 * limitations under the License.
 */
package org.apache.sis.storage;

import java.util.List;
import java.util.Arrays;
import java.util.Iterator;
import java.util.stream.Collectors;
import org.apache.sis.feature.Features;
import org.apache.sis.feature.builder.FeatureTypeBuilder;
import org.apache.sis.feature.builder.AttributeRole;
import org.apache.sis.feature.internal.AttributeConvention;
import org.apache.sis.storage.base.MemoryFeatureSet;
import org.apache.sis.filter.DefaultFilterFactory;
import org.apache.sis.util.iso.Names;

// Test dependencies
import org.junit.Test;
import org.apache.sis.test.TestUtilities;
import org.apache.sis.test.TestCase;

import static org.junit.Assert.*;

// Specific to the main branch:
import org.apache.sis.feature.AbstractFeature;
import org.apache.sis.feature.DefaultFeatureType;
import org.apache.sis.feature.DefaultAttributeType;
import org.apache.sis.feature.AbstractIdentifiedType;
import org.apache.sis.feature.AbstractOperation;
import org.apache.sis.filter.Expression;


/**
 * Tests {@link FeatureQuery} and (indirectly) {@link FeatureSubset}.
 *
 * @author  Johann Sorel (Geomatys)
 * @author  Alexis Manin (Geomatys)
 * @author  Martin Desruisseaux (Geomatys)
 * @version 1.4
 * @since   1.0
 */
public final class FeatureQueryTest extends TestCase {
    /**
     * An arbitrary number of features, all of the same type.
     */
<<<<<<< HEAD
    private final AbstractFeature[] features;
=======
    private Feature[] features;
>>>>>>> a1f4b151

    /**
     * The {@link #features} array wrapped in a in-memory feature set.
     */
    private FeatureSet featureSet;

    /**
     * The query to be executed.
     */
    private final FeatureQuery query;

    /**
     * Creates a new test case.
     */
    public FeatureQueryTest() {
        query = new FeatureQuery();
    }

    /**
     * Creates a simple feature with a property flagged as an identifier.
     */
    private void createFeatureWithIdentifier() {
        final FeatureTypeBuilder ftb = new FeatureTypeBuilder().setName("Test");
        ftb.addAttribute(String.class).setName("id").addRole(AttributeRole.IDENTIFIER_COMPONENT);
        final FeatureType type = ftb.build();
        features = new Feature[] {
            type.newInstance()
        };
        features[0].setPropertyValue("id", "id-0");
        featureSet = new MemoryFeatureSet(null, type, Arrays.asList(features));
    }

    /**
     * Creates a set of features common to most tests.
     * The feature type is composed of two attributes and one association.
     */
    private void createFeaturesWithAssociation() {
        FeatureTypeBuilder ftb;

        // A dependency of the test feature type.
        ftb = new FeatureTypeBuilder().setName("Dependency");
        ftb.addAttribute(Integer.class).setName("value3");
        final DefaultFeatureType dependency = ftb.build();

        // Test feature type with attributes and association.
        ftb = new FeatureTypeBuilder().setName("Test");
        ftb.addAttribute(Integer.class).setName("value1");
        ftb.addAttribute(Integer.class).setName("value2");
        ftb.addAssociation(dependency).setName("dependency");
        final DefaultFeatureType type = ftb.build();
        features = new AbstractFeature[] {
            feature(type, null,       3, 1,  0),
            feature(type, null,       2, 2,  0),
            feature(type, dependency, 2, 1, 25),
            feature(type, dependency, 1, 1, 18),
            feature(type, null,       4, 1,  0)
        };
        featureSet = new MemoryFeatureSet(null, type, Arrays.asList(features));
    }

    /**
     * Creates an instance of the test feature type with the given values.
     * The {@code value3} is stored only if {@code dependency} is non-null.
     */
    private static AbstractFeature feature(final DefaultFeatureType type, final DefaultFeatureType dependency,
                                   final int value1, final int value2, final int value3)
    {
        final AbstractFeature f = type.newInstance();
        f.setPropertyValue("value1", value1);
        f.setPropertyValue("value2", value2);
        if (dependency != null) {
            final AbstractFeature d = dependency.newInstance();
            d.setPropertyValue("value3", value3);
            f.setPropertyValue("dependency", d);
        }
        return f;
    }

    /**
     * Configures the query for returning a single instance and returns that instance.
     */
    private AbstractFeature executeAndGetFirst() throws DataStoreException {
        query.setLimit(1);
        final FeatureSet subset = query.execute(featureSet);
        return TestUtilities.getSingleton(subset.features(false).collect(Collectors.toList()));
    }

    /**
     * Executes the query and verify that the result is equal to the features at the given indices.
     *
     * @param  indices  indices of expected features.
     * @throws DataStoreException if an error occurred while executing the query.
     */
    private void verifyQueryResult(final int... indices) throws DataStoreException {
        final FeatureSet fs = query.execute(featureSet);
        final List<AbstractFeature> result = fs.features(false).collect(Collectors.toList());
        assertEquals("size", indices.length, result.size());
        for (int i=0; i<indices.length; i++) {
            final AbstractFeature expected = features[indices[i]];
            final AbstractFeature actual   = result.get(i);
            if (!expected.equals(actual)) {
                fail(String.format("Unexpected feature at index %d%n"
                                 + "Expected:%n%s%n"
                                 + "Actual:%n%s%n", i, expected, actual));
            }
        }
    }

    /**
     * Verifies the effect of {@link FeatureQuery#setLimit(long)}.
     *
     * @throws DataStoreException if an error occurred while executing the query.
     */
    @Test
    public void testLimit() throws DataStoreException {
        createFeaturesWithAssociation();
        query.setLimit(2);
        verifyQueryResult(0, 1);
    }

    /**
     * Verifies the effect of {@link FeatureQuery#setOffset(long)}.
     *
     * @throws DataStoreException if an error occurred while executing the query.
     */
    @Test
    public void testOffset() throws DataStoreException {
        createFeaturesWithAssociation();
        query.setOffset(2);
        verifyQueryResult(2, 3, 4);
    }

    /**
<<<<<<< HEAD
=======
     * Verifies the effect of {@link FeatureQuery#setSortBy(SortProperty[])}.
     *
     * @throws DataStoreException if an error occurred while executing the query.
     */
    @Test
    public void testSortBy() throws DataStoreException {
        createFeaturesWithAssociation();
        final FilterFactory<Feature,?,?> ff = DefaultFilterFactory.forFeatures();
        query.setSortBy(ff.sort(ff.property("value1", Integer.class), SortOrder.ASCENDING),
                        ff.sort(ff.property("value2", Integer.class), SortOrder.DESCENDING));
        verifyQueryResult(3, 1, 2, 0, 4);
    }

    /**
>>>>>>> a1f4b151
     * Verifies the effect of {@link FeatureQuery#setSelection(Filter)}.
     *
     * @throws DataStoreException if an error occurred while executing the query.
     */
    @Test
    public void testSelection() throws DataStoreException {
<<<<<<< HEAD
        final DefaultFilterFactory<AbstractFeature,?,?> ff = DefaultFilterFactory.forFeatures();
=======
        createFeaturesWithAssociation();
        final FilterFactory<Feature,?,?> ff = DefaultFilterFactory.forFeatures();
>>>>>>> a1f4b151
        query.setSelection(ff.equal(ff.property("value1", Integer.class),
                                    ff.literal(2)));
        verifyQueryResult(1, 2);
    }

    /**
     * Tests {@link FeatureQuery#setSelection(Filter)} on complex features
     * with a filter that follows associations.
     *
     * @throws DataStoreException if an error occurred while executing the query.
     */
    @Test
    public void testSelectionThroughAssociation() throws DataStoreException {
<<<<<<< HEAD
        final DefaultFilterFactory<AbstractFeature,?,?> ff = DefaultFilterFactory.forFeatures();
=======
        createFeaturesWithAssociation();
        final FilterFactory<Feature,?,?> ff = DefaultFilterFactory.forFeatures();
>>>>>>> a1f4b151
        query.setSelection(ff.equal(ff.property("dependency/value3"), ff.literal(18)));
        verifyQueryResult(3);
    }

    /**
     * Verifies the effect of {@link FeatureQuery#setProjection(FeatureQuery.Column[])}.
     *
     * @throws DataStoreException if an error occurred while executing the query.
     */
    @Test
    public void testProjection() throws DataStoreException {
<<<<<<< HEAD
        final DefaultFilterFactory<AbstractFeature,?,?> ff = DefaultFilterFactory.forFeatures();
=======
        createFeaturesWithAssociation();
        final FilterFactory<Feature,?,?> ff = DefaultFilterFactory.forFeatures();
>>>>>>> a1f4b151
        query.setProjection(new FeatureQuery.NamedExpression(ff.property("value1", Integer.class), (String) null),
                            new FeatureQuery.NamedExpression(ff.property("value1", Integer.class), "renamed1"),
                            new FeatureQuery.NamedExpression(ff.literal("a literal"), "computed"));

        // Check result type.
        final AbstractFeature instance = executeAndGetFirst();
        final DefaultFeatureType resultType = instance.getType();
        assertEquals("Test", resultType.getName().toString());
        assertEquals(3, resultType.getProperties(true).size());
        final AbstractIdentifiedType pt1 = resultType.getProperty("value1");
        final AbstractIdentifiedType pt2 = resultType.getProperty("renamed1");
        final AbstractIdentifiedType pt3 = resultType.getProperty("computed");
        assertTrue(pt1 instanceof DefaultAttributeType);
        assertTrue(pt2 instanceof DefaultAttributeType);
        assertTrue(pt3 instanceof DefaultAttributeType);
        assertEquals(Integer.class, ((DefaultAttributeType) pt1).getValueClass());
        assertEquals(Integer.class, ((DefaultAttributeType) pt2).getValueClass());
        assertEquals(String.class,  ((DefaultAttributeType) pt3).getValueClass());

        // Check feature instance.
        assertEquals(3, instance.getPropertyValue("value1"));
        assertEquals(3, instance.getPropertyValue("renamed1"));
        assertEquals("a literal", instance.getPropertyValue("computed"));
    }

    /**
     * Verifies the effect of {@link FeatureQuery#setProjection(String[])}.
     *
     * @throws DataStoreException if an error occurred while executing the query.
     */
    @Test
    public void testProjectionByNames() throws DataStoreException {
        createFeaturesWithAssociation();
        query.setProjection("value2");
        final AbstractFeature instance = executeAndGetFirst();
        final AbstractIdentifiedType p = TestUtilities.getSingleton(instance.getType().getProperties(true));
        assertEquals("value2", p.getName().toString());
    }

    /**
     * Tests the creation of default column names when no alias where explicitly specified.
     * Note that the string representations of default names shall be unlocalized.
     *
     * @throws DataStoreException if an error occurred while executing the query.
     */
    @Test
    public void testDefaultColumnName() throws DataStoreException {
<<<<<<< HEAD
        final DefaultFilterFactory<AbstractFeature,?,?> ff = DefaultFilterFactory.forFeatures();
=======
        createFeaturesWithAssociation();
        final FilterFactory<Feature,?,?> ff = DefaultFilterFactory.forFeatures();
>>>>>>> a1f4b151
        query.setLimit(1);
        query.setProjection(
                ff.add(ff.property("value1", Number.class), ff.literal(1)),
                ff.add(ff.property("value2", Number.class), ff.literal(1)));
        final FeatureSet subset = featureSet.subset(query);
        final DefaultFeatureType type = subset.getType();
        final Iterator<? extends AbstractIdentifiedType> properties = type.getProperties(true).iterator();
        assertEquals("Unnamed #1", properties.next().getName().toString());
        assertEquals("Unnamed #2", properties.next().getName().toString());
        assertFalse(properties.hasNext());

        final AbstractFeature instance = TestUtilities.getSingleton(subset.features(false).collect(Collectors.toList()));
        assertSame(type, instance.getType());
    }

    /**
     * Tests {@link FeatureQuery#setProjection(FeatureQuery.NamedExpression...)} on an abstract feature type.
     * We expect the column to be defined even if the property name is undefined on the feature type.
     * This case happens when the {@link FeatureSet} contains features with inherited types.
     *
     * @throws DataStoreException if an error occurred while executing the query.
     */
    @Test
    public void testProjectionOfAbstractType() throws DataStoreException {
<<<<<<< HEAD
        final DefaultFilterFactory<AbstractFeature,?,?> ff = DefaultFilterFactory.forFeatures();
=======
        createFeaturesWithAssociation();
        final FilterFactory<Feature,?,?> ff = DefaultFilterFactory.forFeatures();
>>>>>>> a1f4b151
        query.setProjection(new FeatureQuery.NamedExpression(ff.property("value1"),  (String) null),
                            new FeatureQuery.NamedExpression(ff.property("/*/unknown"), "unexpected"));

        // Check result type.
        final AbstractFeature instance = executeAndGetFirst();
        final DefaultFeatureType resultType = instance.getType();
        assertEquals("Test", resultType.getName().toString());
        assertEquals(2, resultType.getProperties(true).size());
        final AbstractIdentifiedType pt1 = resultType.getProperty("value1");
        final AbstractIdentifiedType pt2 = resultType.getProperty("unexpected");
        assertTrue(pt1 instanceof DefaultAttributeType<?>);
        assertTrue(pt2 instanceof DefaultAttributeType<?>);
        assertEquals(Integer.class, ((DefaultAttributeType<?>) pt1).getValueClass());
        assertEquals(Object.class,  ((DefaultAttributeType<?>) pt2).getValueClass());

        // Check feature property values.
        assertEquals(3,    instance.getPropertyValue("value1"));
        assertEquals(null, instance.getPropertyValue("unexpected"));
    }

    /**
     * Tests {@link FeatureQuery#setProjection(FeatureQuery.NamedExpression...)} on complex features
     * with a filter that follows associations.
     *
     * @throws DataStoreException if an error occurred while executing the query.
     */
    @Test
    public void testProjectionThroughAssociation() throws DataStoreException {
<<<<<<< HEAD
        final DefaultFilterFactory<AbstractFeature,?,?> ff = DefaultFilterFactory.forFeatures();
=======
        createFeaturesWithAssociation();
        final FilterFactory<Feature,?,?> ff = DefaultFilterFactory.forFeatures();
>>>>>>> a1f4b151
        query.setProjection(new FeatureQuery.NamedExpression(ff.property("value1"),  (String) null),
                            new FeatureQuery.NamedExpression(ff.property("dependency/value3"), "value3"));
        query.setOffset(2);
        final AbstractFeature instance = executeAndGetFirst();
        assertEquals("value1",  2, instance.getPropertyValue("value1"));
        assertEquals("value3", 25, instance.getPropertyValue("value3"));
    }

    /**
     * Tests {@link FeatureQuery#setProjection(FeatureQuery.NamedExpression...)} on a field
     * which is a link, ensuring that the link name is preserved.
     *
     * @throws DataStoreException if an error occurred while executing the query.
     */
    @Test
    public void testProjectionOfLink() throws DataStoreException {
        createFeatureWithIdentifier();
        query.setProjection(AttributeConvention.IDENTIFIER);
        final Feature instance = executeAndGetFirst();
        assertEquals("id-0", instance.getPropertyValue(AttributeConvention.IDENTIFIER));
    }

    /**
     * Shortcut for creating expression for a projection computed on-the-fly.
     */
    private static FeatureQuery.NamedExpression virtualProjection(final Expression<AbstractFeature, ?> expression, final String alias) {
        return new FeatureQuery.NamedExpression(expression, Names.createLocalName(null, null, alias), FeatureQuery.ProjectionType.COMPUTING);
    }

    /**
     * Verifies the effect of virtual projections.
     *
     * @throws DataStoreException if an error occurred while executing the query.
     */
    @Test
    public void testVirtualProjection() throws DataStoreException {
<<<<<<< HEAD
        final DefaultFilterFactory<AbstractFeature,?,?> ff = DefaultFilterFactory.forFeatures();
=======
        createFeaturesWithAssociation();
        final FilterFactory<Feature,?,?> ff = DefaultFilterFactory.forFeatures();
>>>>>>> a1f4b151
        query.setProjection(
                new FeatureQuery.NamedExpression(ff.property("value1", Integer.class), (String) null),
                virtualProjection(ff.property("value1", Integer.class), "renamed1"),
                virtualProjection(ff.literal("a literal"), "computed"));

        // Check result type.
        final AbstractFeature instance = executeAndGetFirst();
        final DefaultFeatureType resultType = instance.getType();
        assertEquals("Test", resultType.getName().toString());
        assertEquals(3, resultType.getProperties(true).size());
        final AbstractIdentifiedType pt1 = resultType.getProperty("value1");
        final AbstractIdentifiedType pt2 = resultType.getProperty("renamed1");
        final AbstractIdentifiedType pt3 = resultType.getProperty("computed");
        assertTrue(pt1 instanceof DefaultAttributeType<?>);
        assertTrue(pt2 instanceof AbstractOperation);
        assertTrue(pt3 instanceof AbstractOperation);
        final AbstractIdentifiedType result2 = ((AbstractOperation) pt2).getResult();
        final AbstractIdentifiedType result3 = ((AbstractOperation) pt3).getResult();
        assertEquals(Integer.class, ((DefaultAttributeType<?>) pt1).getValueClass());
        assertTrue(result2 instanceof DefaultAttributeType<?>);
        assertTrue(result3 instanceof DefaultAttributeType<?>);
        assertEquals(Integer.class, ((DefaultAttributeType<?>) result2).getValueClass());
        assertEquals(String.class,  ((DefaultAttributeType<?>) result3).getValueClass());

        // Check feature instance.
        assertEquals(3, instance.getPropertyValue("value1"));
        assertEquals(3, instance.getPropertyValue("renamed1"));
        assertEquals("a literal", instance.getPropertyValue("computed"));

        // The `ValueReference` operation should have been optimized as a link.
        assertEquals("value1", Features.getLinkTarget(pt2).get());
        assertTrue(Features.getLinkTarget(pt1).isEmpty());
        assertTrue(Features.getLinkTarget(pt3).isEmpty());
    }

    /**
     * Verifies that a virtual projection on a missing field causes an exception.
     *
     * @throws DataStoreException if an error occurred while executing the query.
     */
    @Test
    public void testIncorrectVirtualProjection() throws DataStoreException {
<<<<<<< HEAD
        final DefaultFilterFactory<AbstractFeature,?,?> ff = DefaultFilterFactory.forFeatures();
=======
        createFeaturesWithAssociation();
        final FilterFactory<Feature,?,?> ff = DefaultFilterFactory.forFeatures();
>>>>>>> a1f4b151
        query.setProjection(new FeatureQuery.NamedExpression(ff.property("value1", Integer.class), (String) null),
                            virtualProjection(ff.property("valueMissing", Integer.class), "renamed1"));

        DataStoreContentException ex = assertThrows(DataStoreContentException.class, this::executeAndGetFirst);
        assertNotNull(ex.getMessage());
    }
}<|MERGE_RESOLUTION|>--- conflicted
+++ resolved
@@ -57,11 +57,7 @@
     /**
      * An arbitrary number of features, all of the same type.
      */
-<<<<<<< HEAD
-    private final AbstractFeature[] features;
-=======
-    private Feature[] features;
->>>>>>> a1f4b151
+    private AbstractFeature[] features;
 
     /**
      * The {@link #features} array wrapped in a in-memory feature set.
@@ -86,8 +82,8 @@
     private void createFeatureWithIdentifier() {
         final FeatureTypeBuilder ftb = new FeatureTypeBuilder().setName("Test");
         ftb.addAttribute(String.class).setName("id").addRole(AttributeRole.IDENTIFIER_COMPONENT);
-        final FeatureType type = ftb.build();
-        features = new Feature[] {
+        final DefaultFeatureType type = ftb.build();
+        features = new AbstractFeature[] {
             type.newInstance()
         };
         features[0].setPropertyValue("id", "id-0");
@@ -195,35 +191,14 @@
     }
 
     /**
-<<<<<<< HEAD
-=======
-     * Verifies the effect of {@link FeatureQuery#setSortBy(SortProperty[])}.
-     *
-     * @throws DataStoreException if an error occurred while executing the query.
-     */
-    @Test
-    public void testSortBy() throws DataStoreException {
-        createFeaturesWithAssociation();
-        final FilterFactory<Feature,?,?> ff = DefaultFilterFactory.forFeatures();
-        query.setSortBy(ff.sort(ff.property("value1", Integer.class), SortOrder.ASCENDING),
-                        ff.sort(ff.property("value2", Integer.class), SortOrder.DESCENDING));
-        verifyQueryResult(3, 1, 2, 0, 4);
-    }
-
-    /**
->>>>>>> a1f4b151
      * Verifies the effect of {@link FeatureQuery#setSelection(Filter)}.
      *
      * @throws DataStoreException if an error occurred while executing the query.
      */
     @Test
     public void testSelection() throws DataStoreException {
-<<<<<<< HEAD
-        final DefaultFilterFactory<AbstractFeature,?,?> ff = DefaultFilterFactory.forFeatures();
-=======
-        createFeaturesWithAssociation();
-        final FilterFactory<Feature,?,?> ff = DefaultFilterFactory.forFeatures();
->>>>>>> a1f4b151
+        createFeaturesWithAssociation();
+        final DefaultFilterFactory<AbstractFeature,?,?> ff = DefaultFilterFactory.forFeatures();
         query.setSelection(ff.equal(ff.property("value1", Integer.class),
                                     ff.literal(2)));
         verifyQueryResult(1, 2);
@@ -237,12 +212,8 @@
      */
     @Test
     public void testSelectionThroughAssociation() throws DataStoreException {
-<<<<<<< HEAD
-        final DefaultFilterFactory<AbstractFeature,?,?> ff = DefaultFilterFactory.forFeatures();
-=======
-        createFeaturesWithAssociation();
-        final FilterFactory<Feature,?,?> ff = DefaultFilterFactory.forFeatures();
->>>>>>> a1f4b151
+        createFeaturesWithAssociation();
+        final DefaultFilterFactory<AbstractFeature,?,?> ff = DefaultFilterFactory.forFeatures();
         query.setSelection(ff.equal(ff.property("dependency/value3"), ff.literal(18)));
         verifyQueryResult(3);
     }
@@ -254,12 +225,8 @@
      */
     @Test
     public void testProjection() throws DataStoreException {
-<<<<<<< HEAD
-        final DefaultFilterFactory<AbstractFeature,?,?> ff = DefaultFilterFactory.forFeatures();
-=======
-        createFeaturesWithAssociation();
-        final FilterFactory<Feature,?,?> ff = DefaultFilterFactory.forFeatures();
->>>>>>> a1f4b151
+        createFeaturesWithAssociation();
+        final DefaultFilterFactory<AbstractFeature,?,?> ff = DefaultFilterFactory.forFeatures();
         query.setProjection(new FeatureQuery.NamedExpression(ff.property("value1", Integer.class), (String) null),
                             new FeatureQuery.NamedExpression(ff.property("value1", Integer.class), "renamed1"),
                             new FeatureQuery.NamedExpression(ff.literal("a literal"), "computed"));
@@ -307,12 +274,8 @@
      */
     @Test
     public void testDefaultColumnName() throws DataStoreException {
-<<<<<<< HEAD
-        final DefaultFilterFactory<AbstractFeature,?,?> ff = DefaultFilterFactory.forFeatures();
-=======
-        createFeaturesWithAssociation();
-        final FilterFactory<Feature,?,?> ff = DefaultFilterFactory.forFeatures();
->>>>>>> a1f4b151
+        createFeaturesWithAssociation();
+        final DefaultFilterFactory<AbstractFeature,?,?> ff = DefaultFilterFactory.forFeatures();
         query.setLimit(1);
         query.setProjection(
                 ff.add(ff.property("value1", Number.class), ff.literal(1)),
@@ -337,12 +300,8 @@
      */
     @Test
     public void testProjectionOfAbstractType() throws DataStoreException {
-<<<<<<< HEAD
-        final DefaultFilterFactory<AbstractFeature,?,?> ff = DefaultFilterFactory.forFeatures();
-=======
-        createFeaturesWithAssociation();
-        final FilterFactory<Feature,?,?> ff = DefaultFilterFactory.forFeatures();
->>>>>>> a1f4b151
+        createFeaturesWithAssociation();
+        final DefaultFilterFactory<AbstractFeature,?,?> ff = DefaultFilterFactory.forFeatures();
         query.setProjection(new FeatureQuery.NamedExpression(ff.property("value1"),  (String) null),
                             new FeatureQuery.NamedExpression(ff.property("/*/unknown"), "unexpected"));
 
@@ -371,12 +330,8 @@
      */
     @Test
     public void testProjectionThroughAssociation() throws DataStoreException {
-<<<<<<< HEAD
-        final DefaultFilterFactory<AbstractFeature,?,?> ff = DefaultFilterFactory.forFeatures();
-=======
-        createFeaturesWithAssociation();
-        final FilterFactory<Feature,?,?> ff = DefaultFilterFactory.forFeatures();
->>>>>>> a1f4b151
+        createFeaturesWithAssociation();
+        final DefaultFilterFactory<AbstractFeature,?,?> ff = DefaultFilterFactory.forFeatures();
         query.setProjection(new FeatureQuery.NamedExpression(ff.property("value1"),  (String) null),
                             new FeatureQuery.NamedExpression(ff.property("dependency/value3"), "value3"));
         query.setOffset(2);
@@ -395,7 +350,7 @@
     public void testProjectionOfLink() throws DataStoreException {
         createFeatureWithIdentifier();
         query.setProjection(AttributeConvention.IDENTIFIER);
-        final Feature instance = executeAndGetFirst();
+        final AbstractFeature instance = executeAndGetFirst();
         assertEquals("id-0", instance.getPropertyValue(AttributeConvention.IDENTIFIER));
     }
 
@@ -413,12 +368,8 @@
      */
     @Test
     public void testVirtualProjection() throws DataStoreException {
-<<<<<<< HEAD
-        final DefaultFilterFactory<AbstractFeature,?,?> ff = DefaultFilterFactory.forFeatures();
-=======
-        createFeaturesWithAssociation();
-        final FilterFactory<Feature,?,?> ff = DefaultFilterFactory.forFeatures();
->>>>>>> a1f4b151
+        createFeaturesWithAssociation();
+        final DefaultFilterFactory<AbstractFeature,?,?> ff = DefaultFilterFactory.forFeatures();
         query.setProjection(
                 new FeatureQuery.NamedExpression(ff.property("value1", Integer.class), (String) null),
                 virtualProjection(ff.property("value1", Integer.class), "renamed1"),
@@ -461,12 +412,8 @@
      */
     @Test
     public void testIncorrectVirtualProjection() throws DataStoreException {
-<<<<<<< HEAD
-        final DefaultFilterFactory<AbstractFeature,?,?> ff = DefaultFilterFactory.forFeatures();
-=======
-        createFeaturesWithAssociation();
-        final FilterFactory<Feature,?,?> ff = DefaultFilterFactory.forFeatures();
->>>>>>> a1f4b151
+        createFeaturesWithAssociation();
+        final DefaultFilterFactory<AbstractFeature,?,?> ff = DefaultFilterFactory.forFeatures();
         query.setProjection(new FeatureQuery.NamedExpression(ff.property("value1", Integer.class), (String) null),
                             virtualProjection(ff.property("valueMissing", Integer.class), "renamed1"));
 
