--- conflicted
+++ resolved
@@ -28,6 +28,7 @@
 import org.opengis.referencing.ReferenceSystem;
 import org.opengis.referencing.cs.CoordinateSystem;
 import org.opengis.referencing.cs.CoordinateSystemAxis;
+import org.opengis.referencing.crs.CRSAuthorityFactory;
 import org.opengis.referencing.crs.CoordinateReferenceSystem;
 import org.apache.sis.metadata.iso.extent.Extents;
 import org.apache.sis.referencing.CRS;
@@ -121,18 +122,9 @@
                         type = CodeType.guess(codeOrPath);
                     }
                     if (type.equals(CodeType.URN)) {
-<<<<<<< HEAD
-                        object = CRS.getAuthorityFactory(null).createObject(codeOrPath);
-                    } else if (type.isCRS) {
-=======
                         CRSAuthorityFactory factory = CRS.getAuthorityFactory(null);
-                        if (factory instanceof GeodeticAuthorityFactory) {
-                            object = ((GeodeticAuthorityFactory) factory).createObject(codeOrPath);
-                        } else {
-                            object = factory.createCoordinateReferenceSystem(codeOrPath);
-                        }
+                        object = factory.createObject(codeOrPath);
                     } else if (type.isAuthorityCode) {
->>>>>>> 38a53c45
                         object = CRS.forCode(codeOrPath);
                     } else {
                         /*
