/*
 * Licensed to the Apache Software Foundation (ASF) under one or more
 * contributor license agreements.  See the NOTICE file distributed with
 * this work for additional information regarding copyright ownership.
 * The ASF licenses this file to You under the Apache License, Version 2.0
 * (the "License"); you may not use this file except in compliance with
 * the License.  You may obtain a copy of the License at
 *
 *     http://www.apache.org/licenses/LICENSE-2.0
 *
 * Unless required by applicable law or agreed to in writing, software
 * distributed under the License is distributed on an "AS IS" BASIS,
 * WITHOUT WARRANTIES OR CONDITIONS OF ANY KIND, either express or implied.
 * See the License for the specific language governing permissions and
 * limitations under the License.
 */
package org.apache.sis.openoffice;

import com.sun.star.uno.AnyConverter;
import com.sun.star.uno.XComponentContext;
import com.sun.star.lang.IllegalArgumentException;
import org.opengis.metadata.Metadata;
import org.opengis.util.FactoryException;
import org.opengis.util.InternationalString;
import org.opengis.metadata.extent.Extent;
import org.opengis.metadata.extent.GeographicBoundingBox;
import org.opengis.referencing.IdentifiedObject;
import org.opengis.referencing.ReferenceSystem;
import org.opengis.referencing.cs.CoordinateSystem;
import org.opengis.referencing.cs.CoordinateSystemAxis;
import org.opengis.referencing.crs.CRSAuthorityFactory;
import org.opengis.referencing.crs.CoordinateReferenceSystem;
import org.apache.sis.metadata.iso.extent.Extents;
import org.apache.sis.referencing.CRS;
import org.apache.sis.referencing.AbstractIdentifiedObject;
import org.apache.sis.io.wkt.Transliterator;
import org.apache.sis.util.Classes;
import org.apache.sis.util.Locales;
import org.apache.sis.util.collection.Cache;
import org.apache.sis.util.resources.Errors;
import org.apache.sis.storage.DataStore;
import org.apache.sis.storage.DataStores;
import org.apache.sis.storage.DataStoreException;
import org.apache.sis.storage.base.CodeType;

// Specific to the main branch:
import org.apache.sis.referencing.DefaultObjectDomain;
import org.apache.sis.referencing.datum.DefaultDatumEnsemble;
import org.apache.sis.referencing.internal.Legacy;


/**
 * Implements the {@link XReferencing} methods to make available to Apache OpenOffice.
 *
 * @author  Richard Deplanque (IRD)
 * @author  Martin Desruisseaux (IRD, Geomatys)
 * @version 0.8
 * @since   0.8
 */
public class ReferencingFunctions extends CalcAddins implements XReferencing {
    /**
     * The name for the registration of this component.
     */
    static final String SERVICE_NAME = "org.apache.sis.openoffice.Referencing";

    /**
     * The implementation name, which shall be the {@link ReferencingFunctions} class name.
     */
    static final String IMPLEMENTATION_NAME = "org.apache.sis.openoffice.ReferencingFunctions";

    /**
     * Constructs an implementation of {@code XReferencing} interface.
     *
     * @param context  the value to assign to the {@link #context} field.
     */
    public ReferencingFunctions(final XComponentContext context) {
        super(context);
    }

    /**
     * The service name that can be used to create such an object by a factory.
     *
     * @return unique name of the service.
     */
    @Override
    public String getServiceName() {
        return SERVICE_NAME;
    }

    /**
     * Provides the implementation name of the service.
     *
     * @return unique name of the implementation.
     */
    @Override
    public String getImplementationName() {
        return IMPLEMENTATION_NAME;
    }

    /**
     * Gets the CRS or other kind of object from the given code.
     * If the code is a URN, then it can be any kind of object.
     * Otherwise a Coordinate Reference System is assumed.
     * This method caches the result.
     *
     * @param  codeOrPath  the code allocated by an authority, or the path to a file.
     * @param  type        how to interpret {@code codeOrPath}, or {@code null} for guessing.
     * @return the identified object for the given code.
     * @throws FactoryException if an error occurred while creating the object.
     * @throws DataStoreException if an error occurred while reading a data file.
     */
    private IdentifiedObject getIdentifiedObject(final String codeOrPath, CodeType type)
            throws FactoryException, DataStoreException
    {
        final CacheKey<IdentifiedObject> key = new CacheKey<>(IdentifiedObject.class, codeOrPath, null, null);
        IdentifiedObject object = key.peek();
        if (object == null) {
            final Cache.Handler<IdentifiedObject> handler = key.lock();
            try {
                object = handler.peek();
                if (object == null) {
                    if (type == null) {
                        type = CodeType.guess(codeOrPath);
                    }
                    if (type.equals(CodeType.URN)) {
                        CRSAuthorityFactory factory = CRS.getAuthorityFactory(null);
                        object = factory.createObject(codeOrPath);
                    } else if (type.isAuthorityCode) {
                        object = CRS.forCode(codeOrPath);
                    } else {
                        /*
                         * Apparently not an AUTHORITY:CODE string.
                         * Try to read a dataset from a file or URL, then get its CRS.
                         */
                        final Metadata metadata;
                        try (DataStore store = DataStores.open(codeOrPath)) {
                            metadata = store.getMetadata();
                        }
                        if (metadata != null) {
                            for (final ReferenceSystem rs : metadata.getReferenceSystemInfo()) {
                                if (rs instanceof CoordinateReferenceSystem) {
                                    return rs;
                                } else if (object == null) {
                                    object = rs;                // Will be used as a fallback if we find no CRS.
                                }
                            }
                        }
                        if (object == null) {
                            throw new FactoryException(Errors.forLocale(getJavaLocale()).getString(Errors.Keys.UnspecifiedCRS));
                        }
                    }
                }
            } finally {
                handler.putAndUnlock(object);
            }
        }
        return object;
    }

    /**
     * Returns the identified object name from an authority code.
     *
     * @param  codeOrPath  the code allocated by an authority, or the path to a file.
     * @return the object name.
     */
    @Override
    public String getName(final String codeOrPath) {
        final InternationalString name;
        try {
            final IdentifiedObject object;
            final CodeType type = CodeType.guess(codeOrPath);
            Class<? extends IdentifiedObject> classe = CoordinateReferenceSystem.class;
            if (type.isAuthorityCode) {
                object = new CacheKey<>(IdentifiedObject.class, codeOrPath, null, null).peek();
                if (type.isURI) {
                    classe = IdentifiedObject.class;    // The actual type will be detected from the URI.
                }
            } else {
                object = getIdentifiedObject(codeOrPath, type);
            }
            if (object != null) {
                return object.getName().getCode();
            }
            // In Apache SIS implementation, `getDescriptionText(…)` returns the identified object name.
<<<<<<< HEAD
            name = CRS.getAuthorityFactory(null).getDescriptionText(codeOrPath);
=======
            name = CRS.getAuthorityFactory(null).getDescriptionText(classe, codeOrPath).orElse(null);
>>>>>>> 14ecaa65
        } catch (Exception exception) {
            return getLocalizedMessage(exception);
        }
        return (name != null) ? name.toString(getJavaLocale()) : noResultString();
    }

    /**
     * Returns the identified object scope from an authority code.
     *
     * @param  codeOrPath  the code allocated by an authority, or the path to a file.
     * @return the object scope.
     */
    @Override
    public String getScope(final String codeOrPath) {
        final Object value;
        try {
            final IdentifiedObject object = getIdentifiedObject(codeOrPath, null);
            for (final DefaultObjectDomain domain : Legacy.getDomains(object)) {
                InternationalString scope = domain.getScope();
                if (scope != null) {
                    return scope.toString(getJavaLocale());
                }
            }
        } catch (Exception exception) {
            return getLocalizedMessage(exception);
        }
        return noResultString();
    }

    /**
     * Returns the domain of validity from an authority code.
     *
     * @param  codeOrPath  the code allocated by an authority, or the path to a file.
     * @return the domain of validity.
     */
    @Override
    public String getDomainOfValidity(final String codeOrPath) {
        try {
            final IdentifiedObject object = getIdentifiedObject(codeOrPath, null);
            for (final DefaultObjectDomain domain : Legacy.getDomains(object)) {
                final Extent extent = domain.getDomainOfValidity();
                if (extent != null) {
                    final InternationalString description = extent.getDescription();
                    if (description != null) {
                        return description.toString(getJavaLocale());
                    }
                }
            }
        } catch (Exception exception) {
            return getLocalizedMessage(exception);
        }
        return noResultString();
    }

    /**
     * Returns the domain of validity as a geographic bounding box for an identified object.
     * This method returns a 2×2 matrix:
     * the first row contains the latitude and longitude of upper left corner,
     * and the second row contains the latitude and longitude of bottom right corner.
     * Units are degrees.
     *
     * @param  codeOrPath  the code allocated by an authority, or the path to a file.
     * @return the object bounding box.
     */
    @Override
    public double[][] getGeographicArea(final String codeOrPath) {
        final CacheKey<GeographicBoundingBox> key = new CacheKey<>(GeographicBoundingBox.class, codeOrPath, null, null);
        GeographicBoundingBox area = key.peek();
        if (area == null) {
            final Cache.Handler<GeographicBoundingBox> handler = key.lock();
            try {
                area = handler.peek();
                if (area == null) try {
                    final IdentifiedObject object = getIdentifiedObject(codeOrPath, null);
                    for (final DefaultObjectDomain domain : Legacy.getDomains(object)) {
                        area = Extents.getGeographicBoundingBox(domain.getDomainOfValidity());
                        if (area != null) {
                            break;
                        }
                    }
                } catch (Exception exception) {
                    reportException("getGeographicArea", exception);
                }
            } finally {
                handler.putAndUnlock(area);
            }
        }
        if (area == null) {
            return new double[][] {};
        }
        return new double[][] {
            new double[] {area.getNorthBoundLatitude(), area.getWestBoundLongitude()},
            new double[] {area.getSouthBoundLatitude(), area.getEastBoundLongitude()}
        };
    }

    /**
     * Returns the axis name and units for the specified dimension in a coordinate reference system or coordinate system.
     * This method returns a short axis name as used in Well Known Text (WKT) format, for example <q>Latitude</q>
     * instead of <q>Geodetic latitude</q>.
     *
     * @param  codeOrPath  the code allocated by an authority, or the path to a file.
     * @param  dimension   the dimension (1, 2, …).
     * @return the name of the requested axis.
     */
    @Override
    public String getAxis(final String codeOrPath, final int dimension) {
        final CacheKey<String> key = new CacheKey<>(String.class, codeOrPath, dimension, null);
        String name = key.peek();
        if (name == null) {
            final Cache.Handler<String> handler = key.lock();
            try {
                name = handler.peek();
                if (name == null) {
                    final IdentifiedObject object;
                    try {
                        object = getIdentifiedObject(codeOrPath, null);
                    } catch (Exception exception) {
                        return getLocalizedMessage(exception);
                    }
                    CoordinateSystem cs = null;
                    final CoordinateSystemAxis axis;
                    if (object instanceof CoordinateSystemAxis) {
                        axis = (CoordinateSystemAxis) object;
                    } else {
                        if (object instanceof CoordinateReferenceSystem) {
                            cs = ((CoordinateReferenceSystem) object).getCoordinateSystem();
                        } else if (object instanceof CoordinateSystem) {
                            cs = (CoordinateSystem) object;
                        } else {
                            final Object actual;
                            if (object instanceof DefaultDatumEnsemble) {
                                actual = "DatumEnsemble";
                            } else if (object instanceof AbstractIdentifiedObject) {
                                actual = ((AbstractIdentifiedObject) object).getInterface();
                            } else {
                                actual = Classes.getClass(object);
                            }
                            return Errors.forLocale(getJavaLocale()).getString(Errors.Keys.UnexpectedTypeForReference_3,
                                    codeOrPath, CoordinateReferenceSystem.class, actual);
                        }
                        if (dimension >= 1 && dimension <= cs.getDimension()) {
                            axis = cs.getAxis(dimension - 1);
                        } else {
                            return Errors.forLocale(getJavaLocale()).getString(Errors.Keys.IndexOutOfBounds_1, dimension);
                        }
                    }
                    final String unit = axis.getUnit().toString();
                    name = Transliterator.DEFAULT.toShortAxisName(cs, axis.getDirection(), axis.getName().getCode());
                    if (unit != null && !unit.isEmpty()) {
                        name = name + " (" + unit + ')';
                    }
                }
            } finally {
                handler.putAndUnlock(name);
            }
        }
        return name;
    }

    /**
     * Gets the {@code IdentifiedObject} for the given code as a {@code CoordinateReferenceSystem}.
     *
     * @param  codeOrPath  the code allocated by an authority, or the path to a file.
     * @return the coordinate reference system for the given code.
     * @throws FactoryException if an error occurred while creating the object.
     * @throws DataStoreException if an error occurred while reading a data file.
     */
    final CoordinateReferenceSystem getCRS(final String codeOrPath) throws FactoryException, DataStoreException {
        final IdentifiedObject object = getIdentifiedObject(codeOrPath, null);
        if (object == null || object instanceof CoordinateReferenceSystem) {
            return (CoordinateReferenceSystem) object;
        }
        throw new FactoryException(Errors.forLocale(getJavaLocale()).getString(
                Errors.Keys.UnexpectedTypeForReference_3, codeOrPath,
                CoordinateReferenceSystem.class, Classes.getClass(object)));
    }

    /**
     * Returns the accuracy of a transformation between two coordinate reference systems.
     *
     * @param  sourceCRS       the authority code for the source coordinate reference system.
     * @param  targetCRS       the authority code for the target coordinate reference system.
     * @param  areaOfInterest  an optional bounding box of source coordinates to transform.
     * @throws IllegalArgumentException if {@code points} is not a {@code double[][]} value or void.
     * @return the operation accuracy.
     */
    @Override
    public double getAccuracy(final String sourceCRS, final String targetCRS, final Object areaOfInterest)
            throws IllegalArgumentException
    {
        final double[][] coordinates;
        if (AnyConverter.isVoid(areaOfInterest)) {
            coordinates = null;
        } else if (areaOfInterest instanceof double[][]) {
            coordinates = (double[][]) areaOfInterest;
        } else if (areaOfInterest instanceof Object[][]) {
            final Object[][] values = (Object[][]) areaOfInterest;
            coordinates = new double[values.length][];
            for (int j=0; j<values.length; j++) {
                final Object[] row = values[j];
                final double[] coord = new double[row.length];
                for (int i=0; i<row.length; i++) {
                    coord[i] = AnyConverter.toDouble(row[i]);
                }
                coordinates[j] = coord;
            }
        } else {
            throw new IllegalArgumentException();
        }
        try {
            return new Transformer(this, getCRS(sourceCRS), targetCRS, coordinates).getAccuracy();
        } catch (Exception exception) {
            reportException("getAccuracy", exception);
            return Double.NaN;
        }
    }

    /**
     * Transforms coordinates from the specified source CRS to the specified target CRS.
     *
     * @param  sourceCRS  the authority code for the source coordinate reference system.
     * @param  targetCRS  the authority code for the target coordinate reference system.
     * @param  points     the coordinates to transform.
     * @return the transformed coordinates.
     */
    @Override
    public double[][] transformPoints(final String sourceCRS, final String targetCRS, final double[][] points) {
        if (points == null || points.length == 0) {
            return new double[][] {};
        }
        double[][] result;
        Exception warning;
        try {
            final Transformer tr = new Transformer(this, getCRS(sourceCRS), targetCRS, points);
            result  = tr.transform(points);
            warning = tr.warning;
        } catch (Exception exception) {
            result  = new double[][] {};
            warning = exception;
        }
        if (warning != null) {
            reportException("transformPoints", warning);
        }
        return result;
    }

    /**
     * Transforms an envelope from the specified source CRS to the specified target CRS.
     *
     * @param  sourceCRS  the authority code for the source coordinate reference system.
     * @param  targetCRS  the authority code for the target coordinate reference system.
     * @param  envelope   points inside the envelope to transform.
     * @return the transformed envelope.
     */
    @Override
    public double[][] transformEnvelope(String sourceCRS, String targetCRS, double[][] envelope) {
        if (envelope != null && envelope.length != 0) try {
            return new Transformer(this, getCRS(sourceCRS), targetCRS, envelope).transformEnvelope(envelope);
        } catch (Exception exception) {
            reportException("transformEnvelope", exception);
        }
        return new double[][] {};
    }

    /**
     * Converts text in degrees-minutes-seconds to an angle in decimal degrees.
     * See {@link org.apache.sis.measure.AngleFormat} for pattern description.
     *
     * @param  text     the text to be converted to an angle.
     * @param  pattern  an optional text that describes the format (example: "D°MM.m'").
     * @param  locale   the convention to use (e.g. decimal separator symbol).
     * @return the angle parsed as a number.
     * @throws IllegalArgumentException if {@code pattern} is not a string value or void.
     */
    @Override
    public double[][] parseAngle(final String[][] text, final Object pattern, final Object locale)
            throws IllegalArgumentException
    {
        final AnglePattern p = new AnglePattern(pattern);
        final double[][] result = p.parse(text, AnyConverter.isVoid(locale)
                ? getJavaLocale() : Locales.parse(AnyConverter.toString(locale)));
        if (p.warning != null) {
            reportException("parseAngle", p.warning);
        }
        return result;
    }

    /**
     * Converts an angle to text according to a given format. This method uses the pattern
     * described by {@link org.apache.sis.measure.AngleFormat} with the following extension:
     *
     * <ul>
     *   <li>If the pattern ends with E or W, then the angle is formatted as a longitude.</li>
     *   <li>If the pattern ends with N or S, then the angle is formatted as a latitude.</li>
     * </ul>
     *
     * @param  value    the angle value (in decimal degrees) to be converted.
     * @param  pattern  an optional text that describes the format (example: "D°MM.m'").
     * @param  locale   the convention to use (e.g. decimal separator symbol).
     * @return the angle formatted as a string.
     * @throws IllegalArgumentException if {@code pattern} is not a string value or void.
     */
    @Override
    public String[][] formatAngle(final double[][] value, final Object pattern, final Object locale)
            throws IllegalArgumentException
    {
        return new AnglePattern(pattern).format(value, AnyConverter.isVoid(locale)
                ? getJavaLocale() : Locales.parse(AnyConverter.toString(locale)));
    }
}<|MERGE_RESOLUTION|>--- conflicted
+++ resolved
@@ -43,6 +43,9 @@
 import org.apache.sis.storage.DataStoreException;
 import org.apache.sis.storage.base.CodeType;
 
+// Specific to the main and geoapi-4.0 branches:
+import org.apache.sis.referencing.factory.GeodeticAuthorityFactory;
+
 // Specific to the main branch:
 import org.apache.sis.referencing.DefaultObjectDomain;
 import org.apache.sis.referencing.datum.DefaultDatumEnsemble;
@@ -182,11 +185,12 @@
                 return object.getName().getCode();
             }
             // In Apache SIS implementation, `getDescriptionText(…)` returns the identified object name.
-<<<<<<< HEAD
-            name = CRS.getAuthorityFactory(null).getDescriptionText(codeOrPath);
-=======
-            name = CRS.getAuthorityFactory(null).getDescriptionText(classe, codeOrPath).orElse(null);
->>>>>>> 14ecaa65
+            final CRSAuthorityFactory factory = CRS.getAuthorityFactory(null);
+            if (factory instanceof GeodeticAuthorityFactory) {
+                name = ((GeodeticAuthorityFactory) factory).getDescriptionText(classe, codeOrPath).orElse(null);
+            } else {
+                name = factory.getDescriptionText(codeOrPath);
+            }
         } catch (Exception exception) {
             return getLocalizedMessage(exception);
         }
