/*
 * Licensed to the Apache Software Foundation (ASF) under one or more
 * contributor license agreements.  See the NOTICE file distributed with
 * this work for additional information regarding copyright ownership.
 * The ASF licenses this file to You under the Apache License, Version 2.0
 * (the "License"); you may not use this file except in compliance with
 * the License.  You may obtain a copy of the License at
 *
 *     http://www.apache.org/licenses/LICENSE-2.0
 *
 * Unless required by applicable law or agreed to in writing, software
 * distributed under the License is distributed on an "AS IS" BASIS,
 * WITHOUT WARRANTIES OR CONDITIONS OF ANY KIND, either express or implied.
 * See the License for the specific language governing permissions and
 * limitations under the License.
 */
package org.apache.sis.storage.xml.stream;

import java.util.Locale;
import java.util.Iterator;
import java.util.Spliterator;
import java.util.Spliterators;
import java.util.stream.Stream;
import java.util.stream.StreamSupport;
import java.util.function.Predicate;
import java.util.function.UnaryOperator;
import java.io.IOException;
import java.io.OutputStream;
import java.io.UncheckedIOException;
import java.nio.file.Files;
import java.nio.file.Path;
import java.nio.file.StandardCopyOption;
import org.apache.sis.storage.FeatureSet;
import org.apache.sis.storage.DataStoreException;
import org.apache.sis.storage.ReadOnlyStorageException;
import org.apache.sis.util.ArgumentChecks;
import org.apache.sis.util.collection.BackingStoreException;

// Specific to the main branch:
import org.apache.sis.feature.AbstractFeature;


/**
 * Helper class for updating an existing XML file, with no feature type change permitted.
 * The implementation strategy is to rewrite fully the updated features in a temporary file,
 * then replaces the source file by the temporary file when ready.
 *
 * <p>The {@link #flush()} method should always been invoked before a {@code RewriteOnUpdate}
 * reference is lost, otherwise data may be lost.</p>
 *
 * <h2>Multi-threading</h2>
 * This class is not synchronized for multi-threading. Synchronization is caller's responsibility,
 * because the caller usually needs to take in account other data store operations such as reads.
 *
 * @author  Martin Desruisseaux (Geomatys)
 * @version 1.3
 * @since   1.3
 */
public abstract class RewriteOnUpdate implements AutoCloseable {
    /**
     * The set of features to update. This is the set specified at construction time.
     */
    protected final FeatureSet source;

    /**
     * The main file, or {@code null} if unknown.
     */
    private final Path location;

    /**
     * Whether the store is initially empty.
     * It may be the underlying file does not exist or has a length of zero.
     */
    private boolean isSourceEmpty;

    /**
     * The features to write, fetched when first needed.
     *
     * @see #filtered()
     */
    private Stream<? extends AbstractFeature> filtered;

    /**
     * Creates an updater for the given source of features.
     *
     * @param  source    the set of features to update.
     * @param  location  the main file, or {@code null} if unknown.
     * @throws IOException if an error occurred while determining whether the file is empty.
     */
    public RewriteOnUpdate(final FeatureSet source, final Path location) throws IOException {
        this.source   = source;
        this.location = location;
        isSourceEmpty = (location == null) || Files.notExists(location) || Files.size(location) == 0;
    }

    /**
     * Returns the locale to use for locale-sensitive data, or {@code null} if unspecified.
     * This is <strong>not</strong> for logging or warning messages.
     *
     * @return the data locale, or {@code null}.
     */
    protected final Locale getLocale() {
        return (source instanceof StaxDataStore) ? ((StaxDataStore) source).locale : null;
    }

    /**
     * Returns {@code true} if there is currently no data.
     */
    private boolean isEmpty() throws ReadOnlyStorageException {
        if (isSourceEmpty) {
            return filtered == null;
        } else if (location != null) {
            return false;
        } else {
            throw new ReadOnlyStorageException();
        }
    }

    /**
     * Returns the features to write.
     *
     * @throws DataStoreException if the feature stream cannot be obtained.
     */
    private Stream<? extends AbstractFeature> filtered() throws DataStoreException {
        if (filtered == null) {
            filtered = features();
        }
        return filtered;
    }

    /**
     * Returns the stream of features to copy.
     * The default implementation delegates to {@link FeatureSet#features(boolean)}.
     *
     * @return all features contained in the dataset.
     * @throws DataStoreException if an error occurred while fetching the features.
     */
    protected Stream<? extends AbstractFeature> features() throws DataStoreException {
        return source.features(false);
    }

    /**
     * Appends new feature instances in the {@code FeatureSet}.
     * Any feature already present in the {@link FeatureSet} will remain unmodified.
     *
     * @param  features  feature instances to append in the {@code FeatureSet}.
     * @throws DataStoreException if the feature stream cannot be obtained or updated.
     */
    public void add(final Iterator<? extends AbstractFeature> features) throws DataStoreException {
        ArgumentChecks.ensureNonNull("features", features);
        final Stream<? extends AbstractFeature> toAdd = StreamSupport.stream(
                Spliterators.spliteratorUnknownSize(features, Spliterator.ORDERED), false);
        if (isEmpty()) {
            filtered = toAdd;
        } else {
            filtered = Stream.concat(filtered(), toAdd);
        }
    }

    /**
     * Removes all feature instances from the {@code FeatureSet} which matches the given predicate.
     *
     * @param  filter  a predicate which returns {@code true} for feature instances to be removed.
     * @throws DataStoreException if the feature stream cannot be obtained or updated.
     */
<<<<<<< HEAD
    public boolean removeIf(final Predicate<? super AbstractFeature> filter) throws DataStoreException {
=======
    public void removeIf(final Predicate<? super Feature> filter) throws DataStoreException {
>>>>>>> c2bcdb96
        ArgumentChecks.ensureNonNull("filter", filter);
        if (!isEmpty()) {
            filtered = filtered().filter((feature) -> {
                return !filter.test(feature);
            });
        }
    }

    /**
     * Updates all feature instances from the {@code FeatureSet} which match the given predicate.
     * If the given operator returns {@code null}, then the filtered feature is removed.
     *
     * @param  filter   a predicate which returns {@code true} for feature instances to be updated.
     * @param  updater  operation called for each matching {@code Feature} instance. May return {@code null}.
     * @throws DataStoreException if the feature stream cannot be obtained or updated.
     */
    public void replaceIf(final Predicate<? super AbstractFeature> filter, final UnaryOperator<AbstractFeature> updater) throws DataStoreException {
        ArgumentChecks.ensureNonNull("filter",  filter);
        ArgumentChecks.ensureNonNull("updater", updater);
        if (!isEmpty()) {
            filtered = filtered().map((feature) -> (feature != null) && filter.test(feature) ? updater.apply(feature) : feature);
        }
    }

    /**
     * Creates an initially empty temporary file.
     *
     * @return the temporary file.
     * @throws IOException if an error occurred while creating the temporary file.
     */
    protected abstract Path createTemporaryFile() throws IOException;

    /**
     * Creates a new XML document writer for an output in the specified temporary file.
     * Caller is responsible for closing the writer.
     *
     * @param  temporary  the temporary stream where to write, or {@code null} for writing directly in the store file.
     * @return the writer where to copy updated features.
     * @throws Exception if an error occurred while creating the writer.
     *         May be {@link DataStoreException}, {@link IOException}, {@link RuntimeException}, <i>etc.</i>
     */
    protected abstract StaxStreamWriter createWriter(OutputStream temporary) throws Exception;

    /**
     * Writes immediately all feature instances.
     * This method does nothing if there is no data to write.
     *
     * @throws DataStoreException if an error occurred.
     */
    public void flush() throws DataStoreException {
        try (Stream<? extends AbstractFeature> content = filtered) {
            if (content != null) {
                filtered = null;
                OutputStream temporary = null;
                Path target = isSourceEmpty ? null : createTemporaryFile();
                try {
                    if (target != null) {
                        temporary = Files.newOutputStream(target);
                    }
                    try (StaxStreamWriter writer = createWriter(temporary)) {
                        temporary = null;       // Stream will be closed by writer.
                        isSourceEmpty = false;
                        writer.writeStartDocument();
                        content.sequential().forEachOrdered(writer);
                        writer.writeEndDocument();
                    }
                    if (target != null) {
                        Files.move(target, location, StandardCopyOption.REPLACE_EXISTING);
                        target = null;
                    }
                } finally {
                    if (temporary != null) temporary.close();
                    if (target != null) Files.delete(target);       // Delete the temporary file if an error occurred.
                }
            }
        } catch (DataStoreException e) {
            throw e;
        } catch (BackingStoreException e) {
            final Throwable cause = e.getCause();
            if (cause instanceof DataStoreException) {
                throw (DataStoreException) cause;
            }
            throw new DataStoreException(e.getLocalizedMessage(), cause);
        } catch (Exception e) {
            if (e instanceof UncheckedIOException) {
                e = ((UncheckedIOException) e).getCause();
            }
            throw new DataStoreException(e);
        }
    }

    /**
     * Releases resources used by this updater. If {@link #flush()} has not been invoked, data may be lost.
     * This method is useful in try-with-resource in case something fails before {@link #flush()} invocation.
     */
    @Override
    public void close() {
        final Stream<? extends AbstractFeature> content = filtered;
        if (content != null) {
            filtered = null;
            content.close();
        }
    }
}<|MERGE_RESOLUTION|>--- conflicted
+++ resolved
@@ -163,11 +163,7 @@
      * @param  filter  a predicate which returns {@code true} for feature instances to be removed.
      * @throws DataStoreException if the feature stream cannot be obtained or updated.
      */
-<<<<<<< HEAD
-    public boolean removeIf(final Predicate<? super AbstractFeature> filter) throws DataStoreException {
-=======
-    public void removeIf(final Predicate<? super Feature> filter) throws DataStoreException {
->>>>>>> c2bcdb96
+    public void removeIf(final Predicate<? super AbstractFeature> filter) throws DataStoreException {
         ArgumentChecks.ensureNonNull("filter", filter);
         if (!isEmpty()) {
             filtered = filtered().filter((feature) -> {
