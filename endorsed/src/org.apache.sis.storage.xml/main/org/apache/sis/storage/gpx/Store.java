--- conflicted
+++ resolved
@@ -186,25 +186,6 @@
     }
 
     /**
-<<<<<<< HEAD
-     * Returns the feature type for the given name. The {@code name} argument should be the result of calling
-     * {@link org.opengis.util.GenericName#toString()} on the name of one of the feature types in this data store.
-     *
-     * @param  name  the name or alias of the feature type to get.
-     * @return the feature type of the given name or alias (never {@code null}).
-     * @throws IllegalNameException if the given name was not found or is ambiguous.
-     *
-     * @deprecated We are not sure yet if we will keep this method. Decision is pending acquisition of
-     *             more experience with the API proposed by {@link org.apache.sis.storage.FeatureSet}.
-     */
-    @Deprecated(since="0.8")
-    public DefaultFeatureType getFeatureType(final String name) throws IllegalNameException {
-        return types.names.get(this, name);
-    }
-
-    /**
-=======
->>>>>>> 3abad8c5
      * Returns the stream of features.
      * This store does not cache the features. Any new iteration over features will re-read from the file.
      * The XML file is kept open until the feature stream is closed;
