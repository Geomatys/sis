--- conflicted
+++ resolved
@@ -212,23 +212,13 @@
          * Verifies the list of feature types declared in the given metadata. Those features
          * are not listed in GPX files; they are rather hard-coded in Types.metadata constant.
          */
-<<<<<<< HEAD
-        final FeatureCatalogueDescription content = (FeatureCatalogueDescription) getSingleton(md.getContentInfo());
-        assertTrue("isIncludedWithDataset", content.isIncludedWithDataset());
+        final var content = assertInstanceOf(FeatureCatalogueDescription.class, getSingleton(md.getContentInfo()));
+        assertTrue(content.isIncludedWithDataset());
         final Iterator<? extends GenericName> it = content.getFeatureTypes().iterator();
         assertStringEquals("Route",    it.next().tip());
         assertStringEquals("Track",    it.next().tip());
         assertStringEquals("WayPoint", it.next().tip());
-        assertFalse("hasNext", it.hasNext());
-=======
-        final var content = assertInstanceOf(FeatureCatalogueDescription.class, getSingleton(md.getContentInfo()));
-        assertTrue(content.isIncludedWithDataset());
-        final Iterator<? extends FeatureTypeInfo> it = content.getFeatureTypeInfo().iterator();
-        assertStringEquals("Route",    it.next().getFeatureTypeName().tip());
-        assertStringEquals("Track",    it.next().getFeatureTypeName().tip());
-        assertStringEquals("WayPoint", it.next().getFeatureTypeName().tip());
         assertFalse(it.hasNext());
->>>>>>> 84992dfb
     }
 
     /**
@@ -241,15 +231,9 @@
     public void testWayPoint100() throws DataStoreException {
         try (Store reader = create(TestData.V1_0, TestData.WAYPOINT)) {
             verifyAlmostEmptyMetadata((Metadata) reader.getMetadata());
-<<<<<<< HEAD
-            assertEquals("version", StoreProvider.V1_0, reader.getVersion());
+            assertEquals(StoreProvider.V1_0, reader.getVersion());
             try (Stream<AbstractFeature> features = reader.features(false)) {
                 final Iterator<AbstractFeature> it = features.iterator();
-=======
-            assertEquals(StoreProvider.V1_0, reader.getVersion());
-            try (Stream<Feature> features = reader.features(false)) {
-                final Iterator<Feature> it = features.iterator();
->>>>>>> 84992dfb
                 verifyPoint(it.next(), 0, false);
                 verifyPoint(it.next(), 1, false);
                 verifyPoint(it.next(), 2, false);
@@ -268,15 +252,9 @@
     public void testWayPoint110() throws DataStoreException {
         try (Store reader = create(TestData.V1_1, TestData.WAYPOINT)) {
             verifyAlmostEmptyMetadata((Metadata) reader.getMetadata());
-<<<<<<< HEAD
-            assertEquals("version", StoreProvider.V1_1, reader.getVersion());
+            assertEquals(StoreProvider.V1_1, reader.getVersion());
             try (Stream<AbstractFeature> features = reader.features(false)) {
                 final Iterator<AbstractFeature> it = features.iterator();
-=======
-            assertEquals(StoreProvider.V1_1, reader.getVersion());
-            try (Stream<Feature> features = reader.features(false)) {
-                final Iterator<Feature> it = features.iterator();
->>>>>>> 84992dfb
                 verifyPoint(it.next(), 0, true);
                 verifyPoint(it.next(), 1, true);
                 verifyPoint(it.next(), 2, true);
@@ -295,15 +273,9 @@
     public void testRoute100() throws DataStoreException {
         try (Store reader = create(TestData.V1_0, TestData.ROUTE)) {
             verifyAlmostEmptyMetadata((Metadata) reader.getMetadata());
-<<<<<<< HEAD
-            assertEquals("version", StoreProvider.V1_0, reader.getVersion());
+            assertEquals(StoreProvider.V1_0, reader.getVersion());
             try (Stream<AbstractFeature> features = reader.features(false)) {
                 final Iterator<AbstractFeature> it = features.iterator();
-=======
-            assertEquals(StoreProvider.V1_0, reader.getVersion());
-            try (Stream<Feature> features = reader.features(false)) {
-                final Iterator<Feature> it = features.iterator();
->>>>>>> 84992dfb
                 verifyRoute(it.next(), false, 1);
                 verifyEmpty(it.next(), "rtept");
                 assertFalse(it.hasNext());
@@ -347,19 +319,7 @@
      * @param  numLinks  expected number of links.
      */
     @SuppressWarnings("fallthrough")
-<<<<<<< HEAD
     private static void verifyRoute(final AbstractFeature f, final boolean v11, final int numLinks) {
-        assertEquals("name",       "Route name",          f.getPropertyValue("name"));
-        assertEquals("cmt",        "Route comment",       f.getPropertyValue("cmt"));
-        assertEquals("desc",       "Route description",   f.getPropertyValue("desc"));
-        assertEquals("src",        "Route source",        f.getPropertyValue("src"));
-        assertEquals("type", v11 ? "Route type" : null,   f.getPropertyValue("type"));
-        assertEquals("number",      7,                    f.getPropertyValue("number"));
-
-        final List<?> links = (List<?>) f.getPropertyValue("link");
-        assertEquals("links.size()", numLinks, links.size());
-=======
-    private static void verifyRoute(final Feature f, final boolean v11, final int numLinks) {
         assertEquals("Route name",              f.getPropertyValue("name"));
         assertEquals("Route comment",           f.getPropertyValue("cmt"));
         assertEquals("Route description",       f.getPropertyValue("desc"));
@@ -369,7 +329,6 @@
 
         final List<?> links = assertInstanceOf(List.class, f.getPropertyValue("link"));
         assertEquals(numLinks, links.size());
->>>>>>> 84992dfb
         switch (numLinks) {
             default: // Fallthrough everywhere.
             case 3:  assertStringEquals("http://route-address3.org", links.get(2));
@@ -378,19 +337,11 @@
             case 0:  break;
         }
 
-<<<<<<< HEAD
-        final List<?> points = (List<?>) f.getPropertyValue("rtept");
-        assertEquals("points.size()", 3, points.size());
+        final List<?> points = assertInstanceOf(List.class, f.getPropertyValue("rtept"));
+        assertEquals(3, points.size());
         verifyPoint((AbstractFeature) points.get(0), 0, v11);
         verifyPoint((AbstractFeature) points.get(1), 1, v11);
         verifyPoint((AbstractFeature) points.get(2), 2, v11);
-=======
-        final List<?> points = assertInstanceOf(List.class, f.getPropertyValue("rtept"));
-        assertEquals(3, points.size());
-        verifyPoint((Feature) points.get(0), 0, v11);
-        verifyPoint((Feature) points.get(1), 1, v11);
-        verifyPoint((Feature) points.get(2), 2, v11);
->>>>>>> 84992dfb
 
         final Polyline p = assertInstanceOf(Polyline.class, f.getPropertyValue("sis:geometry"));
         assertEquals(3, p.getPointCount());
@@ -406,20 +357,7 @@
      * @param  f    the route or track to verify.
      * @param  dep  {@code "rtept"} if verifying a route, or {@code "trkseg"} if verifying a track.
      */
-<<<<<<< HEAD
     private static void verifyEmpty(final AbstractFeature f, final String dep) {
-        assertNull("name",   f.getPropertyValue("name"));
-        assertNull("cmt",    f.getPropertyValue("cmt"));
-        assertNull("desc",   f.getPropertyValue("desc"));
-        assertNull("src",    f.getPropertyValue("src"));
-        assertNull("type",   f.getPropertyValue("type"));
-        assertNull("number", f.getPropertyValue("number"));
-
-        assertTrue( "links.isEmpty()", ((Collection<?>) f.getPropertyValue("link" )).isEmpty());
-        assertTrue("points.isEmpty()", ((Collection<?>) f.getPropertyValue(dep)).isEmpty());
-        assertNull("sis:envelope",                      f.getPropertyValue("sis:envelope"));
-=======
-    private static void verifyEmpty(final Feature f, final String dep) {
         assertNull(f.getPropertyValue("name"));
         assertNull(f.getPropertyValue("cmt"));
         assertNull(f.getPropertyValue("desc"));
@@ -430,7 +368,6 @@
         assertTrue(assertInstanceOf(Collection.class, f.getPropertyValue("link")).isEmpty());
         assertTrue(assertInstanceOf(Collection.class, f.getPropertyValue(dep)).isEmpty());
         assertNull(f.getPropertyValue("sis:envelope"));
->>>>>>> 84992dfb
     }
 
     /**
@@ -443,15 +380,9 @@
     public void testTrack100() throws DataStoreException {
         try (Store reader = create(TestData.V1_0, TestData.TRACK)) {
             verifyAlmostEmptyMetadata((Metadata) reader.getMetadata());
-<<<<<<< HEAD
-            assertEquals("version", StoreProvider.V1_0, reader.getVersion());
+            assertEquals(StoreProvider.V1_0, reader.getVersion());
             try (Stream<AbstractFeature> features = reader.features(false)) {
                 final Iterator<AbstractFeature> it = features.iterator();
-=======
-            assertEquals(StoreProvider.V1_0, reader.getVersion());
-            try (Stream<Feature> features = reader.features(false)) {
-                final Iterator<Feature> it = features.iterator();
->>>>>>> 84992dfb
                 verifyTrack(it.next(), false, 1);
                 verifyEmpty(it.next(), "trkseg");
                 assertFalse(it.hasNext());
@@ -469,15 +400,9 @@
     public void testTrack110() throws DataStoreException {
         try (Store reader = create(TestData.V1_1, TestData.TRACK)) {
             verifyAlmostEmptyMetadata((Metadata) reader.getMetadata());
-<<<<<<< HEAD
-            assertEquals("version", StoreProvider.V1_1, reader.getVersion());
+            assertEquals(StoreProvider.V1_1, reader.getVersion());
             try (Stream<AbstractFeature> features = reader.features(false)) {
                 final Iterator<AbstractFeature> it = features.iterator();
-=======
-            assertEquals(StoreProvider.V1_1, reader.getVersion());
-            try (Stream<Feature> features = reader.features(false)) {
-                final Iterator<Feature> it = features.iterator();
->>>>>>> 84992dfb
                 verifyTrack(it.next(), true, 3);
                 verifyEmpty(it.next(), "trkseg");
                 assertFalse(it.hasNext());
@@ -493,19 +418,7 @@
      * @param  numLinks  expected number of links.
      */
     @SuppressWarnings("fallthrough")
-<<<<<<< HEAD
     private static void verifyTrack(final AbstractFeature f, final boolean v11, final int numLinks) {
-        assertEquals("name",       "Track name",          f.getPropertyValue("name"));
-        assertEquals("cmt",        "Track comment",       f.getPropertyValue("cmt"));
-        assertEquals("desc",       "Track description",   f.getPropertyValue("desc"));
-        assertEquals("src",        "Track source",        f.getPropertyValue("src"));
-        assertEquals("type", v11 ? "Track type" : null,   f.getPropertyValue("type"));
-        assertEquals("number",      7,                    f.getPropertyValue("number"));
-
-        final List<?> links = (List<?>) f.getPropertyValue("link");
-        assertEquals("links.size()", numLinks, links.size());
-=======
-    private static void verifyTrack(final Feature f, final boolean v11, final int numLinks) {
         assertEquals("Track name",              f.getPropertyValue("name"));
         assertEquals("Track comment",           f.getPropertyValue("cmt"));
         assertEquals("Track description",       f.getPropertyValue("desc"));
@@ -515,7 +428,6 @@
 
         final List<?> links = assertInstanceOf(List.class, f.getPropertyValue("link"));
         assertEquals(numLinks, links.size());
->>>>>>> 84992dfb
         switch (numLinks) {
             default: // Fallthrough everywhere.
             case 3:  assertStringEquals("http://track-address3.org", links.get(2));
@@ -524,29 +436,16 @@
             case 0:  break;
         }
 
-<<<<<<< HEAD
-        final List<?> segments = (List<?>) f.getPropertyValue("trkseg");
-        assertEquals("segments.size()", 2, segments.size());
+        final List<?> segments = assertInstanceOf(List.class, f.getPropertyValue("trkseg"));
+        assertEquals(2, segments.size());
         final AbstractFeature seg1 = (AbstractFeature) segments.get(0);
         final AbstractFeature seg2 = (AbstractFeature) segments.get(1);
-        final List<?> points = (List<?>) seg1.getPropertyValue("trkpt");
-        assertEquals("points.size()", 3, points.size());
+        final List<?> points = assertInstanceOf(List.class, seg1.getPropertyValue("trkpt"));
+        assertEquals(3, points.size());
         verifyPoint((AbstractFeature) points.get(0), 0, v11);
         verifyPoint((AbstractFeature) points.get(1), 1, v11);
         verifyPoint((AbstractFeature) points.get(2), 2, v11);
-        assertTrue(((Collection<?>) seg2.getPropertyValue("trkpt")).isEmpty());
-=======
-        final List<?> segments = assertInstanceOf(List.class, f.getPropertyValue("trkseg"));
-        assertEquals(2, segments.size());
-        final Feature seg1 = (Feature) segments.get(0);
-        final Feature seg2 = (Feature) segments.get(1);
-        final List<?> points = assertInstanceOf(List.class, seg1.getPropertyValue("trkpt"));
-        assertEquals(3, points.size());
-        verifyPoint((Feature) points.get(0), 0, v11);
-        verifyPoint((Feature) points.get(1), 1, v11);
-        verifyPoint((Feature) points.get(2), 2, v11);
         assertTrue(assertInstanceOf(Collection.class, seg2.getPropertyValue("trkpt")).isEmpty());
->>>>>>> 84992dfb
 
         final Polyline p = assertInstanceOf(Polyline.class, f.getPropertyValue("sis:geometry"));
         assertEquals(3, p.getPointCount());
@@ -563,13 +462,8 @@
      * @param  index  index of the point being verified: 0, 1 or 2.
      * @param  v11    {@code true} for GPX 1.1, or {@code false} for GPX 1.0.
      */
-<<<<<<< HEAD
     private static void verifyPoint(final AbstractFeature f, final int index, final boolean v11) {
-        assertEquals("sis:identifier", index + 1, f.getPropertyValue("sis:identifier"));
-=======
-    private static void verifyPoint(final Feature f, final int index, final boolean v11) {
         assertEquals(index + 1, f.getPropertyValue("sis:identifier"));
->>>>>>> 84992dfb
         switch (index) {
             case 0: {
                 assertEquals(Instant.parse("2010-01-10T00:00:00Z"), f.getPropertyValue("time"));
