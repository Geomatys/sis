--- conflicted
+++ resolved
@@ -66,13 +66,9 @@
             metadata = store.getMetadata();
             assertSame(metadata, store.getMetadata(), "Should be cached.");
         }
-<<<<<<< HEAD
         MetadataReaderTest.compareToExpected(metadata);
-=======
-        MetadataReaderTest.compareToExpected(metadata).assertMetadataEquals();
         loggings.skipNextLogIfContains("EPSG:4019");        // Deprecated EPSG code.
         loggings.assertNoUnexpectedLog();
->>>>>>> 6cbd4e47
     }
 
     /**
