/*
 * Licensed to the Apache Software Foundation (ASF) under one or more
 * contributor license agreements.  See the NOTICE file distributed with
 * this work for additional information regarding copyright ownership.
 * The ASF licenses this file to You under the Apache License, Version 2.0
 * (the "License"); you may not use this file except in compliance with
 * the License.  You may obtain a copy of the License at
 *
 *     http://www.apache.org/licenses/LICENSE-2.0
 *
 * Unless required by applicable law or agreed to in writing, software
 * distributed under the License is distributed on an "AS IS" BASIS,
 * WITHOUT WARRANTIES OR CONDITIONS OF ANY KIND, either express or implied.
 * See the License for the specific language governing permissions and
 * limitations under the License.
 */
package org.apache.sis.storage.netcdf.base;

import java.util.Map;
import java.util.List;
import java.util.HashMap;
import java.util.Iterator;
import java.util.Locale;
import java.util.TimeZone;
import java.util.logging.Level;
import java.util.logging.LogRecord;
import java.util.function.Supplier;
import java.text.NumberFormat;
import java.text.FieldPosition;
import java.text.ParseException;
import ucar.nc2.constants.CF;       // String constants are copied by the compiler with no UCAR reference left.
import javax.measure.Unit;
import javax.measure.quantity.Length;
import org.opengis.util.FactoryException;
import org.opengis.parameter.ParameterValue;
import org.opengis.parameter.ParameterValueGroup;
import org.opengis.parameter.ParameterNotFoundException;
import org.opengis.referencing.IdentifiedObject;
import org.opengis.referencing.cs.CartesianCS;
import org.opengis.referencing.cs.CoordinateSystem;
import org.opengis.referencing.crs.ProjectedCRS;
import org.opengis.referencing.crs.GeographicCRS;
import org.opengis.referencing.crs.CoordinateReferenceSystem;
import org.opengis.referencing.operation.TransformException;
import org.opengis.referencing.operation.OperationMethod;
import org.opengis.referencing.operation.MathTransform;
import org.opengis.referencing.operation.Conversion;
import org.opengis.referencing.datum.DatumFactory;
import org.opengis.referencing.datum.GeodeticDatum;
import org.opengis.referencing.datum.PrimeMeridian;
import org.opengis.referencing.datum.Ellipsoid;
import org.apache.sis.referencing.CRS;
import org.apache.sis.referencing.CommonCRS;
import org.apache.sis.referencing.crs.AbstractCRS;
import org.apache.sis.referencing.cs.AxesConvention;
import org.apache.sis.referencing.datum.BursaWolfParameters;
import org.apache.sis.referencing.datum.DefaultGeodeticDatum;
import org.apache.sis.referencing.operation.matrix.Matrix3;
import org.apache.sis.referencing.operation.transform.MathTransforms;
import org.apache.sis.referencing.operation.transform.TransformSeparator;
import org.apache.sis.referencing.operation.provider.PseudoPlateCarree;
import org.apache.sis.referencing.privy.AxisDirections;
import org.apache.sis.referencing.privy.AffineTransform2D;
import org.apache.sis.storage.DataStoreContentException;
import org.apache.sis.storage.netcdf.internal.Resources;
import org.apache.sis.coverage.grid.GridGeometry;
import org.apache.sis.coverage.grid.GridExtent;
import org.apache.sis.coverage.grid.PixelInCell;
import org.apache.sis.system.Modules;
import org.apache.sis.util.CharSequences;
import org.apache.sis.util.ArraysExt;
import org.apache.sis.util.Numbers;
import org.apache.sis.util.privy.Constants;
import org.apache.sis.util.resources.Vocabulary;
import org.apache.sis.util.resources.Errors;
import org.apache.sis.io.wkt.WKTFormat;
import org.apache.sis.io.wkt.Warnings;
import org.apache.sis.measure.Units;

// Specific to the main branch:
import org.apache.sis.referencing.operation.DefaultCoordinateOperationFactory;


/**
 * Temporary objects for creating a {@link GridGeometry} instance defined by attributes on a variable.
 * Those attributes are defined by CF-conventions, but some other non-CF attributes are also in usage
 * (e.g. GDAL or ESRI conventions). This class uses a different approach than {@link CRSBuilder},
 * which creates Coordinate Reference Systems by inspecting coordinate system axes.
 *
 * @author  Martin Desruisseaux (Geomatys)
 *
 * @see <a href="http://cfconventions.org/cf-conventions/cf-conventions.html#grid-mappings-and-projections">CF-conventions</a>
 */
final class GridMapping {
    /**
     * The Coordinate Reference System inferred from grid mapping attribute values, or {@code null} if none.
     * This CRS may have been constructed from Well Known Text or EPSG codes declared in {@code "spatial_ref"},
     * {@code "ESRI_pe_string"} or {@code "EPSG_code"} attributes.
     *
     * <h4>Usage note</h4>
     * This come from different information than the one used by {@link CRSBuilder},
     * which creates CRS by inspection of coordinate system axes.
     */
    final CoordinateReferenceSystem crs;

    /**
     * The <i>grid to CRS</i> transform, or {@code null} if none. This information is usually not specified
     * except when using GDAL conventions. If {@code null}, then the transform should be inferred by {@link Grid}.
     */
    private final MathTransform gridToCRS;

    /**
     * Whether the {@link #crs} was defined by a WKT string.
     */
    private final boolean isWKT;

    /**
     * Creates an instance for the given {@link #crs} and {@link #gridToCRS} values.
     *
     * @param  crs        CRS inferred from grid mapping attribute values, or {@code null} if none.
     * @param  gridToCRS  transform from GDAL conventions, or {@code null} if none.
     * @param  isWKT      wether the {@code crs} was defined by a WKT string.
     */
    private GridMapping(final CoordinateReferenceSystem crs, final MathTransform gridToCRS, final boolean isWKT) {
        this.crs       = crs;
        this.gridToCRS = gridToCRS;
        this.isWKT     = isWKT;
    }

    /**
     * Fetches grid geometry information from attributes associated to the given variable.
     * This method should be invoked only once per variable, but may return a shared {@code GridMapping} instance
     * for all variables because there is typically only one set of grid mapping attributes for the whole file.
     *
     * @param  variable  the variable for which to create a grid geometry.
     */
    static GridMapping forVariable(final Variable variable) {
        final Map<Object,GridMapping> gridMapping = variable.decoder.gridMapping;
        for (final String name : variable.decoder.convention().nameOfMappingNode(variable)) {
            GridMapping gm = gridMapping.get(name);
            if (gm != null) {
                return gm;
            }
            /*
             * Value may be null if we already tried and failed to process that grid.
             * We detect those cases in order to avoid logging the same warning twice.
             */
            if (!gridMapping.containsKey(name)) {
                final Node mapping = variable.decoder.findNode(name);
                if (mapping != null) {
                    gm = parse(mapping);
                }
                gridMapping.put(name, gm);                      // Store even if null.
                if (gm != null) {
                    return gm;
                }
            }
        }
        /*
         * Found no "grid_mapping" attribute. The block below is not CF-compliant,
         * but we find some use of this non-standard approach in practice.
         */
        GridMapping gm = gridMapping.get(variable);
        if (gm == null) {
            final String name = variable.getName();
            gm = gridMapping.get(name);
            if (gm == null && !gridMapping.containsKey(name)) {
                gm = parse(variable);
                gridMapping.put(name, gm);                      // Store even if null.
            }
            if (gm == null) {
                gm = parseNonStandard(variable);
            }
            if (gm != null) {
                gridMapping.put(variable, gm);
            }
        }
        return gm;
    }

    /**
     * Parses the map projection parameters defined as attribute associated to the given variable.
     * This method tries to parse CF-compliant attributes first. If none are found, non-standard
     * extensions (for example GDAL usage) are tried next.
     */
    private static GridMapping parse(final Node mapping) {
        GridMapping gm = parseProjectionParameters(mapping);
        if (gm == null) {
            gm = parseGeoTransform(mapping);
        }
        return gm;
    }

    /**
     * If the netCDF variable defines explicitly the map projection method and its parameters, returns those parameters.
     * Otherwise returns {@code null}. The given {@code node} argument is typically a dummy variable referenced by value
     * of the {@value CF#GRID_MAPPING} attribute on the real data variable (as required by CF-conventions), but may also
     * be something else (the data variable itself, or a group, <i>etc.</i>). That node, together with the attributes to
     * be parsed, depends on the {@link Convention} instance.
     *
     * @param  node  the dummy variable on which attributes are defined for projection parameters.
     *
     * @see <a href="http://cfconventions.org/cf-conventions/cf-conventions.html#grid-mappings-and-projections">CF-conventions</a>
     */
    private static GridMapping parseProjectionParameters(final Node node) {
        final Map<String,Object> definition = node.decoder.convention().projection(node);
        if (definition != null) try {
            /*
             * Fetch now numerical values that are not map projection parameters.
             * This step needs to be done before to try to set parameter values.
             */
            final Object greenwichLongitude = definition.remove(Convention.LONGITUDE_OF_PRIME_MERIDIAN);
            /*
             * Prepare the block of projection parameters. The set of legal parameter depends on the map projection.
             * We assume that all numerical values are map projection parameters; character sequences (assumed to be
             * component names) are handled later. The CF-conventions use parameter names that are slightly different
             * than OGC names, but Apache SIS implementations of map projections know how to handle them, including
             * the redundant parameters like "inverse_flattening" and "earth_radius".
             */
<<<<<<< HEAD
            final DefaultCoordinateOperationFactory opFactory = node.decoder.getCoordinateOperationFactory();
            final OperationMethod method = opFactory.getOperationMethod((String) definition.remove(CF.GRID_MAPPING_NAME));
=======
            final String mappingName = (String) definition.remove(CF.GRID_MAPPING_NAME);
            final OperationMethod method = node.decoder.findOperationMethod(mappingName);
>>>>>>> bede3d4c
            final ParameterValueGroup parameters = method.getParameters().createValue();
            for (final Iterator<Map.Entry<String,Object>> it = definition.entrySet().iterator(); it.hasNext();) {
                final Map.Entry<String,Object> entry = it.next();
                final String name  = entry.getKey();
                final Object value = entry.getValue();
                try {
                    if (value instanceof Number || value instanceof double[] || value instanceof float[]) {
                        it.remove();
                        parameters.parameter(name).setValue(value);
                    } else if (value instanceof String && !name.endsWith(Convention.NAME_SUFFIX)) {
                        /*
                         * In principle we should ignore non-numeric parameters. But in practice, some badly encoded
                         * netCDF files store parameters as strings instead of numbers. If the parameter name is
                         * known to the projection method, try to parse the character string.
                         */
                        final ParameterValue<?> parameter;
                        try {
                            parameter = parameters.parameter(name);
                        } catch (IllegalArgumentException e) {
                            continue;
                        }
                        final Class<?> type = parameter.getDescriptor().getValueClass();
                        if (Numbers.isNumber(type)) {
                            it.remove();
                            parameter.setValue(Double.parseDouble((String) value));
                        } else if (Numbers.isNumber(type.getComponentType())) {
                            it.remove();
                            parameter.setValue(parseDoubles((String) value), null);
                        }
                    }
                } catch (IllegalArgumentException ex) {                     // Includes NumberFormatException.
                    warning(node, ex, Resources.Keys.CanNotSetProjectionParameter_5, node.decoder.getFilename(),
                            node.getName(), name, value, ex.getLocalizedMessage());
                }
            }
            /*
             * In principle, projection parameters do not include the semi-major and semi-minor axis lengths.
             * But if those information are provided, then we use them for building the geodetic reference frame.
             * Otherwise a default reference frame will be used.
             */
            final GeographicCRS baseCRS = createBaseCRS(node.decoder, parameters, definition, greenwichLongitude);
            final MathTransform baseToCRS;
            final CoordinateReferenceSystem crs;
            if (method instanceof PseudoPlateCarree) {
                // Only swap axis order from (latitude, longitude) to (longitude, latitude).
                baseToCRS = MathTransforms.linear(new Matrix3(0, 1, 0, 1, 0, 0, 0, 0, 1));
                crs = baseCRS;
            } else {
                final CoordinateOperationFactory opFactory = node.decoder.getCoordinateOperationFactory();
                Map<String,?> properties = properties(definition, Convention.CONVERSION_NAME, node.getName());
                final Conversion conversion = opFactory.createDefiningConversion(properties, method, parameters);
                final CartesianCS cs = node.decoder.getStandardProjectedCS();
                properties = properties(definition, Convention.PROJECTED_CRS_NAME, conversion);
                final ProjectedCRS p = node.decoder.getCRSFactory().createProjectedCRS(properties, baseCRS, conversion, cs);
                baseToCRS = p.getConversionFromBase().getMathTransform();
                crs = p;
            }
            /*
             * Report all projection parameters that have not been used. If the map is not rendered
             * at expected location, it may be because we have ignored some important parameters.
             */
            if (!definition.isEmpty()) {
                warning(node, null, Resources.Keys.UnknownProjectionParameters_2,
                        node.decoder.getFilename(), String.join(", ", definition.keySet()));
            }
            /*
             * Build the "grid to CRS" if present. This is not defined by CF-convention,
             * but may be present in some non-CF conventions.
             */
            final MathTransform gridToCRS = node.decoder.convention().gridToCRS(node, baseToCRS);
            return new GridMapping(crs, gridToCRS, false);
        } catch (ClassCastException | IllegalArgumentException | FactoryException | TransformException e) {
            canNotCreate(node, Resources.Keys.CanNotCreateCRS_3, e);
        }
        return null;
    }

    /**
     * Creates the geographic CRS from axis length specified in the given map projection parameters.
     * The returned CRS will always have (latitude, longitude) axes in that order and in degrees.
     *
     * @param  parameters  parameters from which to get ellipsoid axis lengths. Will not be modified.
     * @param  definition  map from which to get element names. Elements used will be removed.
     */
    private static GeographicCRS createBaseCRS(final Decoder decoder, final ParameterValueGroup parameters,
            final Map<String,Object> definition, final Object greenwichLongitude) throws FactoryException
    {
        final DatumFactory datumFactory = decoder.getDatumFactory();
        final CommonCRS defaultDefinitions = decoder.convention().defaultHorizontalCRS(false);
        boolean isSpecified = false;
        /*
         * Prime meridian built from "longitude_of_prime_meridian".
         */
        final PrimeMeridian meridian;
        if (greenwichLongitude instanceof Number) {
            final double longitude = ((Number) greenwichLongitude).doubleValue();
            final Map<String,?> properties = properties(definition,
                    Convention.PRIME_MERIDIAN_NAME, (longitude == 0) ? "Greenwich" : null);
            meridian = datumFactory.createPrimeMeridian(properties, longitude, Units.DEGREE);
            isSpecified = true;
        } else {
            meridian = defaultDefinitions.primeMeridian();
        }
        /*
         * Ellipsoid built from "semi_major_axis" and "semi_minor_axis" parameters. Note that it is okay
         * to use the OGC name (e.g. "semi_major") instead of the netCDF name (e.g. ""semi_major_axis").
         * The Apache SIS implementation of parameter value group understands the aliases. Using the OGC
         * names is safer because they should be understood by most map projection implementations.
         */
        Ellipsoid ellipsoid;
        try {
            final ParameterValue<?> p = parameters.parameter(Constants.SEMI_MAJOR);
            final Unit<Length> axisUnit = p.getUnit().asType(Length.class);
            final double  semiMajor = p.doubleValue();
            final double  secondDefiningParameter;
            final boolean isSphere;
            final boolean isIvfDefinitive = parameters.parameter(Constants.IS_IVF_DEFINITIVE).booleanValue();
            if (isIvfDefinitive) {
                secondDefiningParameter = parameters.parameter(Constants.INVERSE_FLATTENING).doubleValue();
                isSphere = (secondDefiningParameter == 0) || Double.isInfinite(secondDefiningParameter);
            } else {
                secondDefiningParameter = parameters.parameter(Constants.SEMI_MINOR).doubleValue(axisUnit);
                isSphere = secondDefiningParameter == semiMajor;
            }
            final Supplier<Object> fallback = () -> {           // Default ellipsoid name if not specified.
                final Locale  locale = decoder.listeners.getLocale();
                final NumberFormat f = NumberFormat.getNumberInstance(locale);
                f.setMaximumFractionDigits(5);      // Centimetric precision.
                final double km = axisUnit.getConverterTo(Units.KILOMETRE).convert(semiMajor);
                final StringBuffer b = new StringBuffer()
                        .append(Vocabulary.forLocale(locale).getString(isSphere ? Vocabulary.Keys.Sphere : Vocabulary.Keys.Ellipsoid))
                        .append(isSphere ? " R=" : " a=");
                return f.format(km, b, new FieldPosition(0)).append(" km").toString();
            };
            final Map<String,?> properties = properties(definition, Convention.ELLIPSOID_NAME, fallback);
            if (isIvfDefinitive) {
                ellipsoid = datumFactory.createFlattenedSphere(properties, semiMajor, secondDefiningParameter, axisUnit);
            } else {
                ellipsoid = datumFactory.createEllipsoid(properties, semiMajor, secondDefiningParameter, axisUnit);
            }
            isSpecified = true;
        } catch (ParameterNotFoundException | IllegalStateException e) {
            // Ignore - may be normal if the map projection is not an Apache SIS implementation.
            ellipsoid = defaultDefinitions.ellipsoid();
        }
        /*
         * Geodetic reference frame built from "towgs84" and above properties.
         */
        final Object bursaWolf = definition.remove(Convention.TOWGS84);
        final GeodeticDatum datum;
        if (isSpecified | bursaWolf != null) {
            Map<String,Object> properties = properties(definition, Convention.GEODETIC_DATUM_NAME, ellipsoid);
            if (bursaWolf instanceof BursaWolfParameters) {
                properties = new HashMap<>(properties);
                properties.put(DefaultGeodeticDatum.BURSA_WOLF_KEY, bursaWolf);
                isSpecified = true;
            }
            datum = datumFactory.createGeodeticDatum(properties, ellipsoid, meridian);
        } else {
            datum = defaultDefinitions.datum();
        }
        /*
         * Geographic CRS from all above properties.
         */
        if (isSpecified) {
            final Map<String,?> properties = properties(definition, Convention.GEOGRAPHIC_CRS_NAME, datum);
            return decoder.getCRSFactory().createGeographicCRS(properties, datum,
                    defaultDefinitions.geographic().getCoordinateSystem());
        } else {
            return defaultDefinitions.geographic();
        }
    }

    /**
     * Returns the {@code properties} argument value to give to the factory methods of geodetic objects.
     * The returned map contains at least an entry for {@value IdentifiedObject#NAME_KEY} with the name
     * fetched from the value of the attribute named {@code nameAttribute}.
     *
     * @param definition     map containing the attribute values.
     * @param nameAttribute  name of the attribute from which to get the name.
     * @param fallback       fallback as an {@link IdentifiedObject} (from which the name will be copied),
     *                       or a character sequence, or {@code null} for "Unnamed" localized string.
     */
    private static Map<String,Object> properties(final Map<String,Object> definition, final String nameAttribute, final Object fallback) {
        Object name = definition.remove(nameAttribute);
        if (name == null) {
            if (fallback == null) {
                // Note: IdentifiedObject.name does not accept InternationalString.
                name = Vocabulary.format(Vocabulary.Keys.Unnamed);
            } else if (fallback instanceof IdentifiedObject) {
                name = ((IdentifiedObject) fallback).getName();
            } else if (fallback instanceof Supplier<?>) {
                name = ((Supplier<?>) fallback).get();
            } else {
                name = fallback.toString();
            }
        }
        return Map.of(IdentifiedObject.NAME_KEY, name);
    }

    /**
     * Tries to parse a CRS and affine transform from GDAL GeoTransform coefficients.
     * Those coefficients are not in the usual order expected by matrix, affine
     * transforms or TFW files. The relationship from pixel/line (P,L) coordinates
     * to CRS are:
     *
     * {@snippet lang="java" :
     *     X = c[0] + P*c[1] + L*c[2];
     *     Y = c[3] + P*c[4] + L*c[5];
     *     }
     *
     * @param  mapping  the variable that contains attributes giving CRS definition.
     * @return the mapping, or {@code null} if this method did not found grid geometry attributes.
     */
    private static GridMapping parseGeoTransform(final Node mapping) {
        final String wkt = mapping.getAttributeAsString("spatial_ref");
        final String gtr = mapping.getAttributeAsString("GeoTransform");
        if (wkt == null && gtr == null) {
            return null;
        }
        short message = Resources.Keys.CanNotCreateCRS_3;
        CoordinateReferenceSystem crs = null;
        MathTransform gridToCRS = null;
        try {
            if (wkt != null) {
                crs = createFromWKT(mapping, wkt);
            }
            if (gtr != null) {
                message = Resources.Keys.CanNotCreateGridGeometry_3;
                final double[] c = parseDoubles(gtr);
                if (c.length == 6) {
                    gridToCRS = new AffineTransform2D(c[1], c[4], c[2], c[5], c[0], c[3]);         // X_DIMENSION, Y_DIMENSION
                } else {
                    canNotCreate(mapping, message, new DataStoreContentException(
                            Errors.forLocale(mapping.getLocale())
                                  .getString(Errors.Keys.UnexpectedArrayLength_2, 6, c.length)));
                }
            }
        } catch (ParseException | NumberFormatException e) {
            canNotCreate(mapping, message, e);
        }
        return new GridMapping(crs, gridToCRS, wkt != null);
    }

    /**
     * Parses a comma-separated or space-separated array of numbers.
     *
     * @throws NumberFormatException if at least one number cannot be parsed.
     */
    private static double[] parseDoubles(final String values) {
        return CharSequences.parseDoubles(values.replace(',', ' '), ' ');
    }

    /**
     * Tries to parse the Coordinate Reference System using ESRI conventions or other non-CF conventions.
     * This method is invoked as a fallback if {@link #parseGeoTransform(Node)} found no grid geometry.
     *
     * @param  variable  the variable potentially with attributes to parse.
     * @return whether this method found grid geometry attributes.
     */
    private static GridMapping parseNonStandard(final Node variable) {
        String code = variable.getAttributeAsString("ESRI_pe_string");
        final boolean isWKT = (code != null);
        if (!isWKT) {
            code = variable.getAttributeAsString("EPSG_code");
            if (code == null) {
                return null;
            }
        }
        /*
         * The Coordinate Reference System stored in those attributes often use the GeoTIFF flavor of EPSG codes,
         * with (longitude, latitude) axis order instead of the authoritative order specified in EPSG database.
         * Likewise, the "WKT 1" flavor used by ESRI is different than WKT 1 defined by OGC 01-009 specification.
         * The CRS parsings below need to take those differences in account, except axis order which is tested in
         * the `adaptGridCRS(…)` method.
         */
        CoordinateReferenceSystem crs;
        try {
            if (isWKT) {
                crs = createFromWKT(variable, code);
            } else {
                crs = CRS.forCode(Constants.EPSG + ':' + code);
            }
        } catch (FactoryException | ParseException | ClassCastException e) {
            canNotCreate(variable, Resources.Keys.CanNotCreateCRS_3, e);
            crs = null;
        }
        return new GridMapping(crs, null, isWKT);
    }

    /**
     * Creates a coordinate reference system by parsing a Well Known Text (WKT) string.
     * The WKT is presumed to use the GDAL flavor of WKT 1, and warnings are redirected to decoder listeners.
     */
    private static CoordinateReferenceSystem createFromWKT(final Node node, final String wkt) throws ParseException {
        final WKTFormat f = new WKTFormat(Decoder.DATA_LOCALE, TimeZone.getTimeZone(node.decoder.getTimeZone()));
        f.setConvention(org.apache.sis.io.wkt.Convention.WKT1_COMMON_UNITS);
        final CoordinateReferenceSystem crs = (CoordinateReferenceSystem) f.parseObject(wkt);
        final Warnings warnings = f.getWarnings();
        if (warnings != null) {
            final LogRecord record = new LogRecord(Level.WARNING, warnings.toString());
            record.setLoggerName(Modules.NETCDF);
            record.setSourceClassName(Variable.class.getCanonicalName());
            record.setSourceMethodName("getGridGeometry");
            node.decoder.listeners.warning(record);
        }
        return crs;
    }

    /**
     * Logs a warning about a CRS or grid geometry that cannot be created.
     * This method presumes that {@link GridMapping} are invoked (indirectly) from {@link Variable#getGridGeometry()}.
     *
     * @param  key  one of {@link Resources.Keys#CanNotCreateCRS_3} or {@link Resources.Keys#CanNotCreateGridGeometry_3}.
     * @param  ex   the exception that occurred while creating the CRS or grid geometry.
     */
    private static void canNotCreate(final Node node, final short key, final Exception ex) {
        warning(node, ex, key, node.decoder.getFilename(), node.getName(), ex.getLocalizedMessage());
    }

    /**
     * Logs a warning, presuming that {@link GridMapping} are invoked (indirectly) from {@link Variable#getGridGeometry()}.
     */
    private static void warning(final Node node, final Exception ex, final short key, final Object... arguments) {
        NamedElement.warning(node.decoder.listeners, Variable.class, "getGridGeometry", ex, null, key, arguments);
    }

    /**
     * Creates a new grid geometry with the extent of the given variable and a potentially null CRS.
     * This method should be invoked only as a fallback when no existing {@link GridGeometry} can be used.
     * The CRS and "grid to CRS" transform are null, unless some partial information was found for example
     * as WKT string.
     */
    final GridGeometry createGridCRS(final Variable variable) {
        final List<Dimension> dimensions = variable.getGridDimensions();
        final long[] upper = new long[dimensions.size()];
        for (int i=0; i<upper.length; i++) {
            final int d = (upper.length - 1) - i;           // Convert CRS dimension to netCDF dimension.
            upper[i] = dimensions.get(d).length();
        }
        return new GridGeometry(new GridExtent(null, null, upper, false), PixelInCell.CELL_CENTER, gridToCRS, crs);
    }

    /**
     * Creates the grid geometry from the {@link #crs} and {@link #gridToCRS} fields,
     * completing missing information with the implicit grid geometry derived from coordinate variables.
     * For example, {@code GridMapping} may contain information only about the horizontal dimensions, so
     * the given {@code implicit} geometry is used for completing with vertical and temporal dimensions.
     *
     * @param  variable  the variable for which to create a grid geometry.
     * @param  implicit  template to use for completing missing information.
     * @param  anchor    whether we computed "grid to CRS" transform relative to pixel center or pixel corner.
     * @return the grid geometry with modified CRS and "grid to CRS" transform, or {@code null} in case of failure.
     */
    final GridGeometry adaptGridCRS(final Variable variable, final GridGeometry implicit, final PixelInCell anchor) {
        /*
         * The CRS and grid geometry built from grid mapping attributes are called "explicit" in this method.
         * This is by contrast with CRS derived from coordinate variables, which is only implicit.
         */
        CoordinateReferenceSystem explicitCRS = crs;
        int firstAffectedCoordinate = 0;
        boolean isSameGrid = true;
        if (implicit.isDefined(GridGeometry.CRS)) {
            final CoordinateReferenceSystem implicitCRS = implicit.getCoordinateReferenceSystem();
            if (explicitCRS == null) {
                explicitCRS = implicitCRS;
            } else {
                /*
                 * The CRS built by the `Grid` class (based on an inspection of coordinate variables)
                 * may have a different axis order than the CRS specified by grid mapping attributes
                 * (the CRS built by this class). This block checks which axis order seems to fit,
                 * then potentially replaces `Grid` implicit CRS by `GridMapping` explicit CRS.
                 *
                 * This is where the potential difference between EPSG axis order and grid axis order is handled.
                 * If we cannot find which component to replace, assume that grid mapping describes the first dimensions.
                 * We have no guarantees that this latter assumption is right, but it seems to match common practice.
                 */
                final CoordinateSystem cs = implicitCRS.getCoordinateSystem();
                firstAffectedCoordinate = AxisDirections.indexOfColinear(cs, explicitCRS.getCoordinateSystem());
                if (firstAffectedCoordinate < 0) {
                    explicitCRS = AbstractCRS.castOrCopy(explicitCRS).forConvention(AxesConvention.RIGHT_HANDED);
                    firstAffectedCoordinate = AxisDirections.indexOfColinear(cs, explicitCRS.getCoordinateSystem());
                    if (firstAffectedCoordinate < 0) {
                        firstAffectedCoordinate = 0;
                        if (isWKT && crs != null) {
                            explicitCRS = crs;                         // If specified by WKT, use the CRS verbatim.
                        }
                    }
                }
                /*
                 * Replace the grid CRS (or a component of it) by the CRS parsed from WKT or EPSG code with same (if possible)
                 * axis order. If the grid CRS contains more axes (for example elevation or time axis), we try to keep them.
                 */
                try {
                    explicitCRS = new CRSMerger(variable.decoder)
                            .replaceComponent(implicitCRS, firstAffectedCoordinate, explicitCRS);
                } catch (FactoryException e) {
                    canNotCreate(variable, Resources.Keys.CanNotCreateCRS_3, e);
                    return null;
                }
                isSameGrid = implicitCRS.equals(explicitCRS);
                if (isSameGrid) {
                    explicitCRS = implicitCRS;                                 // Keep existing instance if appropriate.
                }
            }
        }
        /*
         * Perform the same substitution as above, but in the "grid to CRS" transform. Note that the "grid to CRS"
         * is usually not specified, so the block performing substitution will rarely be executed. If executed, then
         * then we need to perform selection in target dimensions (not source dimensions) because the first affected
         * coordinate computed above is in CRS dimension, which is the target of "grid to CRS" transform.
         */
        MathTransform explicitG2C = gridToCRS;
        if (implicit.isDefined(GridGeometry.GRID_TO_CRS)) {
            final MathTransform implicitG2C = implicit.getGridToCRS(anchor);
            if (explicitG2C == null) {
                explicitG2C = implicitG2C;
            } else try {
                int count = 0;
                MathTransform[] components = new MathTransform[3];
                final TransformSeparator sep = new TransformSeparator(implicitG2C, variable.decoder.getMathTransformFactory());
                if (firstAffectedCoordinate != 0) {
                    sep.addTargetDimensionRange(0, firstAffectedCoordinate);
                    components[count++] = sep.separate();
                    sep.clear();
                }
                components[count++] = explicitG2C;
                final int next = firstAffectedCoordinate + explicitG2C.getTargetDimensions();
                final int upper = implicitG2C.getTargetDimensions();
                if (next != upper) {
                    sep.addTargetDimensionRange(next, upper);
                    components[count++] = sep.separate();
                }
                components = ArraysExt.resize(components, count);
                explicitG2C = MathTransforms.compound(components);
                if (implicitG2C.equals(explicitG2C)) {
                    explicitG2C = implicitG2C;                                 // Keep using existing instance if appropriate.
                } else {
                    isSameGrid = false;
                }
            } catch (FactoryException e) {
                canNotCreate(variable, Resources.Keys.CanNotCreateGridGeometry_3, e);
                return null;
            }
        }
        /*
         * At this point we finished to compute the grid geometry components.
         * If any of them have changed, create the new grid geometry.
         */
        if (isSameGrid) {
            return implicit;
        } else {
            return new GridGeometry(implicit.getExtent(), anchor, explicitG2C, explicitCRS);
        }
    }
}<|MERGE_RESOLUTION|>--- conflicted
+++ resolved
@@ -41,6 +41,7 @@
 import org.opengis.referencing.crs.ProjectedCRS;
 import org.opengis.referencing.crs.GeographicCRS;
 import org.opengis.referencing.crs.CoordinateReferenceSystem;
+import org.opengis.referencing.operation.CoordinateOperationFactory;
 import org.opengis.referencing.operation.TransformException;
 import org.opengis.referencing.operation.OperationMethod;
 import org.opengis.referencing.operation.MathTransform;
@@ -77,9 +78,6 @@
 import org.apache.sis.io.wkt.Warnings;
 import org.apache.sis.measure.Units;
 
-// Specific to the main branch:
-import org.apache.sis.referencing.operation.DefaultCoordinateOperationFactory;
-
 
 /**
  * Temporary objects for creating a {@link GridGeometry} instance defined by attributes on a variable.
@@ -217,13 +215,8 @@
              * than OGC names, but Apache SIS implementations of map projections know how to handle them, including
              * the redundant parameters like "inverse_flattening" and "earth_radius".
              */
-<<<<<<< HEAD
-            final DefaultCoordinateOperationFactory opFactory = node.decoder.getCoordinateOperationFactory();
-            final OperationMethod method = opFactory.getOperationMethod((String) definition.remove(CF.GRID_MAPPING_NAME));
-=======
             final String mappingName = (String) definition.remove(CF.GRID_MAPPING_NAME);
             final OperationMethod method = node.decoder.findOperationMethod(mappingName);
->>>>>>> bede3d4c
             final ParameterValueGroup parameters = method.getParameters().createValue();
             for (final Iterator<Map.Entry<String,Object>> it = definition.entrySet().iterator(); it.hasNext();) {
                 final Map.Entry<String,Object> entry = it.next();
