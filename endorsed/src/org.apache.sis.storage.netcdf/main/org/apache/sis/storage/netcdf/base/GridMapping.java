/*
 * Licensed to the Apache Software Foundation (ASF) under one or more
 * contributor license agreements.  See the NOTICE file distributed with
 * this work for additional information regarding copyright ownership.
 * The ASF licenses this file to You under the Apache License, Version 2.0
 * (the "License"); you may not use this file except in compliance with
 * the License.  You may obtain a copy of the License at
 *
 *     http://www.apache.org/licenses/LICENSE-2.0
 *
 * Unless required by applicable law or agreed to in writing, software
 * distributed under the License is distributed on an "AS IS" BASIS,
 * WITHOUT WARRANTIES OR CONDITIONS OF ANY KIND, either express or implied.
 * See the License for the specific language governing permissions and
 * limitations under the License.
 */
package org.apache.sis.storage.netcdf.base;

import java.util.Map;
import java.util.List;
import java.util.ArrayList;
import java.util.HashMap;
import java.util.Iterator;
import java.util.Locale;
import java.util.logging.Level;
import java.util.logging.LogRecord;
import java.util.function.Supplier;
import java.text.NumberFormat;
import java.text.FieldPosition;
import java.text.ParseException;
import ucar.nc2.constants.CF;       // String constants are copied by the compiler with no UCAR reference left.
import ucar.nc2.constants.ACDD;     // idem
import javax.measure.Unit;
import javax.measure.quantity.Length;
import org.opengis.util.FactoryException;
import org.opengis.parameter.ParameterValue;
import org.opengis.parameter.ParameterValueGroup;
import org.opengis.parameter.ParameterNotFoundException;
import org.opengis.referencing.IdentifiedObject;
import org.opengis.referencing.cs.CartesianCS;
import org.opengis.referencing.cs.CoordinateSystem;
import org.opengis.referencing.crs.ProjectedCRS;
import org.opengis.referencing.crs.GeographicCRS;
import org.opengis.referencing.crs.CoordinateReferenceSystem;
import org.opengis.referencing.operation.CoordinateOperationFactory;
import org.opengis.referencing.operation.TransformException;
import org.opengis.referencing.operation.OperationMethod;
import org.opengis.referencing.operation.MathTransform;
import org.opengis.referencing.operation.Conversion;
import org.opengis.referencing.datum.DatumFactory;
import org.opengis.referencing.datum.GeodeticDatum;
import org.opengis.referencing.datum.PrimeMeridian;
import org.opengis.referencing.datum.Ellipsoid;
import org.apache.sis.referencing.CRS;
import org.apache.sis.referencing.CommonCRS;
import org.apache.sis.referencing.IdentifiedObjects;
import org.apache.sis.referencing.crs.AbstractCRS;
import org.apache.sis.referencing.cs.AxesConvention;
import org.apache.sis.referencing.datum.BursaWolfParameters;
import org.apache.sis.referencing.datum.DefaultGeodeticDatum;
import org.apache.sis.referencing.operation.matrix.Matrix3;
import org.apache.sis.referencing.operation.matrix.Matrices;
import org.apache.sis.referencing.operation.transform.MathTransforms;
import org.apache.sis.referencing.operation.transform.TransformSeparator;
import org.apache.sis.referencing.operation.provider.PseudoPlateCarree;
import org.apache.sis.referencing.privy.AxisDirections;
import org.apache.sis.referencing.privy.AffineTransform2D;
import org.apache.sis.referencing.privy.ReferencingUtilities;
import org.apache.sis.storage.DataStoreContentException;
import org.apache.sis.storage.netcdf.internal.Resources;
import org.apache.sis.coverage.grid.GridGeometry;
import org.apache.sis.coverage.grid.GridExtent;
import org.apache.sis.coverage.grid.PixelInCell;
import org.apache.sis.system.Modules;
import org.apache.sis.util.ComparisonMode;
import org.apache.sis.util.CharSequences;
import org.apache.sis.util.ArraysExt;
import org.apache.sis.util.Numbers;
import org.apache.sis.util.Utilities;
import org.apache.sis.util.privy.Strings;
import org.apache.sis.util.privy.Constants;
import org.apache.sis.util.resources.Vocabulary;
import org.apache.sis.util.resources.Errors;
import org.apache.sis.util.resources.IndexedResourceBundle;
import org.apache.sis.io.wkt.WKTFormat;
import org.apache.sis.io.wkt.Warnings;
import org.apache.sis.measure.Units;

// Specific to the main branch:
import org.apache.sis.referencing.datum.DatumOrEnsemble;


/**
 * Helper object for creating a {@link GridGeometry} instance defined by attributes on a variable.
 * Those attributes are defined by <abbr>CF</abbr>-conventions, but some other non-<abbr>CF</abbr>
 * attributes are also recognized (e.g. <abbr>GDAL</abbr> and <abbr>ESRI</abbr> conventions).
 * This class uses a different approach than {@link CRSBuilder},
 * which creates Coordinate Reference Systems by inspecting coordinate system axes.
 *
 * @author  Martin Desruisseaux (Geomatys)
 *
 * @see <a href="http://cfconventions.org/cf-conventions/cf-conventions.html#grid-mappings-and-projections">CF-conventions</a>
 */
final class GridMapping {
    /**
     * Names of some (not all) attributes where the <abbr>CRS</abbr> may be encoded in <abbr>WKT</abbr> format.
     * Values must be in lower-cases because {@link Convention#projection(Node)} converts names to lower cases.
     */
    private static final String CRS_WKT = "crs_wkt", SPATIAL_REF = "spatial_ref";

    /**
     * The variable on which projection parameters are defined as attributes.
     * This is typically an empty variable referenced by the value of the
     * {@value CF#GRID_MAPPING} attribute on the actual data variable (CF-conventions),
     * but may also be something else such as the data variable itself, or a group, <i>etc.</i>.
     * That node, together with the attributes to be parsed, depends on the {@link Convention} instance.
     */
    private final Node mapping;

    /**
     * The Coordinate Reference System inferred from grid mapping attribute values, or {@code null} if none.
     * This <abbr>CRS</abbr> may have been constructed from Well Known Text or <abbr>EPSG</abbr> codes
     * declared in {@value #SPATIAL_REF}, {@code "ESRI_pe_string"} or {@code "EPSG_code"} attributes.
     *
     * <h4>Usage note</h4>
     * This is built from different information than the one used by {@link CRSBuilder},
     * which creates <abbr>CRS</abbr> by inspection of coordinate system axes.
     *
     * @see #crs()
     */
    private CoordinateReferenceSystem crs;

    /**
     * The <i>grid to CRS</i> transform, or {@code null} if none.
     * This information is usually not specified except when using <abbr>GDAL</abbr> conventions.
     * If {@code null}, then the transform should be inferred by {@link Grid}.
     */
    private MathTransform gridToCRS;

    /**
     * Whether the {@link #crs} was defined by a WKT string.
     */
    private boolean isWKT;

    /**
     * Creates an initially empty instance.
     *
     * @param  mapping  the variable on which attributes are defined for projection parameters.
     */
    private GridMapping(final Node mapping) {
        this.mapping = mapping;
    }

    /**
     * Fetches grid geometry information from attributes associated to the given variable.
     * This method should be invoked only one or two times per variable, but may return a
     * shared {@code GridMapping} instance for all variables because there is typically
     * only one set of grid mapping attributes for the whole file.
     *
     * @param  variable  the variable for which to create a grid geometry.
     */
    static GridMapping forVariable(final Variable variable) {
        final Map<String,GridMapping> gridMapping = variable.decoder.gridMapping;
        for (final String name : variable.decoder.convention().nameOfMappingNode(variable)) {
            GridMapping gm = gridMapping.get(name);
            if (gm != null) {
                return gm;
            }
            /*
             * Value may be null if we already tried and failed to process that grid.
             * We detect those cases in order to avoid logging the same warning twice.
             */
            if (!gridMapping.containsKey(name)) {
                final Node mapping = variable.decoder.findNode(name);
                if (mapping != null) {
                    gm = parse(mapping);
                }
                gridMapping.put(name, gm);      // Store even if null.
                if (gm != null) {
                    return gm;
                }
            }
        }
        /*
         * Found no "grid_mapping" attribute. Search for the CRS attributes directly on the variable.
         * This is not CF-compliant, but we find some uses of this non-standard approach in practice.
         */
        final String name = variable.getName();
        GridMapping gm = gridMapping.get(name);
        if (gm == null && !gridMapping.containsKey(name)) {
            gm = parse(variable);
            gridMapping.put(name, gm);      // Store even if null.
        }
        return gm;
    }

    /**
     * Parses the map projection parameters defined as attribute associated to the given variable.
     * This method tries to parse <abbr>CF</abbr>-compliant attributes, potentially mixed with
     * non-standard extensions (for example <abbr>GDAL</abbr>).
     */
    private static GridMapping parse(final Node mapping) {
        final var gm = new GridMapping(mapping);
        // Tries CF-convention first, and if it doesn't work, try GDAL convention.
        return (gm.parseProjectionParameters() || gm.parseGeoTransform() || gm.parseESRI()) ? gm : null;
    }

    /**
     * Sets the <abbr>CRS</abbr> and "grid to <abbr>CRS</abbr>" from the <abbr>CF</abbr> conventions.
     * If this method does not find the expected attributes, then it does nothing.
     *
     * @return whether this method found grid geometry attributes.
     *
     * @see <a href="http://cfconventions.org/cf-conventions/cf-conventions.html#grid-mappings-and-projections">CF-conventions</a>
     */
    private boolean parseProjectionParameters() {
        final Map<String,Object> definition = mapping.decoder.convention().projection(mapping);
        if (definition != null) try {
            /*
             * Fetch now numerical values that are not map projection parameters.
             * This step needs to be done before to try to set parameter values.
             */
            final Object greenwichLongitude = definition.remove(Convention.LONGITUDE_OF_PRIME_MERIDIAN);
            /*
             * Prepare the block of projection parameters. The set of legal parameter depends on the map projection.
             * We assume that all numerical values are map projection parameters; character sequences (assumed to be
             * component names) are handled later. The CF-conventions use parameter names that are slightly different
             * than OGC names, but Apache SIS implementations of map projections know how to handle them, including
             * the redundant parameters like "inverse_flattening" and "earth_radius".
             */
            final String mappingName = (String) definition.remove(CF.GRID_MAPPING_NAME);
            final OperationMethod method = mapping.decoder.findOperationMethod(mappingName);
            final ParameterValueGroup parameters = method.getParameters().createValue();
            for (final Iterator<Map.Entry<String,Object>> it = definition.entrySet().iterator(); it.hasNext();) {
                final Map.Entry<String,Object> entry = it.next();
                final String name  = entry.getKey();
                final Object value = entry.getValue();
                try {
                    if (value instanceof Number || value instanceof double[] || value instanceof float[]) {
                        it.remove();
                        parameters.parameter(name).setValue(value);
                    } else if (value instanceof String) {
                        final var text = (String) value;
                        if (name.endsWith(Convention.NAME_SUFFIX)) {
                            continue;
                        }
                        switch (name) {
                            case CRS_WKT:
                            case SPATIAL_REF: continue;     // Will be parsed after this loop.
                            case "geotransform": {          // "GeoTransform" made lower-case.
                                if (parseGeoTransform(null, text)) {
                                    it.remove();
                                }
                                continue;
                            }
                        }
                        /*
                         * In principle we should ignore non-numeric parameters. But in practice, some badly encoded
                         * netCDF files store parameters as strings instead of numbers. If the parameter name is
                         * known to the projection method, try to parse the character string.
                         */
                        final ParameterValue<?> parameter;
                        try {
                            parameter = parameters.parameter(name);
                        } catch (IllegalArgumentException e) {
                            continue;
                        }
                        final Class<?> type = parameter.getDescriptor().getValueClass();
                        if (Numbers.isNumber(type)) {
                            it.remove();
                            parameter.setValue(Double.parseDouble(text));
                        } else if (Numbers.isNumber(type.getComponentType())) {
                            it.remove();
                            parameter.setValue(parseDoubles(text), null);
                        }
                    }
                } catch (IllegalArgumentException ex) {     // Includes NumberFormatException.
                    warning(mapping,
                            ex,
                            null,       // Default to `Resources` bundle.
                            Resources.Keys.CanNotSetProjectionParameter_5,
                            mapping.decoder.getFilename(),
                            mapping.getName(),
                            name,
                            value,
                            ex.getLocalizedMessage());
                }
            }
            /*
             * In principle, projection parameters do not include the semi-major and semi-minor axis lengths.
             * But if those information are provided, then we use them for building the geodetic reference frame.
             * Otherwise a default reference frame will be used.
             */
            final boolean geographic = (method instanceof PseudoPlateCarree);
            final GeographicCRS baseCRS = createBaseCRS(mapping.decoder, parameters, definition, greenwichLongitude, geographic);
            final MathTransform baseToCRS;
            if (geographic) {
                // Only swap axis order from (latitude, longitude) to (longitude, latitude).
                baseToCRS = MathTransforms.linear(new Matrix3(0, 1, 0, 1, 0, 0, 0, 0, 1));
                crs = baseCRS;
            } else {
                final CoordinateOperationFactory opFactory = mapping.decoder.getCoordinateOperationFactory();
                Map<String,?> properties = properties(definition, Convention.CONVERSION_NAME, false, mapping.getName());
                final Conversion conversion = opFactory.createDefiningConversion(properties, method, parameters);
                final CartesianCS cs = mapping.decoder.getStandardProjectedCS();
                properties = properties(definition, Convention.PROJECTED_CRS_NAME, true, conversion);
                final ProjectedCRS p = mapping.decoder.getCRSFactory().createProjectedCRS(properties, baseCRS, conversion, cs);
                baseToCRS = p.getConversionFromBase().getMathTransform();
                crs = p;
            }
            /*
             * The CF-Convention said that even if a WKT definition is provided, other attributes shall be present
             * and have precedence over the WKT definition. Consequently, the purpose of WKT in netCDF files is not
             * obvious (except for CompoundCRS).
             */
            final var done = new ArrayList<String>(2);
            setOrVerifyWKT(definition, CRS_WKT, done);
            setOrVerifyWKT(definition, SPATIAL_REF, done);
            /*
             * Report all projection parameters that have not been used. If the map is not rendered
             * at expected location, it may be because we have ignored some important parameters.
             */
            definition.remove(CF.LONG_NAME);
            if (!definition.isEmpty()) {
                warningInMapping(mapping, null, Resources.Keys.UnknownProjectionParameters_3,
                                 String.join(", ", definition.keySet()));
            }
            /*
             * Build the "grid to CRS" if present. This is not defined by CF-convention,
             * but may be present in some non-CF conventions.
             */
            if (gridToCRS == null) {
                gridToCRS = mapping.decoder.convention().gridToCRS(mapping, baseToCRS);
            } else {
                gridToCRS = MathTransforms.concatenate(gridToCRS, baseToCRS);
            }
            return true;
        } catch (ClassCastException | IllegalArgumentException | FactoryException | TransformException e) {
            warningInMapping(mapping, e, Resources.Keys.CanNotCreateCRS_3, null);
        }
        return false;
    }

    /**
     * Creates the geographic CRS from axis length specified in the given map projection parameters.
     * The returned CRS will always have (latitude, longitude) axes in that order and in degrees.
     *
     * @param  parameters  parameters from which to get ellipsoid axis lengths. Will not be modified.
     * @param  definition  map from which to get element names. Elements used will be removed.
     * @param  main        whether the returned <abbr>CRS</abbr> will be the main one.
     */
    private static GeographicCRS createBaseCRS(final Decoder decoder, final ParameterValueGroup parameters,
            final Map<String,Object> definition, final Object greenwichLongitude, final boolean main)
            throws FactoryException
    {
        final DatumFactory datumFactory = decoder.getDatumFactory();
        final CommonCRS defaultDefinitions = decoder.convention().defaultHorizontalCRS(false);
        boolean isSpecified = false;
        /*
         * Prime meridian built from "longitude_of_prime_meridian".
         */
        final PrimeMeridian meridian;
        if (greenwichLongitude instanceof Number) {
            final double longitude = ((Number) greenwichLongitude).doubleValue();
            final String name = (longitude == 0) ? "Greenwich" : null;
            Map<String,?> properties = properties(definition, Convention.PRIME_MERIDIAN_NAME, false, name);
            meridian = datumFactory.createPrimeMeridian(properties, longitude, Units.DEGREE);
            isSpecified = true;
        } else {
            meridian = defaultDefinitions.primeMeridian();
        }
        /*
         * Ellipsoid built from "semi_major_axis" and "semi_minor_axis" parameters. Note that it is okay
         * to use the OGC name (e.g. "semi_major") instead of the netCDF name (e.g. ""semi_major_axis").
         * The Apache SIS implementation of parameter value group understands the aliases. Using the OGC
         * names is safer because they should be understood by most map projection implementations.
         */
        Ellipsoid ellipsoid;
        try {
            final ParameterValue<?> p = parameters.parameter(Constants.SEMI_MAJOR);
            final Unit<Length> axisUnit = p.getUnit().asType(Length.class);
            final double  semiMajor = p.doubleValue();
            final double  secondDefiningParameter;
            final boolean isSphere;
            final boolean isIvfDefinitive = parameters.parameter(Constants.IS_IVF_DEFINITIVE).booleanValue();
            if (isIvfDefinitive) {
                secondDefiningParameter = parameters.parameter(Constants.INVERSE_FLATTENING).doubleValue();
                isSphere = (secondDefiningParameter == 0) || Double.isInfinite(secondDefiningParameter);
            } else {
                secondDefiningParameter = parameters.parameter(Constants.SEMI_MINOR).doubleValue(axisUnit);
                isSphere = secondDefiningParameter == semiMajor;
            }
            final Supplier<Object> fallback = () -> {           // Default ellipsoid name if not specified.
                final Locale  locale = decoder.listeners.getLocale();
                final NumberFormat f = NumberFormat.getNumberInstance(locale);
                f.setMaximumFractionDigits(5);      // Centimetric precision.
                final double km = axisUnit.getConverterTo(Units.KILOMETRE).convert(semiMajor);
                final StringBuffer b = new StringBuffer()
                        .append(Vocabulary.forLocale(locale).getString(isSphere ? Vocabulary.Keys.Sphere : Vocabulary.Keys.Ellipsoid))
                        .append(isSphere ? " R=" : " a=");
                return f.format(km, b, new FieldPosition(0)).append(" km").toString();
            };
            final Map<String,?> properties = properties(definition, Convention.ELLIPSOID_NAME, false, fallback);
            if (isIvfDefinitive) {
                ellipsoid = datumFactory.createFlattenedSphere(properties, semiMajor, secondDefiningParameter, axisUnit);
            } else {
                ellipsoid = datumFactory.createEllipsoid(properties, semiMajor, secondDefiningParameter, axisUnit);
            }
            isSpecified = true;
        } catch (ParameterNotFoundException | IllegalStateException e) {
            // Ignore - may be normal if the map projection is not an Apache SIS implementation.
            ellipsoid = defaultDefinitions.ellipsoid();
        }
        /*
         * Geodetic reference frame built from "towgs84" and above properties.
         */
        final Object bursaWolf = definition.remove(Convention.TOWGS84);
        final GeodeticDatum datum;
        if (isSpecified | bursaWolf != null) {
            Map<String,Object> properties = properties(definition, Convention.GEODETIC_DATUM_NAME, false, ellipsoid);
            if (bursaWolf instanceof BursaWolfParameters) {
                properties = new HashMap<>(properties);
                properties.put(DefaultGeodeticDatum.BURSA_WOLF_KEY, bursaWolf);
                isSpecified = true;
            }
            datum = datumFactory.createGeodeticDatum(properties, ellipsoid, meridian);
        } else {
<<<<<<< HEAD
            datum = DatumOrEnsemble.asDatum(defaultDefinitions.geographic());
=======
            datum = defaultDefinitions.datum(false);
            if (datum == null) {
                ensemble = defaultDefinitions.datumEnsemble();
            }
>>>>>>> bb738fc5
        }
        /*
         * Geographic CRS from all above properties.
         */
        if (isSpecified) {
            final Map<String,?> properties = properties(definition, Convention.GEOGRAPHIC_CRS_NAME, main, datum);
            return decoder.getCRSFactory().createGeographicCRS(
                    properties,
                    datum,
                    defaultDefinitions.geographic().getCoordinateSystem());
        } else {
            return defaultDefinitions.geographic();
        }
    }

    /**
     * Returns the {@code properties} argument value to give to the factory methods of geodetic objects.
     * The returned map contains at least an entry for {@value IdentifiedObject#NAME_KEY} with the name
     * fetched from the value of the attribute named {@code nameAttribute}.
     *
     * @param definition     map containing the attribute values.
     * @param nameAttribute  name of the attribute from which to get the name.
     * @param takeComment    whether to consume the {@code comment} attribute.
     * @param fallback       fallback as an {@link IdentifiedObject} (from which the name will be copied),
     *                       or a character sequence, or {@code null} for "Unnamed" localized string.
     */
    private static Map<String,Object> properties(final Map<String,Object> definition, final String nameAttribute,
                                                 final boolean takeComment, final Object fallback)
    {
        Object name = definition.remove(nameAttribute);
        if (name == null) {
            if (fallback == null) {
                // Note: IdentifiedObject.name does not accept InternationalString.
                name = Vocabulary.format(Vocabulary.Keys.Unnamed);
            } else if (fallback instanceof IdentifiedObject) {
                name = ((IdentifiedObject) fallback).getName();
            } else if (fallback instanceof Supplier<?>) {
                name = ((Supplier<?>) fallback).get();
            } else {
                name = fallback.toString();
            }
        }
        if (takeComment) {
            Object comment = definition.remove(ACDD.comment);
            if (comment != null) {
                return Map.of(IdentifiedObject.NAME_KEY, name, IdentifiedObject.REMARKS_KEY, comment.toString());
            }
        }
        return Map.of(IdentifiedObject.NAME_KEY, name);
    }

    /**
     * Parses a <abbr>CRS</abbr> defined by an <abbr>WKT</abbr> string, if present.
     * If {@link #crs} is null, it is set to the parsing result. Otherwise, the current {@link #crs} has precedence
     * but the parsed <abbr>CRS</abbr> is compared and a warning is logged if an inconsistency is found.
     *
     * @param definition     map containing the attribute values.
     * @param attributeName  name of the attribute to consume in the definition map.
     * @param done           <abbr>WKT</abbr> already parsed, for avoiding repetition.
     */
    private void setOrVerifyWKT(final Map<String,Object> definition, final String attributeName, final List<String> done) {
        Object value = definition.remove(attributeName);
        if (value instanceof String) {
            String wkt = ((String) value).strip();
            for (String previous : done) {
                if (wkt.equalsIgnoreCase(previous)) {
                    return;
                }
            }
            done.add(wkt);
            CoordinateReferenceSystem check;
            try {
                check = createFromWKT((String) value);
            } catch (Exception e) {
                warning(mapping, e, mapping.errors(), Errors.Keys.CanNotParseCRS_1, attributeName);
                return;
            }
            if (crs == null) {
                crs = check;
            } else if (!Utilities.deepEquals(crs, check, ComparisonMode.ALLOW_VARIANT)) {
                warning(mapping,        // Node
                        null,           // Exception
                        null,           // Resources
                        Resources.Keys.InconsistentCRS_2,
                        mapping.decoder.getFilename(),
                        mapping.getName());
            }
        }
    }

    /**
     * Tries to parse a CRS and affine transform from GDAL GeoTransform coefficients.
     * Those coefficients are not in the usual order expected by matrix, affine
     * transforms or TFW files. The relationship from pixel/line (P,L) coordinates
     * to CRS are:
     *
     * {@snippet lang="java" :
     *     X = c[0] + P*c[1] + L*c[2];
     *     Y = c[3] + P*c[4] + L*c[5];
     *     }
     *
     * @return whether this method found grid geometry attributes.
     */
    private boolean parseGeoTransform() {
        return parseGeoTransform(mapping.getAttributeAsString(SPATIAL_REF),
                                 mapping.getAttributeAsString("GeoTransform"));
    }

    /**
     * Implementation of {@link #parseGeoTransform()} with given attribute values.
     */
    private boolean parseGeoTransform(final String wkt, final String gtr) {
        short message = Resources.Keys.CanNotCreateCRS_3;
        boolean done = false;
        try {
            if (wkt != null) {
                crs = createFromWKT(wkt);
                isWKT = true;
                done = true;
            }
            if (gtr != null) {
                message = Resources.Keys.CanNotCreateGridGeometry_3;
                final double[] c = parseDoubles(gtr);
                if (c.length != 6) {
                    throw new DataStoreContentException(mapping.errors().getString(Errors.Keys.UnexpectedArrayLength_2, 6, c.length));
                }
                gridToCRS = new AffineTransform2D(c[1], c[4], c[2], c[5], c[0], c[3]);         // X_DIMENSION, Y_DIMENSION
                done = true;
            }
        } catch (Exception e) {
            warningInMapping(mapping, e, message, null);
        }
        return done;
    }

    /**
     * Parses a comma-separated or space-separated array of numbers.
     *
     * @throws NumberFormatException if at least one number cannot be parsed.
     */
    private static double[] parseDoubles(final String values) {
        return CharSequences.parseDoubles(values.replace(',', ' '), ' ');
    }

    /**
     * Tries to parse the Coordinate Reference System using ESRI conventions or other non-CF conventions.
     * This method is invoked as a fallback if {@link #parseGeoTransform()} found no grid geometry.
     *
     * @return whether this method found grid geometry attributes.
     */
    private boolean parseESRI() {
        String code = mapping.getAttributeAsString("ESRI_pe_string");
        isWKT = (code != null);
        if (code == null) {
            code = mapping.getAttributeAsString("EPSG_code");
            if (code == null) {
                return false;
            }
        }
        /*
         * The Coordinate Reference System stored in those attributes often use the GeoTIFF flavor of EPSG codes,
         * with (longitude, latitude) axis order instead of the authoritative order specified in EPSG database.
         * Likewise, the "WKT 1" flavor used by ESRI is different than WKT 1 defined by OGC 01-009 specification.
         * The CRS parsings below need to take those differences in account, except axis order which is tested in
         * the `adaptGridCRS(…)` method.
         */
        try {
            if (isWKT) {
                crs = createFromWKT(code);
            } else {
                crs = CRS.forCode(Constants.EPSG + ':' + code);
            }
        } catch (Exception e) {
            warningInMapping(mapping, e, Resources.Keys.CanNotCreateCRS_3, null);
            return false;
        }
        return true;
    }

    /**
     * Creates a coordinate reference system by parsing a Well Known Text (WKT) string.
     * The WKT is presumed to use the GDAL flavor of WKT 1, and warnings are redirected to decoder listeners.
     */
    private CoordinateReferenceSystem createFromWKT(final String wkt) throws ParseException {
        final var f = new WKTFormat(Decoder.DATA_LOCALE, mapping.decoder.getTimeZone());
        f.setConvention(org.apache.sis.io.wkt.Convention.WKT1_COMMON_UNITS);
        final var parsed = (CoordinateReferenceSystem) f.parseObject(wkt);
        final Warnings warnings = f.getWarnings();
        if (warnings != null) {
            final var record = new LogRecord(Level.WARNING, warnings.toString());
            record.setLoggerName(Modules.NETCDF);
            record.setSourceClassName(Variable.class.getName());
            record.setSourceMethodName("getGridGeometry");
            mapping.decoder.listeners.warning(record);
        }
        return parsed;
    }

    /**
     * Logs a warning with a message that contains the netCDF file name and the mapping variable, in that order.
     * This method presumes that {@link GridMapping} are invoked (indirectly) from {@link Variable#getGridGeometry()}.
     *
     * @param  mapping  the variable on which the warning applies.
     * @param  ex       the exception that occurred while creating the CRS or grid geometry, or {@code null} if none.
     * @param  key      {@link Resources.Keys#CanNotCreateCRS_3} or {@link Resources.Keys#CanNotCreateGridGeometry_3}.
     * @param  more     an additional argument for localization, or {@code null} for the exception message.
     */
    private static void warningInMapping(final Node mapping, final Exception ex, final short key, String more) {
        if (more == null) {
            more = ex.getLocalizedMessage();
        }
        warning(mapping, ex, null, key, mapping.decoder.getFilename(), mapping.getName(), more);
    }

    /**
     * Logs a warning, presuming that {@link GridMapping} are invoked (indirectly) from {@link Variable#getGridGeometry()}.
     *
     * @param  mapping    the variable on which the warning applies.
     * @param  exception  the exception that occurred, or {@code null} if none.
     * @param  resources  the resources bundle for {@code key} and {@code arguments}, or {@code null} for {@link Resources}.
     * @param  key        one of the {@code resources} constants (by default, a {@link Resources.Keys} constant).
     * @param  arguments  values to be formatted in the {@link java.text.MessageFormat} pattern.
     */
    private static void warning(final Node mapping, Exception ex, IndexedResourceBundle resources, short key, Object... arguments) {
        NamedElement.warning(mapping.decoder.listeners, Variable.class, "getGridGeometry", ex, resources, key, arguments);
    }

    /**
     * Returns the Coordinate Reference System inferred from grid mapping attribute values, or {@code null} if none.
     */
    final CoordinateReferenceSystem crs() {
        return crs;
    }

    /**
     * Creates a new grid geometry with the extent of the given variable and a potentially null <abbr>CRS</abbr>.
     * This method should be invoked only as a fallback when no existing {@link GridGeometry} can be used.
     * The CRS and "grid to CRS" transform are null, unless some partial information was found for example
     * as WKT string.
     */
    final GridGeometry createGridCRS(final Variable variable) {
        final List<Dimension> dimensions = variable.getGridDimensions();
        final int srcDim = dimensions.size();
        final long[] upper = new long[srcDim];
        for (int i=0; i<srcDim; i++) {
            final int d = (srcDim - 1) - i;         // Convert CRS dimension to netCDF dimension.
            upper[i] = dimensions.get(d).length();
        }
        MathTransform implicitG2C = gridToCRS;
        CoordinateReferenceSystem implicitCRS = crs;
        if (implicitG2C != null) {
            implicitG2C = MathTransforms.concatenate(
                    changeOfDimension(srcDim, implicitG2C.getSourceDimensions()),
                    implicitG2C,
                    changeOfDimension(implicitG2C.getTargetDimensions(),
                                      ReferencingUtilities.getDimension(implicitCRS)));
        }
        final var extent = new GridExtent(null, null, upper, false);
        return new GridGeometry(extent, PixelInCell.CELL_CENTER, implicitG2C, implicitCRS);
    }

    /**
     * Returns a transform for changing the number of dimensions of a math transform.
     * For convenience, a target number of dimensions of 0 means no change.
     */
    private static MathTransform changeOfDimension(final int srcDim, final int tgtDim) {
        if (tgtDim == srcDim || tgtDim == 0) {
            return MathTransforms.identity(srcDim);
        }
        return MathTransforms.linear(Matrices.createDimensionSelect(srcDim, ArraysExt.range(0, tgtDim)));
    }

    /**
     * Creates the grid geometry from the {@link #crs} and {@link #gridToCRS} fields,
     * completing missing information with the implicit grid geometry derived from coordinate variables.
     * For example, {@code GridMapping} may contain information only about the horizontal dimensions, so
     * the given {@code implicit} geometry is used for completing with vertical and temporal dimensions.
     *
     * @param  variable  the variable for which to create a grid geometry.
     * @param  implicit  template to use for completing missing information.
     * @param  anchor    whether we computed "grid to CRS" transform relative to pixel center or pixel corner.
     * @return the grid geometry with modified CRS and "grid to CRS" transform, or {@code null} in case of failure.
     */
    final GridGeometry adaptGridCRS(final Variable variable, final GridGeometry implicit, final PixelInCell anchor) {
        /*
         * The CRS and grid geometry built from grid mapping attributes are called "explicit" in this method.
         * This is by contrast with CRS derived from coordinate variables, which is only implicit.
         */
        CoordinateReferenceSystem explicitCRS = crs;
        int firstAffectedCoordinate = 0;
        boolean isSameGrid = true;
        if (implicit.isDefined(GridGeometry.CRS)) {
            final CoordinateReferenceSystem implicitCRS = implicit.getCoordinateReferenceSystem();
            if (explicitCRS == null) {
                explicitCRS = implicitCRS;
            } else {
                /*
                 * The CRS built by the `Grid` class (based on an inspection of coordinate variables)
                 * may have a different axis order than the CRS specified by grid mapping attributes
                 * (the CRS built by this class). This block checks which axis order seems to fit,
                 * then potentially replaces `Grid` implicit CRS by `GridMapping` explicit CRS.
                 *
                 * This is where the potential difference between EPSG axis order and grid axis order is handled.
                 * If we cannot find which component to replace, assume that grid mapping describes the first dimensions.
                 * We have no guarantees that this latter assumption is right, but it seems to match common practice.
                 */
                final CoordinateSystem cs = implicitCRS.getCoordinateSystem();
                firstAffectedCoordinate = AxisDirections.indexOfColinear(cs, explicitCRS.getCoordinateSystem());
                if (firstAffectedCoordinate < 0) {
                    explicitCRS = AbstractCRS.castOrCopy(explicitCRS).forConvention(AxesConvention.RIGHT_HANDED);
                    firstAffectedCoordinate = AxisDirections.indexOfColinear(cs, explicitCRS.getCoordinateSystem());
                    if (firstAffectedCoordinate < 0) {
                        firstAffectedCoordinate = 0;
                        if (isWKT && crs != null) {
                            explicitCRS = crs;          // If specified by WKT, use the CRS verbatim.
                        }
                    }
                }
                /*
                 * Replace the grid CRS (or a component of it) by the CRS parsed from WKT or EPSG code with same (if possible)
                 * axis order. If the grid CRS contains more axes (for example elevation or time axis), we try to keep them.
                 */
                try {
                    explicitCRS = new CRSMerger(variable.decoder)
                            .replaceComponent(implicitCRS, firstAffectedCoordinate, explicitCRS);
                } catch (FactoryException e) {
                    warningInMapping(variable, e, Resources.Keys.CanNotCreateCRS_3, null);
                    return null;
                }
                isSameGrid = implicitCRS.equals(explicitCRS);
                if (isSameGrid) {
                    explicitCRS = implicitCRS;          // Keep existing instance if appropriate.
                }
            }
        }
        /*
         * Perform the same substitution as above, but in the "grid to CRS" transform. Note that the "grid to CRS"
         * is usually not specified, so the block performing substitution will rarely be executed. If executed,
         * then we need to perform selection in target dimensions (not source dimensions) because the first affected
         * coordinate computed above is in CRS dimension, which is the target of "grid to CRS" transform.
         */
        MathTransform explicitG2C = gridToCRS;
        if (implicit.isDefined(GridGeometry.GRID_TO_CRS)) {
            final MathTransform implicitG2C = implicit.getGridToCRS(anchor);
            if (explicitG2C == null) {
                explicitG2C = implicitG2C;
            } else try {
                int count = 0;
                var components = new MathTransform[3];
                final var sep = new TransformSeparator(implicitG2C, variable.decoder.getMathTransformFactory());
                if (firstAffectedCoordinate != 0) {
                    sep.addTargetDimensionRange(0, firstAffectedCoordinate);
                    components[count++] = sep.separate();
                    sep.clear();
                }
                components[count++] = explicitG2C;
                final int next = firstAffectedCoordinate + explicitG2C.getTargetDimensions();
                final int upper = implicitG2C.getTargetDimensions();
                if (next != upper) {
                    sep.addTargetDimensionRange(next, upper);
                    components[count++] = sep.separate();
                }
                components = ArraysExt.resize(components, count);
                explicitG2C = MathTransforms.compound(components);
                if (implicitG2C.equals(explicitG2C)) {
                    explicitG2C = implicitG2C;          // Keep using existing instance if appropriate.
                } else {
                    isSameGrid = false;
                }
            } catch (FactoryException e) {
                warningInMapping(variable, e, Resources.Keys.CanNotCreateGridGeometry_3, null);
                return null;
            }
        }
        /*
         * At this point we finished to compute the grid geometry components.
         * If any of them have changed, create the new grid geometry.
         */
        if (isSameGrid) {
            return implicit;
        } else {
            return new GridGeometry(implicit.getExtent(), anchor, explicitG2C, explicitCRS);
        }
    }

    /**
     * Returns a string representation for debugging purposes.
     *
     * @return a string representation for debugging purpose.
     */
    @Override
    public String toString() {
        return Strings.toString(getClass(),
                null, mapping.getName(),
                "crs", IdentifiedObjects.getName(crs, null),
                "isWKT", isWKT);
    }
}<|MERGE_RESOLUTION|>--- conflicted
+++ resolved
@@ -42,11 +42,11 @@
 import org.opengis.referencing.crs.ProjectedCRS;
 import org.opengis.referencing.crs.GeographicCRS;
 import org.opengis.referencing.crs.CoordinateReferenceSystem;
-import org.opengis.referencing.operation.CoordinateOperationFactory;
 import org.opengis.referencing.operation.TransformException;
 import org.opengis.referencing.operation.OperationMethod;
 import org.opengis.referencing.operation.MathTransform;
 import org.opengis.referencing.operation.Conversion;
+import org.opengis.referencing.operation.CoordinateOperationFactory;
 import org.opengis.referencing.datum.DatumFactory;
 import org.opengis.referencing.datum.GeodeticDatum;
 import org.opengis.referencing.datum.PrimeMeridian;
@@ -425,14 +425,7 @@
             }
             datum = datumFactory.createGeodeticDatum(properties, ellipsoid, meridian);
         } else {
-<<<<<<< HEAD
             datum = DatumOrEnsemble.asDatum(defaultDefinitions.geographic());
-=======
-            datum = defaultDefinitions.datum(false);
-            if (datum == null) {
-                ensemble = defaultDefinitions.datumEnsemble();
-            }
->>>>>>> bb738fc5
         }
         /*
          * Geographic CRS from all above properties.
