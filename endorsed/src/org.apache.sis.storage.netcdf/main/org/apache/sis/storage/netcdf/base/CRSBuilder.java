--- conflicted
+++ resolved
@@ -60,6 +60,7 @@
 import org.apache.sis.measure.Units;
 
 // Specific to the main branch:
+import org.apache.sis.util.privy.TemporalDate;
 import org.apache.sis.referencing.factory.GeodeticObjectFactory;
 
 
@@ -140,12 +141,6 @@
     protected D datum;
 
     /**
-     * The datum ensemble created by {@link #createDatum(DatumFactory, Map)}.
-     * At least one of {@link #datum} and {@code datumEnsemble} shall be initialized.
-     */
-    protected DatumEnsemble<D> datumEnsemble;
-
-    /**
      * The coordinate system created by {@link #createCS(CSFactory, Map, CoordinateSystemAxis[])}.
      */
     protected CS coordinateSystem;
@@ -703,11 +698,7 @@
          * This method is invoked under conditions similar to the ones of above {@code createCS(…)} method.
          */
         @Override void createCRS(CRSFactory factory, Map<String,?> properties) throws FactoryException {
-<<<<<<< HEAD
             referenceSystem = factory.createGeocentricCRS(properties, datum, coordinateSystem);
-=======
-            referenceSystem = factory.createGeodeticCRS(properties, datum, datumEnsemble, coordinateSystem);
->>>>>>> 269d8e97
         }
     }
 
@@ -978,7 +969,7 @@
                     datum = c.datum();
                 } else {
                     properties = properties("Time since " + epoch);
-                    datum = factory.createTemporalDatum(properties, epoch);
+                    datum = factory.createTemporalDatum(properties, TemporalDate.toDate(epoch));
                 }
             }
         }
