--- conflicted
+++ resolved
@@ -463,15 +463,9 @@
          * If we cannot share the whole existing instance, we usually can share parts of it like the address.
          */
         ResponsibleParty responsibility = pointOfContact;
-<<<<<<< HEAD
         Contact          contact        = null;
         Address          address        = null;
         OnlineResource   resource       = null;
-=======
-        Contact        contact        = null;
-        Address        address        = null;
-        OnlineResource resource       = null;
->>>>>>> 91600185
         if (responsibility != null) {
             { // Additional indentation for having the same level than SIS branches for GeoAPI snapshots (makes merges easier).
                 contact = responsibility.getContactInfo();
@@ -595,11 +589,7 @@
                 addCitedResponsibleParty(contributor, null);
             }
             final ResponsibleParty r = createResponsibleParty(PUBLISHER, false);
-<<<<<<< HEAD
             if (r instanceof DefaultResponsibility) {
-=======
-            if (r != null) {
->>>>>>> 91600185
                 addDistributor(r);
                 for (final AbstractParty party : ((DefaultResponsibility) r).getParties()) {
                     publisher = addIfNonNull(publisher, party.getName());
