/*
 * Licensed to the Apache Software Foundation (ASF) under one or more
 * contributor license agreements.  See the NOTICE file distributed with
 * this work for additional information regarding copyright ownership.
 * The ASF licenses this file to You under the Apache License, Version 2.0
 * (the "License"); you may not use this file except in compliance with
 * the License.  You may obtain a copy of the License at
 *
 *     http://www.apache.org/licenses/LICENSE-2.0
 *
 * Unless required by applicable law or agreed to in writing, software
 * distributed under the License is distributed on an "AS IS" BASIS,
 * WITHOUT WARRANTIES OR CONDITIONS OF ANY KIND, either express or implied.
 * See the License for the specific language governing permissions and
 * limitations under the License.
 */
package org.apache.sis.storage.netcdf;

import java.net.URI;
import java.net.URISyntaxException;
import java.util.Date;
import java.util.List;
import java.util.Set;
import java.util.Map;
import java.util.LinkedHashSet;
import java.util.LinkedHashMap;
import java.util.Arrays;
import java.util.ArrayList;
import java.util.Collection;
import java.io.IOException;
import javax.measure.Unit;
import javax.measure.UnitConverter;
import javax.measure.IncommensurableException;
import javax.measure.format.MeasurementParseException;

import org.opengis.util.CodeList;
import org.opengis.util.InternationalString;
import org.opengis.metadata.Metadata;
import org.opengis.metadata.Identifier;
import org.opengis.metadata.spatial.*;
import org.opengis.metadata.content.*;
import org.opengis.metadata.citation.*;
import org.opengis.metadata.identification.*;
import org.opengis.metadata.maintenance.ScopeCode;
import org.opengis.metadata.constraint.Restriction;
import org.opengis.referencing.cs.AxisDirection;
import org.opengis.referencing.crs.VerticalCRS;
import org.opengis.referencing.crs.CoordinateReferenceSystem;

import org.apache.sis.util.iso.Types;
import org.apache.sis.util.iso.DefaultNameFactory;
import org.apache.sis.storage.DataStoreException;
import org.apache.sis.storage.event.StoreListeners;
import org.apache.sis.metadata.iso.DefaultMetadata;
import org.apache.sis.metadata.iso.citation.*;
import org.apache.sis.metadata.iso.identification.*;
import org.apache.sis.metadata.sql.MetadataStoreException;
import org.apache.sis.storage.netcdf.base.Axis;
import org.apache.sis.storage.netcdf.base.Decoder;
import org.apache.sis.storage.netcdf.base.Variable;
import org.apache.sis.storage.netcdf.base.VariableRole;
import org.apache.sis.storage.netcdf.base.Dimension;
import org.apache.sis.storage.netcdf.base.Grid;
import org.apache.sis.io.stream.IOUtilities;
import org.apache.sis.storage.base.MetadataBuilder;
import org.apache.sis.storage.wkt.StoreFormat;
import org.apache.sis.referencing.util.AxisDirections;
import org.apache.sis.system.Configuration;
import org.apache.sis.util.internal.CollectionsExt;
import org.apache.sis.util.internal.Strings;
import org.apache.sis.util.resources.Errors;
import org.apache.sis.util.CharSequences;
import org.apache.sis.referencing.CRS;
import org.apache.sis.measure.Units;
import org.apache.sis.math.Vector;

// The following dependency is used only for static final String constants.
// Consequently, the compiled class files should not have this dependency.
import ucar.nc2.constants.ACDD;
import ucar.nc2.constants.CDM;
import ucar.nc2.constants.CF;

import static org.apache.sis.storage.netcdf.AttributeNames.*;
<<<<<<< HEAD
=======
import static org.apache.sis.util.internal.CollectionsExt.first;
>>>>>>> 11f35074


/**
 * Mapping from netCDF metadata to ISO 19115-2 metadata. The {@link String} constants declared in
 * the {@linkplain AttributeNames parent class} are the name of attributes examined by this class.
 * The current implementation searches the attribute values in the following places, in that order:
 *
 * <ol>
 *   <li>{@code "NCISOMetadata"} group</li>
 *   <li>{@code "CFMetadata"} group</li>
 *   <li>Global attributes</li>
 *   <li>{@code "THREDDSMetadata"} group</li>
 * </ol>
 *
 * The {@code "CFMetadata"} group has precedence over the global attributes because the
 * {@linkplain AttributeNames#LONGITUDE longitude} and {@linkplain AttributeNames#LATITUDE latitude}
 * resolutions are often more accurate in that group.
 *
 * <h2>Known limitations</h2>
 * <ul>
 *   <li>{@code "degrees_west"} and {@code "degrees_south"} units not correctly handled.</li>
 *   <li>Units of measurement not yet declared in the {@link Band} elements.</li>
 *   <li>{@link AttributeNames#FLAG_VALUES} and {@link AttributeNames#FLAG_MASKS}
 *       not yet included in the {@link RangeElementDescription} elements.</li>
 *   <li>Services (WMS, WCS, OPeNDAP, THREDDS) <i>etc.</i>) and transfer options not yet declared.</li>
 * </ul>
 *
 * @author  Martin Desruisseaux (Geomatys)
 * @author  Thi Phuong Hao Nguyen (VNSC)
 * @author  Alexis Manin (Geomatys)
 * @version 1.3
 * @since   0.3
 */
final class MetadataReader extends MetadataBuilder {
    /**
     * Whether the reader should include experimental fields.
     * They are fields for which we are unsure of the proper ISO 19115 location.
     */
    @Configuration
    private static final boolean EXPERIMENTAL = true;

    /**
     * Names of global attributes identifying services.
     */
    private static final String[] SERVICES = {"wms_service", "wcs_service"};

    /**
     * The character to use as a separator in comma-separated list. This separator is used for parsing the
     * {@link AttributeNames#KEYWORDS} attribute value for instance.
     */
    private static final char SEPARATOR = ',';

    /**
     * The character to use for quoting strings in a comma-separated list. Quoted strings may contain comma.
     *
     * <h4>Example</h4>
     * John Doe, Jane Lee, "L J Smith, Jr."
     */
    private static final char QUOTE = '"';

    /**
     * The source of netCDF attributes from which to infer ISO metadata.
     * This source is set at construction time.
     *
     * <p>This {@code MetadataReader} class does <strong>not</strong> close this source.
     * Closing this source after usage is the user responsibility.</p>
     */
    private final Decoder decoder;

    /**
     * The actual search path, as a subset of {@link org.apache.sis.storage.netcdf.base.Convention#SEARCH_PATH}
     * with only the name of the groups which have been found in the NeCDF file.
     */
    private final String[] searchPath;

    /**
     * The contact, used at metadata creation time for avoiding to construct identical objects
     * more than once.
     *
     * <p>The point of contact is stored in the two following places. The semantic of those two
     * contacts is not strictly identical, but the distinction is not used in netCDF file:</p>
     *
     * <ul>
     *   <li>{@link DefaultMetadata#getContacts()}</li>
     *   <li>{@link DefaultDataIdentification#getPointOfContacts()}</li>
     * </ul>
     *
     * An object very similar is used as the creator. The point of contact and the creator
     * are often identical except for their role attribute.
     */
    private transient ResponsibleParty pointOfContact;

    /**
     * The vertical coordinate reference system to be given to the object created by {@link #addExtent()}.
     * This is set to the first vertical CRS found.
     */
    private VerticalCRS verticalCRS;

    /**
     * Whether at least one grid coverage has been found during iteration over variables.
     */
    private boolean hasGridCoverages;

    /**
     * Creates a new <cite>netCDF to ISO</cite> mapper for the given source.
     *
     * @param  decoder  the source of netCDF attributes.
     */
    MetadataReader(final Decoder decoder) {
        this.decoder = decoder;
        decoder.setSearchPath(decoder.convention().getSearchPath());
        searchPath = decoder.getSearchPath();
    }

    /**
     * Invoked when a non-fatal exception occurred while reading metadata.
     * This method sends a record to the registered listeners if any,
     * or logs the record otherwise.
     */
    private void warning(final Exception e) {
        decoder.listeners.warning(e);
    }

    /**
     * Logs a warning using the localized error resource bundle for the locale given by
     * {@link StoreListeners#getLocale()}.
     *
     * @param  key  one of {@link Errors.Keys} values.
     */
    private void warning(final short key, final Object p1, final Object p2, final Exception e) {
        final StoreListeners listeners = decoder.listeners;
        listeners.warning(Errors.getResources(listeners.getLocale()).getString(key, p1, p2), e);
    }

    /**
     * Splits comma-separated values. Leading and trailing spaces are removed for each item
     * unless the item is between double quotes. Empty strings are ignored unless between double quotes.
     * If a value begin with double quotes, all content will be copied verbatim until the closing double quote.
     * A double quote is considered as a closing double quote if just before a comma separator (ignoring spaces).
     */
    static List<String> split(final String value) {
        if (value == null) {
            return List.of();
        }
        final List<String> items = new ArrayList<>();
        int start = 0;      // Index of the first character of the next item to add in the list.
        int end;            // Index after the last character of the next item to add in the list.
        int next;           // Index of the next separator (comma) after `end`.
        final int length = CharSequences.skipTrailingWhitespaces(value, 0, value.length());
split:  while ((start = CharSequences.skipLeadingWhitespaces(value, start, length)) < length) {
            if (value.charAt(start) == QUOTE) {
                next = ++start;                                 // Skip the quote character.
                do {
                    end = value.indexOf(QUOTE, next);           // End of quoted text, may have comma separator before.
                    if (end < 0) break split;
                    next = CharSequences.skipLeadingWhitespaces(value, end+1, length);
                } while (next < length && value.charAt(next) != SEPARATOR);
            } else {
                next = value.indexOf(SEPARATOR, start);         // Unquoted text - comma is the item separator.
                if (next < 0) break;
                end = CharSequences.skipTrailingWhitespaces(value, start, next);
            }
            if (start != end) {
                items.add(value.substring(start, end));
            }
            start = next+1;
        }
        if (start < length) {
            items.add(value.substring(start, length));
        }
        return items;
    }

    /**
     * Reads the attribute value for the given name, then trims the leading and trailing spaces.
     * If the value is null, empty or contains only spaces, then this method returns {@code null}.
     */
    private String stringValue(final String name) {
        return Strings.trimOrNull(decoder.stringValue(name));
    }

    /**
     * Reads the numeric value for the given value, or returns {@code NaN} if none.
     */
    private double numericValue(final String name) {
        final Number v = decoder.numericValue(name);
        return (v != null) ? v.doubleValue() : Double.NaN;
    }

    /**
     * Returns the enumeration constant for the given name, or {@code null} if the given name is not recognized.
     * In the latter case, this method emits a warning.
     */
    private <T extends Enum<T>> T forEnumName(final Class<T> enumType, final String name) {
        final T code = Types.forEnumName(enumType, name);
        if (code == null && name != null) {
            warning(Errors.Keys.UnknownEnumValue_2, enumType, name, null);
        }
        return code;
    }

    /**
     * Returns the code value for the given name, or {@code null} if the given name is not recognized.
     * In the latter case, this method emits a warning.
     */
    private <T extends CodeList<T>> T forCodeName(final Class<T> codeType, final String name) {
        final T code = Types.forCodeName(codeType, name, false);
        if (code == null && name != null) {
            /*
             * CodeLists are not enums, but using the error message for enums is not completly wrong since
             * if we did not allowed CodeList to create new elements, then we are using it like an enum.
             */
            warning(Errors.Keys.UnknownEnumValue_2, codeType, name, null);
        }
        return code;
    }

    /**
     * Adds the given element in the given collection if the element is non-null.
     * If the element is non-null and the collection is null, a new collection is
     * created. The given collection, or the new collection if it has been created,
     * is returned.
     */
    private static <T> Set<T> addIfNonNull(Set<T> collection, final T element) {
        if (element != null) {
            if (collection == null) {
                collection = new LinkedHashSet<>(4);
            }
            collection.add(element);
        }
        return collection;
    }

    /**
     * Returns {@code true} if the given netCDF attribute is either null or equals to the
     * string value of the given metadata value.
     *
     * @param metadata  The value stored in the metadata object.
     * @param attribute The value parsed from the netCDF file.
     */
    private static boolean canShare(final CharSequence metadata, final String attribute) {
        return (attribute == null) || (metadata != null && metadata.toString().equals(attribute));
    }

    /**
     * Returns {@code true} if the given netCDF attribute is either null or equals to one
     * of the values in the given collection.
     *
     * @param  metadata   the value stored in the metadata object.
     * @param  attribute  the value parsed from the netCDF file.
     */
    private static boolean canShare(final Collection<String> metadata, final String attribute) {
        return (attribute == null) || metadata.contains(attribute);
    }

    /**
     * Returns {@code true} if the given URL is null, or if the given resource contains that URL.
     *
     * @param  resource  the value stored in the metadata object.
     * @param  url       the value parsed from the netCDF file.
     */
    private static boolean canShare(final OnlineResource resource, final String url) {
        return (url == null) || (resource != null && canShare(resource.getLinkage().toString(), url));
    }

    /**
     * Returns {@code true} if the given email is null, or if the given address contains that email.
     *
     * @param  address  the value stored in the metadata object.
     * @param  email    the value parsed from the netCDF file.
     */
    private static boolean canShare(final Address address, final String email) {
        return (email == null) || (address != null && canShare(address.getElectronicMailAddresses(), email));
    }

    /**
     * Creates a URI form the given path, or returns {@code null} if the given URL is null or cannot be parsed.
     * In the latter case, a warning will be emitted.
     */
    private URI createURI(final String url) {
        if (url != null) try {
            return new URI(url);
        } catch (URISyntaxException e) {
            warning(e);
        }
        return null;
    }

    /**
     * Creates an {@code OnlineResource} element if the given URL is not null. Since ISO 19115
     * declares the URL as a mandatory attribute, this method will ignore all other attributes
     * if the given URL is null.
     *
     * @param  url   the URL (mandatory - if {@code null}, no resource will be created).
     * @return the online resource, or {@code null} if the URL was null.
     */
    private OnlineResource createOnlineResource(final String url) {
        final URI uri = createURI(url);
        if (uri == null) {
            return null;
        }
        final DefaultOnlineResource resource = new DefaultOnlineResource(uri);
        final String protocol = uri.getScheme();
        resource.setProtocol(protocol);
        if (IOUtilities.isHTTP(protocol)) {
            resource.setApplicationProfile("web browser");
        }
        resource.setFunction(OnLineFunction.INFORMATION);
        return resource;
    }

    /**
     * Creates an {@code Address} element if at least one of the given attributes is non-null.
     */
    private static Address createAddress(final String email) {
        if (email != null) {
            final DefaultAddress address = new DefaultAddress();
            address.setElectronicMailAddresses(Set.of(email));
            return address;
        }
        return null;
    }

    /**
     * Creates a {@code Contact} element if at least one of the given attributes is non-null.
     */
    private static Contact createContact(final Address address, final OnlineResource url) {
        if (address != null || url != null) {
            final DefaultContact contact = new DefaultContact();
            if (address != null) contact.setAddresses(Set.of(address));
            if (url     != null) contact.setOnlineResources(Set.of(url));
            return contact;
        }
        return null;
    }

    /**
     * Creates a {@code Responsibility} element if at least one of the name, email or URL attributes is defined.
     * For more consistent results, the caller should restrict the {@linkplain Decoder#setSearchPath search path}
     * to a single group before invoking this method.
     *
     * <p>Implementation note: this method tries to reuse the existing {@link #pointOfContact} instance,
     * or part of it, if it is suitable.</p>
     *
     * @param  keys              the group of attribute names to use for fetching the values.
     * @param  isPointOfContact  {@code true} if this responsible party is the "main" one. This will force the
     *         role to {@link Role#POINT_OF_CONTACT} and enable the use of {@code "institution"} attribute as
     *         a fallback if there is no value for {@link Responsible#INSTITUTION}.
     * @return the responsible party, or {@code null} if none.
     *
     * @see AttributeNames#CREATOR
     * @see AttributeNames#CONTRIBUTOR
     * @see AttributeNames#PUBLISHER
     */
    private ResponsibleParty createResponsibleParty(final Responsible keys, final boolean isPointOfContact) {
        String individualName   = stringValue(keys.NAME);
        String organisationName = stringValue(keys.INSTITUTION);
        final String email      = stringValue(keys.EMAIL);
        final String url        = stringValue(keys.URL);
        if (organisationName == null && isPointOfContact) {
            organisationName = stringValue("institution");
        }
        if (individualName == null && organisationName == null && email == null && url == null) {
            return null;
        }
        /*
         * The "individual" name may actually be an institution name, either because a "*_type" attribute
         * said so or because the "individual" name is the same than the institution name. In such cases,
         * reorganize the names in order to avoid duplication.
         */
        if (organisationName == null) {
            if (isOrganisation(keys)) {
                organisationName = individualName;
                individualName = null;
            }
        } else if (organisationName.equalsIgnoreCase(individualName)) {
            individualName = null;
        }
        Role role = forCodeName(Role.class, stringValue(keys.ROLE));
        if (role == null) {
            role = isPointOfContact ? Role.POINT_OF_CONTACT : keys.DEFAULT_ROLE;
        }
        /*
         * Verify if we can share the existing `pointOfContact` instance. This is often the case in practice.
         * If we cannot share the whole existing instance, we usually can share parts of it like the address.
         */
        ResponsibleParty responsibility = pointOfContact;
<<<<<<< HEAD
        Contact          contact        = null;
        Address          address        = null;
        OnlineResource   resource       = null;
=======
        Contact        contact        = null;
        Address        address        = null;
        OnlineResource resource       = null;
>>>>>>> 11f35074
        if (responsibility != null) {
            { // Additional indentation for having the same level than SIS branches for GeoAPI snapshots (makes merges easier).
                contact = responsibility.getContactInfo();
                if (contact != null) {
                    address  = contact.getAddress();
                    resource = contact.getOnlineResource();
                }
                if (!canShare(resource, url)) {
                    resource       = null;
                    contact        = null;                  // Clear the parents all the way up to the root.
                    responsibility = null;
                }
                if (!canShare(address, email)) {
                    address        = null;
                    contact        = null;                  // Clear the parents all the way up to the root.
                    responsibility = null;
                }
                if (responsibility != null) {
                    if (!canShare(responsibility.getOrganisationName(), organisationName) ||
                        !canShare(responsibility.getIndividualName(),   individualName))
                    {
                        responsibility = null;
                    }
                }
            }
        }
        /*
         * If we cannot share the exiting instance, we have to build a new one. If there is both
         * an individual and organisation name, then the individual is considered a member of the
         * organisation. This structure shall be kept consistent with the check in the above block.
         */
        if (responsibility == null) {
            if (contact == null) {
                if (address  == null) address  = createAddress(email);
                if (resource == null) resource = createOnlineResource(url);
                contact = createContact(address, resource);
            }
            if (individualName != null || organisationName != null || contact != null) {        // Do not test role.
                AbstractParty party = null;
                if (individualName   != null) party = new DefaultIndividual(individualName, null, null);
                if (organisationName != null) party = new DefaultOrganisation(organisationName, null, (DefaultIndividual) party, null);
                if (party            == null) party = isOrganisation(keys) ? new DefaultOrganisation() : new DefaultIndividual();
                if (contact          != null) party.setContactInfo(Set.of(contact));
                responsibility = new DefaultResponsibleParty(role);
                if (party != null) {
                    ((DefaultResponsibleParty) responsibility).setParties(Set.of(party));
                }
            }
        }
        return responsibility;
    }

    /**
     * Returns {@code true} if the responsible party described by the given keys is an organization.
     * In case of doubt, this method returns {@code false}. This is consistent with ACDD recommendation,
     * which set the default value to {@code "person"}.
     */
    private boolean isOrganisation(final Responsible keys) {
        final String type = stringValue(keys.TYPE);
        return "institution".equalsIgnoreCase(type) || "group".equalsIgnoreCase(type);
    }

    /**
     * Adds a {@code DataIdentification/Citation} element if at least one of the required attributes is non-null.
     * This method will initialize the {@link #pointOfContact} field, then reuses it if non-null and suitable.
     *
     * <p>This method opportunistically collects the name of all publishers.
     * Those names are useful to {@link #addIdentificationInfo(Set)}.</p>
     *
     * @return the name of all publishers, or {@code null} if none.
     */
    private Set<InternationalString> addCitation() {
        String title = stringValue(TITLE);
        if (title == null) {
            title = stringValue("full_name");   // THREDDS attribute documented in TITLE javadoc.
            if (title == null) {
                title = stringValue("name");    // THREDDS attribute documented in TITLE javadoc.
                if (title == null) {
                    title = decoder.getTitle();
                }
            }
        }
        addTitle(title);
        addEdition(stringValue(PRODUCT_VERSION));
        addOtherCitationDetails(stringValue(REFERENCES));
        addCitationDate(decoder.dateValue(METADATA_CREATION), DateType.CREATION,    Scope.ALL);
        addCitationDate(decoder.dateValue(METADATA_MODIFIED), DateType.REVISION,    Scope.ALL);
        addCitationDate(decoder.dateValue(DATE_CREATED),      DateType.CREATION,    Scope.RESOURCE);
        addCitationDate(decoder.dateValue(DATE_MODIFIED),     DateType.REVISION,    Scope.RESOURCE);
        addCitationDate(decoder.dateValue(DATE_ISSUED),       DateType.PUBLICATION, Scope.RESOURCE);
        /*
         * Add the responsible party which is declared in global attributes, or in
         * the THREDDS attributes if no information was found in global attributes.
         * This responsible party is taken as the point of contact.
         */
        for (final String path : searchPath) {
            decoder.setSearchPath(path);
            final ResponsibleParty party = createResponsibleParty(CREATOR, true);
            if (party != pointOfContact) {
                addPointOfContact(party, Scope.RESOURCE);
                if (pointOfContact == null) {
                    pointOfContact = party;
                }
            }
        }
        /*
         * There is no distinction in netCDF files between "point of contact" and "creator".
         * We take the first one as the data originator.
         */
        addCitedResponsibleParty(pointOfContact, Role.ORIGINATOR);
        /*
         * Add the contributors only after we did one full pass over the creators. We keep those two
         * loops separated in order to increase the chances that pointOfContact has been initialized
         * (it may not have been initialized on the first pass).
         */
        Set<InternationalString> publisher = null;
        for (final String path : searchPath) {
            decoder.setSearchPath(path);
            final ResponsibleParty contributor = createResponsibleParty(CONTRIBUTOR, false);
            if (contributor != pointOfContact) {
                addCitedResponsibleParty(contributor, null);
            }
            final ResponsibleParty r = createResponsibleParty(PUBLISHER, false);
<<<<<<< HEAD
            if (r instanceof DefaultResponsibility) {
=======
            if (r != null) {
>>>>>>> 11f35074
                addDistributor(r);
                for (final AbstractParty party : ((DefaultResponsibility) r).getParties()) {
                    publisher = addIfNonNull(publisher, party.getName());
                }
            }
        }
        decoder.setSearchPath(searchPath);
        return publisher;
    }

    /**
     * Adds a {@code DataIdentification} element if at least one of the required attributes is non-null.
     *
     * @param  publisher   the publisher names, built by the caller in an opportunist way.
     */
    private void addIdentificationInfo(final Set<InternationalString> publisher) throws IOException, DataStoreException {
        boolean     hasExtent = false;
        Set<String> project   = null;
        Set<String> standard  = null;
        final Set<String> keywords = new LinkedHashSet<>();
        for (final String path : searchPath) {
            decoder.setSearchPath(path);
            keywords.addAll(split(stringValue(KEYWORDS.TEXT)));
            standard = addIfNonNull(standard, stringValue(STANDARD_NAME.TEXT));
            project  = addIfNonNull(project,  stringValue(PROJECT));
            for (final String keyword : split(stringValue(ACCESS_CONSTRAINT))) {
                addAccessConstraint(forCodeName(Restriction.class, keyword));
            }
            addTopicCategory(forCodeName(TopicCategory.class, stringValue(TOPIC_CATEGORY)));
            addSpatialRepresentation(forCodeName(SpatialRepresentationType.class, stringValue(DATA_TYPE)));
            if (!hasExtent) {
                /*
                 * Takes only ONE extent, because a netCDF file may declare many time the same
                 * extent with different precision. The groups are ordered in such a way that
                 * the first extent should be the most accurate one.
                 */
                hasExtent = addExtent();
            }
        }
        /*
         * For the following properties, use only the first non-empty attribute value found on the search path.
         */
        decoder.setSearchPath(searchPath);
        addAbstract               (stringValue(SUMMARY));
        addPurpose                (stringValue(PURPOSE));
        addSupplementalInformation(stringValue(COMMENT));
        addCredits                (stringValue(ACKNOWLEDGEMENT));
        addCredits                (stringValue("acknowledgment"));          // Legacy spelling.
        addUseLimitation          (stringValue(LICENSE));
        addKeywords(standard,  KeywordType.THEME,       stringValue(STANDARD_NAME.VOCABULARY));
        addKeywords(keywords,  KeywordType.THEME,       stringValue(KEYWORDS.VOCABULARY));
        addKeywords(project,   KeywordType.valueOf("PROJECT"), null);
        addKeywords(publisher, KeywordType.valueOf("DATA_CENTRE"), null);
        /*
         * Add geospatial bounds as a geometric object. This optional operation requires
         * an external library (ESRI or JTS) to be present on the module path.
         */
        final String wkt = stringValue(GEOSPATIAL_BOUNDS);
        if (wkt != null) {
            addBoundingPolygon(new StoreFormat(null, null, decoder.geomlib, decoder.listeners).parseGeometry(wkt,
                    stringValue(GEOSPATIAL_BOUNDS + "_crs"), stringValue(GEOSPATIAL_BOUNDS + "_vertical_crs")));
        }
        final String[] format = decoder.getFormatDescription();
        String id = format[0];
        if (NetcdfStoreProvider.NAME.equalsIgnoreCase(id)) try {
            setPredefinedFormat(NetcdfStoreProvider.NAME);
            id = null;
        } catch (MetadataStoreException e) {
            // Will add `id` at the end of this method.
            warning(e);
        }
        if (format.length >= 2) {
            addFormatName(format[1]);
            if (format.length >= 3) {
                setFormatEdition(format[2]);
            }
        }
        addFormatName(id);          // Do nothing is `id` is null.
    }

    /**
     * Adds information about axes and cell geometry.
     * This is the {@code <mdb:spatialRepresentationInfo>} element in XML.
     * We work on grid axes instead of Coordinate Reference System axes because
     * {@code metadata/spatialRepresentationInfo/axisDimensionProperties/dimensionSize} seems to imply that.
     *
     * @param  cs  the grid geometry (related to the netCDF coordinate system).
     * @throws ArithmeticException if the size of an axis exceeds {@link Integer#MAX_VALUE}, or other overflow occurs.
     */
    private void addSpatialRepresentationInfo(final Axis[] axes) throws IOException, DataStoreException {
        for (int i=0; i<axes.length; i++) {
            final Axis axis = axes[i];
            /*
             * Axes usually have exactly one dimension. However, some netCDF axes are backed by a two-dimensional
             * conversion grid. In such case, our Axis constructor should have ensured that the first element in
             * the `sourceDimensions` and `sourceSizes` arrays are for the grid dimension which is most closely
             * oriented toward the axis direction.
             */
            final int d = i;    // Because lambda expressions want final variable.
            axis.getMainSize().ifPresent((s) -> setAxisSize(d, s));
            final AttributeNames.Dimension attributeNames;
            switch (axis.abbreviation) {
                case 'λ': case 'θ':           attributeNames = AttributeNames.LONGITUDE; break;
                case 'φ': case 'Ω':           attributeNames = AttributeNames.LATITUDE;  break;
                case 'h': case 'H': case 'D': attributeNames = AttributeNames.VERTICAL;  break;
                case 't': case 'T':           attributeNames = AttributeNames.TIME;      break;
                default : continue;
            }
            final DimensionNameType name = attributeNames.DEFAULT_NAME_TYPE;
            setAxisName(i, name);
            final String res = stringValue(attributeNames.RESOLUTION);
            if (res != null) try {
                /*
                 * ACDD convention recommends to write units after the resolution.
                 * Examples: "100 meters", "0.1 degree".
                 */
                final int s = res.indexOf(' ');
                final double value;
                Unit<?> units = null;
                if (s < 0) {
                    value = numericValue(attributeNames.RESOLUTION);
                } else {
                    value = Double.parseDouble(res.substring(0, s).trim());
                    final String symbol = res.substring(s+1).trim();
                    if (!symbol.isEmpty()) try {
                        units = Units.valueOf(symbol);
                    } catch (MeasurementParseException e) {
                        warning(Errors.Keys.CanNotAssignUnitToDimension_2, name, units, e);
                    }
                }
                setAxisResolution(i, value, units);
            } catch (NumberFormatException e) {
                warning(e);
            }
        }
        setCellGeometry(CellGeometry.AREA);
    }

    /**
     * Adds the extent declared in the current group. For more consistent results, the caller should restrict
     * the {@linkplain Decoder#setSearchPath search path} to a single group before invoking this method.
     * The {@link #verticalCRS} field should have been set before to invoke this method.
     *
     * @return {@code true} if at least one numerical value has been added.
     */
    private boolean addExtent() {
        addExtent(stringValue(GEOGRAPHIC_IDENTIFIER));
        final double[] extent = new double[4];
        /*
         * If at least one geographic coordinate is available, add a GeographicBoundingBox.
         */
        boolean hasExtent;
        hasExtent  = fillExtent(LONGITUDE, Units.DEGREE, AxisDirection.EAST,  extent, 0);
        hasExtent |= fillExtent(LATITUDE,  Units.DEGREE, AxisDirection.NORTH, extent, 2);
        if (hasExtent) {
            addExtent(extent, 0);
            hasExtent = true;
        }
        /*
         * If at least one vertical coordinate is available, add a VerticalExtent.
         */
        if (fillExtent(VERTICAL, Units.METRE, null, extent, 0)) {
            addVerticalExtent(extent[0], extent[1], verticalCRS);
            hasExtent = true;
        }
        /*
         * Get the start and end times as Date objects if available, or as numeric values otherwise.
         * In the latter case, the unit symbol tells how to convert to Date objects.
         */
        Date startTime = decoder.dateValue(TIME.MINIMUM);
        Date endTime   = decoder.dateValue(TIME.MAXIMUM);
        if (startTime == null && endTime == null) {
            final Number tmin = decoder.numericValue(TIME.MINIMUM);
            final Number tmax = decoder.numericValue(TIME.MAXIMUM);
            if (tmin != null || tmax != null) {
                final String symbol = stringValue(TIME.UNITS);
                if (symbol != null) {
                    final Date[] dates = decoder.numberToDate(symbol, tmin, tmax);
                    startTime = dates[0];
                    endTime   = dates[1];
                }
            }
        }
        /*
         * If at least one time value above is available, add a temporal extent.
         */
        if (startTime != null || endTime != null) {
            addTemporalExtent(startTime, endTime);
            hasExtent = true;
        }
        return hasExtent;
    }

    /**
     * Fills one dimension of the geographic bounding box or vertical extent.
     * The extent values are written in the given {@code extent} array.
     *
     * @param  dim         the dimension for which to get the extent.
     * @param  targetUnit  the destination unit of the extent.
     * @param  positive    the direction considered positive, or {@code null} if the unit symbol is not expected to contain a direction.
     * @param  extent      where to store the minimum and maximum values.
     * @param  index       index where to store the minimum value in {@code extent}. The maximum value is stored at {@code index+1}.
     * @return {@code true} if a minimum or a maximum value has been found.
     */
    private boolean fillExtent(final AttributeNames.Dimension dim, final Unit<?> targetUnit, final AxisDirection positive,
                               final double[] extent, final int index)
    {
        double min = numericValue(dim.MINIMUM);
        double max = numericValue(dim.MAXIMUM);
        boolean hasExtent = !Double.isNaN(min) || !Double.isNaN(max);
        if (hasExtent) {
            final String symbol = stringValue(dim.UNITS);
            if (symbol != null) {
                try {
                    final UnitConverter c = Units.valueOf(symbol).getConverterToAny(targetUnit);
                    min = c.convert(min);
                    max = c.convert(max);
                } catch (MeasurementParseException | IncommensurableException e) {
                    warning(e);
                }
                boolean reverse = false;
                if (positive != null) {
                    reverse = AxisDirections.opposite(positive).equals(Axis.direction(symbol));
                } else if (dim.POSITIVE != null) {
                    // For now, only the vertical axis have a "positive" attribute.
                    reverse = CF.POSITIVE_DOWN.equals(stringValue(dim.POSITIVE));
                }
                if (reverse) {
                    final double tmp = min;
                    min = -max;
                    max = -tmp;
                }
            }
        }
        extent[index  ] = min;
        extent[index+1] = max;
        return hasExtent;
    }

    /**
     * Adds information about acquisition (program, platform).
     */
    private void addAcquisitionInfo() {
        final Term[] attributes = {
            AttributeNames.PROGRAM,
            AttributeNames.PLATFORM,
            AttributeNames.INSTRUMENT
        };
        for (int i=0; i<attributes.length; i++) {
            final Term at = attributes[i];
            final String authority = stringValue(at.VOCABULARY);
            for (final String keyword : split(stringValue(at.TEXT))) {
                switch (i) {
                    case 0: {
                        if (EXPERIMENTAL) {
                            addAcquisitionOperation(authority, keyword);
                        }
                        break;
                    }
                    case 1: addPlatform  (authority, keyword); break;
                    case 2: addInstrument(authority, keyword); break;
                }
            }
        }
    }

    /**
     * Adds information about all netCDF variables. This is the {@code <mdb:contentInfo>} element in XML.
     * This method groups variables by their domains, i.e. variables having the same set of axes are grouped together.
     */
    private void addContentInfo() {
        /*
         * Prepare a list of features and coverages, but without writing metadata now.
         * We differ metadata writing for giving us a chance to group related contents.
         */
        final Set<Dimension> features = new LinkedHashSet<>();
        final Map<List<String>, List<Variable>> coverages = new LinkedHashMap<>(4);
        for (final Variable variable : decoder.getVariables()) {
            if (VariableRole.isCoverage(variable)) {
                final List<org.apache.sis.storage.netcdf.base.Dimension> dimensions = variable.getGridDimensions();
                final String[] names = new String[dimensions.size()];
                for (int i=0; i<names.length; i++) {
                    names[i] = dimensions.get(i).getName();
                }
                CollectionsExt.addToMultiValuesMap(coverages, Arrays.asList(names), variable);
                hasGridCoverages = true;
            } else if (variable.getRole() == VariableRole.FEATURE_PROPERTY) {
                /*
                 * For feature property, we should take only the first dimension.
                 * If a second dimension exists, it is for character strings.
                 */
                features.add(variable.getGridDimensions().get(0));
            }
        }
        /*
         * Now write the metadata. Note that the spatial repersentation types added below are actually
         * parts of `DataIdentification` instead of `ContentInformation`, but we add them here because
         * we have the information here.
         */
        if (!features .isEmpty()) addSpatialRepresentation(SpatialRepresentationType.TEXT_TABLE);
        if (!coverages.isEmpty()) addSpatialRepresentation(SpatialRepresentationType.GRID);
        for (final Dimension feature : features) {
            final String name = feature.getName();
            if (name != null) {
                addFeatureType(decoder.nameFactory.createLocalName(decoder.namespace, name), feature.length());
            }
        }
        final String processingLevel = stringValue(PROCESSING_LEVEL);
        for (final List<Variable> group : coverages.values()) {
            /*
             * Instantiate a CoverageDescription for each distinct set of netCDF dimensions
             * (e.g. longitude,latitude,time). This separation is based on the fact that a
             * coverage has only one domain for every range of values.
             */
            newCoverage(false);
            setProcessingLevelCode(null, processingLevel);
            for (final Variable variable : group) {
                addSampleDimension(variable);
                final CharSequence[] names    = variable.getAttributeAsStrings(FLAG_NAMES, ' ');
                final CharSequence[] meanings = variable.getAttributeAsStrings(FLAG_MEANINGS, ' ');
                final Vector         masks    = variable.getAttributeAsVector (FLAG_MASKS);
                final Vector         values   = variable.getAttributeAsVector (FLAG_VALUES);
                final int s1 = (names    != null) ? names.length    : 0;
                final int s2 = (meanings != null) ? meanings.length : 0;
                final int s3 = (masks    != null) ? masks .size()   : 0;
                final int s4 = (values   != null) ? values.size()   : 0;
                final int length = Math.max(s1, Math.max(s2, Math.max(s3, s4)));
                for (int i=0; i<length; i++) {
                    addSampleValueDescription(variable,
                            (i < s1) ? names     [i] : null,
                            (i < s2) ? meanings  [i] : null,
                            (i < s3) ? masks .get(i) : null,
                            (i < s4) ? values.get(i) : null);
                }
            }
        }
    }

    /**
     * Adds metadata about a sample dimension (or band) from the given variable.
     * This is the {@code <mrc:dimension>} element in XML.
     *
     * @param  variable  the netCDF variable.
     */
    private void addSampleDimension(final Variable variable) {
        newSampleDimension();
        final String name = Strings.trimOrNull(variable.getName());
        if (name != null) {
            final DefaultNameFactory f = decoder.nameFactory;
            final StringBuilder buffer = new StringBuilder(20);
            variable.writeDataTypeName(buffer);
            setBandIdentifier(f.createMemberName(null, name, f.createTypeName(null, buffer.toString())));
        }
        final String id = Strings.trimOrNull(variable.getStandardName());
        if (!id.equals(name)) {
            addBandName(variable.getAttributeAsString(ACDD.standard_name_vocabulary), id);
        }
        final String description = Strings.trimOrNull(variable.getDescription());
        if (description != null && !description.equals(name) && !description.equals(id)) {
            addBandDescription(description);
        }
        setSampleUnits(variable.getUnit());
        setTransferFunction(variable.getAttributeAsDouble(CDM.SCALE_FACTOR),
                            variable.getAttributeAsDouble(CDM.ADD_OFFSET));
        addContentType(forCodeName(CoverageContentType.class, stringValue(ACDD.coverage_content_type)));
    }

    /**
     * Adds metadata about the meaning of a sample value.
     * This is the {@code <mrc:rangeElementDescription>} element in XML.
     *
     * <p><b>Note:</b> ISO 19115 range elements are approximately equivalent to
     * {@code org.apache.sis.coverage.Category} in the {@code sis-coverage} module.</p>
     *
     * @param  variable  the netCDF variable.
     * @param  name      one of the elements in the {@link AttributeNames#FLAG_NAMES} attribute, or {@code null}.
     * @param  meaning   one of the elements in the {@link AttributeNames#FLAG_MEANINGS} attribute or {@code null}.
     * @param  mask      one of the elements in the {@link AttributeNames#FLAG_MASKS} attribute or {@code null}.
     * @param  value     one of the elements in the {@link AttributeNames#FLAG_VALUES} attribute or {@code null}.
     */
    private void addSampleValueDescription(final Variable variable,
            final CharSequence name, final CharSequence meaning, final Number mask, final Number value)
    {
        addSampleValueDescription(name, meaning);
        // TODO: create a record from values (and possibly from the masks).
        //       if (pixel & mask == value) then we have that range element.
    }

    /**
     * Adds a globally unique identifier for the current netCDF {@linkplain #decoder}.
     * The current implementation builds the identifier from the following attributes:
     *
     * <ul>
     *   <li>{@code AttributeNames.IDENTIFIER.VOCABULARY} used as the {@linkplain Identifier#getAuthority() authority}.</li>
     *   <li>{@code AttributeNames.IDENTIFIER.TEXT}, or {@link ucar.nc2.NetcdfFile#getId()} if no identifier attribute was found,
     *       or the filename without extension if {@code getId()} returned nothing.</li>
     * </ul>
     *
     * This method should be invoked last, after we made our best effort to set the title.
     */
    private void addFileIdentifier() {
        String identifier = stringValue(IDENTIFIER.TEXT);
        String authority;
        if (identifier != null) {
            authority = stringValue(IDENTIFIER.VOCABULARY);
        } else {
            identifier = decoder.getId();
            if (identifier == null) {
                identifier = IOUtilities.filenameWithoutExtension(decoder.getFilename());
                if (identifier == null) {
                    return;
                }
            }
            authority = null;
        }
        if (authority == null) {
            addTitleOrIdentifier(identifier, Scope.RESOURCE);
        } else {
            addIdentifier(authority, identifier, Scope.RESOURCE);
        }
    }

    /**
     * Creates an ISO {@code Metadata} object from the information found in the netCDF file.
     * The returned metadata is unmodifiable, for allowing the caller to share a unique instance.
     *
     * @return the ISO metadata object.
     * @throws IOException if an I/O operation was necessary but failed.
     * @throws DataStoreException if a logical error occurred.
     * @throws ArithmeticException if the size of an axis exceeds {@link Integer#MAX_VALUE}, or other overflow occurs.
     */
    public Metadata read() throws IOException, DataStoreException {
        for (final CoordinateReferenceSystem crs : decoder.getReferenceSystemInfo()) {
            addReferenceSystem(crs);
            if (verticalCRS == null) {
                verticalCRS = CRS.getVerticalComponent(crs, false);
            }
        }
        addResourceScope(ScopeCode.DATASET, null);
        addIdentificationInfo(addCitation());
        for (final String service : SERVICES) {
            final String name = stringValue(service);
            if (name != null) {
                addResourceScope(ScopeCode.SERVICE, name);
            }
        }
        addAcquisitionInfo();
        addContentInfo();
        /*
         * Add the dimension information, if any. This metadata node
         * is built from the netCDF CoordinateSystem objects.
         */
        for (final Grid cs : decoder.getGridCandidates()) {
            if (cs.getSourceDimensions() >= Grid.MIN_DIMENSION) {
                final Axis[] axes = cs.getAxes(decoder);
                if (axes.length >= Grid.MIN_DIMENSION) {
                    addSpatialRepresentationInfo(axes);
                }
            }
        }
        setISOStandards(hasGridCoverages);
        addFileIdentifier();
        /*
         * Departure: UnidataDD2MI.xsl puts the source in Metadata.dataQualityInfo.lineage.statement.
         * However, since ISO 19115:2014, Metadata.resourceLineage.statement seems a more appropriate place.
         * See https://issues.apache.org/jira/browse/SIS-361
         */
        for (final String path : searchPath) {
            decoder.setSearchPath(path);
            addLineage(stringValue(HISTORY));
            addSource(stringValue(SOURCE), null, null);
        }
        decoder.setSearchPath(searchPath);
        final DefaultMetadata metadata = build();
        addCompleteMetadata(createURI(stringValue(METADATA_LINK)));
        metadata.transitionTo(DefaultMetadata.State.FINAL);
        return metadata;
    }
}<|MERGE_RESOLUTION|>--- conflicted
+++ resolved
@@ -81,10 +81,6 @@
 import ucar.nc2.constants.CF;
 
 import static org.apache.sis.storage.netcdf.AttributeNames.*;
-<<<<<<< HEAD
-=======
-import static org.apache.sis.util.internal.CollectionsExt.first;
->>>>>>> 11f35074
 
 
 /**
@@ -472,15 +468,9 @@
          * If we cannot share the whole existing instance, we usually can share parts of it like the address.
          */
         ResponsibleParty responsibility = pointOfContact;
-<<<<<<< HEAD
         Contact          contact        = null;
         Address          address        = null;
         OnlineResource   resource       = null;
-=======
-        Contact        contact        = null;
-        Address        address        = null;
-        OnlineResource resource       = null;
->>>>>>> 11f35074
         if (responsibility != null) {
             { // Additional indentation for having the same level than SIS branches for GeoAPI snapshots (makes merges easier).
                 contact = responsibility.getContactInfo();
@@ -604,11 +594,7 @@
                 addCitedResponsibleParty(contributor, null);
             }
             final ResponsibleParty r = createResponsibleParty(PUBLISHER, false);
-<<<<<<< HEAD
             if (r instanceof DefaultResponsibility) {
-=======
-            if (r != null) {
->>>>>>> 11f35074
                 addDistributor(r);
                 for (final AbstractParty party : ((DefaultResponsibility) r).getParties()) {
                     publisher = addIfNonNull(publisher, party.getName());
