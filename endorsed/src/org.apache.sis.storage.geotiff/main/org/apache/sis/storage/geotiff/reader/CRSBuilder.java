/*
 * Licensed to the Apache Software Foundation (ASF) under one or more
 * contributor license agreements.  See the NOTICE file distributed with
 * this work for additional information regarding copyright ownership.
 * The ASF licenses this file to You under the Apache License, Version 2.0
 * (the "License"); you may not use this file except in compliance with
 * the License.  You may obtain a copy of the License at
 *
 *     http://www.apache.org/licenses/LICENSE-2.0
 *
 * Unless required by applicable law or agreed to in writing, software
 * distributed under the License is distributed on an "AS IS" BASIS,
 * WITHOUT WARRANTIES OR CONDITIONS OF ANY KIND, either express or implied.
 * See the License for the specific language governing permissions and
 * limitations under the License.
 */
package org.apache.sis.storage.geotiff.reader;

import java.util.Arrays;
import java.util.Set;
import java.util.Map;
import java.util.HashSet;
import java.util.HashMap;
import java.util.Iterator;
import java.util.StringJoiner;
import java.util.NoSuchElementException;
import java.util.logging.Level;
import java.util.logging.LogRecord;
import java.lang.reflect.Array;
import java.io.IOException;
import java.io.UncheckedIOException;
import javax.measure.Unit;
import javax.measure.Quantity;
import javax.measure.UnitConverter;
import javax.measure.quantity.Angle;
import javax.measure.quantity.Length;
import org.opengis.metadata.Identifier;
import org.opengis.metadata.spatial.CellGeometry;
import org.opengis.parameter.GeneralParameterDescriptor;
import org.opengis.parameter.ParameterDescriptor;
import org.opengis.parameter.ParameterValueGroup;
import org.opengis.parameter.ParameterNotFoundException;
import org.opengis.referencing.IdentifiedObject;
import org.opengis.referencing.NoSuchAuthorityCodeException;
import org.opengis.referencing.crs.GeodeticCRS;
import org.opengis.referencing.crs.GeographicCRS;
import org.opengis.referencing.crs.CoordinateReferenceSystem;
import org.opengis.referencing.crs.ProjectedCRS;
import org.opengis.referencing.crs.VerticalCRS;
import org.opengis.referencing.cs.CartesianCS;
import org.opengis.referencing.cs.EllipsoidalCS;
import org.opengis.referencing.cs.VerticalCS;
import org.opengis.referencing.datum.Ellipsoid;
import org.opengis.referencing.datum.GeodeticDatum;
import org.opengis.referencing.datum.PrimeMeridian;
import org.opengis.referencing.datum.VerticalDatum;
import org.opengis.referencing.operation.Conversion;
import org.opengis.referencing.operation.CoordinateOperation;
import org.opengis.referencing.operation.OperationMethod;
import org.opengis.util.FactoryException;
import org.apache.sis.parameter.Parameters;
import org.apache.sis.referencing.CommonCRS;
import org.apache.sis.referencing.IdentifiedObjects;
import org.apache.sis.referencing.cs.AxesConvention;
import org.apache.sis.referencing.cs.CoordinateSystems;
import org.apache.sis.referencing.crs.DefaultProjectedCRS;
import org.apache.sis.referencing.crs.DefaultGeographicCRS;
import org.apache.sis.referencing.privy.WKTKeywords;
import org.apache.sis.referencing.privy.NilReferencingObject;
import org.apache.sis.referencing.privy.ReferencingUtilities;
import org.apache.sis.referencing.privy.ReferencingFactoryContainer;
import org.apache.sis.referencing.operation.provider.PolarStereographicA;
import org.apache.sis.referencing.operation.provider.PolarStereographicB;
import org.apache.sis.io.TableAppender;
import org.apache.sis.util.CharSequences;
import org.apache.sis.util.Characters;
import org.apache.sis.util.privy.Constants;
import org.apache.sis.util.privy.Strings;
import org.apache.sis.util.privy.Numerics;
import org.apache.sis.util.resources.Vocabulary;
import org.apache.sis.util.resources.Errors;
import org.apache.sis.math.Vector;
import org.apache.sis.measure.Units;
import org.apache.sis.metadata.iso.citation.Citations;
import org.apache.sis.storage.event.StoreListeners;
import org.apache.sis.storage.geotiff.GeoTiffStore;
import org.apache.sis.storage.geotiff.base.Resources;
import org.apache.sis.storage.geotiff.base.GeoCodes;
import org.apache.sis.storage.geotiff.base.GeoKeys;
import org.apache.sis.storage.geotiff.base.UnitKey;
import static org.apache.sis.util.Utilities.equalsIgnoreMetadata;


/**
 * Helper class for building a {@link CoordinateReferenceSystem} from information found in TIFF tags.
 * GeoKeys are loaded by {@link GeoKeysLoader} and consumed by this class.
 *
 * @author  Rémi Maréchal (Geomatys)
 * @author  Martin Desruisseaux (Geomatys)
 *
 * @see GeoKeys
 * @see GeoKeysLoader
 */
public final class CRSBuilder extends ReferencingFactoryContainer {
    /**
     * Index where to store the name of the geodetic CRS, the datum, the ellipsoid and the prime meridian.
     * The GeoTIFF specification has only one key, {@link GeoKeys#GeodeticCitation}, for the geographic CRS
     * and its components. But some GeoTIFF files encode the names of all components in the value associated
     * to that key, as in the following example:
     *
     * <pre class="text">
     *   GCS Name = wgs84|Datum = unknown|Ellipsoid = WGS_1984|Primem = Greenwich|</pre>
     *
     * In such case, we will split the name into the components names to be stored in an array at indices
     * given by {@code GCRS}, {@code DATUM}, {@code ELLIPSOID} and {@code PRIMEM}.
     *
     * <h4>Implementation note:</h4>
     * {@link #PRIMEM} must be the first element and {@link #GCRS} must be the last one.
     * The {@link #getOrDefault(String[], int)} implementation depends on this assumption.
     *
     * @see #splitName(String)
     * @see #getOrDefault(String[], int)
     */
    static final int PRIMEM = 0, ELLIPSOID = 1, DATUM = 2, GCRS = 3;

    /**
     * Keys that may be used in the value associated to {@link GeoKeys#GeodeticCitation}.
     * For each element in this array at index {@code i}, the {@code i/2} value is equal to the
     * {@code DATUM}, {@code ELLIPSOID} or {@code PRIMEM} constant for the corresponding type.
     */
    private static final String[] NAME_KEYS = {
        // WKT 1               WKT 2
        WKTKeywords.PrimeM,    WKTKeywords.PrimeMeridian,
        WKTKeywords.Spheroid,  WKTKeywords.Ellipsoid,
        WKTKeywords.Datum,     WKTKeywords.GeodeticDatum
    };

    /**
     * Minimal length that a key in a name must have before we compare them to the {@link #NAME_KEYS}.
     * For example, a value of 5 means that {@link #splitName(String)} will accept {@code "Ellip"},
     * {@code "Ellips"}, {@code "Ellipso"} and {@code "Ellipsoi"} as if they were {@code "Ellipsoid"}.
     * This length shall not be greater than the length of the shortest string in {@link #NAME_KEYS}.
     */
    private static final int MIN_KEY_LENGTH = 5;

    /**
     * The listeners where to report warnings.
     */
    private final StoreListeners listeners;

    /**
     * Version of the set of keys declared in the {@code GeoKeyDirectory} header.
     */
    private short majorRevision, minorRevision;

    /**
     * All values found in the {@code GeoKeyDirectory} after the header.
     * Each value shall be used at most once. This allow us to remove value after usage,
     * so we can easily detect at the end of the parsing process which GeoTIFF keys were
     * unrecognized or ignored.
     */
    private final Map<Short,Object> geoKeys;

    /**
     * Missing GeoKeys, used for avoiding to report the same warning twice.
     *
     * @see #missingValue(short)
     */
    private final Set<String> missingGeoKeys;

    /**
     * Name of the last object created. This is used by {@link #properties(Object)} for reusing existing instance
     * if possible. This is useful in GeoTIFF files since the same name is used for different geodetic components,
     * for example the datum and the ellipsoid.
     */
    private Identifier lastName;

    /**
     * Suggested value for a general description of the transformation form grid coordinates to "real world" coordinates.
     * This is computed by {@link #build(Vector, Vector, String)} and made available as additional information to the caller.
     */
    public String description;

    /**
     * {@code POINT} if {@link GeoKeys#RasterType} is {@link GeoCodes#RasterPixelIsPoint},
     * {@code AREA} if it is {@link GeoCodes#RasterPixelIsArea}, or null if unspecified.
     * This is computed by {@link #build(Vector, Vector, String)} and made available to the caller.
     */
    public CellGeometry cellGeometry;

    /**
     * {@code true} when an exception has been thrown but this {@code CRSBuilder} already reported a warning,
     * so there is no need for the caller to report a warning again. {@code CRSBuilder} sometimes reports warnings
     * itself when it can provide a better warning message than what the caller can do.
     */
    boolean alreadyReported;

    /**
     * Creates a new builder of coordinate reference systems.
     *
     * @param  listeners  the listeners where to report warnings.
     */
    public CRSBuilder(final StoreListeners listeners) {
        this.listeners = listeners;
        geoKeys = new HashMap<>(32);
        missingGeoKeys = new HashSet<>();
    }

    /**
     * Reports a warning with a message built from the given resource keys and arguments.
     * Note that the record will not necessarily be sent to the logging framework.
     * If the user has registered at least one listener, then the record will be sent to the listeners instead.
     *
     * <p>This method sets the {@linkplain LogRecord#setSourceClassName(String) source class name} and
     * {@linkplain LogRecord#setSourceMethodName(String) source method name} to hard-coded values.
     * Those values assume that the warnings occurred indirectly from a call to {@link #getMetadata()}
     * in this class. We do not report private classes or methods as the source of warnings.</p>
     *
     * @param  key   one of the {@link Resources.Keys} constants.
     * @param  args  arguments for the log message.
     *
     * @see Resources
     * @see GeoKeysLoader#warning(short, Object...)
     */
    final void warning(final short key, final Object... args) {
        LogRecord record = Resources.forLocale(listeners.getLocale()).getLogRecord(Level.WARNING, key, args);
        // Logger name will be set by listeners.warning(record).
        record.setSourceClassName(GeoTiffStore.class.getName());
        record.setSourceMethodName("getMetadata");
        listeners.warning(record);
    }

    /**
     * Returns a map with the given name associated to {@value org.opengis.referencing.IdentifiedObject#NAME_KEY}.
     * The given name shall be either an instance of {@link String} or {@link Identifier}.
     * This is an helper method for creating geodetic objects with {@link #getCRSFactory()}.
     */
    private Map<String,?> properties(Object name) {
        if (name == null) {
            name = NilReferencingObject.UNNAMED;
        } else if (lastName != null && lastName.getCode().equals(name)) {
            name = lastName;
        }
        return Map.of(IdentifiedObject.NAME_KEY, name);
    }

    /**
     * Removes and returns the value for the given key as a singleton (not an array).
     * If the value was an array, a warning is reported and the first element is returned.
     *
     * <p>The given element is removed from the map so that each element is used only once
     * (for example it would be redundant to have the {@code verify(…)} methods to compare
     * the same values as the ones we used at geodetic object construction time). It also
     * allow us to check which {@link GeoKeys} were ignored by looking at what is remaining
     * in the map after CRS creation.</p>
     *
     * @param  key  the GeoTIFF key for which to get a value.
     * @return the singleton value for the given key, or {@code null} if none.
     */
    private Object getSingleton(final short key) {
        Object value = geoKeys.remove(key);
        if (value != null && value.getClass().isArray()) {
            warning(Resources.Keys.UnexpectedListOfValues_2, GeoKeys.name(key), Array.getLength(value));
            value = Array.get(value, 0);    // No need to verify length because we do not store empty arrays.
        }
        return value;
    }

    /**
     * Removes and returns a {@link GeoKeys} value as a character string, or {@code null} if none.
     * Value for the given key should be a sequence of characters. If it is one or more numbers instead,
     * then this method formats those numbers in a comma-separated list. Such sequence of numbers would
     * be unusual, but we do see strange GeoTIFF files in practice.
     *
     * <p>See {@link #getSingleton(short)} for a discussion about why the value is removed from the map.</p>
     *
     * @param  key  the GeoTIFF key for which to get a value.
     * @return a string representation of the value for the given key, or {@code null} if the key was not found.
     */
    private String getAsString(final short key) {
        Object value = geoKeys.remove(key);
        if (value != null) {
            if (value.getClass().isArray()) {
                final int length = Array.getLength(value);
                final StringJoiner buffer = new StringJoiner(", ");
                for (int i=0; i<length; i++) {
                    buffer.add(String.valueOf(Array.get(value, i)));
                }
                value = buffer;
            }
            return value.toString();
        }
        return null;
    }

    /**
     * Removes and returns a {@link GeoKeys} value as an integer. This is used for fetching enumeration values.
     * The value returned by this method is typically one of the {@link GeoCodes} values.
     *
     * <p>See {@link #getSingleton(short)} for a discussion about why the value is removed from the map.</p>
     *
     * @param  key  the GeoTIFF key for which to get a value.
     * @return the integer value for the given key, or {@link GeoCodes#undefined} if the key was not found.
     * @throws NumberFormatException if the value was stored as a string and cannot be parsed.
     */
    private int getAsInteger(final short key) {
        final Object value = getSingleton(key);
        if (value == null) {
            return GeoCodes.undefined;
        }
        if (value instanceof Number) {
            return ((Number) value).intValue();
        } else try {
            return Integer.parseInt(value.toString());
        } catch (NumberFormatException e) {
            invalidValue(key, value);
            alreadyReported = true;
            throw e;
        }
    }

    /**
     * Removes and returns a {@link GeoKeys} value as a floating point number, or {@code NaN} if none.
     * See {@link #getSingleton(short)} for a discussion about why the value is removed from the map.
     *
     * @param  key  the GeoTIFF key for which to get a value.
     * @return the floating point value for the given key, or {@link Double#NaN} if the key was not found.
     * @throws NumberFormatException if the value was stored as a string and cannot be parsed.
     */
    private double getAsDouble(final short key) {
        final Object value = getSingleton(key);
        if (value == null) {
            return Double.NaN;
        }
        if (value instanceof Number) {
            return ((Number) value).doubleValue();
        } else try {
            return Double.parseDouble(value.toString());
        } catch (NumberFormatException e) {
            invalidValue(key, value);
            alreadyReported = true;
            throw e;
        }
    }

    /**
     * Removes and returns a {@link GeoKeys} value as a character string, or throws an exception if none.
     * A warning is reported before to throw the exception. There is no attempt to provide a good message
     * in the exception since is should be caught by {@link ImageFileDirectory}.
     *
     * @param  key  the GeoTIFF key for which to get a value.
     * @return a string representation of the value for the given key.
     * @throws NoSuchElementException if no value has been found.
     */
    private String getMandatoryString(final short key) {
        final String value = getAsString(key);
        if (value != null) {
            return value;
        }
        alreadyReported = true;
        throw new NoSuchElementException(missingValue(key));
    }

    /**
     * Removes and returns a {@link GeoKeys} value as a floating point number, or throws an exception if none.
     * A warning is reported before to throw the exception. There is no attempt to provide a good message in
     * the exception since is should be caught by {@link ImageFileDirectory}.
     *
     * @param  key  the GeoTIFF key for which to get a value.
     * @return the floating point value for the given key.
     * @throws NoSuchElementException if no value has been found.
     * @throws NumberFormatException if the value was stored as a string and cannot be parsed.
     */
    private double getMandatoryDouble(final short key) {
        final double value = getAsDouble(key);
        if (Double.isFinite(value)) {
            return value;
        }
        alreadyReported = true;
        throw new NoSuchElementException(missingValue(key));
    }

    /**
     * Reports a warning about missing value for the given key. The key name is opportunistically returned for
     * building the {@link NoSuchElementException} message, but it is not the main purpose of this method.
     *
     * @see GeoKeysLoader#missingValue(short)
     */
    final String missingValue(final short key) {
        final String name = GeoKeys.name(key);
        if (missingGeoKeys.add(name)) {
            warning(Resources.Keys.MissingGeoValue_1, name);
        }
        return name;
    }

    /**
     * Reports a warning about an invalid value for the given key.
     */
    private void invalidValue(final short key, final Object value) {
        warning(Resources.Keys.InvalidGeoValue_2, GeoKeys.name(key), value);
    }

    /**
     * Moves the value of a projection parameter to a new GeoKey.
     * This is used for handling erroneous map projection definitions.
     * A warning is emitted.
     *
     * @param  projection  name of the map projection to report in the warning.
     * @param  oldKey      old map projection key.
     * @param  newKey      new map projection key, or 0 if none.
     *
     * @see <a href="https://issues.apache.org/jira/browse/SIS-572">SIS-572</a>
     */
    private void moveParameter(final String projection, final short oldKey, final short newKey) {
        final Object value = geoKeys.remove(oldKey);
        if (value != null) {
            final Object name;
            if (newKey != 0) {
                geoKeys.put(newKey, value);
                name = GeoKeys.name(newKey);
            } else {
                name = Vocabulary.formatInternational(Vocabulary.Keys.None);
            }
            warning(Resources.Keys.ReassignedParameter_3, GeoKeys.name(oldKey), name, projection);
        }
    }

    /**
     * Verifies that a value found in the GeoTIFF file is approximately equal to the expected value.
     * This method is invoked when a CRS component is defined both explicitly and by EPSG code,
     * in which case we expect the given value to be equal to the value fetched from the EPSG database.
     * If the values do not match, a warning is reported and the caller should use the EPSG value.
     *
     * @param  epsg      the EPSG object, to be used for formatting the warning in case of mismatched values.
     * @param  expected  the expected value for an object identified by the {@code epsg} code, or NaN for no comparison.
     * @param  key       the GeoTIFF key of the user-defined value to compare with the expected one.
     * @param  unit      the unit of measurement for {@code expected} and {@code actual}, or {@code null} if none.
     */
    private void verify(final IdentifiedObject epsg, final double expected, final short key, final Unit<?> unit) {
        final double actual = getAsDouble(key);         // May be NaN.
        if (Math.abs(expected - actual) > expected * Numerics.COMPARISON_THRESHOLD) {
            String symbol = "";
            if (unit != null) {
                symbol = unit.toString();
                if (!symbol.isEmpty() && Character.isLetterOrDigit(symbol.codePointAt(0))) {
                    symbol = ' ' + symbol;    // Add a space before "m" but not before "°".
                }
            }
            /*
             * Use Double.toString(…) instead of NumberFormat because the latter does not show
             * enough significant digits for parameters like inverse flattening.
             */
            warning(Resources.Keys.NotTheEpsgValue_5, IdentifiedObjects.getIdentifierOrName(epsg),
                    String.valueOf(expected), GeoKeys.name(key), String.valueOf(actual), symbol);
        }
    }

    /**
     * Verifies that the EPSG code found in the GeoTIFF file is equal to the expected value.
     * This method is invoked when a CRS component is defined by an EPSG code, in which case
     * there is no need to specify the EPSG codes of the components, but the file still supply
     * those EPSG codes. If the values do not match, a warning is reported.
     *
     * @param  parent  the parent which contains the {@code epsg} object
     * @param  epsg    the object created from the EPSG geodetic dataset.
     * @param  key     the GeoTIFF key for the EPSG code of the given {@code epsg} object.
     */
    private void verifyIdentifier(final IdentifiedObject parent, final IdentifiedObject epsg, final short key) {
        final int code = getAsInteger(key);
        if (code > GeoCodes.undefined && code < GeoCodes.userDefined) {
            final Identifier id = IdentifiedObjects.getIdentifier(epsg, Citations.EPSG);
            if (id != null) {
                final int expected;
                try {
                    expected = Integer.parseInt(id.getCode());
                } catch (NumberFormatException e) {
                    listeners.warning(e);               // Should not happen.
                    return;
                }
                if (code != expected) {
                    warning(Resources.Keys.NotTheEpsgValue_5, IdentifiedObjects.getIdentifierOrName(parent),
                            Constants.EPSG + Constants.DEFAULT_SEPARATOR + expected, GeoKeys.name(key),
                            Constants.EPSG + Constants.DEFAULT_SEPARATOR + code, "");
                }
            }
        }
    }




    //////////////////////////////////////////////////////////////////////////////////////////////////
    ////////                                                                                  ////////
    ////////                                 GeoKeys parsing                                  ////////
    ////////                                                                                  ////////
    //////////////////////////////////////////////////////////////////////////////////////////////////

    /**
     * Decodes all the given GeoTIFF keys, then creates a coordinate reference system.
     * An overview of the key directory structure is given in {@linkplain CRSBuilder class javadoc}.
     * The {@link #description} and {@link #cellGeometry} fields are set as a side-effect.
     * A warning is emitted if any GeoTIFF tags were ignored.
     *
     * @param  source  the {@code keyDirectory}, {@code numericParameters} and {@code asciiParameters} tags.
     * @return the coordinate reference system created from the given GeoTIFF keys, or {@code null} if undefined.
     *
     * @throws NoSuchElementException if a mandatory value is missing.
     * @throws NumberFormatException if a numeric value was stored as a string and cannot be parsed.
     * @throws ClassCastException if an object defined by an EPSG code is not of the expected type.
     * @throws FactoryException if an error occurred during objects creation with the factories.
     */
    public CoordinateReferenceSystem build(final GeoKeysLoader source) throws FactoryException {
        try {
            source.logger = this;
            if (!source.load(geoKeys)) {
                return null;
            }
        } finally {
            source.logger = null;
            this.majorRevision = source.majorRevision;
            this.minorRevision = source.minorRevision;
        }
        /*
         * At this point we finished copying all GeoTIFF keys in the `geoKeys` map. Before to create the CRS,
         * store a few metadata. The first one is an ASCII reference to published documentation on the overall
         * configuration of the GeoTIFF file. In practice it seems to be often the projected CRS name, despite
         * GeoKeys.ProjectedCitation being already for that purpose.
         */
        description = getAsString(GeoKeys.Citation);
        int code = getAsInteger(GeoKeys.RasterType);
        switch (code) {
            case GeoCodes.undefined: break;
            case GeoCodes.RasterPixelIsArea:  cellGeometry = CellGeometry.AREA;  break;
            case GeoCodes.RasterPixelIsPoint: cellGeometry = CellGeometry.POINT; break;
            default: invalidValue(GeoKeys.RasterType, code); break;
        }
        /*
         * First create the main coordinate reference system, as determined by `ModelType`.
         * Then if a vertical CRS exists and the main CRS is not geocentric (in which case
         * adding a vertical CRS would make no sense), create a three-dimensional compound CRS.
         */
        CoordinateReferenceSystem crs = null;
        final int crsType = getAsInteger(GeoKeys.ModelType);
        switch (crsType) {
            case GeoCodes.undefined:           break;
            case GeoCodes.ModelTypeProjected:  crs = createProjectedCRS();  break;
            case GeoCodes.ModelTypeGeocentric: crs = createGeocentricCRS(); break;
            case GeoCodes.ModelTypeGeographic: crs = createGeographicCRS(); break;
            default: warning(Resources.Keys.UnsupportedCoordinateSystemKind_1, crsType); break;
        }
        if (crsType != GeoCodes.ModelTypeGeocentric) {
            final VerticalCRS vertical = createVerticalCRS();
            if (vertical != null) {
                if (crs == null) {
                    missingValue(GeoKeys.GeodeticCRS);
                } else {
                    crs = getCRSFactory().createCompoundCRS(Map.of(IdentifiedObject.NAME_KEY, crs.getName()), crs, vertical);
                }
            }
        }
        /*
         * At this point we finished parsing all GeoTIFF tags, both for metadata purpose or for CRS construction.
         * Emits a warning for unprocessed GeoTIFF tags. A single warning is emitted for all ignored tags.
         */
        if (!geoKeys.isEmpty()) {
            final StringJoiner joiner = new StringJoiner(", ");
            final Short[] keys = geoKeys.keySet().toArray(Short[]::new);
            Arrays.sort(keys);
            for (final short key : keys) {
                joiner.add(GeoKeys.name(key));
            }
            warning(Resources.Keys.IgnoredGeoKeys_1, joiner.toString());
        }
        return crs;
    }




    //////////////////////////////////////////////////////////////////////////////////////////////////
    ////////                                                                                  ////////
    ////////                   Geodetic components (datum, ellipsoid, etc.)                   ////////
    ////////                                                                                  ////////
    //////////////////////////////////////////////////////////////////////////////////////////////////

    /**
     * Returns a coordinate system (CS) with the same axis directions as the given CS but potentially different units.
     * If a coordinate system exists in the EPSG database with the requested characteristics, that CS will be returned
     * in order to have a richer set of metadata (name, minimal and maximal values, <i>etc</i>). Otherwise an CS with
     * an arbitrary name will be returned.
     *
     * @see CoordinateSystems#replaceLinearUnit(CoordinateSystem, Unit)
     */
    private CartesianCS replaceLinearUnit(final CartesianCS cs, final Unit<Length> unit) throws FactoryException {
        final Integer epsg = CoordinateSystems.getEpsgCode(unit, CoordinateSystems.getAxisDirections(cs));
        if (epsg != null) try {
            return getCSAuthorityFactory().createCartesianCS(epsg.toString());
        } catch (NoSuchAuthorityCodeException e) {
            listeners.warning(e);
        }
        return (CartesianCS) CoordinateSystems.replaceLinearUnit(cs, unit);
    }

    /**
     * Returns a coordinate system (CS) with the same axis directions as the given CS but potentially different units.
     * If a coordinate system exists in the EPSG database with the requested characteristics, that CS will be returned
     * in order to have a richer set of metadata (name, minimal and maximal values, <i>etc</i>). Otherwise an CS with
     * an arbitrary name will be returned.
     *
     * @see CoordinateSystems#replaceAngularUnit(CoordinateSystem, Unit)
     */
    private EllipsoidalCS replaceAngularUnit(final EllipsoidalCS cs, final Unit<Angle> unit) throws FactoryException {
        final Integer epsg = CoordinateSystems.getEpsgCode(unit, CoordinateSystems.getAxisDirections(cs));
        if (epsg != null) try {
            return getCSAuthorityFactory().createEllipsoidalCS(epsg.toString());
        } catch (NoSuchAuthorityCodeException e) {
            listeners.warning(e);
        }
        return (EllipsoidalCS) CoordinateSystems.replaceAngularUnit(cs, unit);
    }

    /**
     * Shortcut for {@code createUnit(…)} when the unit is angular.
     * If no unit is specified, the default is degrees.
     *
     * @param  key  key of the unit to fetch.
     * @return the unit of measurement associated to the given key, or the default value.
     */
    private Unit<Angle> createAngularUnit(final UnitKey key) throws FactoryException {
        return createUnit(key, Angle.class, Units.DEGREE);
    }

    /**
     * Shortcut for {@code createUnit(…)} when the unit is linear.
     * If no unit is specified, the default is metre.
     *
     * @param  key  key of the unit to fetch.
     * @return the unit of measurement associated to the given key, or the default value.
     */
    private Unit<Length> createLinearUnit(final UnitKey key) throws FactoryException {
        return createUnit(key, Length.class, Units.METRE);
    }

    /**
     * Creates units of measurement for projected or geographic coordinate reference systems.
     * The units may either be specified as a standard EPSG recognized unit, or may be user defined.
     * In the first case (EPSG code), the {@code scaleKey} is ignored. In the second case (user-defined),
     * the unit of measurement is defined by a conversion factor from metre or radian base unit.
     *
     * @param  <Q>           the compile-time value of {@code quantity}.
     * @param  key           information about the keys to use for fetching the unit of measurement.
     * @param  quantity      {@link Length} for a linear unit, or {@link Angle} for an angular unit.
     * @param  defaultValue  the unit of measurement to return if no value is found in the GeoTIFF file.
     * @return the unit of measurement associated to the given key, or the default value.
     *
     * @throws NoSuchElementException if {@code codeKey} value is {@link GeoCodes#userDefined} and no value is associated to {@code scaleKey}.
     * @throws NumberFormatException  if a numeric value was stored as a string and cannot be parsed.
     * @throws ClassCastException     if the unit of measurement identified by the EPSG code is not of the expected quantity.
     */
    private <Q extends Quantity<Q>> Unit<Q> createUnit(final UnitKey key,
            final Class<Q> quantity, final Unit<Q> defaultValue) throws FactoryException
    {
        final short scaleKey = key.scaleKey;
        final int epsg = getAsInteger(key.codeKey);
        switch (epsg) {
            case GeoCodes.undefined: {
                return defaultValue;
            }
            case GeoCodes.userDefined: {
                if (scaleKey == 0) return defaultValue;
                return defaultValue.getSystemUnit().multiply(getMandatoryDouble(scaleKey));
            }
            case GeoCodes.missing & 0xFFFF: {
                if (scaleKey != 0) {
                    final double scale = getAsDouble(scaleKey);
                    if (Double.isFinite(scale)) {
                        return defaultValue.getSystemUnit().multiply(scale);
                    }
                }
                return defaultValue;
            }
            default: {
                /*
                 * Unit defined by an EPSG code. In principle we should just use the EPSG code.
                 * But if the file also provide the scale value, we will verify that the value
                 * is consistent with what we would expect for a unit of the given EPSG code.
                 */
                final Unit<Q> unit = getCSAuthorityFactory().createUnit(String.valueOf(epsg)).asType(quantity);
                if (scaleKey != 0) {
                    final double scale = getAsDouble(scaleKey);
                    if (!Double.isNaN(scale)) {
                        final double expected = unit.getConverterTo(defaultValue.getSystemUnit()).convert(1d);
                        if (Math.abs(expected - scale) > expected * Numerics.COMPARISON_THRESHOLD) {
                            warning(Resources.Keys.NotTheEpsgValue_5, (Constants.EPSG + ':') + epsg,
                                    expected, GeoKeys.name(scaleKey), scale, "");
                        }
                    }
                }
                return unit;
            }
        }
    }

    /**
     * Creates a prime meridian from an EPSG code or from user-defined parameters.
     * The GeoTIFF values used by this method are:
     *
     * <ul>
     *   <li>A code given by {@link GeoKeys#PrimeMeridian}.</li>
     *   <li>If above code is {@link GeoCodes#userDefined}, then:<ul>
     *     <li>a prime meridian value given by {@link GeoKeys#PrimeMeridianLongitude}.</li>
     *   </ul></li>
     * </ul>
     *
     * If no prime-meridian is defined, then the default is Greenwich as per GeoTIFF specification.
     *
     * @param  names  the component names to use if the prime meridian is user-defined.
     * @param  unit   the angular unit of the longitude value relative to Greenwich.
     * @return a prime meridian created from the given {@link Unit} and the above-cited GeoTIFF keys.
     * @throws NumberFormatException if a numeric value was stored as a string and cannot be parsed.
     * @throws FactoryException if an error occurred during objects creation with the factories.
     */
    private PrimeMeridian createPrimeMeridian(final String[] names, final Unit<Angle> unit) throws FactoryException {
        final int epsg = getAsInteger(GeoKeys.PrimeMeridian);
        switch (epsg) {
            case GeoCodes.undefined:      // If not specified, should default to Greenwich but we nevertheless verify.
            case GeoCodes.userDefined: {
                final double longitude = getAsDouble(GeoKeys.PrimeMeridianLongitude);
                if (Double.isNaN(longitude)) {
                    if (epsg != GeoCodes.undefined) {
                        missingValue(GeoKeys.PrimeMeridianLongitude);
                    }
                } else if (longitude != 0) {
                    /*
                     * If the prime meridian is not Greenwich, create that meridian but do not use the
                     * GeoKeys.GeodeticCitation value (unless it had a sub-element for the prime meridian).
                     * This is because the citation value is for the CRS (e.g. "WGS84") while the prime
                     * meridian names are very different (e.g. "Paris", "Madrid", etc).
                     */
                    return getDatumFactory().createPrimeMeridian(properties(names[PRIMEM]), longitude, unit);
                }
                break;                      // Default to Greenwich.
            }
            default: {
                /*
                 * Prime meridian defined by an EPSG code. In principle we should just use the EPSG code.
                 * But if the file also provide the longitude value, verify that the value is consistent
                 * with what we would expect for a prime meridian of the given EPSG code.
                 */
                final PrimeMeridian pm = getDatumAuthorityFactory().createPrimeMeridian(String.valueOf(epsg));
                verify(pm, unit);
                return pm;
            }
        }
        return CommonCRS.WGS84.primeMeridian();
    }

    /**
     * Verifies if the user-defined prime meridian created from GeoTIFF values
     * matches the given prime meridian created from the EPSG geodetic dataset.
     * This method does not verify the EPSG code.
     *
     * @param  pm    the prime meridian created from the EPSG geodetic dataset.
     * @param  unit  the unit of measurement declared in the GeoTIFF file.
     */
    private void verify(final PrimeMeridian pm, final Unit<Angle> unit) {
        verify(pm, ReferencingUtilities.getGreenwichLongitude(pm, unit), GeoKeys.PrimeMeridianLongitude, unit);
    }

    /**
     * Creates an ellipsoid from an EPSG code or from user-defined parameters.
     * The GeoTIFF values used by this method are:
     *
     * <ul>
     *   <li>A code given by {@link GeoKeys#Ellipsoid} tag.</li>
     *   <li>If above code is {@link GeoCodes#userDefined}, then:<ul>
     *     <li>a name given by {@link GeoKeys#GeodeticCitation},</li>
     *     <li>a semi major axis value given by {@link GeoKeys#SemiMajorAxis},</li>
     *     <li>one of:<ul>
     *       <li>an inverse flattening factor given by {@link GeoKeys#InvFlattening},</li>
     *       <li>or a semi major axis value given by {@link GeoKeys#SemiMinorAxis}.</li>
     *     </ul></li>
     *   </ul></li>
     * </ul>
     *
     * @param  names  the component names to use if the ellipsoid is user-defined.
     * @param  unit   the linear unit of the semi-axis lengths.
     * @return an ellipsoid created from the given {@link Unit} and the above-cited GeoTIFF keys.
     * @throws NoSuchElementException if a mandatory value is missing.
     * @throws NumberFormatException if a numeric value was stored as a string and cannot be parsed.
     * @throws FactoryException if an error occurred during objects creation with the factories.
     */
    private Ellipsoid createEllipsoid(final String[] names, final Unit<Length> unit) throws FactoryException {
        final int epsg = getAsInteger(GeoKeys.Ellipsoid);
        switch (epsg) {
            case GeoCodes.undefined: {
                alreadyReported = true;
                throw new NoSuchElementException(missingValue(GeoKeys.GeodeticDatum));
            }
            case GeoCodes.userDefined: {
                /*
                 * Try to build ellipsoid from others parameters. Those parameters are the
                 * semi-major axis and either semi-minor axis or inverse flattening factor.
                 */
                final Map<String,?> properties = properties(getOrDefault(names, ELLIPSOID));
                final double semiMajor = getMandatoryDouble(GeoKeys.SemiMajorAxis);
                double inverseFlattening = getAsDouble(GeoKeys.InvFlattening);
                final Ellipsoid ellipsoid;
                if (!Double.isNaN(inverseFlattening)) {
                    ellipsoid = getDatumFactory().createFlattenedSphere(properties, semiMajor, inverseFlattening, unit);
                } else {
                    /*
                     * If the inverse flattening factory was not defined, fallback on semi-major axis length.
                     * This is a less common way to define ellipsoid (the most common way uses flattening).
                     */
                    final double semiMinor = getMandatoryDouble(GeoKeys.SemiMinorAxis);
                    ellipsoid = getDatumFactory().createEllipsoid(properties, semiMajor, semiMinor, unit);
                }
                lastName = ellipsoid.getName();
                return ellipsoid;
            }
            default: {
                /*
                 * Ellipsoid defined by an EPSG code. In principle we should just use the EPSG code.
                 * But if the file also provide defining parameter values, verify that those values
                 * are consistent with what we would expect for an ellipsoid of the given EPSG code.
                 */
                final Ellipsoid ellipsoid = getDatumAuthorityFactory().createEllipsoid(String.valueOf(epsg));
                verify(ellipsoid, unit);
                return ellipsoid;
            }
        }
    }

    /**
     * Verifies if the user-defined ellipsoid created from GeoTIFF values
     * matches the given ellipsoid created from the EPSG geodetic dataset.
     * This method does not verify the EPSG code.
     *
     * @param  ellipsoid  the ellipsoid created from the EPSG geodetic dataset.
     * @param  unit       the unit of measurement declared in the GeoTIFF file.
     */
    private void verify(final Ellipsoid ellipsoid, final Unit<Length> unit) {
        final UnitConverter uc = ellipsoid.getAxisUnit().getConverterTo(unit);
        verify(ellipsoid, uc.convert(ellipsoid.getSemiMajorAxis()), GeoKeys.SemiMajorAxis, unit);
        verify(ellipsoid, uc.convert(ellipsoid.getSemiMinorAxis()), GeoKeys.SemiMinorAxis, unit);
        verify(ellipsoid, ellipsoid.getInverseFlattening(),         GeoKeys.InvFlattening, null);
    }

    /**
     * Creates a geodetic reference frame from an EPSG code or from user-defined parameters.
     * The GeoTIFF values used by this method are:
     *
     * <ul>
     *   <li>A code given by {@link GeoKeys#GeodeticDatum}.</li>
     *   <li>If above code is {@link GeoCodes#userDefined}, then:<ul>
     *     <li>a name given by {@link GeoKeys#GeodeticCitation},</li>
     *     <li>all values required by {@link #createPrimeMeridian(String[], Unit)} (optional),</li>
     *     <li>all values required by {@link #createEllipsoid(String[], Unit)}.</li>
     *   </ul></li>
     * </ul>
     *
     * @param  names        the component names to use if the geodetic reference frame is user-defined.
     * @param  angularUnit  the angular unit of the longitude value relative to Greenwich.
     * @param  linearUnit   the linear unit of the ellipsoid semi-axis lengths.
     * @throws NoSuchElementException if a mandatory value is missing.
     * @throws NumberFormatException if a numeric value was stored as a string and cannot be parsed.
     * @throws ClassCastException if an object defined by an EPSG code is not of the expected type.
     * @throws FactoryException if an error occurred during objects creation with the factories.
     *
     * @see #createPrimeMeridian(String[], Unit)
     * @see #createEllipsoid(String[], Unit)
     */
    private GeodeticDatum createGeodeticDatum(final String[] names, final Unit<Angle> angularUnit, final Unit<Length> linearUnit)
            throws FactoryException
    {
        final int epsg = getAsInteger(GeoKeys.GeodeticDatum);
        switch (epsg) {
            case GeoCodes.undefined: {
                alreadyReported = true;
                throw new NoSuchElementException(missingValue(GeoKeys.GeodeticDatum));
            }
            case GeoCodes.userDefined: {
                /*
                 * Create the ellipsoid and the prime meridian, then assemble those components into a datum.
                 * The datum name however may not be appropriate, since GeoTIFF provides only a global name
                 * for the whole CRS. The name does not matter so much, except for datums where the name is
                 * taken in account when determining if two datums are equal. In order to get better names,
                 * after datum construction we will compare the datum with a few well-known cases defined in
                 * CommonCRS. We use the CRS name given in the GeoTIFF file for that purpose, exploiting the
                 * fact that it is often a name that can be mapped to a CommonCRS name like "WGS84".
                 */
                String name = getOrDefault(names, DATUM);
                if (name == null) {
                    // TODO: see https://issues.apache.org/jira/browse/SIS-536
                    throw new NoSuchElementException(missingValue(GeoKeys.GeodeticCitation));
                }
                final Ellipsoid     ellipsoid = createEllipsoid(names, linearUnit);
                final PrimeMeridian meridian  = createPrimeMeridian(names, angularUnit);
                final GeodeticDatum datum     = getDatumFactory().createGeodeticDatum(properties(name), ellipsoid, meridian);
                name = Strings.toUpperCase(name, Characters.Filter.LETTERS_AND_DIGITS, true);
                lastName = datum.getName();
                try {
                    final GeodeticDatum predefined = CommonCRS.valueOf(name).datum();
                    if (equalsIgnoreMetadata(predefined.getEllipsoid(), ellipsoid) &&
                        equalsIgnoreMetadata(predefined.getPrimeMeridian(), meridian))
                    {
                        return predefined;
                    }
                } catch (IllegalArgumentException e) {
                    // Not a name that can be mapped to CommonCRS. Ignore.
                }
                return datum;
            }
            default: {
                /*
                 * Datum defined by an EPSG code. In principle we should just use the EPSG code.
                 * But if the file also defines the components, verify that those components are
                 * consistent with what we would expect for a datum of the given EPSG code.
                 */
                final GeodeticDatum datum = getDatumAuthorityFactory().createGeodeticDatum(String.valueOf(epsg));
                verify(datum, angularUnit, linearUnit);
                return datum;
            }
        }
    }

    /**
     * Verifies if the user-defined datum created from GeoTIFF values
     * matches the given datum created from the EPSG geodetic dataset.
     * This method does not verify the EPSG code of the given datum.
     *
     * @param  datum        the datum created from the EPSG geodetic dataset.
     * @param  angularUnit  unit of measurement declared in the GeoTIFF file.
     * @param  linearUnit   unit of measurement declared in the GeoTIFF file.
     */
    private void verify(final GeodeticDatum datum, final Unit<Angle> angularUnit, final Unit<Length> linearUnit) {
        final PrimeMeridian pm = datum.getPrimeMeridian();
        verifyIdentifier(datum, pm, GeoKeys.PrimeMeridian);
        verify(pm, angularUnit);
        final Ellipsoid ellipsoid = datum.getEllipsoid();
        verifyIdentifier(datum, ellipsoid, GeoKeys.Ellipsoid);
        verify(ellipsoid, linearUnit);
    }




    //////////////////////////////////////////////////////////////////////////////////////////////////
    ////////                                                                                  ////////
    ////////                     Geodetic CRS (geographic and geocentric)                     ////////
    ////////                                                                                  ////////
    //////////////////////////////////////////////////////////////////////////////////////////////////

    /**
     * Splits the {@link GeoKeys#GeodeticCitation} value into its prime meridian, ellipsoid, datum and CRS name components.
     * This method is intended to parse geographic CRS names written like below:
     *
     * <pre class="text">
     *   GCS Name = wgs84|Datum = unknown|Ellipsoid = WGS_1984|Primem = Greenwich|</pre>
     *
     * The keywords of both Well Known Text (WKT) version 1 and 2 are accepted as keys for the datum, ellipsoid and
     * prime meridian names. All other keys are presumed to be for the geographic CRS name. If the given string does
     * not contain the pipe ({@code '|'}) separator, then the whole string is presumed to be the geographic CRS name.
     *
     * <p>This method returns an array where component names are stored at index {@link #PRIMEM}, {@link #ELLIPSOID},
     * {@link #DATUM} and {@link #GCRS}. Any array element can be null if no name were found for that component.</p>
     */
    static String[] splitName(final String name) {
        final String[] names = new String[GCRS + 1];
        final String[] components = (String[]) CharSequences.split(name, GeoCodes.STRING_SEPARATOR);
        switch (components.length) {
            case 0: break;
            case 1: names[GCRS] = name; break;
            default: {
                for (String value : components) {
                    final int s = value.indexOf('=');
                    int type = GCRS;
                    if (s >= 0) {
                        final int length = CharSequences.skipTrailingWhitespaces(value, 0, s);
                        if (length >= MIN_KEY_LENGTH) {
                            for (int t=0; t < NAME_KEYS.length; t++) {
                                if (value.regionMatches(true, 0, NAME_KEYS[t], 0, length)) {
                                    type = t/2;
                                    break;
                                }
                            }
                        }
                        value = value.substring(CharSequences.skipLeadingWhitespaces(value, s+1, value.length()));
                    }
                    if (!value.isEmpty()) {
                        if (names[type] != null) {
                            value = names[type] + ' ' + value;
                        }
                        names[type] = value;
                    }
                }
                break;
            }
        }
        return names;
    }

    /**
     * Returns the name at the given index if non-null. If that name is null, searches for a name in a sister element
     * (e.g. the datum name or the geographic CRS name). If none is found, returns {@code null}.
     */
    private static String getOrDefault(final String[] names, int component) {
        String c = names[component];
        if (c == null) {
            // Prime meridian must be excluded in the search below.
            for (component = PRIMEM; ++component < names.length; component++) {
                c = names[component];
                if (c != null) {
                    break;
                }
            }
        }
        return c;
    }

    /**
     * Creates the main CRS in the case where that CRS is geographic.
     */
    private GeographicCRS createGeographicCRS() throws FactoryException {
        return createGeographicCRS(true, createAngularUnit(UnitKey.ANGULAR));
    }

    /**
     * Creates a geographic CRS from an EPSG code or from user-defined parameters.
     * The GeoTIFF values used by this method are:
     *
     * <ul>
     *   <li>A code given by {@link GeoKeys#GeodeticCRS}.</li>
     *   <li>If above code is {@link GeoCodes#userDefined}, then:<ul>
     *     <li>a prime meridian value given by {@link GeoKeys#PrimeMeridianLongitude},</li>
     *     <li>a CRS name given by {@link GeoKeys#GeodeticCitation},</li>
     *     <li>a datum definition.</li>
     *   </ul></li>
     *   <li>A unit code given by {@link GeoKeys#GeogAngularUnits} (optional).</li>
     *   <li>A unit scale factor given by {@link GeoKeys#GeogAngularUnitSize} (optional).</li>
     * </ul>
     *
     * @param  isImageCRS   whether to force longitude before latitude axis.
     * @param  angularUnit  the angular unit of the latitude and longitude values.
     * @throws NoSuchElementException if a mandatory value is missing.
     * @throws NumberFormatException if a numeric value was stored as a string and cannot be parsed.
     * @throws ClassCastException if an object defined by an EPSG code is not of the expected type.
     * @throws FactoryException if an error occurred during objects creation with the factories.
     *
     * @see #createGeodeticDatum(String[], Unit, Unit)
     */
    private GeographicCRS createGeographicCRS(final boolean isImageCRS, final Unit<Angle> angularUnit) throws FactoryException {
        final int epsg = getAsInteger(GeoKeys.GeodeticCRS);
        switch (epsg) {
            case GeoCodes.undefined: {
                alreadyReported = true;
                throw new NoSuchElementException(missingValue(GeoKeys.GeodeticCRS));
            }
            case GeoCodes.userDefined: {
                /*
                 * Creates the geodetic reference frame, then a geographic CRS assuming (longitude, latitude) axis order.
                 * We use the coordinate system of CRS:84 as a template and modify its unit of measurement if needed.
                 */
                final String[] names = splitName(getAsString(GeoKeys.GeodeticCitation));
                final Unit<Length> linearUnit = createLinearUnit(UnitKey.LINEAR);
                final GeodeticDatum datum = createGeodeticDatum(names, angularUnit, linearUnit);
                EllipsoidalCS cs = CommonCRS.defaultGeographic().getCoordinateSystem();
                if (!Units.DEGREE.equals(angularUnit)) {
                    cs = replaceAngularUnit(cs, angularUnit);
                }
                final GeographicCRS crs = getCRSFactory().createGeographicCRS(properties(getOrDefault(names, GCRS)), datum, cs);
                lastName = crs.getName();
                return crs;
            }
            default: {
                /*
                 * Geographic CRS defined by an EPSG code. In principle we should just use the EPSG code.
                 * But if the file also defines the components, verify that those components are consistent
                 * with what we would expect for a CRS of the given EPSG code.
                 */
                GeographicCRS crs = getCRSAuthorityFactory().createGeographicCRS(String.valueOf(epsg));
                if (isImageCRS) {
                    crs = DefaultGeographicCRS.castOrCopy(crs).forConvention(AxesConvention.DISPLAY_ORIENTED);
                }
                verify(crs, angularUnit);
                return crs;
            }
        }
    }

    /**
     * Verifies if the user-defined CRS created from GeoTIFF values
     * matches the given CRS created from the EPSG geodetic dataset.
     * This method does not verify the EPSG code of the given CRS.
     *
     * @param  crs          the CRS created from the EPSG geodetic dataset.
     * @param  angularUnit  the angular unit of the latitude and longitude values.
     */
    private void verify(final GeodeticCRS crs, final Unit<Angle> angularUnit) throws FactoryException {
        /*
         * Note: current createUnit(…) implementation does not allow us to distinguish whether METRE ou DEGREE units
         * were specified in the GeoTIFF file or if we got the default values. We do not compare units for that reason.
         */
        final Unit<Length> linearUnit = createLinearUnit(UnitKey.LINEAR);
        final GeodeticDatum datum = crs.getDatum();
        verifyIdentifier(crs, datum, GeoKeys.GeodeticDatum);
        verify(datum, angularUnit, linearUnit);
        geoKeys.remove(GeoKeys.GeodeticCitation);
    }

    /**
     * Creates a geocentric CRS from user-defined parameters.
     * The GeoTIFF values used by this method are the same as the ones used by {@code createGeographicCRS(…)}.
     *
     * @throws NoSuchElementException if a mandatory value is missing.
     * @throws NumberFormatException if a numeric value was stored as a string and cannot be parsed.
     * @throws ClassCastException if an object defined by an EPSG code is not of the expected type.
     * @throws FactoryException if an error occurred during objects creation with the factories.
     *
     * @see #createGeodeticDatum(String[], Unit, Unit)
     */
    private GeodeticCRS createGeocentricCRS() throws FactoryException {
        final int epsg = getAsInteger(GeoKeys.GeodeticCRS);
        switch (epsg) {
            case GeoCodes.undefined: {
                alreadyReported = true;
                throw new NoSuchElementException(missingValue(GeoKeys.GeodeticCRS));
            }
            case GeoCodes.userDefined: {
                /*
                 * Creates the geodetic reference frame, then a geocentric CRS. We use the coordinate system of
                 * the WGS84 geocentric CRS as a template and modify its unit of measurement if needed.
                 */
                final String[] names = splitName(getAsString(GeoKeys.GeodeticCitation));
                final Unit<Length> linearUnit = createLinearUnit(UnitKey.LINEAR);
                final Unit<Angle> angularUnit = createAngularUnit(UnitKey.ANGULAR);
                final GeodeticDatum datum = createGeodeticDatum(names, angularUnit, linearUnit);
                CartesianCS cs = (CartesianCS) CommonCRS.WGS84.geocentric().getCoordinateSystem();
                if (!Units.METRE.equals(linearUnit)) {
                    cs = replaceLinearUnit(cs, linearUnit);
                }
<<<<<<< HEAD
                final GeodeticCRS crs = getCRSFactory().createGeocentricCRS(properties(getOrDefault(names, GCRS)), datum, cs);
=======
                // TODO: datum should be DatumEnsemble for some case such as EPSG:4326.
                final GeodeticCRS crs = getCRSFactory().createGeodeticCRS(properties(getOrDefault(names, GCRS)), datum, null, cs);
>>>>>>> 269d8e97
                lastName = crs.getName();
                return crs;
            }
            default: {
                /*
                 * Geocentric CRS defined by an EPSG code. In principle we should just use the EPSG code.
                 * But if the file also defines the components, verify that those components are consistent
                 * with what we would expect for a CRS of the given EPSG code.
                 */
                final GeodeticCRS crs = getCRSAuthorityFactory().createGeocentricCRS(String.valueOf(epsg));
                verify(crs);
                return crs;
            }
        }
    }

    /**
     * Verifies if the user-defined CRS created from GeoTIFF values
     * matches the given CRS created from the EPSG geodetic dataset.
     * This method does not verify the EPSG code of the given CRS.
     *
     * @param  crs  the CRS created from the EPSG geodetic dataset.
     */
    private void verify(final GeodeticCRS crs) throws FactoryException {
        /*
         * Note: current createUnit(…) implementation does not allow us to distinguish whether METRE ou DEGREE units
         * were specified in the GeoTIFF file or if we got the default values. We do not compare units for that reason.
         */
        final Unit<Length> linearUnit = createLinearUnit(UnitKey.LINEAR);
        final Unit<Angle> angularUnit = createAngularUnit(UnitKey.ANGULAR);
        final GeodeticDatum datum = crs.getDatum();
        verifyIdentifier(crs, datum, GeoKeys.GeodeticDatum);
        verify(datum, angularUnit, linearUnit);
    }




    //////////////////////////////////////////////////////////////////////////////////////////////////
    ////////                                                                                  ////////
    ////////                                  Projected CRS                                   ////////
    ////////                                                                                  ////////
    //////////////////////////////////////////////////////////////////////////////////////////////////

    /**
     * Map projection parameters to be considered as aliases. This table is used for reading GeoTIFF files
     * that are not really well-formed, but for which we can reasonably guess what was the producer intent
     * and which parameters were confused. See {@link #aliases(Map)} for more explanation.
     */
    private static final short[][] PARAMETER_ALIASES = {
        {GeoKeys.NatOriginLong, GeoKeys.FalseOriginLong,     GeoKeys.CenterLong},
        {GeoKeys.NatOriginLat,  GeoKeys.FalseOriginLat,      GeoKeys.CenterLat},
        {GeoKeys.FalseEasting,  GeoKeys.FalseOriginEasting,  GeoKeys.CenterEasting},
        {GeoKeys.FalseNorthing, GeoKeys.FalseOriginNorthing, GeoKeys.CenterNorthing},
        {GeoKeys.ScaleAtNatOrigin,                           GeoKeys.ScaleAtCenter}
    };

    /**
     * Updates a mapping from GeoTIFF numerical identifiers to parameter names by adding parameter aliases.
     * This method adds to the given map some GeoTIFF keys to be considered synonymous to an existing key.
     * Those "synonymous" parameters are strictly speaking not for the map projection that we are parsing,
     * but it is common to see GeoTIFF files with "wrong" projection parameter codes. For example:
     *
     * <ul>
     *   <li>The {@code "CT_LambertConfConic_1SP"} projection uses a {@code "NatOriginLong"} parameter.</li>
     *   <li>The {@code "CT_LambertConfConic_2SP"} projection uses a {@code "FalseOriginLong"} parameter.</li>
     * </ul>
     *
     * but we sometimes see {@code "NatOriginLong"} parameter used for the {@code "CT_LambertConfConic_2SP"} projection.
     * Semantically those two parameters are for two different things but mathematically they are used in the same way.
     * Those "synonymous" will be invisible to the user; the map projection that (s)he will get uses the names defined
     * in the descriptor (not in the GeoTIFF file).
     */
    private static void aliases(final Map<Integer,String> mapping) {
        for (final short[] codes : PARAMETER_ALIASES) {
            for (int i=0; i<codes.length; i++) {
                final String name = mapping.get(Short.toUnsignedInt(codes[i]));
                if (name != null) {
                    for (int j=0; j<codes.length; j++) {
                        if (j != i) {
                            mapping.putIfAbsent(Short.toUnsignedInt(codes[j]), name);
                        }
                    }
                    break;
                }
            }
        }
    }

    /**
     * Creates a projected CRS from an EPSG code or from user-defined parameters.
     * Some GeoTIFF values used by this method are:
     *
     * <ul>
     *   <li>A code given by {@link GeoKeys#ProjectedCRS}.</li>
     *   <li>If above code is {@link GeoCodes#userDefined}, then:<ul>
     *     <li>a name given by {@link GeoKeys#ProjectedCitation},</li>
     *     <li>a {@link CoordinateOperation} given by {@link GeoKeys#Projection},</li>
     *     <li>an {@link OperationMethod} given by {@link GeoKeys#ProjMethod}.</li>
     *   </ul></li>
     *   <li>A unit code given by {@link GeoKeys#ProjLinearUnits} (optional).</li>
     *   <li>A unit scale factor given by {@link GeoKeys#ProjLinearUnitSize} (optional).</li>
     * </ul>
     *
     * @throws NoSuchElementException if a mandatory value is missing.
     * @throws NumberFormatException if a numeric value was stored as a string and cannot be parsed.
     * @throws ClassCastException if an object defined by an EPSG code is not of the expected type.
     * @throws FactoryException if an error occurred during objects creation with the factories.
     *
     * @see #createGeographicCRS(boolean, Unit)
     * @see #createConversion(String, Unit, Unit)
     */
    private ProjectedCRS createProjectedCRS() throws FactoryException {
        final int epsg = getAsInteger(GeoKeys.ProjectedCRS);
        switch (epsg) {
            case GeoCodes.undefined: {
                alreadyReported = true;
                throw new NoSuchElementException(missingValue(GeoKeys.ProjectedCRS));
            }
            case GeoCodes.userDefined: {
                /*
                 * If the CRS is user-defined, we have to parse many components (base CRS, datum, unit, etc.)
                 * and build the projected CRS from them. Note that some GeoTIFF files put the projection name
                 * in the Citation key instead of ProjectedCitation.
                 */
                String name = getAsString(GeoKeys.ProjectedCitation);
                if (name == null) {
                    name = getAsString(GeoKeys.Citation);
                    // Note that Citation has been removed from the map, so it will not be used by `complete(MetadataBuilder)`.
                }
                final Unit<Length>  linearUnit  = createLinearUnit(UnitKey.PROJECTED);
                final Unit<Angle>   angularUnit = createAngularUnit(UnitKey.ANGULAR);
                final GeographicCRS baseCRS     = createGeographicCRS(false, angularUnit);
                final Conversion    projection  = createConversion(name, angularUnit, linearUnit);
                CartesianCS cs = getStandardProjectedCS();
                if (!Units.METRE.equals(linearUnit)) {
                    cs = replaceLinearUnit(cs, linearUnit);
                }
                final ProjectedCRS crs = getCRSFactory().createProjectedCRS(properties(name), baseCRS, projection, cs);
                lastName = crs.getName();
                return crs;
            }
            default: {
                /*
                 * Projected CRS defined by an EPSG code. In principle we should just use the EPSG code.
                 * But if the file also defines the components, verify that those components are consistent
                 * with what we would expect for a CRS of the given EPSG code.
                 */
                ProjectedCRS crs = getCRSAuthorityFactory().createProjectedCRS(String.valueOf(epsg));
                crs = DefaultProjectedCRS.castOrCopy(crs).forConvention(AxesConvention.DISPLAY_ORIENTED);
                verify(crs);
                return crs;
            }
        }
    }

    /**
     * Verifies if the user-defined CRS created from GeoTIFF values
     * matches the given CRS created from the EPSG geodetic dataset.
     * This method does not verify the EPSG code of the given CRS.
     *
     * @param  crs  the CRS created from the EPSG geodetic dataset.
     */
    private void verify(final ProjectedCRS crs) throws FactoryException {
        final Unit<Length> linearUnit  = createLinearUnit(UnitKey.PROJECTED);
        final Unit<Angle>  angularUnit = createAngularUnit(UnitKey.ANGULAR);
        final GeodeticCRS  baseCRS = crs.getBaseCRS();
        verifyIdentifier(crs, baseCRS, GeoKeys.GeodeticCRS);
        verify(baseCRS, angularUnit);
        final Conversion projection = crs.getConversionFromBase();
        verifyIdentifier(crs, projection, GeoKeys.Projection);
        verify(projection, angularUnit, linearUnit);
        getAsString(GeoKeys.ProjectedCitation);
    }

    /**
     * Returns the code of the operation method to request.
     * This method tries to resolves some ambiguities in the way operation methods are defined.
     * For example there is an ambiguity between Polar Stereographic (variant A) and (variant B).
     *
     * @param  code  value of {@code getMandatoryString(GeoKeys.ProjMethod)}.
     * @return the method code in the GeoTIFF or EPSG name space.
     */
    private String methodCode(final String code) {
        try {
            switch (Integer.parseInt(code)) {
                case GeoCodes.PolarStereographic: {
                    /*
                     * Some GeoTIFF producers wrongly interpreted GeoTIFF projection #15
                     * as "Polar Stereographic (Variant A)" while it should be variant B.
                     * In those files, the "Latitude of true scale" parameter is wrongly
                     * named "Latitude of natural origin" because the former is a member
                     * of variant A while the latter is a member of variant B. This code
                     * does the substitution.
                     *
                     * https://issues.apache.org/jira/browse/SIS-572
                     */
                    if (geoKeys.containsKey(GeoKeys.StdParallel1)) {
                        break;      // Assume a valid map projection.
                    }
                    Object value = geoKeys.get(GeoKeys.ScaleAtNatOrigin);
                    if (value instanceof Number && ((Number) value).doubleValue() != 1) {
                        return Constants.EPSG + ':' + PolarStereographicA.IDENTIFIER;
                    }
                    moveParameter(PolarStereographicB.NAME, GeoKeys.NatOriginLat, GeoKeys.StdParallel1);
                    moveParameter(PolarStereographicB.NAME, GeoKeys.ScaleAtNatOrigin, (short) 0);
                    break;
                }
                // More cases may be added in the future.
            }
        } catch (NumberFormatException e) {
            invalidValue(GeoKeys.ProjMethod, code);
            return code;
        }
        return Constants.GEOTIFF + ':' + code;
    }

    /**
     * Creates a defining conversion from an EPSG code or from user-defined parameters.
     *
     * @param  angularUnit  the angular unit of the latitude and longitude values.
     * @param  linearUnit   the linear unit of easting and northing values.
     * @throws NoSuchElementException if a mandatory value is missing.
     * @throws NumberFormatException if a numeric value was stored as a string and cannot be parsed.
     * @throws ParameterNotFoundException if the GeoTIFF file defines an unexpected map projection parameter.
     * @throws ClassCastException if an object defined by an EPSG code is not of the expected type.
     * @throws FactoryException if an error occurred during objects creation with the factories.
     */
    private Conversion createConversion(final String name, final Unit<Angle> angularUnit, final Unit<Length> linearUnit)
            throws FactoryException
    {
        final int epsg = getAsInteger(GeoKeys.Projection);
        switch (epsg) {
            case GeoCodes.undefined: {
                alreadyReported = true;
                throw new NoSuchElementException(missingValue(GeoKeys.Projection));
            }
            case GeoCodes.userDefined: {
                final Unit<Angle>         azimuthUnit = createAngularUnit(UnitKey.AZIMUTH);
                final String              code        = methodCode(getMandatoryString(GeoKeys.ProjMethod));
                final OperationMethod     method      = getCoordinateOperationFactory().getOperationMethod(code);
                final ParameterValueGroup parameters  = method.getParameters().createValue();
                final Map<Integer,String> toNames     = ReferencingUtilities.identifierToName(parameters.getDescriptor(), Citations.GEOTIFF);
                final Map<Object,Number>  paramValues = new HashMap<>();    // Keys: [String|Short] instances for [known|unknown] parameters.
                final Map<Short,Unit<?>>  deferred    = new HashMap<>();    // Only unknown parameters.
                final Iterator<Map.Entry<Short,Object>> it = geoKeys.entrySet().iterator();
                while (it.hasNext()) {
                    final Unit<?> unit;
                    final Map.Entry<Short,?> entry = it.next();
                    final Short key = entry.getKey();
                    switch (UnitKey.ofProjectionParameter(key)) {
                        case RATIO:     unit = Units.UNITY; break;
                        case PROJECTED: unit = linearUnit;  break;
                        case ANGULAR:   unit = angularUnit; break;
                        case AZIMUTH:   unit = azimuthUnit; break;
                        default: continue;
                    }
                    final Number value = (Number) entry.getValue();
                    it.remove();
                    final String paramName = toNames.get(Short.toUnsignedInt(key));
                    if (paramName != null) {
                        paramValues.put(paramName, value);
                        parameters.parameter(paramName).setValue(value.doubleValue(), unit);
                    } else {
                        paramValues.put(key, value);
                        deferred.put(key, unit);
                    }
                }
                /*
                 * At this point we finished to set all known map projection parameters. Sometimes GeoTIFF files
                 * set the same parameter many times using different names as a safety for GeoTIFF readers that
                 * expect wrong parameters. If this is the case, verify that the parameter values are consistent.
                 * It is also possible that we found new parameters (actually parameters using the wrong names).
                 */
                if (!deferred.isEmpty()) {
                    aliases(toNames);
                    for (final Map.Entry<Short,Unit<?>> entry : deferred.entrySet()) {
                        final Short key = entry.getKey();
                        String paramName = toNames.get(Short.toUnsignedInt(key));
                        if (paramName == null) {
                            paramName = GeoKeys.name(key);
                            throw new ParameterNotFoundException(Errors.forLocale(listeners.getLocale())
                                        .getString(Errors.Keys.UnexpectedParameter_1, paramName), paramName);
                        }
                        final Number value  = paramValues.get(key);
                        final Number actual = paramValues.putIfAbsent(paramName, value);
                        if (actual == null) {
                            parameters.parameter(paramName).setValue(value.doubleValue(), entry.getValue());
                        } else if (!actual.equals(value)) {
                            warning(Resources.Keys.InconsistentMapProjParameter_4, paramName, actual, GeoKeys.name(key), value);
                        }
                    }
                }
                final Conversion c = getCoordinateOperationFactory().createDefiningConversion(properties(name), method, parameters);
                lastName = c.getName();
                return c;
            }
            default: {
                /*
                 * Conversion defined by EPSG code. In principle we should just use the EPSG code.
                 * But if the file also defines the components, verify that those components are
                 * consistent with what we would expect for a conversion of the given EPSG code.
                 */
                final Conversion projection = (Conversion)
                        getCoordinateOperationAuthorityFactory().createCoordinateOperation(String.valueOf(epsg));
                verify(projection, angularUnit, linearUnit);
                return projection;
            }
        }
    }

    /**
     * Verifies if the user-defined conversion created from GeoTIFF values
     * matches the given conversion created from the EPSG geodetic dataset.
     * This method does not verify the EPSG code of the given conversion.
     *
     * @param  projection  the conversion created from the EPSG geodetic dataset.
     */
    private void verify(final Conversion projection, final Unit<Angle> angularUnit, final Unit<Length> linearUnit)
            throws FactoryException
    {
        final Unit<Angle> azimuthUnit = createAngularUnit(UnitKey.AZIMUTH);
        final String code = getAsString(GeoKeys.ProjMethod);
        if (code != null) {
            /*
             * Compare the identifier of the map projection declared in the GeoTIFF file with the identifier
             * of the projection used by the EPSG geodetic dataset. The two cases may use different variants
             * of the same projection (e.g. Mercator variant A, B and C), so the GeoTIFF code may be missing
             * in the projection given in argument.
             */
            OperationMethod method = projection.getMethod();
            Identifier id = IdentifiedObjects.getIdentifier(method, Citations.GEOTIFF);
            final boolean isSameProjection = (id != null) && code.equals(id.getCode());
            if (!isSameProjection) {
                if (id != null) {
                    final String key    = GeoKeys.name(GeoKeys.ProjMethod);
                    final String parent = IdentifiedObjects.getIdentifierOrName(projection);
                    warning(Resources.Keys.NotTheEpsgValue_5, parent, id.getCode(), key, code, "");
                }
                method = getCoordinateOperationFactory().getOperationMethod(methodCode(code));
            }
            /*
             * Compare the parameter values with the ones declared in the EPSG geodetic dataset.
             */
            final Parameters parameters = Parameters.castOrWrap(projection.getParameterValues());
            for (final GeneralParameterDescriptor desc : method.getParameters().descriptors()) {
                id = IdentifiedObjects.getIdentifier(desc, Citations.GEOTIFF);
                if (id != null) {
                    final short key;
                    try {
                        key = Short.parseShort(id.getCode());
                    } catch (NumberFormatException e) {
                        continue;
                    }
                    final Unit<?> unit;
                    switch (UnitKey.ofProjectionParameter(key)) {
                        case RATIO:     unit = Units.UNITY; break;
                        case PROJECTED: unit = linearUnit;  break;
                        case ANGULAR:   unit = angularUnit; break;
                        case AZIMUTH:   unit = azimuthUnit; break;
                        default: continue;
                    }
                    double value = Double.NaN;
                    try {
                        @SuppressWarnings("unchecked")                          // Because we catch ClassCastException.
                        var p = (ParameterDescriptor<? extends Number>) desc;
                        value = parameters.doubleValue(p, unit);
                    } catch (ClassCastException | ParameterNotFoundException e) {
                        if (isSameProjection) {
                            warning(Resources.Keys.UnexpectedParameter_2, code, GeoKeys.name(key));
                        }
                    }
                    verify(projection, value, key, unit);
                }
            }
        }
    }




    //////////////////////////////////////////////////////////////////////////////////////////////////
    ////////                                                                                  ////////
    ////////                                   Vertical CRS                                   ////////
    ////////                                                                                  ////////
    //////////////////////////////////////////////////////////////////////////////////////////////////

    /**
     * Creates a vertical datum.
     */
    private VerticalDatum createVerticalDatum() throws FactoryException {
        final int epsg = getAsInteger(GeoKeys.VerticalDatum);
        switch (epsg) {
            case GeoCodes.undefined:
            case GeoCodes.userDefined: {
                alreadyReported = true;
                throw new NoSuchElementException(missingValue(GeoKeys.VerticalDatum));
            }
            default: {
                return getDatumAuthorityFactory().createVerticalDatum(String.valueOf(epsg));
            }
        }
    }

    /**
     * Creates an optional vertical CRS, or returns {@code null} if no vertical CRS definition is found.
     * This method is different from the other {@code createFooCRS()} methods in that the vertical CRS
     * may be defined <em>in addition</em> of another CRS. Some GeoTIFF values used by this method are:
     *
     * <ul>
     *   <li>A code given by {@link GeoKeys#Vertical}.</li>
     *   <li>If above code is {@link GeoCodes#userDefined}, then:<ul>
     *     <li>a name given by {@link GeoKeys#VerticalCitation},</li>
     *     <li>a {@link VerticalDatum} given by {@link GeoKeys#VerticalDatum}.</li>
     *   </ul></li>
     *   <li>A unit code given by {@link GeoKeys#VerticalUnits} (optional).</li>
     * </ul>
     *
     * @throws NoSuchElementException if a mandatory value is missing.
     * @throws NumberFormatException if a numeric value was stored as a string and cannot be parsed.
     * @throws ClassCastException if an object defined by an EPSG code is not of the expected type.
     * @throws FactoryException if an error occurred during objects creation with the factories.
     */
    private VerticalCRS createVerticalCRS() throws FactoryException {
        final int epsg = getAsInteger(GeoKeys.Vertical);
        switch (epsg) {
            case GeoCodes.undefined: {
                return null;
            }
            case GeoCodes.userDefined: {
                final String name = getAsString(GeoKeys.VerticalCitation);
                final VerticalDatum datum = createVerticalDatum();
                final Unit<Length> unit = createLinearUnit(UnitKey.VERTICAL);
                VerticalCS cs = CommonCRS.Vertical.MEAN_SEA_LEVEL.crs().getCoordinateSystem();
                if (!Units.METRE.equals(unit)) {
                    cs = (VerticalCS) CoordinateSystems.replaceLinearUnit(cs, unit);
                }
                return getCRSFactory().createVerticalCRS(properties(name), datum, cs);
            }
            default: {
                return getCRSAuthorityFactory().createVerticalCRS(String.valueOf(epsg));
            }
        }
    }

    /**
     * Returns a string representation of the keys and associated values in this {@code CRSBuilder}.
     */
    @Override
    public final String toString() {
        final StringBuilder buffer = new StringBuilder("GeoTIFF keys ").append(majorRevision).append('.')
                .append(minorRevision).append(" in ").append(listeners.getSourceName()).append(System.lineSeparator());
        final TableAppender table = new TableAppender(buffer, " ");
        for (Map.Entry<Short,Object> entry : geoKeys.entrySet()) {
            final short key = entry.getKey();
            table.append(String.valueOf(key)).nextColumn();
            table.append(GeoKeys.name(key)).nextColumn();
            table.append(" = ").append(String.valueOf(entry.getValue())).nextLine();
        }
        try {
            table.flush();
        } catch (IOException e) {
            throw new UncheckedIOException(e);          // Should never happen since we wrote to a StringBuffer.
        }
        return buffer.toString();
    }
}<|MERGE_RESOLUTION|>--- conflicted
+++ resolved
@@ -1141,12 +1141,8 @@
                 if (!Units.METRE.equals(linearUnit)) {
                     cs = replaceLinearUnit(cs, linearUnit);
                 }
-<<<<<<< HEAD
+                // TODO: datum should be DatumEnsemble for some case such as EPSG:4326.
                 final GeodeticCRS crs = getCRSFactory().createGeocentricCRS(properties(getOrDefault(names, GCRS)), datum, cs);
-=======
-                // TODO: datum should be DatumEnsemble for some case such as EPSG:4326.
-                final GeodeticCRS crs = getCRSFactory().createGeodeticCRS(properties(getOrDefault(names, GCRS)), datum, null, cs);
->>>>>>> 269d8e97
                 lastName = crs.getName();
                 return crs;
             }
