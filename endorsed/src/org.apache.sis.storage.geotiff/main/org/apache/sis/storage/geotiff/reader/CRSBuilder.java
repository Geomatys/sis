/*
 * Licensed to the Apache Software Foundation (ASF) under one or more
 * contributor license agreements.  See the NOTICE file distributed with
 * this work for additional information regarding copyright ownership.
 * The ASF licenses this file to You under the Apache License, Version 2.0
 * (the "License"); you may not use this file except in compliance with
 * the License.  You may obtain a copy of the License at
 *
 *     http://www.apache.org/licenses/LICENSE-2.0
 *
 * Unless required by applicable law or agreed to in writing, software
 * distributed under the License is distributed on an "AS IS" BASIS,
 * WITHOUT WARRANTIES OR CONDITIONS OF ANY KIND, either express or implied.
 * See the License for the specific language governing permissions and
 * limitations under the License.
 */
package org.apache.sis.storage.geotiff.reader;

import java.util.Arrays;
import java.util.Set;
import java.util.Map;
import java.util.HashSet;
import java.util.HashMap;
import java.util.Iterator;
import java.util.StringJoiner;
import java.util.NoSuchElementException;
import java.util.logging.Level;
import java.util.logging.LogRecord;
import java.lang.reflect.Array;
import java.io.IOException;
import java.io.UncheckedIOException;
import javax.measure.Unit;
import javax.measure.Quantity;
import javax.measure.UnitConverter;
import javax.measure.quantity.Angle;
import javax.measure.quantity.Length;
import org.opengis.metadata.Identifier;
import org.opengis.metadata.spatial.CellGeometry;
import org.opengis.parameter.GeneralParameterDescriptor;
import org.opengis.parameter.ParameterDescriptor;
import org.opengis.parameter.ParameterValueGroup;
import org.opengis.parameter.ParameterNotFoundException;
import org.opengis.referencing.IdentifiedObject;
import org.opengis.referencing.NoSuchAuthorityCodeException;
import org.opengis.referencing.crs.GeodeticCRS;
import org.opengis.referencing.crs.GeographicCRS;
import org.opengis.referencing.crs.CoordinateReferenceSystem;
import org.opengis.referencing.crs.ProjectedCRS;
import org.opengis.referencing.crs.VerticalCRS;
import org.opengis.referencing.cs.CartesianCS;
import org.opengis.referencing.cs.EllipsoidalCS;
import org.opengis.referencing.cs.VerticalCS;
import org.opengis.referencing.datum.Ellipsoid;
import org.opengis.referencing.datum.GeodeticDatum;
import org.opengis.referencing.datum.PrimeMeridian;
import org.opengis.referencing.datum.VerticalDatum;
import org.opengis.referencing.operation.Conversion;
import org.opengis.referencing.operation.CoordinateOperation;
import org.opengis.referencing.operation.OperationMethod;
import org.opengis.util.FactoryException;
import org.apache.sis.parameter.Parameters;
import org.apache.sis.referencing.CommonCRS;
import org.apache.sis.referencing.IdentifiedObjects;
import org.apache.sis.referencing.cs.AxesConvention;
import org.apache.sis.referencing.cs.CoordinateSystems;
import org.apache.sis.referencing.crs.DefaultProjectedCRS;
import org.apache.sis.referencing.crs.DefaultGeographicCRS;
import org.apache.sis.referencing.privy.WKTKeywords;
import org.apache.sis.referencing.privy.NilReferencingObject;
import org.apache.sis.referencing.privy.ReferencingUtilities;
import org.apache.sis.referencing.privy.ReferencingFactoryContainer;
import org.apache.sis.referencing.operation.provider.PolarStereographicA;
import org.apache.sis.referencing.operation.provider.PolarStereographicB;
import org.apache.sis.io.TableAppender;
import org.apache.sis.util.CharSequences;
import org.apache.sis.util.Characters;
import org.apache.sis.util.privy.Constants;
import org.apache.sis.util.privy.Strings;
import org.apache.sis.util.privy.Numerics;
import org.apache.sis.util.resources.Vocabulary;
import org.apache.sis.util.resources.Errors;
import org.apache.sis.math.Vector;
import org.apache.sis.measure.Units;
import org.apache.sis.metadata.iso.citation.Citations;
import org.apache.sis.storage.event.StoreListeners;
import org.apache.sis.storage.geotiff.GeoTiffStore;
import org.apache.sis.storage.geotiff.base.Resources;
import org.apache.sis.storage.geotiff.base.GeoCodes;
import org.apache.sis.storage.geotiff.base.GeoKeys;
import org.apache.sis.storage.geotiff.base.UnitKey;
import static org.apache.sis.util.Utilities.equalsIgnoreMetadata;


/**
 * Helper class for building a {@link CoordinateReferenceSystem} from information found in TIFF tags.
 * GeoKeys are loaded by {@link GeoKeysLoader} and consumed by this class.
 *
 * @author  Rémi Maréchal (Geomatys)
 * @author  Martin Desruisseaux (Geomatys)
 *
 * @see GeoKeys
 * @see GeoKeysLoader
 */
public final class CRSBuilder extends ReferencingFactoryContainer {
    /**
     * Index where to store the name of the geodetic CRS, the datum, the ellipsoid and the prime meridian.
     * The GeoTIFF specification has only one key, {@link GeoKeys#GeodeticCitation}, for the geographic CRS
     * and its components. But some GeoTIFF files encode the names of all components in the value associated
     * to that key, as in the following example:
     *
     * <pre class="text">
     *   GCS Name = wgs84|Datum = unknown|Ellipsoid = WGS_1984|Primem = Greenwich|</pre>
     *
     * In such case, we will split the name into the components names to be stored in an array at indices
     * given by {@code GCRS}, {@code DATUM}, {@code ELLIPSOID} and {@code PRIMEM}.
     *
     * <h4>Implementation note:</h4>
     * {@link #PRIMEM} must be the first element and {@link #GCRS} must be the last one.
     * The {@link #getOrDefault(String[], int)} implementation depends on this assumption.
     *
     * @see #splitName(String)
     * @see #getOrDefault(String[], int)
     */
    static final int PRIMEM = 0, ELLIPSOID = 1, DATUM = 2, GCRS = 3;

    /**
     * Keys that may be used in the value associated to {@link GeoKeys#GeodeticCitation}.
     * For each element in this array at index {@code i}, the {@code i/2} value is equal to the
     * {@code DATUM}, {@code ELLIPSOID} or {@code PRIMEM} constant for the corresponding type.
     */
    private static final String[] NAME_KEYS = {
        // WKT 1               WKT 2
        WKTKeywords.PrimeM,    WKTKeywords.PrimeMeridian,
        WKTKeywords.Spheroid,  WKTKeywords.Ellipsoid,
        WKTKeywords.Datum,     WKTKeywords.GeodeticDatum
    };

    /**
     * Minimal length that a key in a name must have before we compare them to the {@link #NAME_KEYS}.
     * For example, a value of 5 means that {@link #splitName(String)} will accept {@code "Ellip"},
     * {@code "Ellips"}, {@code "Ellipso"} and {@code "Ellipsoi"} as if they were {@code "Ellipsoid"}.
     * This length shall not be greater than the length of the shortest string in {@link #NAME_KEYS}.
     */
    private static final int MIN_KEY_LENGTH = 5;

    /**
     * The listeners where to report warnings.
     */
    private final StoreListeners listeners;

    /**
     * Version of the set of keys declared in the {@code GeoKeyDirectory} header.
     */
    private short majorRevision, minorRevision;

    /**
     * All values found in the {@code GeoKeyDirectory} after the header.
     * Each value shall be used at most once. This allow us to remove value after usage,
     * so we can easily detect at the end of the parsing process which GeoTIFF keys were
     * unrecognized or ignored.
     */
    private final Map<Short,Object> geoKeys;

    /**
     * Missing GeoKeys, used for avoiding to report the same warning twice.
     *
     * @see #missingValue(short)
     */
    private final Set<String> missingGeoKeys;

    /**
     * Name of the last object created. This is used by {@link #properties(Object)} for reusing existing instance
     * if possible. This is useful in GeoTIFF files since the same name is used for different geodetic components,
     * for example the datum and the ellipsoid.
     */
    private Identifier lastName;

    /**
     * Suggested value for a general description of the transformation form grid coordinates to "real world" coordinates.
     * This is computed by {@link #build(Vector, Vector, String)} and made available as additional information to the caller.
     */
    public String description;

    /**
     * {@code POINT} if {@link GeoKeys#RasterType} is {@link GeoCodes#RasterPixelIsPoint},
     * {@code AREA} if it is {@link GeoCodes#RasterPixelIsArea}, or null if unspecified.
     * This is computed by {@link #build(Vector, Vector, String)} and made available to the caller.
     */
    public CellGeometry cellGeometry;

    /**
     * {@code true} when an exception has been thrown but this {@code CRSBuilder} already reported a warning,
     * so there is no need for the caller to report a warning again. {@code CRSBuilder} sometimes reports warnings
     * itself when it can provide a better warning message than what the caller can do.
     */
    boolean alreadyReported;

    /**
     * Creates a new builder of coordinate reference systems.
     *
     * @param  listeners  the listeners where to report warnings.
     */
    public CRSBuilder(final StoreListeners listeners) {
        this.listeners = listeners;
        geoKeys = new HashMap<>(32);
        missingGeoKeys = new HashSet<>();
    }

    /**
     * Reports a warning with a message built from the given resource keys and arguments.
     * Note that the record will not necessarily be sent to the logging framework.
     * If the user has registered at least one listener, then the record will be sent to the listeners instead.
     *
     * <p>This method sets the {@linkplain LogRecord#setSourceClassName(String) source class name} and
     * {@linkplain LogRecord#setSourceMethodName(String) source method name} to hard-coded values.
     * Those values assume that the warnings occurred indirectly from a call to {@link #getMetadata()}
     * in this class. We do not report private classes or methods as the source of warnings.</p>
     *
     * @param  key   one of the {@link Resources.Keys} constants.
     * @param  args  arguments for the log message.
     *
     * @see Resources
     * @see GeoKeysLoader#warning(short, Object...)
     */
    final void warning(final short key, final Object... args) {
        LogRecord record = Resources.forLocale(listeners.getLocale()).getLogRecord(Level.WARNING, key, args);
        // Logger name will be set by listeners.warning(record).
        record.setSourceClassName(GeoTiffStore.class.getName());
        record.setSourceMethodName("getMetadata");
        listeners.warning(record);
    }

    /**
     * Returns a map with the given name associated to {@value org.opengis.referencing.IdentifiedObject#NAME_KEY}.
     * The given name shall be either an instance of {@link String} or {@link Identifier}.
     * This is an helper method for creating geodetic objects with {@link #getCRSFactory()}.
     */
    private Map<String,?> properties(Object name) {
        if (name == null) {
            name = NilReferencingObject.UNNAMED;
        } else if (lastName != null && lastName.getCode().equals(name)) {
            name = lastName;
        }
        return Map.of(IdentifiedObject.NAME_KEY, name);
    }

    /**
     * Removes and returns the value for the given key as a singleton (not an array).
     * If the value was an array, a warning is reported and the first element is returned.
     *
     * <p>The given element is removed from the map so that each element is used only once
     * (for example it would be redundant to have the {@code verify(…)} methods to compare
     * the same values as the ones we used at geodetic object construction time). It also
     * allow us to check which {@link GeoKeys} were ignored by looking at what is remaining
     * in the map after CRS creation.</p>
     *
     * @param  key  the GeoTIFF key for which to get a value.
     * @return the singleton value for the given key, or {@code null} if none.
     */
    private Object getSingleton(final short key) {
        Object value = geoKeys.remove(key);
        if (value != null && value.getClass().isArray()) {
            warning(Resources.Keys.UnexpectedListOfValues_2, GeoKeys.name(key), Array.getLength(value));
            value = Array.get(value, 0);    // No need to verify length because we do not store empty arrays.
        }
        return value;
    }

    /**
     * Removes and returns a {@link GeoKeys} value as a character string, or {@code null} if none.
     * Value for the given key should be a sequence of characters. If it is one or more numbers instead,
     * then this method formats those numbers in a comma-separated list. Such sequence of numbers would
     * be unusual, but we do see strange GeoTIFF files in practice.
     *
     * <p>See {@link #getSingleton(short)} for a discussion about why the value is removed from the map.</p>
     *
     * @param  key  the GeoTIFF key for which to get a value.
     * @return a string representation of the value for the given key, or {@code null} if the key was not found.
     */
    private String getAsString(final short key) {
        Object value = geoKeys.remove(key);
        if (value != null) {
            if (value.getClass().isArray()) {
                final int length = Array.getLength(value);
                final StringJoiner buffer = new StringJoiner(", ");
                for (int i=0; i<length; i++) {
                    buffer.add(String.valueOf(Array.get(value, i)));
                }
                value = buffer;
            }
            return value.toString();
        }
        return null;
    }

    /**
     * Removes and returns a {@link GeoKeys} value as an integer. This is used for fetching enumeration values.
     * The value returned by this method is typically one of the {@link GeoCodes} values.
     *
     * <p>See {@link #getSingleton(short)} for a discussion about why the value is removed from the map.</p>
     *
     * @param  key  the GeoTIFF key for which to get a value.
     * @return the integer value for the given key, or {@link GeoCodes#undefined} if the key was not found.
     * @throws NumberFormatException if the value was stored as a string and cannot be parsed.
     */
    private int getAsInteger(final short key) {
        final Object value = getSingleton(key);
        if (value == null) {
            return GeoCodes.undefined;
        }
        if (value instanceof Number) {
            return ((Number) value).intValue();
        } else try {
            return Integer.parseInt(value.toString());
        } catch (NumberFormatException e) {
            invalidValue(key, value);
            alreadyReported = true;
            throw e;
        }
    }

    /**
     * Removes and returns a {@link GeoKeys} value as a floating point number, or {@code NaN} if none.
     * See {@link #getSingleton(short)} for a discussion about why the value is removed from the map.
     *
     * @param  key  the GeoTIFF key for which to get a value.
     * @return the floating point value for the given key, or {@link Double#NaN} if the key was not found.
     * @throws NumberFormatException if the value was stored as a string and cannot be parsed.
     */
    private double getAsDouble(final short key) {
        final Object value = getSingleton(key);
        if (value == null) {
            return Double.NaN;
        }
        if (value instanceof Number) {
            return ((Number) value).doubleValue();
        } else try {
            return Double.parseDouble(value.toString());
        } catch (NumberFormatException e) {
            invalidValue(key, value);
            alreadyReported = true;
            throw e;
        }
    }

    /**
     * Removes and returns a {@link GeoKeys} value as a character string, or throws an exception if none.
     * A warning is reported before to throw the exception. There is no attempt to provide a good message
     * in the exception since is should be caught by {@link ImageFileDirectory}.
     *
     * @param  key  the GeoTIFF key for which to get a value.
     * @return a string representation of the value for the given key.
     * @throws NoSuchElementException if no value has been found.
     */
    private String getMandatoryString(final short key) {
        final String value = getAsString(key);
        if (value != null) {
            return value;
        }
        alreadyReported = true;
        throw new NoSuchElementException(missingValue(key));
    }

    /**
     * Removes and returns a {@link GeoKeys} value as a floating point number, or throws an exception if none.
     * A warning is reported before to throw the exception. There is no attempt to provide a good message in
     * the exception since is should be caught by {@link ImageFileDirectory}.
     *
     * @param  key  the GeoTIFF key for which to get a value.
     * @return the floating point value for the given key.
     * @throws NoSuchElementException if no value has been found.
     * @throws NumberFormatException if the value was stored as a string and cannot be parsed.
     */
    private double getMandatoryDouble(final short key) {
        final double value = getAsDouble(key);
        if (Double.isFinite(value)) {
            return value;
        }
        alreadyReported = true;
        throw new NoSuchElementException(missingValue(key));
    }

    /**
     * Reports a warning about missing value for the given key. The key name is opportunistically returned for
     * building the {@link NoSuchElementException} message, but it is not the main purpose of this method.
     *
     * @see GeoKeysLoader#missingValue(short)
     */
    final String missingValue(final short key) {
        final String name = GeoKeys.name(key);
        if (missingGeoKeys.add(name)) {
            warning(Resources.Keys.MissingGeoValue_1, name);
        }
        return name;
    }

    /**
     * Reports a warning about an invalid value for the given key.
     */
    private void invalidValue(final short key, final Object value) {
        warning(Resources.Keys.InvalidGeoValue_2, GeoKeys.name(key), value);
    }

    /**
     * Moves the value of a projection parameter to a new GeoKey.
     * This is used for handling erroneous map projection definitions.
     * A warning is emitted.
     *
     * @param  projection  name of the map projection to report in the warning.
     * @param  oldKey      old map projection key.
     * @param  newKey      new map projection key, or 0 if none.
     *
     * @see <a href="https://issues.apache.org/jira/browse/SIS-572">SIS-572</a>
     */
    private void moveParameter(final String projection, final short oldKey, final short newKey) {
        final Object value = geoKeys.remove(oldKey);
        if (value != null) {
            final Object name;
            if (newKey != 0) {
                geoKeys.put(newKey, value);
                name = GeoKeys.name(newKey);
            } else {
                name = Vocabulary.formatInternational(Vocabulary.Keys.None);
            }
            warning(Resources.Keys.ReassignedParameter_3, GeoKeys.name(oldKey), name, projection);
        }
    }

    /**
     * Verifies that a value found in the GeoTIFF file is approximately equal to the expected value.
     * This method is invoked when a CRS component is defined both explicitly and by EPSG code,
     * in which case we expect the given value to be equal to the value fetched from the EPSG database.
     * If the values do not match, a warning is reported and the caller should use the EPSG value.
     *
     * @param  epsg      the EPSG object, to be used for formatting the warning in case of mismatched values.
     * @param  expected  the expected value for an object identified by the {@code epsg} code, or NaN for no comparison.
     * @param  key       the GeoTIFF key of the user-defined value to compare with the expected one.
     * @param  unit      the unit of measurement for {@code expected} and {@code actual}, or {@code null} if none.
     */
    private void verify(final IdentifiedObject epsg, final double expected, final short key, final Unit<?> unit) {
        final double actual = getAsDouble(key);         // May be NaN.
        if (Math.abs(expected - actual) > expected * Numerics.COMPARISON_THRESHOLD) {
            String symbol = "";
            if (unit != null) {
                symbol = unit.toString();
                if (!symbol.isEmpty() && Character.isLetterOrDigit(symbol.codePointAt(0))) {
                    symbol = ' ' + symbol;    // Add a space before "m" but not before "°".
                }
            }
            /*
             * Use Double.toString(…) instead of NumberFormat because the latter does not show
             * enough significant digits for parameters like inverse flattening.
             */
            warning(Resources.Keys.NotTheEpsgValue_5, IdentifiedObjects.getIdentifierOrName(epsg),
                    String.valueOf(expected), GeoKeys.name(key), String.valueOf(actual), symbol);
        }
    }

    /**
     * Verifies that the EPSG code found in the GeoTIFF file is equal to the expected value.
     * This method is invoked when a CRS component is defined by an EPSG code, in which case
     * there is no need to specify the EPSG codes of the components, but the file still supply
     * those EPSG codes. If the values do not match, a warning is reported.
     *
     * @param  parent  the parent which contains the {@code epsg} object
     * @param  epsg    the object created from the EPSG geodetic dataset.
     * @param  key     the GeoTIFF key for the EPSG code of the given {@code epsg} object.
     */
    private void verifyIdentifier(final IdentifiedObject parent, final IdentifiedObject epsg, final short key) {
        final int code = getAsInteger(key);
        if (code > GeoCodes.undefined && code < GeoCodes.userDefined) {
            final Identifier id = IdentifiedObjects.getIdentifier(epsg, Citations.EPSG);
            if (id != null) {
                final int expected;
                try {
                    expected = Integer.parseInt(id.getCode());
                } catch (NumberFormatException e) {
                    listeners.warning(e);               // Should not happen.
                    return;
                }
                if (code != expected) {
                    warning(Resources.Keys.NotTheEpsgValue_5, IdentifiedObjects.getIdentifierOrName(parent),
                            Constants.EPSG + Constants.DEFAULT_SEPARATOR + expected, GeoKeys.name(key),
                            Constants.EPSG + Constants.DEFAULT_SEPARATOR + code, "");
                }
            }
        }
    }




    //////////////////////////////////////////////////////////////////////////////////////////////////
    ////////                                                                                  ////////
    ////////                                 GeoKeys parsing                                  ////////
    ////////                                                                                  ////////
    //////////////////////////////////////////////////////////////////////////////////////////////////

    /**
     * Decodes all the given GeoTIFF keys, then creates a coordinate reference system.
     * An overview of the key directory structure is given in {@linkplain CRSBuilder class javadoc}.
     * The {@link #description} and {@link #cellGeometry} fields are set as a side-effect.
     * A warning is emitted if any GeoTIFF tags were ignored.
     *
     * @param  source  the {@code keyDirectory}, {@code numericParameters} and {@code asciiParameters} tags.
     * @return the coordinate reference system created from the given GeoTIFF keys, or {@code null} if undefined.
     *
     * @throws NoSuchElementException if a mandatory value is missing.
     * @throws NumberFormatException if a numeric value was stored as a string and cannot be parsed.
     * @throws ClassCastException if an object defined by an EPSG code is not of the expected type.
     * @throws FactoryException if an error occurred during objects creation with the factories.
     */
    public CoordinateReferenceSystem build(final GeoKeysLoader source) throws FactoryException {
        try {
            source.logger = this;
            if (!source.load(geoKeys)) {
                return null;
            }
        } finally {
            source.logger = null;
            this.majorRevision = source.majorRevision;
            this.minorRevision = source.minorRevision;
        }
        /*
         * At this point we finished copying all GeoTIFF keys in the `geoKeys` map. Before to create the CRS,
         * store a few metadata. The first one is an ASCII reference to published documentation on the overall
         * configuration of the GeoTIFF file. In practice it seems to be often the projected CRS name, despite
         * GeoKeys.ProjectedCitation being already for that purpose.
         */
        description = getAsString(GeoKeys.Citation);
        int code = getAsInteger(GeoKeys.RasterType);
        switch (code) {
            case GeoCodes.undefined: break;
            case GeoCodes.RasterPixelIsArea:  cellGeometry = CellGeometry.AREA;  break;
            case GeoCodes.RasterPixelIsPoint: cellGeometry = CellGeometry.POINT; break;
            default: invalidValue(GeoKeys.RasterType, code); break;
        }
        /*
         * First create the main coordinate reference system, as determined by `ModelType`.
         * Then if a vertical CRS exists and the main CRS is not geocentric (in which case
         * adding a vertical CRS would make no sense), create a three-dimensional compound CRS.
         */
        CoordinateReferenceSystem crs = null;
        final int crsType = getAsInteger(GeoKeys.ModelType);
        switch (crsType) {
            case GeoCodes.undefined:           break;
            case GeoCodes.ModelTypeProjected:  crs = createProjectedCRS();  break;
            case GeoCodes.ModelTypeGeocentric: crs = createGeocentricCRS(); break;
            case GeoCodes.ModelTypeGeographic: crs = createGeographicCRS(); break;
            default: warning(Resources.Keys.UnsupportedCoordinateSystemKind_1, crsType); break;
        }
        if (crsType != GeoCodes.ModelTypeGeocentric) {
            final VerticalCRS vertical = createVerticalCRS();
            if (vertical != null) {
                if (crs == null) {
                    missingValue(GeoKeys.GeodeticCRS);
                } else {
                    crs = getCRSFactory().createCompoundCRS(Map.of(IdentifiedObject.NAME_KEY, crs.getName()), crs, vertical);
                }
            }
        }
        /*
         * At this point we finished parsing all GeoTIFF tags, both for metadata purpose or for CRS construction.
         * Emits a warning for unprocessed GeoTIFF tags. A single warning is emitted for all ignored tags.
         */
        if (!geoKeys.isEmpty()) {
            final StringJoiner joiner = new StringJoiner(", ");
            final Short[] keys = geoKeys.keySet().toArray(Short[]::new);
            Arrays.sort(keys);
            for (final short key : keys) {
                joiner.add(GeoKeys.name(key));
            }
            warning(Resources.Keys.IgnoredGeoKeys_1, joiner.toString());
        }
        return crs;
    }




    //////////////////////////////////////////////////////////////////////////////////////////////////
    ////////                                                                                  ////////
    ////////                   Geodetic components (datum, ellipsoid, etc.)                   ////////
    ////////                                                                                  ////////
    //////////////////////////////////////////////////////////////////////////////////////////////////

    /**
     * Returns a coordinate system (CS) with the same axis directions as the given CS but potentially different units.
     * If a coordinate system exists in the EPSG database with the requested characteristics, that CS will be returned
     * in order to have a richer set of metadata (name, minimal and maximal values, <i>etc</i>). Otherwise an CS with
     * an arbitrary name will be returned.
     *
     * @see CoordinateSystems#replaceLinearUnit(CoordinateSystem, Unit)
     */
    private CartesianCS replaceLinearUnit(final CartesianCS cs, final Unit<Length> unit) throws FactoryException {
        final Integer epsg = CoordinateSystems.getEpsgCode(unit, CoordinateSystems.getAxisDirections(cs));
        if (epsg != null) try {
            return getCSAuthorityFactory().createCartesianCS(epsg.toString());
        } catch (NoSuchAuthorityCodeException e) {
            listeners.warning(e);
        }
        return (CartesianCS) CoordinateSystems.replaceLinearUnit(cs, unit);
    }

    /**
     * Returns a coordinate system (CS) with the same axis directions as the given CS but potentially different units.
     * If a coordinate system exists in the EPSG database with the requested characteristics, that CS will be returned
     * in order to have a richer set of metadata (name, minimal and maximal values, <i>etc</i>). Otherwise an CS with
     * an arbitrary name will be returned.
     *
     * @see CoordinateSystems#replaceAngularUnit(CoordinateSystem, Unit)
     */
    private EllipsoidalCS replaceAngularUnit(final EllipsoidalCS cs, final Unit<Angle> unit) throws FactoryException {
        final Integer epsg = CoordinateSystems.getEpsgCode(unit, CoordinateSystems.getAxisDirections(cs));
        if (epsg != null) try {
            return getCSAuthorityFactory().createEllipsoidalCS(epsg.toString());
        } catch (NoSuchAuthorityCodeException e) {
            listeners.warning(e);
        }
        return (EllipsoidalCS) CoordinateSystems.replaceAngularUnit(cs, unit);
    }

    /**
     * Shortcut for {@code createUnit(…)} when the unit is angular.
     * If no unit is specified, the default is degrees.
     *
     * @param  key  key of the unit to fetch.
     * @return the unit of measurement associated to the given key, or the default value.
     */
    private Unit<Angle> createAngularUnit(final UnitKey key) throws FactoryException {
        return createUnit(key, Angle.class, Units.DEGREE);
    }

    /**
     * Shortcut for {@code createUnit(…)} when the unit is linear.
     * If no unit is specified, the default is metre.
     *
     * @param  key  key of the unit to fetch.
     * @return the unit of measurement associated to the given key, or the default value.
     */
    private Unit<Length> createLinearUnit(final UnitKey key) throws FactoryException {
        return createUnit(key, Length.class, Units.METRE);
    }

    /**
     * Creates units of measurement for projected or geographic coordinate reference systems.
     * The units may either be specified as a standard EPSG recognized unit, or may be user defined.
     * In the first case (EPSG code), the {@code scaleKey} is ignored. In the second case (user-defined),
     * the unit of measurement is defined by a conversion factor from metre or radian base unit.
     *
     * @param  <Q>           the compile-time value of {@code quantity}.
     * @param  key           information about the keys to use for fetching the unit of measurement.
     * @param  quantity      {@link Length} for a linear unit, or {@link Angle} for an angular unit.
     * @param  defaultValue  the unit of measurement to return if no value is found in the GeoTIFF file.
     * @return the unit of measurement associated to the given key, or the default value.
     *
     * @throws NoSuchElementException if {@code codeKey} value is {@link GeoCodes#userDefined} and no value is associated to {@code scaleKey}.
     * @throws NumberFormatException  if a numeric value was stored as a string and cannot be parsed.
     * @throws ClassCastException     if the unit of measurement identified by the EPSG code is not of the expected quantity.
     */
    private <Q extends Quantity<Q>> Unit<Q> createUnit(final UnitKey key,
            final Class<Q> quantity, final Unit<Q> defaultValue) throws FactoryException
    {
        final short scaleKey = key.scaleKey;
        final int epsg = getAsInteger(key.codeKey);
        switch (epsg) {
            case GeoCodes.undefined: {
                return defaultValue;
            }
            case GeoCodes.userDefined: {
                if (scaleKey == 0) return defaultValue;
                return defaultValue.getSystemUnit().multiply(getMandatoryDouble(scaleKey));
            }
            case GeoCodes.missing & 0xFFFF: {
                if (scaleKey != 0) {
                    final double scale = getAsDouble(scaleKey);
                    if (Double.isFinite(scale)) {
                        return defaultValue.getSystemUnit().multiply(scale);
                    }
                }
                return defaultValue;
            }
            default: {
                /*
                 * Unit defined by an EPSG code. In principle we should just use the EPSG code.
                 * But if the file also provide the scale value, we will verify that the value
                 * is consistent with what we would expect for a unit of the given EPSG code.
                 */
                final Unit<Q> unit = getCSAuthorityFactory().createUnit(String.valueOf(epsg)).asType(quantity);
                if (scaleKey != 0) {
                    final double scale = getAsDouble(scaleKey);
                    if (!Double.isNaN(scale)) {
                        final double expected = unit.getConverterTo(defaultValue.getSystemUnit()).convert(1d);
                        if (Math.abs(expected - scale) > expected * Numerics.COMPARISON_THRESHOLD) {
                            warning(Resources.Keys.NotTheEpsgValue_5, (Constants.EPSG + ':') + epsg,
                                    expected, GeoKeys.name(scaleKey), scale, "");
                        }
                    }
                }
                return unit;
            }
        }
    }

    /**
     * Creates a prime meridian from an EPSG code or from user-defined parameters.
     * The GeoTIFF values used by this method are:
     *
     * <ul>
     *   <li>A code given by {@link GeoKeys#PrimeMeridian}.</li>
     *   <li>If above code is {@link GeoCodes#userDefined}, then:<ul>
     *     <li>a prime meridian value given by {@link GeoKeys#PrimeMeridianLongitude}.</li>
     *   </ul></li>
     * </ul>
     *
     * If no prime-meridian is defined, then the default is Greenwich as per GeoTIFF specification.
     *
     * @param  names  the component names to use if the prime meridian is user-defined.
     * @param  unit   the angular unit of the longitude value relative to Greenwich.
     * @return a prime meridian created from the given {@link Unit} and the above-cited GeoTIFF keys.
     * @throws NumberFormatException if a numeric value was stored as a string and cannot be parsed.
     * @throws FactoryException if an error occurred during objects creation with the factories.
     */
    private PrimeMeridian createPrimeMeridian(final String[] names, final Unit<Angle> unit) throws FactoryException {
        final int epsg = getAsInteger(GeoKeys.PrimeMeridian);
        switch (epsg) {
            case GeoCodes.undefined:      // If not specified, should default to Greenwich but we nevertheless verify.
            case GeoCodes.userDefined: {
                final double longitude = getAsDouble(GeoKeys.PrimeMeridianLongitude);
                if (Double.isNaN(longitude)) {
                    if (epsg != GeoCodes.undefined) {
                        missingValue(GeoKeys.PrimeMeridianLongitude);
                    }
                } else if (longitude != 0) {
                    /*
                     * If the prime meridian is not Greenwich, create that meridian but do not use the
                     * GeoKeys.GeodeticCitation value (unless it had a sub-element for the prime meridian).
                     * This is because the citation value is for the CRS (e.g. "WGS84") while the prime
                     * meridian names are very different (e.g. "Paris", "Madrid", etc).
                     */
                    return getDatumFactory().createPrimeMeridian(properties(names[PRIMEM]), longitude, unit);
                }
                break;                      // Default to Greenwich.
            }
            default: {
                /*
                 * Prime meridian defined by an EPSG code. In principle we should just use the EPSG code.
                 * But if the file also provide the longitude value, verify that the value is consistent
                 * with what we would expect for a prime meridian of the given EPSG code.
                 */
                final PrimeMeridian pm = getDatumAuthorityFactory().createPrimeMeridian(String.valueOf(epsg));
                verify(pm, unit);
                return pm;
            }
        }
        return CommonCRS.WGS84.primeMeridian();
    }

    /**
     * Verifies if the user-defined prime meridian created from GeoTIFF values
     * matches the given prime meridian created from the EPSG geodetic dataset.
     * This method does not verify the EPSG code.
     *
     * @param  pm    the prime meridian created from the EPSG geodetic dataset.
     * @param  unit  the unit of measurement declared in the GeoTIFF file.
     */
    private void verify(final PrimeMeridian pm, final Unit<Angle> unit) {
        verify(pm, ReferencingUtilities.getGreenwichLongitude(pm, unit), GeoKeys.PrimeMeridianLongitude, unit);
    }

    /**
     * Creates an ellipsoid from an EPSG code or from user-defined parameters.
     * The GeoTIFF values used by this method are:
     *
     * <ul>
     *   <li>A code given by {@link GeoKeys#Ellipsoid} tag.</li>
     *   <li>If above code is {@link GeoCodes#userDefined}, then:<ul>
     *     <li>a name given by {@link GeoKeys#GeodeticCitation},</li>
     *     <li>a semi major axis value given by {@link GeoKeys#SemiMajorAxis},</li>
     *     <li>one of:<ul>
     *       <li>an inverse flattening factor given by {@link GeoKeys#InvFlattening},</li>
     *       <li>or a semi major axis value given by {@link GeoKeys#SemiMinorAxis}.</li>
     *     </ul></li>
     *   </ul></li>
     * </ul>
     *
     * @param  names  the component names to use if the ellipsoid is user-defined.
     * @param  unit   the linear unit of the semi-axis lengths.
     * @return an ellipsoid created from the given {@link Unit} and the above-cited GeoTIFF keys.
     * @throws NoSuchElementException if a mandatory value is missing.
     * @throws NumberFormatException if a numeric value was stored as a string and cannot be parsed.
     * @throws FactoryException if an error occurred during objects creation with the factories.
     */
    private Ellipsoid createEllipsoid(final String[] names, final Unit<Length> unit) throws FactoryException {
        final int epsg = getAsInteger(GeoKeys.Ellipsoid);
        switch (epsg) {
            case GeoCodes.undefined: {
                alreadyReported = true;
                throw new NoSuchElementException(missingValue(GeoKeys.GeodeticDatum));
            }
            case GeoCodes.userDefined: {
                /*
                 * Try to build ellipsoid from others parameters. Those parameters are the
                 * semi-major axis and either semi-minor axis or inverse flattening factor.
                 */
                final Map<String,?> properties = properties(getOrDefault(names, ELLIPSOID));
                final double semiMajor = getMandatoryDouble(GeoKeys.SemiMajorAxis);
                double inverseFlattening = getAsDouble(GeoKeys.InvFlattening);
                final Ellipsoid ellipsoid;
                if (!Double.isNaN(inverseFlattening)) {
                    ellipsoid = getDatumFactory().createFlattenedSphere(properties, semiMajor, inverseFlattening, unit);
                } else {
                    /*
                     * If the inverse flattening factory was not defined, fallback on semi-major axis length.
                     * This is a less common way to define ellipsoid (the most common way uses flattening).
                     */
                    final double semiMinor = getMandatoryDouble(GeoKeys.SemiMinorAxis);
                    ellipsoid = getDatumFactory().createEllipsoid(properties, semiMajor, semiMinor, unit);
                }
                lastName = ellipsoid.getName();
                return ellipsoid;
            }
            default: {
                /*
                 * Ellipsoid defined by an EPSG code. In principle we should just use the EPSG code.
                 * But if the file also provide defining parameter values, verify that those values
                 * are consistent with what we would expect for an ellipsoid of the given EPSG code.
                 */
                final Ellipsoid ellipsoid = getDatumAuthorityFactory().createEllipsoid(String.valueOf(epsg));
                verify(ellipsoid, unit);
                return ellipsoid;
            }
        }
    }

    /**
     * Verifies if the user-defined ellipsoid created from GeoTIFF values
     * matches the given ellipsoid created from the EPSG geodetic dataset.
     * This method does not verify the EPSG code.
     *
     * @param  ellipsoid  the ellipsoid created from the EPSG geodetic dataset.
     * @param  unit       the unit of measurement declared in the GeoTIFF file.
     */
    private void verify(final Ellipsoid ellipsoid, final Unit<Length> unit) {
        final UnitConverter uc = ellipsoid.getAxisUnit().getConverterTo(unit);
        verify(ellipsoid, uc.convert(ellipsoid.getSemiMajorAxis()), GeoKeys.SemiMajorAxis, unit);
        verify(ellipsoid, uc.convert(ellipsoid.getSemiMinorAxis()), GeoKeys.SemiMinorAxis, unit);
        verify(ellipsoid, ellipsoid.getInverseFlattening(),         GeoKeys.InvFlattening, null);
    }

    /**
     * Creates a geodetic datum from an EPSG code or from user-defined parameters.
     * The GeoTIFF values used by this method are:
     *
     * <ul>
     *   <li>A code given by {@link GeoKeys#GeodeticDatum}.</li>
     *   <li>If above code is {@link GeoCodes#userDefined}, then:<ul>
     *     <li>a name given by {@link GeoKeys#GeodeticCitation},</li>
     *     <li>all values required by {@link #createPrimeMeridian(String[], Unit)} (optional),</li>
     *     <li>all values required by {@link #createEllipsoid(String[], Unit)}.</li>
     *   </ul></li>
     * </ul>
     *
     * @param  names        the component names to use if the geodetic datum is user-defined.
     * @param  angularUnit  the angular unit of the longitude value relative to Greenwich.
     * @param  linearUnit   the linear unit of the ellipsoid semi-axis lengths.
     * @throws NoSuchElementException if a mandatory value is missing.
     * @throws NumberFormatException if a numeric value was stored as a string and cannot be parsed.
     * @throws ClassCastException if an object defined by an EPSG code is not of the expected type.
     * @throws FactoryException if an error occurred during objects creation with the factories.
     *
     * @see #createPrimeMeridian(String[], Unit)
     * @see #createEllipsoid(String[], Unit)
     */
    private GeodeticDatum createGeodeticDatum(final String[] names, final Unit<Angle> angularUnit, final Unit<Length> linearUnit)
            throws FactoryException
    {
        final int epsg = getAsInteger(GeoKeys.GeodeticDatum);
        switch (epsg) {
            case GeoCodes.undefined: {
                alreadyReported = true;
                throw new NoSuchElementException(missingValue(GeoKeys.GeodeticDatum));
            }
            case GeoCodes.userDefined: {
                /*
                 * Create the ellipsoid and the prime meridian, then assemble those components into a datum.
                 * The datum name however may not be appropriate, since GeoTIFF provides only a global name
                 * for the whole CRS. The name does not matter so much, except for datums where the name is
                 * taken in account when determining if two datums are equal. In order to get better names,
                 * after datum construction we will compare the datum with a few well-known cases defined in
                 * CommonCRS. We use the CRS name given in the GeoTIFF file for that purpose, exploiting the
                 * fact that it is often a name that can be mapped to a CommonCRS name like "WGS84".
                 */
                String name = getOrDefault(names, DATUM);
                if (name == null) {
                    // TODO: see https://issues.apache.org/jira/browse/SIS-536
                    throw new NoSuchElementException(missingValue(GeoKeys.GeodeticCitation));
                }
                final Ellipsoid     ellipsoid = createEllipsoid(names, linearUnit);
                final PrimeMeridian meridian  = createPrimeMeridian(names, angularUnit);
                final GeodeticDatum datum     = getDatumFactory().createGeodeticDatum(properties(name), ellipsoid, meridian);
                name = Strings.toUpperCase(name, Characters.Filter.LETTERS_AND_DIGITS, true);
                lastName = datum.getName();
                try {
                    final GeodeticDatum predefined = CommonCRS.valueOf(name).datum();
                    if (equalsIgnoreMetadata(predefined.getEllipsoid(), ellipsoid) &&
                        equalsIgnoreMetadata(predefined.getPrimeMeridian(), meridian))
                    {
                        return predefined;
                    }
                } catch (IllegalArgumentException e) {
                    // Not a name that can be mapped to CommonCRS. Ignore.
                }
                return datum;
            }
            default: {
                /*
                 * Datum defined by an EPSG code. In principle we should just use the EPSG code.
                 * But if the file also defines the components, verify that those components are
                 * consistent with what we would expect for a datum of the given EPSG code.
                 */
                final GeodeticDatum datum = getDatumAuthorityFactory().createGeodeticDatum(String.valueOf(epsg));
                verify(datum, angularUnit, linearUnit);
                return datum;
            }
        }
    }

    /**
     * Verifies if the user-defined datum created from GeoTIFF values
     * matches the given datum created from the EPSG geodetic dataset.
     * This method does not verify the EPSG code of the given datum.
     *
     * @param  datum        the datum created from the EPSG geodetic dataset.
     * @param  angularUnit  unit of measurement declared in the GeoTIFF file.
     * @param  linearUnit   unit of measurement declared in the GeoTIFF file.
     */
    private void verify(final GeodeticDatum datum, final Unit<Angle> angularUnit, final Unit<Length> linearUnit) {
        final PrimeMeridian pm = datum.getPrimeMeridian();
        verifyIdentifier(datum, pm, GeoKeys.PrimeMeridian);
        verify(pm, angularUnit);
        final Ellipsoid ellipsoid = datum.getEllipsoid();
        verifyIdentifier(datum, ellipsoid, GeoKeys.Ellipsoid);
        verify(ellipsoid, linearUnit);
    }




    //////////////////////////////////////////////////////////////////////////////////////////////////
    ////////                                                                                  ////////
    ////////                     Geodetic CRS (geographic and geocentric)                     ////////
    ////////                                                                                  ////////
    //////////////////////////////////////////////////////////////////////////////////////////////////

    /**
     * Splits the {@link GeoKeys#GeodeticCitation} value into its prime meridian, ellipsoid, datum and CRS name components.
     * This method is intended to parse geographic CRS names written like below:
     *
     * <pre class="text">
     *   GCS Name = wgs84|Datum = unknown|Ellipsoid = WGS_1984|Primem = Greenwich|</pre>
     *
     * The keywords of both Well Known Text (WKT) version 1 and 2 are accepted as keys for the datum, ellipsoid and
     * prime meridian names. All other keys are presumed to be for the geographic CRS name. If the given string does
     * not contain the pipe ({@code '|'}) separator, then the whole string is presumed to be the geographic CRS name.
     *
     * <p>This method returns an array where component names are stored at index {@link #PRIMEM}, {@link #ELLIPSOID},
     * {@link #DATUM} and {@link #GCRS}. Any array element can be null if no name were found for that component.</p>
     */
    static String[] splitName(final String name) {
        final String[] names = new String[GCRS + 1];
        final String[] components = (String[]) CharSequences.split(name, GeoCodes.STRING_SEPARATOR);
        switch (components.length) {
            case 0: break;
            case 1: names[GCRS] = name; break;
            default: {
                for (String value : components) {
                    final int s = value.indexOf('=');
                    int type = GCRS;
                    if (s >= 0) {
                        final int length = CharSequences.skipTrailingWhitespaces(value, 0, s);
                        if (length >= MIN_KEY_LENGTH) {
                            for (int t=0; t < NAME_KEYS.length; t++) {
                                if (value.regionMatches(true, 0, NAME_KEYS[t], 0, length)) {
                                    type = t/2;
                                    break;
                                }
                            }
                        }
                        value = value.substring(CharSequences.skipLeadingWhitespaces(value, s+1, value.length()));
                    }
                    if (!value.isEmpty()) {
                        if (names[type] != null) {
                            value = names[type] + ' ' + value;
                        }
                        names[type] = value;
                    }
                }
                break;
            }
        }
        return names;
    }

    /**
     * Returns the name at the given index if non-null. If that name is null, searches for a name in a sister element
     * (e.g. the datum name or the geographic CRS name). If none is found, returns {@code null}.
     */
    private static String getOrDefault(final String[] names, int component) {
        String c = names[component];
        if (c == null) {
            // Prime meridian must be excluded in the search below.
            for (component = PRIMEM; ++component < names.length; component++) {
                c = names[component];
                if (c != null) {
                    break;
                }
            }
        }
        return c;
    }

    /**
     * Creates the main CRS in the case where that CRS is geographic.
     */
    private GeographicCRS createGeographicCRS() throws FactoryException {
        return createGeographicCRS(true, createAngularUnit(UnitKey.ANGULAR));
    }

    /**
     * Creates a geographic CRS from an EPSG code or from user-defined parameters.
     * The GeoTIFF values used by this method are:
     *
     * <ul>
     *   <li>A code given by {@link GeoKeys#GeodeticCRS}.</li>
     *   <li>If above code is {@link GeoCodes#userDefined}, then:<ul>
     *     <li>a prime meridian value given by {@link GeoKeys#PrimeMeridianLongitude},</li>
     *     <li>a CRS name given by {@link GeoKeys#GeodeticCitation},</li>
     *     <li>a datum definition.</li>
     *   </ul></li>
     *   <li>A unit code given by {@link GeoKeys#GeogAngularUnits} (optional).</li>
     *   <li>A unit scale factor given by {@link GeoKeys#GeogAngularUnitSize} (optional).</li>
     * </ul>
     *
     * @param  isImageCRS   whether to force longitude before latitude axis.
     * @param  angularUnit  the angular unit of the latitude and longitude values.
     * @throws NoSuchElementException if a mandatory value is missing.
     * @throws NumberFormatException if a numeric value was stored as a string and cannot be parsed.
     * @throws ClassCastException if an object defined by an EPSG code is not of the expected type.
     * @throws FactoryException if an error occurred during objects creation with the factories.
     *
     * @see #createGeodeticDatum(String[], Unit, Unit)
     */
    private GeographicCRS createGeographicCRS(final boolean isImageCRS, final Unit<Angle> angularUnit) throws FactoryException {
        final int epsg = getAsInteger(GeoKeys.GeodeticCRS);
        switch (epsg) {
            case GeoCodes.undefined: {
                alreadyReported = true;
                throw new NoSuchElementException(missingValue(GeoKeys.GeodeticCRS));
            }
            case GeoCodes.userDefined: {
                /*
                 * Creates the geodetic datum, then a geographic CRS assuming (longitude, latitude) axis order.
                 * We use the coordinate system of CRS:84 as a template and modify its unit of measurement if needed.
                 */
                final String[] names = splitName(getAsString(GeoKeys.GeodeticCitation));
                final Unit<Length> linearUnit = createLinearUnit(UnitKey.LINEAR);
                final GeodeticDatum datum = createGeodeticDatum(names, angularUnit, linearUnit);
                EllipsoidalCS cs = CommonCRS.defaultGeographic().getCoordinateSystem();
                if (!Units.DEGREE.equals(angularUnit)) {
                    cs = replaceAngularUnit(cs, angularUnit);
                }
                final GeographicCRS crs = getCRSFactory().createGeographicCRS(properties(getOrDefault(names, GCRS)), datum, cs);
                lastName = crs.getName();
                return crs;
            }
            default: {
                /*
                 * Geographic CRS defined by an EPSG code. In principle we should just use the EPSG code.
                 * But if the file also defines the components, verify that those components are consistent
                 * with what we would expect for a CRS of the given EPSG code.
                 */
                GeographicCRS crs = getCRSAuthorityFactory().createGeographicCRS(String.valueOf(epsg));
                if (isImageCRS) {
                    crs = DefaultGeographicCRS.castOrCopy(crs).forConvention(AxesConvention.DISPLAY_ORIENTED);
                }
                verify(crs, angularUnit);
                return crs;
            }
        }
    }

    /**
     * Verifies if the user-defined CRS created from GeoTIFF values
     * matches the given CRS created from the EPSG geodetic dataset.
     * This method does not verify the EPSG code of the given CRS.
     *
     * @param  crs          the CRS created from the EPSG geodetic dataset.
     * @param  angularUnit  the angular unit of the latitude and longitude values.
     */
    private void verify(final GeographicCRS crs, final Unit<Angle> angularUnit) throws FactoryException {
        /*
         * Note: current createUnit(…) implementation does not allow us to distinguish whether METRE ou DEGREE units
         * were specified in the GeoTIFF file or if we got the default values. We do not compare units for that reason.
         */
        final Unit<Length> linearUnit = createLinearUnit(UnitKey.LINEAR);
        final GeodeticDatum datum = crs.getDatum();
        verifyIdentifier(crs, datum, GeoKeys.GeodeticDatum);
        verify(datum, angularUnit, linearUnit);
        geoKeys.remove(GeoKeys.GeodeticCitation);
    }

    /**
     * Creates a geocentric CRS from user-defined parameters.
     * The GeoTIFF values used by this method are the same as the ones used by {@code createGeographicCRS(…)}.
     *
     * @throws NoSuchElementException if a mandatory value is missing.
     * @throws NumberFormatException if a numeric value was stored as a string and cannot be parsed.
     * @throws ClassCastException if an object defined by an EPSG code is not of the expected type.
     * @throws FactoryException if an error occurred during objects creation with the factories.
     *
     * @see #createGeodeticDatum(String[], Unit, Unit)
     */
<<<<<<< HEAD
    private GeocentricCRS createGeocentricCRS() throws FactoryException {
=======
    private GeodeticCRS createGeocentricCRS() throws FactoryException {
>>>>>>> 798a145e
        final int epsg = getAsInteger(GeoKeys.GeodeticCRS);
        switch (epsg) {
            case GeoCodes.undefined: {
                alreadyReported = true;
                throw new NoSuchElementException(missingValue(GeoKeys.GeodeticCRS));
            }
            case GeoCodes.userDefined: {
                /*
                 * Creates the geodetic datum, then a geocentric CRS. We use the coordinate system of
                 * the WGS84 geocentric CRS as a template and modify its unit of measurement if needed.
                 */
                final String[] names = splitName(getAsString(GeoKeys.GeodeticCitation));
                final Unit<Length> linearUnit = createLinearUnit(UnitKey.LINEAR);
                final Unit<Angle> angularUnit = createAngularUnit(UnitKey.ANGULAR);
                final GeodeticDatum datum = createGeodeticDatum(names, angularUnit, linearUnit);
                CartesianCS cs = (CartesianCS) CommonCRS.WGS84.geocentric().getCoordinateSystem();
                if (!Units.METRE.equals(linearUnit)) {
                    cs = replaceLinearUnit(cs, linearUnit);
                }
                final GeodeticCRS crs = getCRSFactory().createGeodeticCRS(properties(getOrDefault(names, GCRS)), datum, cs);
                lastName = crs.getName();
                return crs;
            }
            default: {
                /*
                 * Geocentric CRS defined by an EPSG code. In principle we should just use the EPSG code.
                 * But if the file also defines the components, verify that those components are consistent
                 * with what we would expect for a CRS of the given EPSG code.
                 */
                final GeodeticCRS crs = getCRSAuthorityFactory().createGeodeticCRS(String.valueOf(epsg));
                verify(crs);
                return crs;
            }
        }
    }

    /**
     * Verifies if the user-defined CRS created from GeoTIFF values
     * matches the given CRS created from the EPSG geodetic dataset.
     * This method does not verify the EPSG code of the given CRS.
     *
     * @param  crs  the CRS created from the EPSG geodetic dataset.
     */
<<<<<<< HEAD
    private void verify(final GeocentricCRS crs) throws FactoryException {
=======
    private void verify(final GeodeticCRS crs) throws FactoryException {
>>>>>>> 798a145e
        /*
         * Note: current createUnit(…) implementation does not allow us to distinguish whether METRE ou DEGREE units
         * were specified in the GeoTIFF file or if we got the default values. We do not compare units for that reason.
         */
        final Unit<Length> linearUnit = createLinearUnit(UnitKey.LINEAR);
        final Unit<Angle> angularUnit = createAngularUnit(UnitKey.ANGULAR);
        final GeodeticDatum datum = crs.getDatum();
        verifyIdentifier(crs, datum, GeoKeys.GeodeticDatum);
        verify(datum, angularUnit, linearUnit);
    }




    //////////////////////////////////////////////////////////////////////////////////////////////////
    ////////                                                                                  ////////
    ////////                                  Projected CRS                                   ////////
    ////////                                                                                  ////////
    //////////////////////////////////////////////////////////////////////////////////////////////////

    /**
     * Map projection parameters to be considered as aliases. This table is used for reading GeoTIFF files
     * that are not really well-formed, but for which we can reasonably guess what was the producer intent
     * and which parameters were confused. See {@link #aliases(Map)} for more explanation.
     */
    private static final short[][] PARAMETER_ALIASES = {
        {GeoKeys.NatOriginLong, GeoKeys.FalseOriginLong,     GeoKeys.CenterLong},
        {GeoKeys.NatOriginLat,  GeoKeys.FalseOriginLat,      GeoKeys.CenterLat},
        {GeoKeys.FalseEasting,  GeoKeys.FalseOriginEasting,  GeoKeys.CenterEasting},
        {GeoKeys.FalseNorthing, GeoKeys.FalseOriginNorthing, GeoKeys.CenterNorthing},
        {GeoKeys.ScaleAtNatOrigin,                           GeoKeys.ScaleAtCenter}
    };

    /**
     * Updates a mapping from GeoTIFF numerical identifiers to parameter names by adding parameter aliases.
     * This method adds to the given map some GeoTIFF keys to be considered synonymous to an existing key.
     * Those "synonymous" parameters are strictly speaking not for the map projection that we are parsing,
     * but it is common to see GeoTIFF files with "wrong" projection parameter codes. For example:
     *
     * <ul>
     *   <li>The {@code "CT_LambertConfConic_1SP"} projection uses a {@code "NatOriginLong"} parameter.</li>
     *   <li>The {@code "CT_LambertConfConic_2SP"} projection uses a {@code "FalseOriginLong"} parameter.</li>
     * </ul>
     *
     * but we sometimes see {@code "NatOriginLong"} parameter used for the {@code "CT_LambertConfConic_2SP"} projection.
     * Semantically those two parameters are for two different things but mathematically they are used in the same way.
     * Those "synonymous" will be invisible to the user; the map projection that (s)he will get uses the names defined
     * in the descriptor (not in the GeoTIFF file).
     */
    private static void aliases(final Map<Integer,String> mapping) {
        for (final short[] codes : PARAMETER_ALIASES) {
            for (int i=0; i<codes.length; i++) {
                final String name = mapping.get(Short.toUnsignedInt(codes[i]));
                if (name != null) {
                    for (int j=0; j<codes.length; j++) {
                        if (j != i) {
                            mapping.putIfAbsent(Short.toUnsignedInt(codes[j]), name);
                        }
                    }
                    break;
                }
            }
        }
    }

    /**
     * Creates a projected CRS from an EPSG code or from user-defined parameters.
     * Some GeoTIFF values used by this method are:
     *
     * <ul>
     *   <li>A code given by {@link GeoKeys#ProjectedCRS}.</li>
     *   <li>If above code is {@link GeoCodes#userDefined}, then:<ul>
     *     <li>a name given by {@link GeoKeys#ProjectedCitation},</li>
     *     <li>a {@link CoordinateOperation} given by {@link GeoKeys#Projection},</li>
     *     <li>an {@link OperationMethod} given by {@link GeoKeys#ProjMethod}.</li>
     *   </ul></li>
     *   <li>A unit code given by {@link GeoKeys#ProjLinearUnits} (optional).</li>
     *   <li>A unit scale factor given by {@link GeoKeys#ProjLinearUnitSize} (optional).</li>
     * </ul>
     *
     * @throws NoSuchElementException if a mandatory value is missing.
     * @throws NumberFormatException if a numeric value was stored as a string and cannot be parsed.
     * @throws ClassCastException if an object defined by an EPSG code is not of the expected type.
     * @throws FactoryException if an error occurred during objects creation with the factories.
     *
     * @see #createGeographicCRS(boolean, Unit)
     * @see #createConversion(String, Unit, Unit)
     */
    private ProjectedCRS createProjectedCRS() throws FactoryException {
        final int epsg = getAsInteger(GeoKeys.ProjectedCRS);
        switch (epsg) {
            case GeoCodes.undefined: {
                alreadyReported = true;
                throw new NoSuchElementException(missingValue(GeoKeys.ProjectedCRS));
            }
            case GeoCodes.userDefined: {
                /*
                 * If the CRS is user-defined, we have to parse many components (base CRS, datum, unit, etc.)
                 * and build the projected CRS from them. Note that some GeoTIFF files put the projection name
                 * in the Citation key instead of ProjectedCitation.
                 */
                String name = getAsString(GeoKeys.ProjectedCitation);
                if (name == null) {
                    name = getAsString(GeoKeys.Citation);
                    // Note that Citation has been removed from the map, so it will not be used by `complete(MetadataBuilder)`.
                }
                final Unit<Length>  linearUnit  = createLinearUnit(UnitKey.PROJECTED);
                final Unit<Angle>   angularUnit = createAngularUnit(UnitKey.ANGULAR);
                final GeographicCRS baseCRS     = createGeographicCRS(false, angularUnit);
                final Conversion    projection  = createConversion(name, angularUnit, linearUnit);
                CartesianCS cs = getStandardProjectedCS();
                if (!Units.METRE.equals(linearUnit)) {
                    cs = replaceLinearUnit(cs, linearUnit);
                }
                final ProjectedCRS crs = getCRSFactory().createProjectedCRS(properties(name), baseCRS, projection, cs);
                lastName = crs.getName();
                return crs;
            }
            default: {
                /*
                 * Projected CRS defined by an EPSG code. In principle we should just use the EPSG code.
                 * But if the file also defines the components, verify that those components are consistent
                 * with what we would expect for a CRS of the given EPSG code.
                 */
                ProjectedCRS crs = getCRSAuthorityFactory().createProjectedCRS(String.valueOf(epsg));
                crs = DefaultProjectedCRS.castOrCopy(crs).forConvention(AxesConvention.DISPLAY_ORIENTED);
                verify(crs);
                return crs;
            }
        }
    }

    /**
     * Verifies if the user-defined CRS created from GeoTIFF values
     * matches the given CRS created from the EPSG geodetic dataset.
     * This method does not verify the EPSG code of the given CRS.
     *
     * @param  crs  the CRS created from the EPSG geodetic dataset.
     */
    private void verify(final ProjectedCRS crs) throws FactoryException {
        final Unit<Length> linearUnit  = createLinearUnit(UnitKey.PROJECTED);
        final Unit<Angle>  angularUnit = createAngularUnit(UnitKey.ANGULAR);
        final GeographicCRS baseCRS = crs.getBaseCRS();
        verifyIdentifier(crs, baseCRS, GeoKeys.GeodeticCRS);
        verify(baseCRS, angularUnit);
        final Conversion projection = crs.getConversionFromBase();
        verifyIdentifier(crs, projection, GeoKeys.Projection);
        verify(projection, angularUnit, linearUnit);
        getAsString(GeoKeys.ProjectedCitation);
    }

    /**
     * Returns the code of the operation method to request.
     * This method tries to resolves some ambiguities in the way operation methods are defined.
     * For example there is an ambiguity between Polar Stereographic (variant A) and (variant B).
     *
     * @param  code  value of {@code getMandatoryString(GeoKeys.ProjMethod)}.
     * @return the method code in the GeoTIFF or EPSG name space.
     */
    private String methodCode(final String code) {
        try {
            switch (Integer.parseInt(code)) {
                case GeoCodes.PolarStereographic: {
                    /*
                     * Some GeoTIFF producers wrongly interpreted GeoTIFF projection #15
                     * as "Polar Stereographic (Variant A)" while it should be variant B.
                     * In those files, the "Latitude of true scale" parameter is wrongly
                     * named "Latitude of natural origin" because the former is a member
                     * of variant A while the latter is a member of variant B. This code
                     * does the substitution.
                     *
                     * https://issues.apache.org/jira/browse/SIS-572
                     */
                    if (geoKeys.containsKey(GeoKeys.StdParallel1)) {
                        break;      // Assume a valid map projection.
                    }
                    Object value = geoKeys.get(GeoKeys.ScaleAtNatOrigin);
                    if (value instanceof Number && ((Number) value).doubleValue() != 1) {
                        return Constants.EPSG + ':' + PolarStereographicA.IDENTIFIER;
                    }
                    moveParameter(PolarStereographicB.NAME, GeoKeys.NatOriginLat, GeoKeys.StdParallel1);
                    moveParameter(PolarStereographicB.NAME, GeoKeys.ScaleAtNatOrigin, (short) 0);
                    break;
                }
                // More cases may be added in the future.
            }
        } catch (NumberFormatException e) {
            invalidValue(GeoKeys.ProjMethod, code);
            return code;
        }
        return Constants.GEOTIFF + ':' + code;
    }

    /**
     * Creates a defining conversion from an EPSG code or from user-defined parameters.
     *
     * @param  angularUnit  the angular unit of the latitude and longitude values.
     * @param  linearUnit   the linear unit of easting and northing values.
     * @throws NoSuchElementException if a mandatory value is missing.
     * @throws NumberFormatException if a numeric value was stored as a string and cannot be parsed.
     * @throws ParameterNotFoundException if the GeoTIFF file defines an unexpected map projection parameter.
     * @throws ClassCastException if an object defined by an EPSG code is not of the expected type.
     * @throws FactoryException if an error occurred during objects creation with the factories.
     */
    private Conversion createConversion(final String name, final Unit<Angle> angularUnit, final Unit<Length> linearUnit)
            throws FactoryException
    {
        final int epsg = getAsInteger(GeoKeys.Projection);
        switch (epsg) {
            case GeoCodes.undefined: {
                alreadyReported = true;
                throw new NoSuchElementException(missingValue(GeoKeys.Projection));
            }
            case GeoCodes.userDefined: {
                final Unit<Angle>         azimuthUnit = createAngularUnit(UnitKey.AZIMUTH);
                final String              code        = methodCode(getMandatoryString(GeoKeys.ProjMethod));
                final OperationMethod     method      = getCoordinateOperationFactory().getOperationMethod(code);
                final ParameterValueGroup parameters  = method.getParameters().createValue();
                final Map<Integer,String> toNames     = ReferencingUtilities.identifierToName(parameters.getDescriptor(), Citations.GEOTIFF);
                final Map<Object,Number>  paramValues = new HashMap<>();    // Keys: [String|Short] instances for [known|unknown] parameters.
                final Map<Short,Unit<?>>  deferred    = new HashMap<>();    // Only unknown parameters.
                final Iterator<Map.Entry<Short,Object>> it = geoKeys.entrySet().iterator();
                while (it.hasNext()) {
                    final Unit<?> unit;
                    final Map.Entry<Short,?> entry = it.next();
                    final Short key = entry.getKey();
                    switch (UnitKey.ofProjectionParameter(key)) {
                        case RATIO:     unit = Units.UNITY; break;
                        case PROJECTED: unit = linearUnit;  break;
                        case ANGULAR:   unit = angularUnit; break;
                        case AZIMUTH:   unit = azimuthUnit; break;
                        default: continue;
                    }
                    final Number value = (Number) entry.getValue();
                    it.remove();
                    final String paramName = toNames.get(Short.toUnsignedInt(key));
                    if (paramName != null) {
                        paramValues.put(paramName, value);
                        parameters.parameter(paramName).setValue(value.doubleValue(), unit);
                    } else {
                        paramValues.put(key, value);
                        deferred.put(key, unit);
                    }
                }
                /*
                 * At this point we finished to set all known map projection parameters. Sometimes GeoTIFF files
                 * set the same parameter many times using different names as a safety for GeoTIFF readers that
                 * expect wrong parameters. If this is the case, verify that the parameter values are consistent.
                 * It is also possible that we found new parameters (actually parameters using the wrong names).
                 */
                if (!deferred.isEmpty()) {
                    aliases(toNames);
                    for (final Map.Entry<Short,Unit<?>> entry : deferred.entrySet()) {
                        final Short key = entry.getKey();
                        String paramName = toNames.get(Short.toUnsignedInt(key));
                        if (paramName == null) {
                            paramName = GeoKeys.name(key);
                            throw new ParameterNotFoundException(Errors.forLocale(listeners.getLocale())
                                        .getString(Errors.Keys.UnexpectedParameter_1, paramName), paramName);
                        }
                        final Number value  = paramValues.get(key);
                        final Number actual = paramValues.putIfAbsent(paramName, value);
                        if (actual == null) {
                            parameters.parameter(paramName).setValue(value.doubleValue(), entry.getValue());
                        } else if (!actual.equals(value)) {
                            warning(Resources.Keys.InconsistentMapProjParameter_4, paramName, actual, GeoKeys.name(key), value);
                        }
                    }
                }
                final Conversion c = getCoordinateOperationFactory().createDefiningConversion(properties(name), method, parameters);
                lastName = c.getName();
                return c;
            }
            default: {
                /*
                 * Conversion defined by EPSG code. In principle we should just use the EPSG code.
                 * But if the file also defines the components, verify that those components are
                 * consistent with what we would expect for a conversion of the given EPSG code.
                 */
                final Conversion projection = (Conversion)
                        getCoordinateOperationAuthorityFactory().createCoordinateOperation(String.valueOf(epsg));
                verify(projection, angularUnit, linearUnit);
                return projection;
            }
        }
    }

    /**
     * Verifies if the user-defined conversion created from GeoTIFF values
     * matches the given conversion created from the EPSG geodetic dataset.
     * This method does not verify the EPSG code of the given conversion.
     *
     * @param  projection  the conversion created from the EPSG geodetic dataset.
     */
    private void verify(final Conversion projection, final Unit<Angle> angularUnit, final Unit<Length> linearUnit)
            throws FactoryException
    {
        final Unit<Angle> azimuthUnit = createAngularUnit(UnitKey.AZIMUTH);
        final String code = getAsString(GeoKeys.ProjMethod);
        if (code != null) {
            /*
             * Compare the identifier of the map projection declared in the GeoTIFF file with the identifier
             * of the projection used by the EPSG geodetic dataset. The two cases may use different variants
             * of the same projection (e.g. Mercator variant A, B and C), so the GeoTIFF code may be missing
             * in the projection given in argument.
             */
            OperationMethod method = projection.getMethod();
            Identifier id = IdentifiedObjects.getIdentifier(method, Citations.GEOTIFF);
            final boolean isSameProjection = (id != null) && code.equals(id.getCode());
            if (!isSameProjection) {
                if (id != null) {
                    final String key    = GeoKeys.name(GeoKeys.ProjMethod);
                    final String parent = IdentifiedObjects.getIdentifierOrName(projection);
                    warning(Resources.Keys.NotTheEpsgValue_5, parent, id.getCode(), key, code, "");
                }
                method = getCoordinateOperationFactory().getOperationMethod(methodCode(code));
            }
            /*
             * Compare the parameter values with the ones declared in the EPSG geodetic dataset.
             */
            final Parameters parameters = Parameters.castOrWrap(projection.getParameterValues());
            for (final GeneralParameterDescriptor desc : method.getParameters().descriptors()) {
                id = IdentifiedObjects.getIdentifier(desc, Citations.GEOTIFF);
                if (id != null) {
                    final short key;
                    try {
                        key = Short.parseShort(id.getCode());
                    } catch (NumberFormatException e) {
                        continue;
                    }
                    final Unit<?> unit;
                    switch (UnitKey.ofProjectionParameter(key)) {
                        case RATIO:     unit = Units.UNITY; break;
                        case PROJECTED: unit = linearUnit;  break;
                        case ANGULAR:   unit = angularUnit; break;
                        case AZIMUTH:   unit = azimuthUnit; break;
                        default: continue;
                    }
                    double value = Double.NaN;
                    try {
                        @SuppressWarnings("unchecked")                          // Because we catch ClassCastException.
                        var p = (ParameterDescriptor<? extends Number>) desc;
                        value = parameters.doubleValue(p, unit);
                    } catch (ClassCastException | ParameterNotFoundException e) {
                        if (isSameProjection) {
                            warning(Resources.Keys.UnexpectedParameter_2, code, GeoKeys.name(key));
                        }
                    }
                    verify(projection, value, key, unit);
                }
            }
        }
    }




    //////////////////////////////////////////////////////////////////////////////////////////////////
    ////////                                                                                  ////////
    ////////                                   Vertical CRS                                   ////////
    ////////                                                                                  ////////
    //////////////////////////////////////////////////////////////////////////////////////////////////

    /**
     * Creates a vertical datum.
     */
    private VerticalDatum createVerticalDatum() throws FactoryException {
        final int epsg = getAsInteger(GeoKeys.VerticalDatum);
        switch (epsg) {
            case GeoCodes.undefined:
            case GeoCodes.userDefined: {
                alreadyReported = true;
                throw new NoSuchElementException(missingValue(GeoKeys.VerticalDatum));
            }
            default: {
                return getDatumAuthorityFactory().createVerticalDatum(String.valueOf(epsg));
            }
        }
    }

    /**
     * Creates an optional vertical CRS, or returns {@code null} if no vertical CRS definition is found.
     * This method is different from the other {@code createFooCRS()} methods in that the vertical CRS
     * may be defined <em>in addition</em> of another CRS. Some GeoTIFF values used by this method are:
     *
     * <ul>
     *   <li>A code given by {@link GeoKeys#Vertical}.</li>
     *   <li>If above code is {@link GeoCodes#userDefined}, then:<ul>
     *     <li>a name given by {@link GeoKeys#VerticalCitation},</li>
     *     <li>a {@link VerticalDatum} given by {@link GeoKeys#VerticalDatum}.</li>
     *   </ul></li>
     *   <li>A unit code given by {@link GeoKeys#VerticalUnits} (optional).</li>
     * </ul>
     *
     * @throws NoSuchElementException if a mandatory value is missing.
     * @throws NumberFormatException if a numeric value was stored as a string and cannot be parsed.
     * @throws ClassCastException if an object defined by an EPSG code is not of the expected type.
     * @throws FactoryException if an error occurred during objects creation with the factories.
     */
    private VerticalCRS createVerticalCRS() throws FactoryException {
        final int epsg = getAsInteger(GeoKeys.Vertical);
        switch (epsg) {
            case GeoCodes.undefined: {
                return null;
            }
            case GeoCodes.userDefined: {
                final String name = getAsString(GeoKeys.VerticalCitation);
                final VerticalDatum datum = createVerticalDatum();
                final Unit<Length> unit = createLinearUnit(UnitKey.VERTICAL);
                VerticalCS cs = CommonCRS.Vertical.MEAN_SEA_LEVEL.crs().getCoordinateSystem();
                if (!Units.METRE.equals(unit)) {
                    cs = (VerticalCS) CoordinateSystems.replaceLinearUnit(cs, unit);
                }
                return getCRSFactory().createVerticalCRS(properties(name), datum, cs);
            }
            default: {
                return getCRSAuthorityFactory().createVerticalCRS(String.valueOf(epsg));
            }
        }
    }

    /**
     * Returns a string representation of the keys and associated values in this {@code CRSBuilder}.
     */
    @Override
    public final String toString() {
        final StringBuilder buffer = new StringBuilder("GeoTIFF keys ").append(majorRevision).append('.')
                .append(minorRevision).append(" in ").append(listeners.getSourceName()).append(System.lineSeparator());
        final TableAppender table = new TableAppender(buffer, " ");
        for (Map.Entry<Short,Object> entry : geoKeys.entrySet()) {
            final short key = entry.getKey();
            table.append(String.valueOf(key)).nextColumn();
            table.append(GeoKeys.name(key)).nextColumn();
            table.append(" = ").append(String.valueOf(entry.getValue())).nextLine();
        }
        try {
            table.flush();
        } catch (IOException e) {
            throw new UncheckedIOException(e);          // Should never happen since we wrote to a StringBuffer.
        }
        return buffer.toString();
    }
}<|MERGE_RESOLUTION|>--- conflicted
+++ resolved
@@ -1121,11 +1121,7 @@
      *
      * @see #createGeodeticDatum(String[], Unit, Unit)
      */
-<<<<<<< HEAD
-    private GeocentricCRS createGeocentricCRS() throws FactoryException {
-=======
     private GeodeticCRS createGeocentricCRS() throws FactoryException {
->>>>>>> 798a145e
         final int epsg = getAsInteger(GeoKeys.GeodeticCRS);
         switch (epsg) {
             case GeoCodes.undefined: {
@@ -1145,7 +1141,7 @@
                 if (!Units.METRE.equals(linearUnit)) {
                     cs = replaceLinearUnit(cs, linearUnit);
                 }
-                final GeodeticCRS crs = getCRSFactory().createGeodeticCRS(properties(getOrDefault(names, GCRS)), datum, cs);
+                final GeodeticCRS crs = getCRSFactory().createGeocentricCRS(properties(getOrDefault(names, GCRS)), datum, cs);
                 lastName = crs.getName();
                 return crs;
             }
@@ -1155,7 +1151,7 @@
                  * But if the file also defines the components, verify that those components are consistent
                  * with what we would expect for a CRS of the given EPSG code.
                  */
-                final GeodeticCRS crs = getCRSAuthorityFactory().createGeodeticCRS(String.valueOf(epsg));
+                final GeodeticCRS crs = getCRSAuthorityFactory().createGeocentricCRS(String.valueOf(epsg));
                 verify(crs);
                 return crs;
             }
@@ -1169,11 +1165,7 @@
      *
      * @param  crs  the CRS created from the EPSG geodetic dataset.
      */
-<<<<<<< HEAD
-    private void verify(final GeocentricCRS crs) throws FactoryException {
-=======
     private void verify(final GeodeticCRS crs) throws FactoryException {
->>>>>>> 798a145e
         /*
          * Note: current createUnit(…) implementation does not allow us to distinguish whether METRE ou DEGREE units
          * were specified in the GeoTIFF file or if we got the default values. We do not compare units for that reason.
