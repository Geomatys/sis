/*
 * Licensed to the Apache Software Foundation (ASF) under one or more
 * contributor license agreements.  See the NOTICE file distributed with
 * this work for additional information regarding copyright ownership.
 * The ASF licenses this file to You under the Apache License, Version 2.0
 * (the "License"); you may not use this file except in compliance with
 * the License.  You may obtain a copy of the License at
 *
 *     http://www.apache.org/licenses/LICENSE-2.0
 *
 * Unless required by applicable law or agreed to in writing, software
 * distributed under the License is distributed on an "AS IS" BASIS,
 * WITHOUT WARRANTIES OR CONDITIONS OF ANY KIND, either express or implied.
 * See the License for the specific language governing permissions and
 * limitations under the License.
 */
package org.apache.sis.io.wkt;

import java.util.Map;
import javax.measure.Unit;
import javax.measure.quantity.Length;
import org.opengis.util.FactoryException;
import org.opengis.referencing.IdentifiedObject;
import org.opengis.referencing.cs.AxisDirection;
import org.opengis.referencing.cs.CoordinateSystemAxis;
import org.opengis.referencing.cs.CSFactory;
import org.opengis.referencing.cs.VerticalCS;
import org.opengis.referencing.crs.CRSFactory;
import org.opengis.referencing.crs.VerticalCRS;
import org.apache.sis.referencing.datum.DatumOrEnsemble;
import org.apache.sis.metadata.privy.AxisNames;
import org.apache.sis.metadata.iso.extent.DefaultExtent;
import org.apache.sis.metadata.iso.extent.DefaultVerticalExtent;

// Specific to the main branch:
import org.opengis.referencing.datum.VerticalDatumType;


/**
 * Stores temporary information needed for completing the construction of an {@link DefaultVerticalExtent} instance.
 * WKT of vertical extents looks like:
 *
 * {@snippet lang="wkt" :
 *     VERTICALEXTENT[-1000, 0, LENGTHUNIT[“metre”, 1]]
 *     }
 *
 * But {@code DefaultVerticalExtent} has no {@code unit} property. Instead, {@code DefaultVerticalExtent} has a
 * {@code verticalCRS} property. The WKT specification said that heights are positive toward up and relative to
 * an unspecified mean sea level, but we will try to use the parsed vertical CRS instance if we find a suitable
 * one (i.e. one that defines gravity-related heights or depths), on the assumption that the vertical extent is
 * likely to be defined in the same vertical CRS.
 *
 * <p>This class can be understood as the converse of
 * {@link org.apache.sis.metadata.iso.extent.Extents#getVerticalRange}</p>
 *
 * @author  Martin Desruisseaux (Geomatys)
 */
final class VerticalInfo {
    /**
     * The next instance to resolve. This form a chained list.
     */
    private VerticalInfo next;

    /**
     * The vertical extent pending completion.
     */
    private final DefaultVerticalExtent extent;

    /**
     * The unit specified in the {@code VERTICALEXTENT} WKT element.
     */
    final Unit<Length> unit;

    /**
     * If a vertical CRS could be used pending only a change of units, that CRS.
     * Otherwise {@code null}.
     */
    private VerticalCRS compatibleCRS;

    /**
     * Adds to the chained list a new {@code DefaultVerticalExtent} instance pending completion.
     *
     * @param next     the existing {@code VerticalInfo} instance. Will become the next instance
     *                 to process after {@code this} in a chain of {@code VerticalInfo}.
     * @param extents  where to add the vertical extent.
     * @param unit     the unit to assign to the {@code extent}. Cannot be null.
     */
    VerticalInfo(final VerticalInfo next, final DefaultExtent extents, final double minimum, final double maximum, final Unit<Length> unit) {
        this.next   = next;
        this.unit   = unit;
        this.extent = new DefaultVerticalExtent(minimum, maximum, null);
        extents.getVerticalElements().add(extent);
    }

    /**
     * If the pending {@code DefaultVerticalExtent} can use the given CRS, completes the extent now.
     * This method invokes {@link DefaultVerticalExtent#setVerticalCRS(VerticalCRS)} with the given CRS if:
     *
     * <ul>
     *   <li>datum type is {@link VerticalDatumType#GEOIDAL},</li>
     *   <li>increasing height values are up, and</li>
     *   <li>axis unit of measurement is the given linear unit.</li>
     * </ul>
     *
     * This method processes also all other {@code VerticalInfo} instances in the chained list.
     *
     * @return the new head of the chained list (may be {@code this}), or {@code null} if the list
     *         became empty as a result of this operation.
     */
    final VerticalInfo resolve(final VerticalCRS crs) {
        if (crs != null) {
<<<<<<< HEAD
            if (PseudoDatum.of(crs).getVerticalDatumType() == VerticalDatumType.GEOIDAL) {
=======
            if (DatumOrEnsemble.asDatum(crs).getRealizationMethod().orElse(null) == RealizationMethod.GEOID) {
>>>>>>> 343f672e
                return resolve(crs, crs.getCoordinateSystem().getAxis(0));
            }
        }
        return this;
    }

    /**
     * Implementation of {@link #resolve(VerticalCRS, CoordinateSystemAxis)} to be invoked recursively,
     * after we checked the datum type and fetched the axis once for all.
     */
    private VerticalInfo resolve(final VerticalCRS crs, final CoordinateSystemAxis axis) {
        if (next != null) {
            next = next.resolve(crs, axis);
        }
        final Unit<?> crsUnit = axis.getUnit();
        if (axis.getDirection() == AxisDirection.UP && unit.equals(crsUnit)) {
            extent.setVerticalCRS(crs);
            return next;
        } else if (unit.isCompatible(crsUnit)) {
            compatibleCRS = crs;
        }
        return this;
    }

    /**
     * Completes the extent with a new CRS using the units specified at construction time.
     * The CRS created by this method is implementation-dependent. The only guarantees are:
     *
     * <ul>
     *   <li>datum type is {@link VerticalDatumType#GEOIDAL},</li>
     *   <li>increasing height values are up, and</li>
     *   <li>axis unit of measurement is the given linear unit.</li>
     * </ul>
     *
     * If this method cannot propose a suitable CRS, then it returns {@code this}.
     */
    final VerticalInfo complete(final CRSFactory crsFactory, final CSFactory csFactory) throws FactoryException {
        if (next != null) {
            next = next.complete(crsFactory, csFactory);
        }
        if (compatibleCRS == null) {
            return this;
        }
        final Object name;
        final String abbreviation;
        CoordinateSystemAxis axis = compatibleCRS.getCoordinateSystem().getAxis(0);
        final boolean isUP = (axis.getDirection() == AxisDirection.UP);
        if (isUP) {
            name = axis.getName();
            abbreviation = axis.getAbbreviation();
        } else {
            name = AxisNames.GRAVITY_RELATED_HEIGHT;
            abbreviation = "H";
        }
        axis = csFactory.createCoordinateSystemAxis(properties(name), abbreviation, AxisDirection.UP, unit);
        /*
         * Naming policy (based on usage of names in the EPSG database):
         *
         *   - We can reuse the old axis name if (and only if) the direction is the same, because the axis
         *     names are constrained by the ISO 19111 specification in a way that do not include the units
         *     of measurement. Examples: "Gravity-related height", "Depth".
         *
         *   - We cannot reuse the previous Coordinate System name, because it often contains the axis
         *     abbreviation and unit. Examples: "Vertical CS. Axis: height (H). Orientation: up. UoM: m.".
         *     Since we are lazy, we will reuse the axis name instead, which is more neutral.
         *
         *   - We generally can reuse the CRS name because those names tend to refer to the datum (which is
         *     unchanged) rather than the coordinate system. Examples: "Low Water depth", "NGF Lallemand height",
         *     "JGD2011 (vertical) height". However, we make an exception if the direction is down, because in such
         *     cases the previous name may contain terms like "depth", which are not appropriate for our new CRS.
         */
        final VerticalCS cs = csFactory.createVerticalCS (properties(axis.getName()), axis);
        extent.setVerticalCRS(crsFactory.createVerticalCRS(properties((isUP ? compatibleCRS : axis).getName()),
                                                           PseudoDatum.of(compatibleCRS),
                                                           cs));
        return next;
    }

    /**
     * Convenience method for creating the map of properties to give to the factory method.
     */
    private static Map<String,?> properties(final Object name) {
        return Map.of(IdentifiedObject.NAME_KEY, name);
    }
}<|MERGE_RESOLUTION|>--- conflicted
+++ resolved
@@ -109,11 +109,7 @@
      */
     final VerticalInfo resolve(final VerticalCRS crs) {
         if (crs != null) {
-<<<<<<< HEAD
-            if (PseudoDatum.of(crs).getVerticalDatumType() == VerticalDatumType.GEOIDAL) {
-=======
-            if (DatumOrEnsemble.asDatum(crs).getRealizationMethod().orElse(null) == RealizationMethod.GEOID) {
->>>>>>> 343f672e
+            if (DatumOrEnsemble.asDatum(crs).getVerticalDatumType() == VerticalDatumType.GEOIDAL) {
                 return resolve(crs, crs.getCoordinateSystem().getAxis(0));
             }
         }
@@ -187,7 +183,7 @@
          */
         final VerticalCS cs = csFactory.createVerticalCS (properties(axis.getName()), axis);
         extent.setVerticalCRS(crsFactory.createVerticalCRS(properties((isUP ? compatibleCRS : axis).getName()),
-                                                           PseudoDatum.of(compatibleCRS),
+                                                           DatumOrEnsemble.asDatum(compatibleCRS),
                                                            cs));
         return next;
     }
