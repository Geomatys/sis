--- conflicted
+++ resolved
@@ -108,15 +108,10 @@
      *         became empty as a result of this operation.
      */
     final VerticalInfo resolve(final VerticalCRS crs) {
-<<<<<<< HEAD
-        if (crs != null && crs.getDatum().getVerticalDatumType() == VerticalDatumType.GEOIDAL) {
-            return resolve(crs, crs.getCoordinateSystem().getAxis(0));
-=======
         if (crs != null) {
-            if (PseudoDatum.of(crs).getRealizationMethod().orElse(null) == RealizationMethod.GEOID) {
+            if (PseudoDatum.of(crs).getVerticalDatumType() == VerticalDatumType.GEOIDAL) {
                 return resolve(crs, crs.getCoordinateSystem().getAxis(0));
             }
->>>>>>> d3af9977
         }
         return this;
     }
@@ -188,8 +183,7 @@
          */
         final VerticalCS cs = csFactory.createVerticalCS (properties(axis.getName()), axis);
         extent.setVerticalCRS(crsFactory.createVerticalCRS(properties((isUP ? compatibleCRS : axis).getName()),
-                                                           compatibleCRS.getDatum(),
-                                                           compatibleCRS.getDatumEnsemble(),
+                                                           PseudoDatum.of(compatibleCRS),
                                                            cs));
         return next;
     }
