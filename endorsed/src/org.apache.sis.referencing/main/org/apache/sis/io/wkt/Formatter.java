/*
 * Licensed to the Apache Software Foundation (ASF) under one or more
 * contributor license agreements.  See the NOTICE file distributed with
 * this work for additional information regarding copyright ownership.
 * The ASF licenses this file to You under the Apache License, Version 2.0
 * (the "License"); you may not use this file except in compliance with
 * the License.  You may obtain a copy of the License at
 *
 *     http://www.apache.org/licenses/LICENSE-2.0
 *
 * Unless required by applicable law or agreed to in writing, software
 * distributed under the License is distributed on an "AS IS" BASIS,
 * WITHOUT WARRANTIES OR CONDITIONS OF ANY KIND, either express or implied.
 * See the License for the specific language governing permissions and
 * limitations under the License.
 */
package org.apache.sis.io.wkt;

import java.util.Map;
import java.util.Set;
import java.util.HashMap;
import java.util.List;
import java.util.ArrayList;
import java.util.Collection;
import java.util.Locale;
import java.util.Date;
import java.text.DateFormat;
import java.text.NumberFormat;
import java.text.FieldPosition;
import java.time.Instant;
import java.time.temporal.Temporal;
import java.io.IOException;
import java.lang.reflect.Array;
import java.math.RoundingMode;
import javax.measure.Unit;
import javax.measure.Quantity;
import org.opengis.util.InternationalString;
import org.opengis.metadata.Identifier;
import org.opengis.metadata.citation.Citation;
import org.opengis.metadata.extent.Extent;
import org.opengis.metadata.extent.VerticalExtent;
import org.opengis.metadata.extent.TemporalExtent;
import org.opengis.metadata.extent.GeographicBoundingBox;
import org.opengis.parameter.GeneralParameterDescriptor;
import org.opengis.parameter.GeneralParameterValue;
import org.opengis.referencing.IdentifiedObject;
import org.opengis.referencing.ReferenceSystem;
import org.opengis.referencing.datum.Datum;
import org.opengis.referencing.crs.CompoundCRS;
import org.opengis.referencing.cs.CoordinateSystemAxis;
import org.opengis.referencing.operation.OperationMethod;
import org.opengis.referencing.operation.CoordinateOperation;
import org.opengis.referencing.operation.ConcatenatedOperation;
import org.opengis.referencing.operation.MathTransform;
import org.opengis.geometry.DirectPosition;
import org.opengis.geometry.Envelope;
import org.apache.sis.measure.Units;
import org.apache.sis.measure.UnitFormat;
import org.apache.sis.measure.MeasurementRange;
import org.apache.sis.math.DecimalFunctions;
import org.apache.sis.math.Vector;
import org.apache.sis.util.Classes;
import org.apache.sis.util.Numbers;
import org.apache.sis.util.Localized;
import org.apache.sis.util.Characters;
import org.apache.sis.util.CharSequences;
import org.apache.sis.util.ArgumentChecks;
import org.apache.sis.util.iso.Types;
import org.apache.sis.util.resources.Errors;
import org.apache.sis.util.collection.IntegerList;
import org.apache.sis.util.privy.X364;
import org.apache.sis.util.privy.Numerics;
import org.apache.sis.util.privy.Constants;
import org.apache.sis.util.privy.StandardDateFormat;
import org.apache.sis.system.Configuration;
import org.apache.sis.metadata.simple.SimpleExtent;
import org.apache.sis.metadata.iso.extent.Extents;
import org.apache.sis.metadata.iso.citation.Citations;
import org.apache.sis.referencing.AbstractIdentifiedObject;
import org.apache.sis.referencing.ImmutableIdentifier;
import org.apache.sis.referencing.privy.WKTKeywords;
import org.apache.sis.referencing.privy.WKTUtilities;
import org.apache.sis.referencing.internal.Resources;
import org.apache.sis.geometry.AbstractDirectPosition;
import org.apache.sis.geometry.AbstractEnvelope;
import org.apache.sis.xml.NilObject;

// Specific to the main branch:
import org.opengis.util.CodeList;
import org.opengis.referencing.ReferenceIdentifier;
import org.apache.sis.referencing.DefaultObjectDomain;
import org.apache.sis.referencing.internal.Legacy;


/**
 * Provides support methods for formatting a <i>Well Known Text</i> (WKT).
 *
 * <p>{@code Formatter} instances are created by {@link WKTFormat} and given to the
 * {@link FormattableObject#formatTo(Formatter)} method of the object to format.
 * {@code Formatter} provides the following services:</p>
 *
 * <ul>
 *   <li>A series of {@code append(…)} methods to be invoked by the {@code formatTo(Formatter)} implementations.</li>
 *   <li>Contextual information. In particular, the {@linkplain #toContextualUnit(Unit) contextual units} depend on
 *       the {@linkplain #getEnclosingElement(int) enclosing WKT element}.</li>
 *   <li>A flag for declaring the object unformattable.</li>
 * </ul>
 *
 * @author  Martin Desruisseaux (IRD, Geomatys)
 * @version 1.5
 *
 * @see <a href="http://docs.opengeospatial.org/is/12-063r5/12-063r5.html">WKT 2 specification</a>
 * @see <a href="http://www.geoapi.org/3.0/javadoc/org/opengis/referencing/doc-files/WKT.html">Legacy WKT 1</a>
 *
 * @since 0.4
 */
public class Formatter implements Localized {
    /**
     * Accuracy of geographic bounding boxes, in number of fraction digits.
     * We use the accuracy recommended by ISO 19162.
     */
    @Configuration
    static final int BBOX_ACCURACY = 2;

    /**
     * Maximal accuracy of vertical extents, in number of fraction digits.
     * The value used here is arbitrary and may change in any future SIS version.
     */
    @Configuration
    private static final int VERTICAL_ACCURACY = 9;

    /**
     * The locale for the localization of international strings.
     * This is not the same as {@link Symbols#getLocale()}.
     *
     * @see #errorLocale
     */
    private final Locale locale;

    /**
     * The symbols to use for this formatter.
     *
     * @see WKTFormat#getSymbols()
     * @see WKTFormat#setSymbols(Symbols)
     */
    private final Symbols symbols;

    /**
     * The value of {@link Symbols#getSeparator()} without trailing spaces, followed by the system line separator.
     * Computed by {@link Symbols#separatorNewLine()} and stored for reuse.
     */
    private final String separatorNewLine;

    /**
     * The colors to use for this formatter, or {@code null} for no syntax coloring.
     * If non-null, the terminal must be ANSI X3.64 compatible.
     * The default value is {@code null}.
     *
     * @see #configure(Convention, Citation, Colors, byte, byte, byte, int)
     */
    private Colors colors;

    /**
     * The preferred convention for objects or parameter names.
     * This field should never be {@code null}.
     *
     * @see #configure(Convention, Citation, Colors, byte, byte, byte, int)
     */
    private Convention convention;

    /**
     * The preferred authority for objects or parameter names.
     *
     * @see #configure(Convention, Citation, Colors, byte, byte, byte, int)
     */
    private Citation authority;

    /**
     * {@link Transliterator#IDENTITY} for preserving non-ASCII characters. The default value is
     * {@link Transliterator#DEFAULT}, which causes replacements like "é" → "e" in all elements
     * except {@code REMARKS["…"]}. May also be a user supplied transliterator.
     *
     * @see #getTransliterator()
     */
    Transliterator transliterator;

    /**
     * {@code true} if this {@code Formatter} should verify the validity of characters in quoted texts.
     * ISO 19162 restricts quoted texts to ASCII characters with addition of degree symbol (°).
     */
    boolean verifyCharacterValidity = true;

    /**
     * The enclosing WKT element being formatted.
     *
     * @see #getEnclosingElement(int)
     */
    private final List<FormattableObject> enclosingElements = new ArrayList<>();

    /**
     * The contextual units for writing lengths, angles or other type of measurements.
     * A unit not present in this map means that the "natural" unit of the WKT element shall be used.
     * This value is set for example by {@code "GEOGCS"}, which force its enclosing {@code "PRIMEM"}
     * to take the same units as itself.
     *
     * @see #addContextualUnit(Unit)
     * @see #toContextualUnit(Unit)
     */
    private final Map<Unit<?>, Unit<?>> units = new HashMap<>(4);

    /**
     * A bits mask of elements which defined a contextual units.
     * The rightmost bit is for the current element. The bit before the rightmost
     * is for the parent of current element, etc.
     *
     * @see #hasContextualUnit(int)
     */
    private long hasContextualUnit;

    /**
     * The object to use for formatting numbers.
     */
    private final NumberFormat numberFormat;

    /**
     * The object to use for formatting dates.
     */
    private final DateFormat dateFormat;

    /**
     * The object to use for formatting unit symbols.
     */
    private final UnitFormat unitFormat;

    /**
     * Dummy field position.
     */
    private final FieldPosition dummy = new FieldPosition(0);

    /**
     * The buffer in which to format. Consider this field as final. The only method to change
     * (indirectly) the value of this field is {@link WKTFormat#format(Object, Appendable)}.
     *
     * @see #setBuffer(StringBuffer)
     */
    private StringBuffer buffer;

    /**
     * Index of the first character in the buffer where the element content will be formatted.
     * This is set after the opening bracket and is used for determining if a separator needs
     * to be appended.
     *
     * @see #setBuffer(StringBuffer)
     */
    private int elementStart;

    /**
     * {@code 1} if keywords shall be converted to upper cases, or {@code -1} for lower cases.
     *
     * @see #configure(Convention, Citation, Colors, byte, byte, byte, int)
     */
    private byte toUpperCase;

    /**
     * {@code -1} for short keywords, {@code +1} for long keywords or 0 for the default.
     */
    private byte longKeywords;

    /**
     * Maximum number of elements to show in lists, or {@link Integer#MAX_VALUE} if unlimited.
     * If a list is longer than this length, only the first and the last elements will be shown.
     * This limit applies in particular to {@link MathTransform} parameter values of {@code double[]}
     * type, since those parameters may be large interpolation tables.
     *
     * @see #configure(Convention, Citation, Colors, byte, byte, byte, int)
     */
    private int listSizeLimit;

    /**
     * Incremented when {@link #setColor(ElementKind)} is invoked, and decremented when {@link #resetColor()}
     * is invoked. Used in order to prevent child elements to overwrite the colors decided by enclosing elements.
     */
    private int colorApplied;

    /**
     * The number of spaces to use in indentation, or {@value org.apache.sis.io.wkt.WKTFormat#SINGLE_LINE}
     * if indentation is disabled.
     *
     * @see #configure(Convention, Citation, Colors, byte, byte, byte, int)
     */
    private byte indentation;

    /**
     * The number of space to write on the left side of each line. This amount is increased
     * by {@code indentation} every time a {@link FormattableObject} is appended in a new
     * indentation level.
     */
    private int margin;

    /**
     * Indices where to insert additional margin, or {@code null} if none. The margin to insert will be
     * the width of the keyword (e.g. {@code "BOX"}), which is usually unknown to {@code Formatter}
     * until {@link FormattableObject} finished to write the element. This field is usually {@code null},
     * unless formatting geometries.
     */
    private IntegerList keywordSpaceAt;

    /**
     * {@code true} if a new line were requested during the execution of {@link #append(FormattableObject)}.
     * This is used to determine if the next {@code UNIT} and {@code ID} elements shall appear on a new line.
     */
    private boolean requestNewLine;

    /**
     * {@code true} if we are in the process of formatting the optional complementary attributes.
     * Those attributes are {@code SCOPE}, {@code AREA}, {@code BBOX}, {@code VERTICALEXTENT}, {@code TIMEEXTENT},
     * {@code ID} (previously known as {@code AUTHORITY}) and {@code REMARKS}, and have a special treatment: they
     * are written by {@link #append(FormattableObject)} after the {@code formatTo(Formatter)} method returned.
     *
     * @see #appendComplement(IdentifiedObject, FormattableObject, FormattableObject)
     */
    private boolean isComplement;

    /**
     * {@code true} if the last formatted element was invalid WKT and shall be highlighted with syntactic coloration.
     * This field has no effect if {@link #colors} is null. This field is reset to {@code false} after the invalid
     * part has been processed by {@link #append(FormattableObject)}, in order to highlight only the first erroneous
     * element without clearing the {@link #warnings} value.
     */
    private boolean highlightError;

    /**
     * The warnings that occurred during WKT formatting, or {@code null} if none.
     *
     * @see #isInvalidWKT()
     * @see #getWarnings()
     */
    private Warnings warnings;

    /**
     * The locale for error messages (not for formatting).
     *
     * @see #locale
     */
    private final Locale errorLocale;

    /**
     * Creates a new formatter instance with the default configuration.
     */
    public Formatter() {
        this(Convention.DEFAULT, Symbols.getDefault(), Constants.DEFAULT_INDENTATION);
    }

    /**
     * Creates a new formatter instance with the specified convention, symbols and indentation.
     *
     * @param  convention   the convention to use.
     * @param  symbols      the symbols.
     * @param  indentation  the number of spaces to use in indentation for WKT formatting,
     *                      or {@link WKTFormat#SINGLE_LINE} for formatting the whole WKT on a single line.
     */
    public Formatter(final Convention convention, final Symbols symbols, final int indentation) {
        ArgumentChecks.ensureNonNull("convention",  convention);
        ArgumentChecks.ensureNonNull("symbols",     symbols);
        ArgumentChecks.ensureBetween("indentation", WKTFormat.SINGLE_LINE, Byte.MAX_VALUE, indentation);
        this.locale           = Locale.getDefault(Locale.Category.DISPLAY);
        this.errorLocale      = locale;
        this.convention       = convention;
        this.authority        = convention.getNameAuthority();
        this.symbols          = symbols.immutable();
        this.transliterator   = (convention == Convention.INTERNAL) ? Transliterator.IDENTITY : Transliterator.DEFAULT;
        this.separatorNewLine = this.symbols.separatorNewLine();
        this.indentation      = (byte) indentation;
        this.numberFormat     = symbols.createNumberFormat();
        this.dateFormat       = new StandardDateFormat(symbols.getLocale());
        this.unitFormat       = new UnitFormat(symbols.getLocale());
        this.buffer           = new StringBuffer();
        unitFormat.setStyle(UnitFormat.Style.NAME);
        if (convention.usesCommonUnits) {
            unitFormat.setLocale(Locale.US);
        }
    }

    /**
     * Constructor for private use by {@link WKTFormat} only. This allows to use the number format
     * created by {@link WKTFormat#createFormat(Class)}, which may be overridden by the user.
     *
     * @param  locale        the locale for the localization of international strings.
     * @param  errorLocale   the locale for error messages (not for parsing), or {@code null} for the system default.
     * @param  symbols       the symbols to use for this formatter.
     * @param  numberFormat  the object to use for formatting numbers.
     * @param  dateFormat    the object to use for formatting dates.
     * @param  unitFormat    the object to use for formatting unit symbols.
     */
    Formatter(final Locale locale, final Locale errorLocale, final Symbols symbols,
              final NumberFormat numberFormat, final DateFormat dateFormat, final UnitFormat unitFormat)
    {
        this.locale           = locale;
        this.errorLocale      = errorLocale;
        this.convention       = Convention.DEFAULT;
        this.authority        = Convention.DEFAULT.getNameAuthority();
        this.symbols          = symbols;
        this.separatorNewLine = symbols.separatorNewLine();
        this.indentation      = Constants.DEFAULT_INDENTATION;
        this.numberFormat     = numberFormat;                      // No clone needed.
        this.dateFormat       = dateFormat;
        this.unitFormat       = unitFormat;
        // Do not set the buffer. It will be set by WKTFormat.format(…).
    }

    /**
     * Sets the destination buffer. Used by {@link WKTFormat#format(Object, Appendable)} only.
     */
    final void setBuffer(final StringBuffer buffer) {
        this.buffer = buffer;
        elementStart = (buffer != null) ? buffer.length() : 0;
    }

    /**
     * Sets the convention, authority, colors and indentation to use for formatting WKT elements.
     * This method does not validate the argument — validation must be done by the caller.
     *
     * @param  convention    the convention, or {@code null} for the default value.
     * @param  authority     the authority, or {@code null} for inferring it from the convention.
     * @param  colors        the syntax coloring, or {@code null} if none.
     * @param  toUpperCase   whether keywords shall be converted to upper cases.
     * @param  longKeywords  {@code -1} for short keywords, {@code +1} for long keywords or 0 for the default.
     * @param  indentation   the number of spaces to use in indentation for WKT formatting, or {@link WKTFormat#SINGLE_LINE}.
     * @param  listSizeLimit maximum number of elements to show in lists, or {@link Integer#MAX_VALUE} if unlimited.
     */
    final void configure(Convention convention, final Citation authority, final Colors colors,
            final byte toUpperCase, final byte longKeywords, final byte indentation, final int listSizeLimit)
    {
        this.convention     = convention;
        this.authority      = (authority != null) ? authority : convention.getNameAuthority();
        this.colors         = colors;
        this.toUpperCase    = toUpperCase;
        this.longKeywords   = longKeywords;
        this.indentation    = indentation;
        this.listSizeLimit  = listSizeLimit;
        this.transliterator = (convention == Convention.INTERNAL) ? Transliterator.IDENTITY : Transliterator.DEFAULT;
        unitFormat.setLocale(convention.usesCommonUnits ? Locale.US : Locale.ROOT);
    }

    /**
     * Returns the convention to use for formatting the WKT. The default is {@link Convention#WKT2}.
     *
     * @return the convention (never {@code null}).
     *
     * @see WKTFormat#setConvention(Convention)
     * @see FormattableObject#toString(Convention)
     */
    public final Convention getConvention() {
        return convention;
    }

    /**
     * Returns a mapper between Java character sequences and the characters to write in WKT.
     * The intent is to specify how to write characters that are not allowed in WKT strings
     * according ISO 19162 specification. Return values can be:
     *
     * <ul>
     *   <li>{@link Transliterator#DEFAULT} for performing replacements like "é" → "e"
     *       in all WKT elements except {@code REMARKS["…"]}.</li>
     *   <li>{@link Transliterator#IDENTITY} for preserving non-ASCII characters.</li>
     *   <li>Any other user supplied mapping.</li>
     * </ul>
     *
     * @return the mapper between Java character sequences and the characters to write in WKT.
     *
     * @see WKTFormat#setTransliterator(Transliterator)
     *
     * @since 0.6
     */
    public final Transliterator getTransliterator() {
        return transliterator;
    }

    /**
     * Returns the preferred authority for choosing the projection and parameter names.
     * The preferred authority can be set by the {@link WKTFormat#setNameAuthority(Citation)} method.
     * This is not necessarily the authority who created the object to format.
     *
     * <h4>Example</h4>
     * The EPSG name of the {@code EPSG:6326} datum is <q>World Geodetic System 1984</q>.
     * However if the preferred authority is OGC, then the formatted datum name will rather look like
     * <q>WGS84</q> (the exact string depends on the object aliases).
     *
     * @return the authority for projection and parameter names.
     *
     * @see WKTFormat#getNameAuthority()
     * @see org.apache.sis.referencing.IdentifiedObjects#getName(IdentifiedObject, Citation)
     */
    public final Citation getNameAuthority() {
        return authority;
    }

    /**
     * Returns the locale to use for localizing {@link InternationalString} instances.
     * This is <em>not</em> the locale for formatting dates and numbers.
     *
     * @return the locale to use for localizing international strings.
     */
    @Override
    public final Locale getLocale() {
        return locale;
    }

    /**
     * Appends in the {@linkplain #buffer} the ANSI escape sequence for the given kind of element.
     * This method does nothing unless syntax coloring has been explicitly enabled.
     */
    private void setColor(final ElementKind type) {
        if (colors != null) {
            if (colorApplied == 0) {
                final String color = colors.getAnsiSequence(type);
                if (color == null) {
                    // Do not increment `colorApplied` for giving a chance to children to apply their colors.
                    return;
                }
                final boolean isStart = (buffer.length() == elementStart);
                buffer.append(color);
                if (isStart) {
                    elementStart = buffer.length();
                }
            }
            colorApplied++;
        }
    }

    /**
     * Appends in the {@linkplain #buffer} the ANSI escape sequence for resetting the color to the default.
     * This method does nothing unless syntax coloring has been explicitly enabled.
     *
     * <h4>Implementation note</h4>
     * This method needs to reset not only the foreground, but also the background if the
     * {@link #highlightError} flag is {@code true}. It is simpler to just use the "reset"
     * sequence unconditionally for the current implementation.
     */
    private void resetColor() {
        if (colors != null && --colorApplied <= 0) {
            colorApplied = 0;
            buffer.append(X364.RESET.sequence());
        }
    }

    /**
     * Request a line separator before the next element to format. Invoking this method before any
     * {@code append(…)} method call will cause the next element to appear on the next line.
     *
     * <p>This method has no effect in any of the following cases:</p>
     * <ul>
     *   <li>This method has already been invoked before the next {@code append(…)}.</li>
     *   <li>The indentation is {@link WKTFormat#SINGLE_LINE}.</li>
     * </ul>
     */
    public void newLine() {
        if (indentation > WKTFormat.SINGLE_LINE) {
            requestNewLine = true;
        }
    }

    /**
     * Increases or decreases the indentation. A value of {@code +1} increases
     * the indentation by the number of spaces specified at construction time,
     * and a value of {@code -1} reduces it by the same amount.
     *
     * @param  amount  +1 for increasing the indentation, or -1 for decreasing it, or 0 for no-op.
     */
    public void indent(final int amount) {
        margin = Math.max(0, margin + indentation*amount);
    }

    /**
     * Selects a short or long keyword depending on the {@link KeywordStyle} value.
     * This method can be used by {@link FormattableObject#formatTo(Formatter)}
     * implementations for choosing the return value.
     *
     * @param  shortKeyword  the keyword to return if the style is {@link KeywordStyle#SHORT}.
     * @param  longKeyword   the keyword to return if the style is {@link KeywordStyle#LONG}.
     * @return the short or long keyword depending on the keyword style setting.
     *
     * @see WKTFormat#setKeywordStyle(KeywordStyle)
     *
     * @since 0.6
     */
    public String shortOrLong(final String shortKeyword, final String longKeyword) {
        return (longKeywords != 0
                ? longKeywords < 0              // If keyword style was explicitly specified, use the setting.
                : convention.toUpperCase)       // Otherwise use the default value determined by the convention.
               ? shortKeyword : longKeyword;
    }

    /**
     * Conditionally appends a separator to the {@linkplain #buffer}, if needed.
     * This method does nothing if there is currently no element at the buffer end.
     */
    private void appendSeparator() {
        if (buffer.length() != elementStart) {
            if (requestNewLine) {
                buffer.append(separatorNewLine).append(CharSequences.spaces(margin));
            } else {
                buffer.append(symbols.getSeparator());
            }
        } else if (requestNewLine) {
            buffer.append(System.lineSeparator()).append(CharSequences.spaces(margin));
        }
        requestNewLine = false;
    }

    /**
     * Appends a separator if needed, then opens a new element.
     *
     * @param  newLine  {@code true} for invoking {@link #newLine()} first.
     * @param  keyword  the element keyword (e.g. {@code "DATUM"}, {@code "AXIS"}, <i>etc</i>).
     */
    private void openElement(final boolean newLine, String keyword) {
        if (newLine && buffer.length() != elementStart) {
            newLine();
        }
        appendSeparator();
        if (toUpperCase != 0) {
            final Locale syntax = symbols.getLocale();      // Not the same purpose as `this.locale`.
            keyword = (toUpperCase >= 0) ? keyword.toUpperCase(syntax) : keyword.toLowerCase(syntax);
        }
        elementStart = buffer.append(keyword).appendCodePoint(symbols.getOpeningBracket(0)).length();
    }

    /**
     * Closes the element opened by {@link #openElement(boolean, String)}.
     *
     * @param  newLine  {@code true} for invoking {@link #newLine()} last.
     */
    private void closeElement(final boolean newLine) {
        buffer.appendCodePoint(symbols.getClosingBracket(0));
        if (newLine) {
            newLine();
        }
    }

    /**
     * Appends the given {@code FormattableObject}.
     * This method performs the following steps:
     *
     * <ul>
     *   <li>Invoke <code>object.{@linkplain FormattableObject#formatTo(Formatter) formatTo}(this)</code>.</li>
     *   <li>Prepend the keyword returned by the above method call (e.g. {@code "GEOCS"}).</li>
     *   <li>If the given object is an instance of {@link IdentifiedObject}, then append complementary information:</li>
     * </ul>
     *
     * <blockquote><table class="sis">
     *   <caption>Complementary WKT elements</caption>
     *   <tr><th>WKT 2 element</th><th>WKT 1 element</th><th>For types</th></tr>
     *   <tr><td>{@code Anchor[…]}</td>        <td></td> <td>{@link Datum}</td></tr>
     *   <tr><td>{@code Scope[…]}</td>         <td></td> <td>{@link ReferenceSystem}, {@link Datum}, {@link CoordinateOperation}</td></tr>
     *   <tr><td>{@code Area[…]}</td>          <td></td> <td>{@link ReferenceSystem}, {@link Datum}, {@link CoordinateOperation}</td></tr>
     *   <tr><td>{@code BBox[…]}</td>          <td></td> <td>{@link ReferenceSystem}, {@link Datum}, {@link CoordinateOperation}</td></tr>
     *   <tr><td>{@code VerticalExtent[…]}</td><td></td> <td>{@link ReferenceSystem}, {@link Datum}, {@link CoordinateOperation}</td></tr>
     *   <tr><td>{@code TimeExtent[…]}</td>    <td></td> <td>{@link ReferenceSystem}, {@link Datum}, {@link CoordinateOperation}</td></tr>
     *   <tr><td>{@code Id[…]}</td><td>{@code Authority[…]}</td><td>{@link IdentifiedObject}</td></tr>
     *   <tr><td>{@code Remarks[…]}</td>       <td></td> <td>{@link ReferenceSystem}, {@link CoordinateOperation}</td></tr>
     * </table></blockquote>
     *
     * @param  object  the formattable object to append to the WKT, or {@code null} if none.
     */
    public void append(final FormattableObject object) {
        if (object == null) {
            return;
        }
        /*
         * Safety check: ensure that we do not have circular dependencies (e.g. a ProjectedCRS contains
         * a Conversion which may contain the ProjectedCRS as its target CRS). Without this protection,
         * a circular dependency would cause an OutOfMemoryError.
         */
        final int stackDepth = enclosingElements.size();
        for (int i=stackDepth; --i >= 0;) {
            if (enclosingElements.get(i) == object) {
                throw new IllegalStateException(Errors.forLocale(errorLocale)
                            .getString(Errors.Keys.CircularReference));
            }
        }
        enclosingElements.add(object);
        if (hasContextualUnit < 0) {                            // Test if leftmost bit is set to 1.
            throw new IllegalStateException(Errors.forLocale(errorLocale)
                        .getString(Errors.Keys.TreeDepthExceedsMaximum));
        }
        hasContextualUnit <<= 1;
        /*
         * Add a new line if it was requested, open the bracket and increase indentation in case the
         * element to format contains other FormattableObject elements.
         */
        appendSeparator();
        int base = buffer.length();
        elementStart = buffer.appendCodePoint(symbols.getOpeningBracket(0)).length();
        indent(+1);
        /*
         * Formats the inner part, then prepend the WKT keyword.
         * The result looks like the following:
         *
         *         <previous text>,
         *           PROJCS["NAD27 / Idaho Central",
         *             GEOGCS[...etc...],
         *             ...etc...
         */
        IdentifiedObject info = (object instanceof IdentifiedObject) ? (IdentifiedObject) object : null;
        String keyword = object.formatTo(this);
        if (keyword == null) {
            if (info != null) {
                setInvalidWKT(info, null);
            } else {
                setInvalidWKT(object.getClass(), null);
            }
            keyword = getName(object.getClass());
        } else if (toUpperCase != 0) {
            final Locale syntax = symbols.getLocale();      // Not the same purpose as `this.locale`.
            keyword = (toUpperCase >= 0) ? keyword.toUpperCase(syntax) : keyword.toLowerCase(syntax);
        }
        /*
         * If the WKT contains errors or non-standard elements, highlight the keyword (if allowed).
         * Some buffer indices will need to be shifted for spaces occupied by the X364 color codes:
         * `base`, `keywordSpaceAt`.
         */
        int highlightOffset = 0;
        if (highlightError && colors != null) {
            final String color = colors.getAnsiSequence(ElementKind.ERROR);
            if (color != null) {
                final String c = color + X364.BACKGROUND_DEFAULT.sequence();
                highlightOffset = c.length();
                buffer.insert(base, c);
                base += color.length();         // Insert keyword before `BACKGROUND_DEFAULT`.
            }
        }
        highlightError = false;
        buffer.insert(base, keyword);
        /*
         * When formatting geometry coordinates, we may need to shift all numbers by the width
         * of the keyword inserted above in order to keep numbers properly aligned. Exemple:
         *
         *     BOX[ 4.000 -10.000
         *         50.000   2.000]
         */
        if (keywordSpaceAt != null) {
            final int length = keyword.length();
            final CharSequence additionalMargin = CharSequences.spaces(keyword.codePointCount(0, length));
            final int n = keywordSpaceAt.size();
            for (int i=0; i<n;) {
                int p = keywordSpaceAt.getInt(i);
                p += highlightOffset + (++i * length);      // Take in account spaces added previously.
                buffer.insert(p, additionalMargin);
            }
            keywordSpaceAt.clear();
        }
        /*
         * Format the SCOPE["…"], AREA["…"] and other elements. Some of those information
         * are available only for Datum, CoordinateOperation and ReferenceSystem objects.
         */
        if (info == null && convention.majorVersion() != 1 && object instanceof GeneralParameterValue) {
            info = ((GeneralParameterValue) object).getDescriptor();
        }
        if (info != null) {
            appendComplement(info, (stackDepth >= 1) ? enclosingElements.get(stackDepth - 1) : null,
                                   (stackDepth >= 2) ? enclosingElements.get(stackDepth - 2) : null);
        }
        /*
         * Close the bracket, then update the queue of enclosed elements by removing this element.
         */
        buffer.appendCodePoint(symbols.getClosingBracket(0));
        indent(-1);
        enclosingElements.remove(stackDepth);
        hasContextualUnit >>>= 1;
    }

    /**
     * Appends the optional complementary attributes common to many {@link IdentifiedObject} subtypes.
     * Those attributes are {@code ANCHOR}, {@code SCOPE}, {@code AREA}, {@code BBOX}, {@code VERTICALEXTENT},
     * {@code TIMEEXTENT}, {@code ID} (previously known as {@code AUTHORITY}) and {@code REMARKS},
     * and have a special treatment: they are written by {@link #append(FormattableObject)}
     * after the {@code formatTo(Formatter)} method returned.
     *
     * <p>The {@code ID[<name>,<code>,…]} element is normally written only for the root element
     * (unless the convention is {@code INTERNAL}), but there is various exceptions to this rule.
     * If formatted, the {@code ID} element will be by default on the same line as the enclosing
     * element (e.g. {@code SPHEROID["Clarke 1866", …, ID["EPSG", 7008]]}). Other example:</p>
     *
     * {@snippet lang="wkt" :
     *   PROJCS["NAD27 / Idaho Central",
     *     GEOGCS[...etc...],
     *     ...etc...
     *     ID["EPSG", 26769]]
     *   }
     *
     * For non-internal conventions, all elements other than {@code ID[…]} are formatted
     * only for {@link CoordinateOperation} and root {@link ReferenceSystem} instances,
     * with an exception for remarks of {@code ReferenceSystem} embedded inside {@code CoordinateOperation}.
     * Those restrictions are our interpretation of the following ISO 19162 requirement:
     *
     * <blockquote>(…snip…) {@code <scope extent identifier remark>} is a collection of four optional attributes
     * which may be applied to a coordinate reference system, a coordinate operation or a boundCRS. (…snip…)
     * Identifier (…snip…) may also be utilised for components of these objects although this is not recommended
     * except for coordinate operation methods (including map projections) and parameters. (…snip…)
     * A {@code <remark>} can be included within the descriptions of source and target CRS embedded within
     * a coordinate transformation as well as within the coordinate transformation itself.</blockquote>
     */
    private void appendComplement(final IdentifiedObject object, final FormattableObject parent, final FormattableObject gp) {
        isComplement = true;
        final boolean showIDs;      // Whether to format ID[…] elements.
        final boolean filterID;     // Whether we shall limit to a single ID[…] element.
        final boolean showOthers;   // Whether to format any element other than ID[…] and Remarks[…].
        final boolean showRemarks;  // Whether to format Remarks[…].
        if (convention == Convention.INTERNAL) {
            showIDs     = true;
            filterID    = false;
            showOthers  = true;
            showRemarks = true;
        } else {
            /*
             * Except for the special cases of OperationMethod and Parameters, ISO 19162 recommends to format the
             * ID only for the root element.  But Apache SIS adds another exception to this rule by handling the
             * components of CompoundCRS as if they were root elements. The reason is that users often create their
             * own CompoundCRS from standard components, for example by adding a time axis to some standard CRS like
             * "WGS84". The resulting CompoundCRS usually have no identifier. Then the users often need to extract a
             * particular component of a CompoundCRS, most often the horizontal part, and will need its identifier
             * for example in a Web Map Service (WMS). Those ID are lost if we do not format them here.
             */
            if (parent == null || parent instanceof CompoundCRS) {
                showIDs = true;
            } else if (gp instanceof CoordinateOperation && !(parent instanceof IdentifiedObject)) {
                // "SourceCRS[…]" and "TargetCRS[…]" sub-elements in CoordinateOperation.
                showIDs = true;
            } else if (convention == Convention.WKT2_SIMPLIFIED) {
                showIDs = false;
            } else {
                showIDs = (object instanceof OperationMethod) || (object instanceof GeneralParameterDescriptor);
            }
            if (convention.majorVersion() == 1) {
                filterID    = true;
                showOthers  = false;
                showRemarks = false;
            } else {
                filterID = (parent != null);
                if (object instanceof CoordinateOperation) {
                    showOthers  = !(parent instanceof ConcatenatedOperation);
                    showRemarks = showOthers;
                } else if (object instanceof ReferenceSystem) {
                    showOthers  = (parent == null);
                    showRemarks = (parent == null) || (gp instanceof CoordinateOperation);
                } else {
                    showOthers  = false;    // Mandated by ISO 19162.
                    showRemarks = false;
                }
            }
        }
        if (showOthers) {
            appendForSubtypes(object);
        }
        if (showIDs) {
            Collection<ReferenceIdentifier> identifiers = object.getIdentifiers();
            if (identifiers != null) {                                                  // Paranoiac check
                if (filterID) {
                    for (final ReferenceIdentifier id : identifiers) {
                        if (Citations.identifierMatches(authority, id.getAuthority())) {
                            identifiers = Set.of(id);
                            break;
                        }
                    }
                }
                for (ReferenceIdentifier id : identifiers) {
                    if (!(id instanceof FormattableObject)) {
                        id = ImmutableIdentifier.castOrCopy(id);
                    }
                    append((FormattableObject) id);
                    if (filterID) break;
                }
            }
        }
        if (showRemarks) {
            appendOnNewLine(WKTKeywords.Remark, object.getRemarks(), ElementKind.REMARKS);
        }
        isComplement = false;
    }

    /**
     * Appends the anchor, scope and domain of validity of the given object.
     * In the ISO 19111 model, those information are valid only for {@link Datum},
     * {@link ReferenceSystem} and {@link CoordinateOperation} objects.
     */
    private void appendForSubtypes(final IdentifiedObject object) {
        InternationalString anchor = null, scope = null;
        Extent area = null;
        if (object instanceof Datum) {
            anchor = ((Datum) object).getAnchorPoint();
        } else if (!(object instanceof ReferenceSystem || object instanceof CoordinateOperation)) {
            return;
        }
        for (final DefaultObjectDomain domain : Legacy.getDomains(object)) {
            scope = domain.getScope();
            area = domain.getDomainOfValidity();
            if (area != null) break;
            // TODO: in 2019 revision we need to format all USAGE[…] elements, not only the first one.
        }
        appendOnNewLine(WKTKeywords.Anchor, anchor, null);
        append(scope, area);
    }

    /**
     * Appends the usage (scope and domain of validity) of an object.
     * The arguments are the components of an {@link DefaultObjectDomain}.
     * The given extent is decomposed in horizontal, vertical and temporal components.
     * The horizontal component uses the default number of fraction digits recommended by ISO 19162.
     *
     * <h4>Usage element</h4>
     * In a WKT string, the given elements should be enclosed in an {@code USAGE[…]} element
     * according the ISO 19162:2019 standard but not according the previous version (2015).
     * The {@code USAGE[…]} enclosing element shall be provided when needed by the caller.
     *
     * @param scope  description of domain of usage, or {@code null} if none.
     * @param area   area for which the object is valid, or {@code null} if none.
     *
     * @since 1.4
     */
    public void append(final InternationalString scope, final Extent area) {
        if (scope != null && !(scope instanceof NilObject)) {
            appendOnNewLine(WKTKeywords.Scope, scope, ElementKind.SCOPE);
        }
        if (area != null && !(area instanceof NilObject)) {
            appendOnNewLine(WKTKeywords.Area, area.getDescription(), ElementKind.EXTENT);
            append(Extents.getGeographicBoundingBox(area), BBOX_ACCURACY);
            appendVerticalExtent(Extents.getVerticalRange(area));
            appendTemporalExtent(area);
        }
    }

    /**
     * Appends the given geographic bounding box in a {@code BBOX[…]} element.
     * Longitude and latitude values will be formatted in decimal degrees.
     * Longitudes are relative to the Greenwich meridian, with values increasing toward East.
     * Latitudes values are increasing toward North.
     *
     * <h4>Numerical precision</h4>
     * The ISO 19162 standards recommends to format those values with only 2 decimal digits.
     * This is because {@code GeographicBoundingBox} does not specify the datum, so this box
     * is an approximated information only.
     *
     * @param  bbox  the geographic bounding box to append to the WKT, or {@code null}.
     * @param  fractionDigits  the number of fraction digits to use. The recommended value is 2.
     */
    public void append(final GeographicBoundingBox bbox, final int fractionDigits) {
        if (bbox != null) {
            openElement(isComplement, WKTKeywords.BBox);
            setColor(ElementKind.EXTENT);
            numberFormat.setMinimumFractionDigits(fractionDigits);
            numberFormat.setMaximumFractionDigits(fractionDigits);
            numberFormat.setRoundingMode(RoundingMode.FLOOR);
            appendPreset(bbox.getSouthBoundLatitude());
            appendPreset(bbox.getWestBoundLongitude());
            numberFormat.setRoundingMode(RoundingMode.CEILING);
            appendPreset(bbox.getNorthBoundLatitude());
            appendPreset(bbox.getEastBoundLongitude());
            resetColor();
            closeElement(isComplement);
        }
    }

    /**
     * Appends the given vertical extent, if non-null.
     * This method chooses an accuracy from the vertical span.
     * Examples:
     *
     * <ul>
     *   <li>“{@code VerticalExtent[102, 108, LengthUnit["m", 1]]}”       (Δz =   6)</li>
     *   <li>“{@code VerticalExtent[100.2, 100.8, LengthUnit["m", 1]]}”   (Δz = 0.6)</li>
     * </ul>
     *
     * Note that according ISO 19162, heights are positive toward up and relative to an unspecified mean sea level.
     * It is caller's responsibility to ensure that the given range complies with that specification as much as possible.
     */
    private void appendVerticalExtent(final MeasurementRange<Double> range) {
        if (range != null) {
            final double min = range.getMinDouble();
            final double max = range.getMaxDouble();
            int minimumFractionDigits = Numerics.fractionDigitsForDelta(max - min);
            int maximumFractionDigits = Math.min(Math.min(
                    Numerics.suggestFractionDigits(min, max),
                    minimumFractionDigits + 2), VERTICAL_ACCURACY);             // Arbitrarily limit to 2 more digits.
            openElement(true, WKTKeywords.VerticalExtent);
            setColor(ElementKind.EXTENT);
            numberFormat.setMinimumFractionDigits(minimumFractionDigits);
            numberFormat.setMaximumFractionDigits(maximumFractionDigits);
            numberFormat.setRoundingMode(RoundingMode.FLOOR);   appendPreset(min);
            numberFormat.setRoundingMode(RoundingMode.CEILING); appendPreset(max);
            final Unit<?> unit = range.unit();
            if (!convention.isSimplified() || !Units.METRE.equals(unit)) {
                append(unit);                                               // Unit are optional if they are metres.
            }
            resetColor();
            closeElement(true);
        }
    }

    /**
     * Appends the given temporal extent, if non-null.
     * Examples:
     *
     * <ul>
     *   <li>“{@code TemporalExtent[1980-04-12, 1980-04-18]}”</li>
     *   <li>“{@code TemporalExtent[1980-04-12T18:00:00.0Z, 1980-04-12T21:00:00.0Z]}”</li>
     * </ul>
     */
    private void appendTemporalExtent(final Extent area) {
        Extents.getTimeRange(area, null).ifPresent((range) -> {
            final Instant min = range.getMinValue();
            final Instant max = range.getMaxValue();
            if (min != null && max != null) {
                openElement(true, WKTKeywords.TimeExtent);
                setColor(ElementKind.EXTENT);
                append(min);
                append(max);
                resetColor();
                closeElement(true);
            }
        });
    }

    /**
     * Appends the given math transform, typically (but not necessarily) in a {@code PARAM_MT[…]} element.
     *
     * @param  transform  the transform object to append to the WKT, or {@code null} if none.
     */
    public void append(final MathTransform transform) {
        if (transform != null) {
            if (transform instanceof FormattableObject) {
                append((FormattableObject) transform);
            } else {
                final FormattableObject object = WKTUtilities.toFormattable(transform, convention == Convention.INTERNAL);
                if (object != null) {
                    append(object);
                } else {
                    throw new UnformattableObjectException(Errors.format(
                            Errors.Keys.IllegalClass_2, FormattableObject.class, transform.getClass()));
                }
            }
        }
    }

    /**
     * Appends an international text in an element having the given keyword. Since this method
     * is typically invoked for long descriptions, the element will be written on its own line.
     * Examples:
     * <ul>
     *   <li>{@code Scope["Large scale topographic mapping and cadastre."]}</li>
     *   <li>{@code Area["Netherlands offshore."]}</li>
     * </ul>
     *
     * @param  keyword  the {@linkplain KeywordCase#CAMEL_CASE camel-case} keyword.
     *                  Example: {@code "Scope"}, {@code "Area"} or {@code "Remarks"}.
     * @param  text     the text, or {@code null} if none.
     * @param  type     the key of the colors to apply if syntax coloring is enabled.
     */
    private void appendOnNewLine(final String keyword, final InternationalString text, final ElementKind type) {
        ArgumentChecks.ensureNonNull("keyword", keyword);
        if (text != null) {
            String localized = text.toString(locale);
            if (localized != null && !(localized = localized.strip()).isEmpty()) {
                openElement(true, keyword);
                quote(localized, type);
                closeElement(true);
            }
        }
    }

    /**
     * Appends a character string between quotes.
     * The {@linkplain Symbols#getSeparator() element separator} will be written before the text if needed.
     *
     * @param  text  the string to format to the WKT, or {@code null} if none.
     * @param  type  the key of the colors to apply if syntax coloring is enabled, or {@code null} if none.
     */
    public void append(final String text, final ElementKind type) {
        if (text != null) {
            appendSeparator();
            if (type != ElementKind.CODE_LIST) {
                quote(text, type);
            } else {
                /*
                 * Code lists have no quotes. They are normally formatted by the append(ControlledVocabulary) method,
                 * but an important exception is the CS[type] element in which the type is defined by the interface
                 * implemented by the CoordinateSystem rather than a CodeList instance.
                 */
                setColor(type);
                buffer.append(text);
                resetColor();
            }
        }
    }

    /**
     * Appends the given string as a quoted text. If the given string contains the closing quote character,
     * that character will be doubled (WKT 2) or deleted (WKT 1). We check for the closing quote only because
     * it is the character that the parser will look for determining the text end.
     */
    private void quote(String text, final ElementKind type) {
        setColor(type);
        final int base = buffer.appendCodePoint(symbols.getOpeningQuote(0)).length();
        if (type != ElementKind.REMARKS) {
            text = transliterator.filter(text);
            if (verifyCharacterValidity) {
                int startAt = 0;                                        // Index of the last space character.
                final int length = text.length();
                for (int i = 0; i < length;) {
                    int c = text.codePointAt(i);
                    int n = Character.charCount(c);
                    if (!Characters.isValidWKT(c)) {
                        final String illegal = text.substring(i, i+n);
                        while ((i += n) < length) {
                            c = text.codePointAt(i);
                            n = Character.charCount(c);
                            if (c == ' ' || c == '_') break;
                        }
                        warnings().add(Errors.formatInternational(Errors.Keys.IllegalCharacterForFormat_3,
                                "Well-Known Text", text.substring(startAt, i), illegal), null, null);
                        break;
                    }
                    i += n;
                    if (c == ' ' || c == '_') {
                        startAt = i;
                    }
                }
            }
        }
        buffer.append(text);
        closeQuote(base);
        resetColor();
    }

    /**
     * Double or delete any closing quote character that may appear at or after the given index,
     * then append the closing quote character. The action taken for the quote character depends
     * on the WKT version:
     *
     * <ul>
     *   <li>For WKT 2, double the quote as specified in the standard.</li>
     *   <li>For WKT 1, conservatively delete the quote because the standard does not said what to do.</li>
     * </ul>
     */
    private void closeQuote(int fromIndex) {
        final String quote = symbols.getQuote();
        while ((fromIndex = buffer.indexOf(quote, fromIndex)) >= 0) {
            final int n = quote.length();
            if (convention.majorVersion() == 1) {
                buffer.delete(fromIndex, fromIndex + n);
            } else {
                buffer.insert(fromIndex += n, quote);
                fromIndex += n;
            }
        }
        buffer.append(quote);
    }

    /**
     * Appends an enumeration or code list value.
     * The {@linkplain Symbols#getSeparator() element separator} will be written before the code list if needed.
     *
     * <p>For the WKT 2 format, this method uses the {@linkplain Types#getCodeName ISO name if available}
     * (for example {@code "northEast"}).
     * For the WKT 1 format, this method uses the programmatic name instead (for example {@code "NORTH_EAST"}).</p>
     *
     * @param  code  the code list to append to the WKT, or {@code null} if none.
     */
    public void append(final CodeList<?> code) {
        if (code != null) {
            appendSeparator();
            final String name = convention.majorVersion() == 1 ? code.name() : Types.getCodeName(code);
            if (CharSequences.isUnicodeIdentifier(name)) {
                setColor(ElementKind.CODE_LIST);
                buffer.append(name);
                resetColor();
            } else {
                quote(name, ElementKind.ERROR);
                setInvalidWKT(code.getClass(), null);
                highlightError = false;                 // Because already highlighted.
            }
        }
    }

    /**
     * Appends a temporal object (usually an instant).
     * The {@linkplain Symbols#getSeparator() element separator} will be written before the date if needed.
     *
     * @param  date  the date to append to the WKT, or {@code null} if none.
     *
     * @since 1.5
     */
    public void append(final Temporal date) {
        if (date != null) {
            appendSeparator();
            if (date instanceof Instant) {
                // This is the usual case.
                dateFormat.format(Date.from((Instant) date), buffer, dummy);
            } else {
                // Preserve the data structure (e.g. whether there is hours or not, timezone or not).
                buffer.append(date);
            }
        }
    }

    /**
     * Appends a date.
     * The {@linkplain Symbols#getSeparator() element separator} will be written before the date if needed.
     *
     * @param  date  the date to append to the WKT, or {@code null} if none.
     *
     * @deprecated Replaced by {@link #append(Temporal)}.
     */
    @Deprecated(since="1.5", forRemoval=true)
    public void append(final Date date) {
        if (date != null) {
            appendSeparator();
            dateFormat.format(date, buffer, dummy);
        }
    }

    /**
     * Appends a Boolean value.
     * The {@linkplain Symbols#getSeparator() element separator} will be written before the boolean if needed.
     *
     * @param  value  the Boolean to append to the WKT.
     */
    public void append(final boolean value) {
        appendSeparator();
        buffer.append(value ? "TRUE" : "FALSE");
    }

    /**
     * Appends an integer value.
     * The {@linkplain Symbols#getSeparator() element separator} will be written before the number if needed.
     *
     * @param  number  the integer to append to the WKT.
     */
    public void append(final long number) {
        appendSeparator();
        /*
         * The check for `isComplement` is a hack for ImmutableIdentifier.formatTo(Formatter).
         * We do not have a public API for controlling the integer colors (it may not be desirable).
         */
        setColor(isComplement ? ElementKind.IDENTIFIER : ElementKind.INTEGER);
        numberFormat.setMaximumFractionDigits(0);
        numberFormat.format(number, buffer, dummy);
        resetColor();
    }

    /**
     * Appends an floating point value with a number of fraction digits determined automatically.
     * The {@linkplain Symbols#getSeparator() element separator} will be written before the number if needed.
     *
     * @param  number  the floating point value to append to the WKT.
     */
    public void append(final double number) {
        appendSeparator();
        setColor(ElementKind.NUMBER);
        /*
         * Use scientific notation if the number magnitude is too high or too low. The threshold values used here
         * may be different than the threshold values used in the standard `StringBuilder.append(double)` method.
         * In particular, we use a higher threshold for large numbers because ellipsoid axis lengths are above the
         * JDK threshold when the axis length is given in feet (about 2.1E+7) while we still want to format them
         * as usual numbers.
         *
         * Note that we perform this special formatting only if the `NumberFormat` is not localized
         * (which is the usual case).
         */
        if (symbols.useScientificNotation(Math.abs(number))) {
            buffer.append(number);
        } else {
            /*
             * The 2 below is for using two less fraction digits than the expected number accuracy.
             * The intent is to give to DecimalFormat a chance to hide rounding errors, keeping in
             * mind that the number value is not necessarily the original one (we may have applied
             * a unit conversion). In the case of WGS84 semi-major axis in metres, we still have a
             * maximum of 8 fraction digits, which is more than enough.
             */
            numberFormat.setMaximumFractionDigits(DecimalFunctions.fractionDigitsForValue(number, 2));
            numberFormat.setMinimumFractionDigits(1);   // Must be after setMaximumFractionDigits(…).
            numberFormat.setRoundingMode(RoundingMode.HALF_EVEN);
            numberFormat.format(number, buffer, dummy);
        }
        resetColor();
    }

    /**
     * Appends an floating point value with the given number of fraction digits.
     * The {@linkplain Symbols#getSeparator() element separator} will be written before the number if needed.
     *
     * @param  number          the floating point value to append to the WKT.
     * @param  fractionDigits  the number of fraction digits to use for formatting the number.
     *
     * @since 1.5
     */
    public void append(final double number, final int fractionDigits) {
        appendSeparator();
        setColor(ElementKind.NUMBER);
        numberFormat.setMinimumFractionDigits(fractionDigits);
        numberFormat.setMaximumFractionDigits(fractionDigits);
        numberFormat.setRoundingMode(RoundingMode.HALF_EVEN);
        numberFormat.format(number, buffer, dummy);
        resetColor();
    }

    /**
     * Appends rows of numbers. Each number is separated by a space, and each row is separated by a comma.
     * Rows usually have all the same length, but this is not mandatory.
     * This method can be used for formatting geometries or matrix.
     *
     * @param  rows            the rows to append, or {@code null} if none.
     * @param  fractionDigits  the number of fraction digits for each column in a row, or {@code null} for default.
     *         A precision can be specified for each column because those columns are often different dimensions of
     *         a Coordinate Reference System (CRS), each with their own units of measurement.
     *         If a row contains more numbers than {@code fractionDigits.length},
     *         then the last value in this array is repeated for all remaining row numbers.
     *
     * @since 1.0
     */
    public void append(final Vector[] rows, int... fractionDigits) {
        if (rows == null || rows.length == 0) {
            return;
        }
        if (fractionDigits == null || fractionDigits.length == 0) {
            fractionDigits = WKTUtilities.suggestFractionDigits(rows);
        }
        numberFormat.setRoundingMode(RoundingMode.HALF_EVEN);
        /*
         * If the rows are going to be formatted on many lines, then we will need to put some margin before each row.
         * If the first row starts on its own line, then the margin will be the usual indentation. But if the first
         * row starts on the same line as previous elements (or the keyword of this element, e.g. "BOX["), then we
         * will need a different number of spaces if we want to have the numbers properly aligned.
         */
        final int numRows = rows.length;
        final boolean isMultiLines = (indentation > WKTFormat.SINGLE_LINE) && (numRows > 1);
        final boolean needsAlignment = !requestNewLine;
        final CharSequence marginBeforeRow;
        if (isMultiLines) {
            int currentLineLength = margin;
            if (needsAlignment) {
                final int length = buffer.length();
                int i = length;
                while (i > 0) {                                         // Locate beginning of current line.
                    final int c = buffer.codePointBefore(i);
                    if (Characters.isLineOrParagraphSeparator(c)) break;
                    i -= Character.charCount(c);
                }
                currentLineLength = X364.lengthOfPlain(buffer, i, length);
            }
            marginBeforeRow = CharSequences.spaces(currentLineLength);
        } else {
            marginBeforeRow = "";
        }
        /*
         * `formattedNumberMarks` contains, for each number in each row, the index after `base` where
         * the number starts and the index where the number ends (including X364 colors), together with
         * the number lengths (ignoring X364 colors). Those information are stored as (start,end,length)
         * tuples. We compute those values unconditionally for simplicity, but will ignore them if the
         * WKT is formatted on a single line.
         */
        final int TUPLE_LENGTH = 3;     // Number of elements in each `formattedNumberMarks` tuple.
        final int base = elementStart;  // Needs to be saved here because `elementStart` may be modified.
        final int[][] formattedNumberMarks = new int[numRows][];
        int maxNumCols = 0;
        for (int j=0; j<numRows; j++) {
            if (j == 0) {
                appendSeparator();      // It is up to the caller to decide if we begin with a new line.
            } else {
                buffer.append(separatorNewLine).append(marginBeforeRow);
            }
            final Vector numbers = rows[j];
            final int numCols = numbers.size();
            maxNumCols = Math.max(maxNumCols, numCols);             // Store the length of longest row.
            final int[] marks = new int[numCols*TUPLE_LENGTH];      // Positions where numbers are formatted.
            formattedNumberMarks[j] = marks;
            for (int i=0,k=0; i<numCols; i++) {
                if (i != 0) buffer.append(Symbols.NUMBER_SEPARATOR);
                if (i < fractionDigits.length) {                    // Otherwise, same as previous number.
                    final int f = fractionDigits[i];
                    numberFormat.setMaximumFractionDigits(f);
                    numberFormat.setMinimumFractionDigits(f);
                }
                marks[k++] = buffer.length() - base;        // Store the start position where number is formatted.
                setColor(ElementKind.NUMBER);
                final int s = buffer.length();
                final Number n = numbers.get(i);
                if (n != null) {
                    numberFormat.format(n, buffer, dummy);
                } else {
                    buffer.append('…');
                }
                final int e = buffer.length();
                resetColor();
                marks[k++] = buffer.length() - base;        // Store the end position where number is formatted.
                marks[k++] = buffer.codePointCount(s, e);   // Note: there is no X364 colors in this range.
            }
        }
        /*
         * If formatting on more than one line, insert the number of spaces required for aligning numbers.
         * This is possible because we wrote the coordinate values with fixed number of fraction digits.
         */
        if (isMultiLines) {
            // Compute the maximal width of each column.
            final int[] columnWidths = new int[maxNumCols];
            for (final int[] marks : formattedNumberMarks) {
                for (int i = TUPLE_LENGTH-1; i < marks.length; i += TUPLE_LENGTH) {
                    final int w = marks[i];
                    final int k = i / TUPLE_LENGTH;
                    if (w > columnWidths[k]) columnWidths[k] = w;
                }
            }
            final String toWrite = buffer.substring(base);          // Save what we formatted in above loop.
            buffer.setLength(base);                                 // Discard what we formatted - we will rewrite.
            int endOfPrevious = 0;
            boolean requestAlignment = false;
            for (int[] marks : formattedNumberMarks) {              // Recopy the formatted text, with more spaces.
                for (int i = 0; i<marks.length;) {
                    final int w = columnWidths[i / TUPLE_LENGTH];
                    final int s = marks[i++];
                    final int e = marks[i++];
                    final int n = marks[i++];
                    buffer.append(toWrite, endOfPrevious, s).append(CharSequences.spaces(w - n));
                    /*
                     * If we are formatting the first number of a new line except the first line,
                     * we will need to add more spaces than what we added with `marginBeforeRow`.
                     * The number of spaces depends on the number of characters in the keyword to
                     * be written before the values. We do not know that keyword yet, so we need
                     * to remember that more spaces will need to be inserted here.
                     */
                    if (requestAlignment) {
                        requestAlignment = false;
                        if (keywordSpaceAt == null) {
                            keywordSpaceAt = new IntegerList(formattedNumberMarks.length, Integer.MAX_VALUE);
                        }
                        keywordSpaceAt.add(buffer.length());
                    }
                    buffer.append(toWrite, s, e);
                    endOfPrevious = e;
                }
                requestAlignment = needsAlignment;
            }
        }
    }

    /**
     * Appends the given number without any change to the {@link NumberFormat} setting.
     * Caller shall ensure that the following method has been invoked prior this method call:
     *
     * <ul>
     *   <li>{@link NumberFormat#setMinimumFractionDigits(int)}</li>
     *   <li>{@link NumberFormat#setMaximumFractionDigits(int)}</li>
     *   <li>{@link NumberFormat#setRoundingMode(RoundingMode)}</li>
     * </ul>
     */
    private void appendPreset(final double number) {
        appendSeparator();
        setColor(ElementKind.NUMBER);
        numberFormat.format(number, buffer, dummy);
        resetColor();
    }

    /**
     * Appends a number which is assumed to have no rounding error greater than the limit of IEEE 754 accuracy.
     * This method is invoked for formatting the unit conversion factors, which are defined by the Unit library
     * rather than specified by the user. The given number is formatted by {@link Double#toString(double)} both
     * for accuracy and for automatic usage of scientific notation.  If the given number is an integer, then it
     * formatted without the trailing ".0".
     */
    private void appendExact(final double number) {
        if (Locale.ROOT.equals(symbols.getLocale())) {
            appendSeparator();
            setColor(ElementKind.NUMBER);
            final int i = (int) number;
            if (i == number) {
                buffer.append(i);
            } else {
                buffer.append(number);
            }
            resetColor();
        } else {
            append(number);
        }
    }

    /**
     * Appends a unit in a {@code Unit[…]} element or one of the specialized elements. Specialized elements are
     * {@code AngleUnit}, {@code LengthUnit}, {@code ScaleUnit}, {@code ParametricUnit} and {@code TimeUnit}.
     * By {@linkplain KeywordStyle#DEFAULT default}, specialized unit keywords are used with the
     * {@linkplain Convention#WKT2 WKT 2 convention}.
     *
     * <h4>Example</h4>
     * {@code append(Units.KILOMETRE)} will append "{@code LengthUnit["km", 1000]}" to the WKT.
     *
     * @param  unit  the unit to append to the WKT, or {@code null} if none.
     *
     * @see <a href="http://docs.opengeospatial.org/is/12-063r5/12-063r5.html#35">WKT 2 specification §7.4</a>
     */
    @SuppressWarnings("StringEquality")
    public void append(final Unit<?> unit) {
        if (unit != null) {
            final boolean isSimplified = (longKeywords == 0) ? convention.isSimplified() : (longKeywords < 0);
            final boolean isWKT1 = convention.majorVersion() == 1;
            final Unit<?> base = unit.getSystemUnit();
            final String keyword;
            if (base.equals(Units.METRE)) {
                keyword = isSimplified ? WKTKeywords.Unit : WKTKeywords.LengthUnit;
            } else if (base.equals(Units.RADIAN)) {
                keyword = isSimplified ? WKTKeywords.Unit : WKTKeywords.AngleUnit;
            } else if (base.equals(Units.UNITY)) {
                keyword = isSimplified ? WKTKeywords.Unit : WKTKeywords.ScaleUnit;
            } else if (base.equals(Units.SECOND)) {
                keyword = WKTKeywords.TimeUnit;  // "Unit" alone is not allowed for time units according ISO 19162.
            } else {
                keyword = WKTKeywords.ParametricUnit;
            }
            openElement(false, keyword);
            setColor(ElementKind.UNIT);
            final int fromIndex = buffer.appendCodePoint(symbols.getOpeningQuote(0)).length();
            unitFormat.format(unit, buffer, dummy);
            closeQuote(fromIndex);
            resetColor();
            final double conversion = Units.toStandardUnit(unit);
            if (Double.isNaN(conversion) && Units.isAngular(unit)) {
                appendExact(Math.PI / 180);                 // Presume that we have sexagesimal degrees (see below).
            } else {
                appendExact(conversion);
            }
            /*
             * The EPSG code in UNIT elements is generally not recommended. But we make an exception for sexagesimal
             * units (EPSG:9108, 9110 and 9111) because they cannot be represented by a simple scale factor in WKT.
             * Those units are identified by a conversion factor set to NaN since the conversion is non-linear.
             */
            if (convention == Convention.INTERNAL || Double.isNaN(conversion)) {
                final Integer code = Units.getEpsgCode(unit, getEnclosingElement(1) instanceof CoordinateSystemAxis);
                if (code != null) {
                    openElement(false, isWKT1 ? WKTKeywords.Authority : WKTKeywords.Id);
                    append(Constants.EPSG, null);
                    if (isWKT1) {
                        append(code.toString(), null);
                    } else {
                        append(code);
                    }
                    closeElement(false);
                }
            }
            closeElement(false);
            /*
             * ISO 19162 requires the conversion factor to be positive.
             * In addition, keywords other than "Unit" are not valid in WKT 1.
             */
            if (!(conversion > 0) || (keyword != WKTKeywords.Unit && isWKT1)) {
                setInvalidWKT(Unit.class, null);
            }
        }
    }

    /**
     * Appends an object or an array of objects.
     * This method performs the following choices:
     *
     * <ul>
     *   <li>If the given value is {@code null}, then this method appends the "{@code null}" string (without quotes).</li>
     *   <li>Otherwise if the given value is an array, then this method appends the opening sequence symbol, formats all
     *       elements by invoking this method recursively, then appends the closing sequence symbol.</li>
     *   <li>Otherwise if the value type is assignable to the argument type of one of the {@code append(…)} methods
     *       in this class, then the formatting will be delegated to that method.</li>
     *   <li>Otherwise the given value is appended as a quoted text with its {@code toString()} representation.</li>
     * </ul>
     *
     * @param  value  the value to append to the WKT, or {@code null}.
     */
    public void appendAny(final Object value) {
        if (value == null) {
            appendSeparator();
            buffer.append("null");
        } else if (!appendValue(value) && !appendElement(value)) {
            append(value.toString(), null);
        }
    }

    /**
     * Tries to append a small unit of information like number, date, boolean, code list, character string
     * or an array of those. The key difference between this method and {@link #appendElement(Object)} is
     * that the values formatted by this {@code appendValue(Object)} method do not have keyword.
     *
     * @return {@code true} on success, or {@code false} if the given type is not recognized.
     */
    final boolean appendValue(final Object value) {
        if (value instanceof Number) {
            final Number number = (Number) value;
            if (Numbers.isInteger(number.getClass())) {
                append(number.longValue());
            } else {
                append(number.doubleValue());
            }
<<<<<<< HEAD
        }
        else if (value instanceof CodeList<?>) append((CodeList<?>) value);
        else if (value instanceof Date)        append((Date)        value);
        else if (value instanceof Boolean)     append((Boolean)     value);
        else if (value instanceof CharSequence) {
=======
        } else if (value instanceof ControlledVocabulary) {
            append((ControlledVocabulary) value);
        } else if (value instanceof Date) {
            append((Date) value);
        } else if (value instanceof Temporal) {
            append((Temporal) value);
        } else if (value instanceof Boolean) {
            append((Boolean) value);
        } else if (value instanceof CharSequence) {
>>>>>>> 269d8e97
            append((value instanceof InternationalString) ?
                    ((InternationalString) value).toString(locale) : value.toString(), null);
        } else if (value.getClass().isArray()) {
            /*
             * All above cases delegated to another method which invoke `appendSeparator()`.
             * Since the following block is writing itself a new element, we need to invoke
             * `appendSeparator()` here. This block invokes (indirectly) this `appendValue`
             * method recursively for some or all elements in the list.
             */
            appendSeparator();
            elementStart = buffer.appendCodePoint(symbols.getOpenSequence()).length();
            final int length = Array.getLength(value);
            final int cut = (length <= listSizeLimit) ? length : Math.max(listSizeLimit/2 - 1, 1);
            for (int i=0; i<length; i++) {
                if (i == cut) {
                    /*
                     * Skip elements in the middle if the list is too long. The `cut` index has been computed
                     * in such a way that the number of elements to skip should be greater than 1, otherwise
                     * formatting the single missing element would often have been shorter.
                     */
                    final int skip = length - Math.min(2*cut, listSizeLimit);
                    buffer.append(symbols.getSeparator());
                    setColor(ElementKind.REMARKS);
                    buffer.append(Resources.forLocale(locale).getString(Resources.Keys.ElementsOmitted_1, skip));
                    resetColor();
                    i += skip;
                    setInvalidWKT(value.getClass().getSimpleName(), null);
                }
                appendAny(Array.get(value, i));
            }
            buffer.appendCodePoint(symbols.getCloseSequence());
        } else {
            return false;
        }
        return true;
    }

    /**
     * Tries to append an object of the {@code KEYWORD[something]} form. The given value is typically,
     * but not necessarily, a {@link FormattableObject} object or an instance of an interface that can
     * be converted to {@code FormattableObject}.
     *
     * @return {@code true} on success, or {@code false} if the given type is not recognized.
     */
    final boolean appendElement(final Object value) {
        if (value instanceof FormattableObject) {
            append((FormattableObject) value);
        } else if (value instanceof IdentifiedObject) {
            append(AbstractIdentifiedObject.castOrCopy((IdentifiedObject) value));
        } else if (value instanceof MathTransform) {
            append((MathTransform) value);
        } else if (value instanceof Unit<?>) {
            append((Unit<?>) value);
        } else if (value instanceof GeographicBoundingBox) {
            append((GeographicBoundingBox) value, BBOX_ACCURACY);
        } else if (value instanceof VerticalExtent) {
            appendVerticalExtent(Extents.getVerticalRange(new SimpleExtent(null, (VerticalExtent) value, null)));
        } else if (value instanceof TemporalExtent) {
            appendTemporalExtent(new SimpleExtent(null, null, (TemporalExtent) value));
        } else if (value instanceof DirectPosition) {
            append(AbstractDirectPosition.castOrCopy((DirectPosition) value));
        } else if (value instanceof Envelope) {
            append(AbstractEnvelope.castOrCopy((Envelope) value));          // Non-standard
        } else {
            return false;
        }
        return true;
    }

    /**
     * Delegates the formatting to another {@link FormattableObject} implementation.
     * Invoking this method is equivalent to first verifying the {@code other} class,
     * then delegating as below:
     *
     * {@snippet lang="java" :
     *     return other.formatTo(this);
     *     }
     *
     * This method is useful for {@code FormattableObject} which are wrapper around another object.
     * It allows to delegate the WKT formatting to the wrapped object.
     *
     * @param   other  the object to format with this formatter.
     * @return  the value returned by {@link FormattableObject#formatTo(Formatter)}.
     *
     * @since 0.5
     */
    public String delegateTo(final Object other) throws UnformattableObjectException {
        ArgumentChecks.ensureNonNull("other", other);
        if (other instanceof FormattableObject) {
            return ((FormattableObject) other).formatTo(this);
        }
        throw new UnformattableObjectException(Errors.format(
                Errors.Keys.IllegalClass_2, FormattableObject.class, other.getClass()));
    }

    /**
     * Returns the enclosing WKT element, or {@code null} if element being formatted is the root.
     * This method can be invoked by child elements having some aspects that depend on the enclosing element.
     *
     * @param  depth  1 for the immediate parent, 2 for the parent of the parent, <i>etc.</i>
     * @return the parent element at the given depth, or {@code null}.
     */
    public FormattableObject getEnclosingElement(int depth) {
        ArgumentChecks.ensurePositive("depth", depth);
        depth = (enclosingElements.size() - 1) - depth;
        return (depth >= 0) ? enclosingElements.get(depth) : null;
    }

    /**
     * Returns {@code true} if the element at the given depth specified a contextual unit.
     * This method returns {@code true} if the formattable object given by {@code getEnclosingElement(depth)}
     * has invoked {@link #addContextualUnit(Unit)} with a non-null unit at least once.
     *
     * <h4>Usage note</h4>
     * The main purpose of this method is to allow {@code AXIS[…]} elements to determine if they should
     * inherit the unit specified by the enclosing CRS, or if they should specify their unit explicitly.
     *
     * @param  depth  1 for the immediate parent, 2 for the parent of the parent, <i>etc.</i>
     * @return whether the parent element at the given depth has invoked {@code addContextualUnit(…)} at least once.
     */
    public boolean hasContextualUnit(final int depth) {
        ArgumentChecks.ensurePositive("depth", depth);
        return (hasContextualUnit & Numerics.bitmask(depth)) != 0;
    }

    /**
     * Adds a unit to use for the next measurements of the quantity {@code Q}. The given unit will apply to
     * all WKT elements containing a value of quantity {@code Q} without their own {@code UNIT[…]} element,
     * until the {@link #restoreContextualUnit(Unit, Unit)} method is invoked.
     *
     * <p>If the given unit is null, then this method does nothing and returns {@code null}.</p>
     *
     * <h4>Special case</h4>
     * If the WKT conventions are {@code WKT1_COMMON_UNITS}, then this method ignores the given unit
     * and returns {@code null}. See {@link Convention#WKT1_COMMON_UNITS} javadoc for more information.
     *
     * @param  <Q>   the unit quantity.
     * @param  unit  the contextual unit to add, or {@code null} if none.
     * @return the previous contextual unit for quantity {@code Q}, or {@code null} if none.
     */
    @SuppressWarnings("unchecked")
    public <Q extends Quantity<Q>> Unit<Q> addContextualUnit(final Unit<Q> unit) {
        if (unit == null || convention.usesCommonUnits) {
            return null;
        }
        hasContextualUnit |= 1;
        return (Unit<Q>) units.put(unit.getSystemUnit(), unit);
    }

    /**
     * Restores the contextual unit to its previous state before the call to {@link #addContextualUnit(Unit)}.
     * This method is used in the following pattern:
     *
     * {@snippet lang="java" :
     *     final Unit<?> previous = formatter.addContextualUnit(unit);
     *     // ... format some WKT elements here.
     *     formatter.restoreContextualUnit(unit, previous);
     *     }
     *
     * @param  unit      the value given in argument to {@code addContextualUnit(unit)} (can be {@code null}).
     * @param  previous  the value returned by {@code addContextualUnit(unit)} (can be {@code null}).
     * @throws IllegalStateException if this method has not been invoked in the pattern documented above.
     *
     * @since 0.6
     */
    public void restoreContextualUnit(final Unit<?> unit, final Unit<?> previous) {
        if (previous == null) {
            if (unit != null && units.remove(unit.getSystemUnit()) != unit) {
                /*
                 * The unit that we removed was not the expected one. Probably the user has invoked
                 * addContextualUnit(…) again without a matching call to `restoreContextualUnit(…)`.
                 * However, this check does not work in `Convention.WKT1_COMMON_UNITS` mode, since the
                 * map is always empty in that mode.
                 */
                if (!convention.usesCommonUnits) {
                    throw new IllegalStateException();
                }
            }
            hasContextualUnit &= ~1;
        } else if (units.put(previous.getSystemUnit(), previous) != unit) {
            /*
             * The unit that we replaced was not the expected one. Probably the user has invoked
             * addContextualUnit(…) again without a matching call to `restoreContextualUnit(…)`.
             * Note that this case should never happen in `Convention.WKT1_COMMON_UNITS` mode,
             * since `previous` should never be non-null in that mode (if the user followed
             * the documented pattern).
             */
            throw new IllegalStateException();
        }
    }

    /**
     * Returns the unit to use instead of the given one, or {@code unit} if there is no replacement.
     * This method searches for a unit specified by {@link #addContextualUnit(Unit)}
     * which {@linkplain Unit#isCompatible(Unit) is compatible} with the given unit.
     *
     * @param  <Q>   the quantity of the unit.
     * @param  unit  the unit to replace by the contextual unit, or {@code null}.
     * @return a contextual unit compatible with the given unit, or {@code unit}
     *         (which may be null) if no contextual unit has been found.
     */
    public <Q extends Quantity<Q>> Unit<Q> toContextualUnit(final Unit<Q> unit) {
        if (unit != null) {
            @SuppressWarnings("unchecked")
            final Unit<Q> candidate = (Unit<Q>) units.get(unit.getSystemUnit());
            if (candidate != null) {
                return candidate;
            }
        }
        return unit;
    }

    /**
     * Returns {@code true} if the WKT written by this formatter is not strictly compliant to the WKT specification.
     * This method returns {@code true} if {@link #setInvalidWKT(IdentifiedObject, Exception)} has been invoked at
     * least once. The action to take regarding invalid WKT is caller-dependent.
     * For example, {@link FormattableObject#toString()} will accepts loose WKT formatting and ignore
     * this flag, while {@link FormattableObject#toWKT()} requires strict WKT formatting and will
     * thrown an exception if this flag is set.
     *
     * @return {@code true} if the WKT is invalid.
     */
    public boolean isInvalidWKT() {
        return (warnings != null) || (buffer != null && buffer.length() == 0);
        /*
         * Note: we really use a "and" condition (not another "or") for the buffer test because
         *       the buffer is reset to `null` by WKTFormat after a successfull formatting.
         */
    }

    /**
     * Returns the object where to store warnings.
     */
    private Warnings warnings() {
        if (warnings == null) {
            warnings = new Warnings(errorLocale, false, Map.of());
        }
        return warnings;
    }

    /**
     * Marks the current WKT representation of the given object as not strictly compliant with the WKT specification.
     * This method can be invoked by implementations of {@link FormattableObject#formatTo(Formatter)} when the object
     * to format is more complex than what the WKT specification allows.
     * Applications can test {@link #isInvalidWKT()} later for checking WKT validity.
     *
     * @param  unformattable  the object that cannot be formatted,
     * @param  cause  the cause for the failure to format, or {@code null} if the cause is not an exception.
     */
    public void setInvalidWKT(final IdentifiedObject unformattable, final Exception cause) {
        ArgumentChecks.ensureNonNull("unformattable", unformattable);
        String name;
        final Identifier id = unformattable.getName();
        if (id == null || (name = id.getCode()) == null) {
            name = getName(unformattable.getClass());
        }
        setInvalidWKT(name, cause);
    }

    /**
     * Marks the current WKT representation of the given class as not strictly compliant with the WKT specification.
     * This method can be used as an alternative to {@link #setInvalidWKT(IdentifiedObject, Exception)} when the
     * problematic object is not an instance of {@code IdentifiedObject}.
     *
     * @param  unformattable  the class of the object that cannot be formatted,
     * @param  cause  the cause for the failure to format, or {@code null} if the cause is not an exception.
     */
    public void setInvalidWKT(final Class<?> unformattable, final Exception cause) {
        ArgumentChecks.ensureNonNull("unformattable", unformattable);
        setInvalidWKT(getName(unformattable), cause);
    }

    /**
     * Implementation of public {@code setInvalidWKT(…)} methods.
     * The message is stored as an {@link InternationalString}
     * in order to defer the actual message formatting until needed.
     */
    private void setInvalidWKT(final String invalidElement, final Exception cause) {
        warnings().add(Errors.formatInternational(Errors.Keys.CanNotRepresentInFormat_2, "WKT", invalidElement), cause, null);
        highlightError = true;
    }

    /**
     * Returns the name of the GeoAPI interface implemented by the given class.
     * If no GeoAPI interface is found, fallback on the class name.
     */
    private static String getName(Class<?> unformattable) {
        if (!unformattable.isInterface()) {
            for (final Class<?> candidate : unformattable.getInterfaces()) {
                if (candidate.getName().startsWith("org.opengis.")) {
                    unformattable = candidate;
                    break;
                }
            }
        }
        return Classes.getShortName(unformattable);
    }

    /**
     * Returns the warnings, or {@code null} if none.
     */
    final Warnings getWarnings() {
        return warnings;
    }

    /**
     * Appends the warnings after the WKT string. If there are no warnings, then this method does nothing.
     * If this method is invoked, then it shall be the last method before {@link #toWKT()}.
     */
    final void appendWarnings() throws IOException {
        @SuppressWarnings("LocalVariableHidesMemberVariable")
        final Warnings warnings = this.warnings;                    // Protect against accidental changes.
        if (warnings != null) {
            @SuppressWarnings("LocalVariableHidesMemberVariable")
            final StringBuffer buffer = this.buffer;
            final String ln = System.lineSeparator();
            buffer.append(ln).append(ln);
            if (colors != null) {
                buffer.append(X364.FOREGROUND_YELLOW.sequence());
            }
            buffer.append(warnings);
            if (colors != null) {
                buffer.append(X364.RESET.sequence());
            }
        }
    }

    /**
     * Returns the WKT formatted by this object.
     *
     * @return the WKT formatted by this formatter.
     */
    public String toWKT() {
        return buffer.toString();
    }

    /**
     * Returns a string representation of this formatter for debugging purpose.
     *
     * @return a string representation of this formatter.
     */
    @Override
    public String toString() {
        final StringBuilder b = new StringBuilder(Classes.getShortClassName(this));
        String separator = " of ";
        for (int i=enclosingElements.size(); --i >= 0;) {
            b.append(separator).append(Classes.getShortClassName(enclosingElements.get(i)));
            separator = " inside ";
        }
        return b.toString();
    }

    /**
     * Clears this formatter before formatting a new object.
     * This method clears also the {@linkplain #isInvalidWKT() WKT validity flag}.
     */
    final void clear() {
        /*
         * Configuration options (indentation, colors, conventions) are left unchanged.
         * We do not mention that fact in the Javadoc because those options do not appear
         * in the Formatter public API (they are in the WKTFormat API instead).
         */
        if (buffer != null) {
            buffer.setLength(0);
        }
        enclosingElements.clear();
        units.clear();
        hasContextualUnit = 0;
        elementStart      = 0;
        colorApplied      = 0;
        margin            = 0;
        keywordSpaceAt    = null;
        requestNewLine    = false;
        isComplement      = false;
        highlightError    = false;
        warnings          = null;
    }
}<|MERGE_RESOLUTION|>--- conflicted
+++ resolved
@@ -1594,23 +1594,12 @@
             } else {
                 append(number.doubleValue());
             }
-<<<<<<< HEAD
         }
         else if (value instanceof CodeList<?>) append((CodeList<?>) value);
         else if (value instanceof Date)        append((Date)        value);
+        else if (value instanceof Temporal)    append((Temporal)    value);
         else if (value instanceof Boolean)     append((Boolean)     value);
         else if (value instanceof CharSequence) {
-=======
-        } else if (value instanceof ControlledVocabulary) {
-            append((ControlledVocabulary) value);
-        } else if (value instanceof Date) {
-            append((Date) value);
-        } else if (value instanceof Temporal) {
-            append((Temporal) value);
-        } else if (value instanceof Boolean) {
-            append((Boolean) value);
-        } else if (value instanceof CharSequence) {
->>>>>>> 269d8e97
             append((value instanceof InternationalString) ?
                     ((InternationalString) value).toString(locale) : value.toString(), null);
         } else if (value.getClass().isArray()) {
