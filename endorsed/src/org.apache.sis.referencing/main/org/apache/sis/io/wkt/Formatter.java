--- conflicted
+++ resolved
@@ -81,7 +81,6 @@
 import org.apache.sis.metadata.iso.extent.Extents;
 import org.apache.sis.metadata.iso.citation.Citations;
 import org.apache.sis.referencing.AbstractIdentifiedObject;
-import org.apache.sis.referencing.DefaultObjectDomain;
 import org.apache.sis.referencing.ImmutableIdentifier;
 import org.apache.sis.referencing.privy.WKTKeywords;
 import org.apache.sis.referencing.privy.WKTUtilities;
@@ -95,7 +94,6 @@
 import org.opengis.util.CodeList;
 import org.opengis.referencing.ReferenceIdentifier;
 import org.apache.sis.referencing.DefaultObjectDomain;
-import org.apache.sis.referencing.internal.Legacy;
 import org.apache.sis.referencing.datum.AbstractDatum;
 
 
@@ -886,16 +884,8 @@
                         }
                     }
                 }
-<<<<<<< HEAD
                 for (ReferenceIdentifier id : identifiers) {
-                    if (!(id instanceof FormattableObject)) {
-                        id = ImmutableIdentifier.castOrCopy(id);
-                    }
-                    append((FormattableObject) id);
-=======
-                for (Identifier id : identifiers) {
                     appendFormattable(id, ImmutableIdentifier::castOrCopy);
->>>>>>> 11f61146
                     if (filterID) break;
                 }
             }
@@ -912,33 +902,22 @@
      * {@link ReferenceSystem} and {@link CoordinateOperation} objects.
      */
     private void appendForSubtypes(final IdentifiedObject object) {
-<<<<<<< HEAD
-        InternationalString anchor = null, scope = null;
-        Extent area = null;
         if (object instanceof AbstractDatum) {
-            anchor = ((AbstractDatum) object).getAnchorPoint();
-        } else if (!(object instanceof ReferenceSystem || object instanceof CoordinateOperation)) {
-            return;
-        }
-        for (final DefaultObjectDomain domain : Legacy.getDomains(object)) {
-            scope = domain.getScope();
-            area = domain.getDomainOfValidity();
-            if (area != null) break;
-            // TODO: in 2019 revision we need to format all USAGE[…] elements, not only the first one.
-=======
-        if (object instanceof Datum) {
-            final var datum = (Datum) object;
+            final var datum = (AbstractDatum) object;
             appendOnNewLine(WKTKeywords.Anchor, datum.getAnchorDefinition().orElse(null), null);
             datum.getAnchorEpoch().ifPresent((epoch) -> append(new Epoch(epoch, WKTKeywords.AnchorEpoch)));
         } else if (!(object instanceof ReferenceSystem || object instanceof CoordinateOperation)) {
             return;
         }
+        if (!(object instanceof AbstractIdentifiedObject)) {
+            return;
+        }
         final boolean usage = convention.supports(Convention.WKT2_2019);
-        for (final ObjectDomain domain : object.getDomains()) {
+        for (final DefaultObjectDomain domain : ((AbstractIdentifiedObject) object).getDomains()) {
             if (usage) {
                 // ISO 19162:2019
                 newLine();
-                appendFormattable(domain, DefaultObjectDomain::castOrCopy);
+                append(domain);
             } else {
                 // ISO 19162:2015
                 InternationalString scope = domain.getScope();
@@ -948,7 +927,6 @@
                     break;
                 }
             }
->>>>>>> 11f61146
         }
     }
 
