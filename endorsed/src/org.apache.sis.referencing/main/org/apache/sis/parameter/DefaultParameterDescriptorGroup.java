/*
 * Licensed to the Apache Software Foundation (ASF) under one or more
 * contributor license agreements.  See the NOTICE file distributed with
 * this work for additional information regarding copyright ownership.
 * The ASF licenses this file to You under the Apache License, Version 2.0
 * (the "License"); you may not use this file except in compliance with
 * the License.  You may obtain a copy of the License at
 *
 *     http://www.apache.org/licenses/LICENSE-2.0
 *
 * Unless required by applicable law or agreed to in writing, software
 * distributed under the License is distributed on an "AS IS" BASIS,
 * WITHOUT WARRANTIES OR CONDITIONS OF ANY KIND, either express or implied.
 * See the License for the specific language governing permissions and
 * limitations under the License.
 */
package org.apache.sis.parameter;

import java.util.Map;
import java.util.Set;
import java.util.List;
import java.util.HashSet;
import java.util.Collections;
import jakarta.xml.bind.annotation.XmlType;
import jakarta.xml.bind.annotation.XmlElement;
import jakarta.xml.bind.annotation.XmlRootElement;
import org.opengis.parameter.ParameterValueGroup;
import org.opengis.parameter.ParameterDescriptorGroup;
import org.opengis.parameter.GeneralParameterDescriptor;
import org.opengis.parameter.ParameterNotFoundException;
import org.opengis.parameter.InvalidParameterNameException;
import org.apache.sis.xml.bind.referencing.CC_OperationParameterGroup;
import org.apache.sis.metadata.internal.ImplementationHelper;
import org.apache.sis.referencing.IdentifiedObjects;
import org.apache.sis.referencing.internal.Resources;
import org.apache.sis.util.ArgumentChecks;
import org.apache.sis.util.ComparisonMode;
import org.apache.sis.util.internal.UnmodifiableArrayList;
import org.apache.sis.util.resources.Errors;
import static org.apache.sis.util.Utilities.deepEquals;


/**
 * The definition of a group of related parameters used by an operation method.
 * {@code DefaultParameterDescriptorGroup} instances are immutable and thus thread-safe.
 *
 * <h2>Instantiation</h2>
 * Parameter descriptors are usually predefined by the SIS library and available through the following methods:
 *
 * <ul>
 *   <li>{@link org.apache.sis.referencing.operation.DefaultOperationMethod#getParameters()}</li>
 * </ul>
 *
 * If nevertheless a {@code ParameterDescriptorGroup} needs to be instantiated directly,
 * then the {@link ParameterBuilder} class may make the task easier.
 *
 * <h2>Example</h2>
 * The following example declares the parameters for a <cite>Mercator (variant A)</cite> projection method
 * valid from 80°S to 84°N on all the longitude range (±180°).
 *
 * {@snippet lang="java" :
 *     class Mercator {
 *         static final ParameterDescriptorGroup PARAMETERS;
 *         static {
 *             ParameterBuilder builder = new ParameterBuilder();
 *             builder.setCodeSpace(Citations.EPSG, "EPSG").setRequired(true);
 *             ParameterDescriptor<?>[] parameters = {
 *                 builder.addName("Latitude of natural origin")    .createBounded( -80,  +84, 0, Units.DEGREE),
 *                 builder.addName("Longitude of natural origin")   .createBounded(-180, +180, 0, Units.DEGREE),
 *                 builder.addName("Scale factor at natural origin").createStrictlyPositive(1, Units.UNITY),
 *                 builder.addName("False easting")                 .create(0, Units.METRE),
 *                 builder.addName("False northing")                .create(0, Units.METRE)
 *             };
 *             builder.addIdentifier("9804")                    // Primary key in EPSG database.
 *                    .addName("Mercator (variant A)")          // EPSG name since October 2010.
 *                    .addName("Mercator (1SP)")                // EPSG name prior October 2010.
 *                    .addName(Citations.OGC, "Mercator_1SP");  // Name found in some OGC specifications.
 *             PARAMETERS = builder.createGroup(parameters);
 *         }
 *     }
 *     }
 *
 * @author  Martin Desruisseaux (IRD, Geomatys)
 * @author  Johann Sorel (Geomatys)
 * @version 1.4
 *
 * @see DefaultParameterValueGroup
 * @see DefaultParameterDescriptor
 *
 * @since 0.4
 */
@XmlType(name = "OperationParameterGroupType")
@XmlRootElement(name = "OperationParameterGroup")
public class DefaultParameterDescriptorGroup extends AbstractParameterDescriptor implements ParameterDescriptorGroup {
    /**
     * Serial number for inter-operability with different versions.
     */
    private static final long serialVersionUID = 6058599597772994456L;

    /**
     * The {@linkplain #descriptors() parameter descriptors} for this group.
     *
     * <p><b>Consider this field as final!</b>
     * This field is modified only at unmarshalling time by {@link #setDescriptors(GeneralParameterDescriptor[])}</p>
     *
     * @see #descriptors()
     */
    @SuppressWarnings("serial")         // Most SIS implementations are serializable.
    private List<GeneralParameterDescriptor> descriptors;

    /**
     * Constructs a parameter group from a set of properties. The properties map is given unchanged to the
     * {@linkplain AbstractParameterDescriptor#AbstractParameterDescriptor(Map, int, int) super-class constructor}.
     * The following table is a reminder of main (not all) properties:
     *
     * <table class="sis">
     *   <caption>Recognized properties (non exhaustive list)</caption>
     *   <tr>
     *     <th>Property name</th>
     *     <th>Value type</th>
     *     <th>Returned by</th>
     *   </tr><tr>
     *     <td>{@value org.opengis.referencing.IdentifiedObject#NAME_KEY}</td>
     *     <td>{@link org.opengis.referencing.ReferenceIdentifier} or {@link String}</td>
     *     <td>{@link #getName()}</td>
     *   </tr><tr>
     *     <td>{@value org.opengis.referencing.IdentifiedObject#ALIAS_KEY}</td>
     *     <td>{@link org.opengis.util.GenericName} or {@link CharSequence} (optionally as array)</td>
     *     <td>{@link #getAlias()}</td>
     *   </tr><tr>
     *     <td>{@value org.opengis.referencing.IdentifiedObject#IDENTIFIERS_KEY}</td>
     *     <td>{@link org.opengis.referencing.ReferenceIdentifier} (optionally as array)</td>
     *     <td>{@link #getIdentifiers()}</td>
<<<<<<< HEAD
     *   </tr>
     *   <tr>
     *     <td>"description"</td>
=======
     *   </tr><tr>
     *     <td>{@value org.opengis.metadata.Identifier#DESCRIPTION_KEY}</td>
>>>>>>> 11dcc517
     *     <td>{@link org.opengis.util.InternationalString} or {@link String}</td>
     *     <td>{@link #getDescription()}</td>
     *   </tr><tr>
     *     <td>{@value org.opengis.referencing.IdentifiedObject#REMARKS_KEY}</td>
     *     <td>{@link org.opengis.util.InternationalString} or {@link String}</td>
     *     <td>{@link #getRemarks()}</td>
     *   </tr>
     * </table>
     *
     * @param properties     the properties to be given to the new parameter group.
     * @param minimumOccurs  the {@linkplain #getMinimumOccurs() minimum number of times} that values
     *                       for this parameter group are required, or 0 if no restriction.
     * @param maximumOccurs  the {@linkplain #getMaximumOccurs() maximum number of times} that values
     *                       for this parameter group are required, or {@link Integer#MAX_VALUE} if no restriction.
     * @param parameters     the {@linkplain #descriptors() parameter descriptors} for this group.
     *
     * @throws InvalidParameterNameException if a parameter name is duplicated.
     */
    public DefaultParameterDescriptorGroup(final Map<String,?> properties,
            final int minimumOccurs, final int maximumOccurs, GeneralParameterDescriptor... parameters)
    {
        super(properties, minimumOccurs, maximumOccurs);
        ArgumentChecks.ensureNonNull("parameters", parameters);
        verifyNames(properties, parameters = parameters.clone());
        descriptors = asList(parameters);
    }

    /**
     * Constructs a group with the same parameters than another group. This is a convenience constructor for
     * operations that expect the same parameters than another operation, but perform a different process.
     *
     * <h4>Example</h4>
     * The various <q>Coordinate Frame Rotation</q> variants (EPSG codes 1032, 1038 and 9607)
     * expect the same parameters than their <q>Position Vector transformation</q> counterpart
     * (EPSG codes 1033, 1037 and 9606) but perform the rotation in the opposite direction.
     *
     * @param properties  the properties to be given to the new parameter group.
     * @param parameters  the existing group from which to copy the {@linkplain #descriptors() parameter descriptors}.
     *
     * @since 0.7
     */
    public DefaultParameterDescriptorGroup(final Map<String,?> properties, final ParameterDescriptorGroup parameters) {
        super(properties, parameters.getMinimumOccurs(), parameters.getMaximumOccurs());
        descriptors = parameters.descriptors();    // We will share the same instance if it is safe.
        if (!(parameters instanceof DefaultParameterDescriptorGroup)
            || ((DefaultParameterDescriptorGroup) parameters).descriptors != descriptors)
        {
            // Note sure where the list come from, we are better to copy its content.
            final GeneralParameterDescriptor[] p = descriptors.toArray(GeneralParameterDescriptor[]::new);
            verifyNames(properties, p);
            descriptors = asList(p);
        }
    }

    /**
     * Creates a mandatory parameter group without cloning the given array. This constructor shall
     * be used only when we know that the given array is already a copy of the user-provided array.
     */
    DefaultParameterDescriptorGroup(final Map<String,?> properties, final GeneralParameterDescriptor[] parameters) {
        super(properties, 1, 1);
        verifyNames(properties, parameters);
        descriptors = asList(parameters);
    }

    /**
     * Ensures that the given name array does not contain duplicate values.
     *
     * @param  properties  the properties given to the constructor, or {@code null} if unknown.
     */
    private static void verifyNames(final Map<String,?> properties, final GeneralParameterDescriptor[] parameters) {
        for (int i=0; i<parameters.length; i++) {
            final GeneralParameterDescriptor parameter = parameters[i];
            ArgumentChecks.ensureNonNullElement("parameters", i, parameter);
            final String name = parameter.getName().getCode();
            for (int j=0; j<i; j++) {
                if (IdentifiedObjects.isHeuristicMatchForName(parameters[j], name)) {
                    throw new InvalidParameterNameException(Resources.forProperties(properties).getString(
                            Resources.Keys.DuplicatedParameterName_4, Verifier.getDisplayName(parameters[j]), j, name, i),
                            name);
                }
            }
        }
    }

    /**
     * Creates a new descriptor with the same values than the specified one.
     * This copy constructor provides a way to convert an arbitrary implementation into a SIS one or a
     * user-defined one (as a subclass), usually in order to leverage some implementation-specific API.
     *
     * <p>This constructor performs a shallow copy, i.e. the properties are not cloned.</p>
     *
     * @param  descriptor  the descriptor to shallow copy.
     *
     * @see #castOrCopy(ParameterDescriptorGroup)
     */
    protected DefaultParameterDescriptorGroup(final ParameterDescriptorGroup descriptor) {
        super(descriptor);
        final List<GeneralParameterDescriptor> c = descriptor.descriptors();
        if (descriptor instanceof DefaultParameterDescriptorGroup &&
                ((DefaultParameterDescriptorGroup) descriptor).descriptors == c)
        {
            descriptors = c;            // Share the immutable instance (no need to clone).
        } else {
            descriptors = asList(c.toArray(GeneralParameterDescriptor[]::new));
        }
    }

    /**
     * Returns the given array of parameters as an unmodifiable list.
     */
    private static List<GeneralParameterDescriptor> asList(final GeneralParameterDescriptor[] parameters) {
        switch (parameters.length) {
            /*
             * Use `Collections` instead of `List.of(…)` for consistency with
             * `UnmodifiableArrayList` which accepts `List.contains(null)`.
             */
            case 0:  return Collections.emptyList();
            case 1:  return Collections.singletonList(parameters[0]);
            case 2:  // fall through
            case 3:  return UnmodifiableArrayList.wrap(parameters);
            default: return new AsList(parameters);
        }
    }

    /**
     * The {@link DefaultParameterDescriptorGroup#descriptors} as an unmodifiable list.
     * This class overrides {@link #contains(Object)} with a faster implementation based on {@link HashSet}.
     * This optimizations is helpful for map projection implementations, which test often for a parameter validity.
     */
    private static final class AsList extends UnmodifiableArrayList<GeneralParameterDescriptor> {
        /** For compatibility with different versions. */
        private static final long serialVersionUID = -2116304004367396735L;

        /** The element as a set, created when first needed. */
        private transient volatile Set<GeneralParameterDescriptor> asSet;

        /** Constructs a list for the specified array. */
        public AsList(final GeneralParameterDescriptor[] array) {
            super(array);
        }

        /** Tests for the inclusion of the specified descriptor. */
        @Override public boolean contains(final Object object) {
            Set<GeneralParameterDescriptor> s = asSet;
            if (s == null) {
                asSet = s = new HashSet<>(this);        // No synchronization: not a big problem if created twice.
            }
            return s.contains(object);
        }
    }

    /**
     * Returns a SIS group implementation with the same values than the given arbitrary implementation.
     * If the given object is {@code null}, then this method returns {@code null}.
     * Otherwise if the given object is already a SIS implementation, then the given object is returned unchanged.
     * Otherwise a new SIS implementation is created and initialized to the values of the given object.
     *
     * @param  object  the object to get as a SIS implementation, or {@code null} if none.
     * @return a SIS implementation containing the values of the given object (may be the
     *         given object itself), or {@code null} if the argument was null.
     */
    public static DefaultParameterDescriptorGroup castOrCopy(final ParameterDescriptorGroup object) {
        return (object == null) || (object instanceof DefaultParameterDescriptorGroup)
                ? (DefaultParameterDescriptorGroup) object : new DefaultParameterDescriptorGroup(object);
    }

    /**
     * Returns the GeoAPI interface implemented by this class.
     * The SIS implementation returns {@code ParameterDescriptorGroup.class}.
     *
     * <h4>Note for implementers</h4>
     * Subclasses usually do not need to override this method since GeoAPI does not define {@code ParameterDescriptorGroup}
     * sub-interface. Overriding possibility is left mostly for implementers who wish to extend GeoAPI with their own
     * set of interfaces.
     *
     * @return {@code ParameterDescriptorGroup.class} or a user-defined sub-interface.
     */
    @Override
    public Class<? extends ParameterDescriptorGroup> getInterface() {
        return ParameterDescriptorGroup.class;
    }

    /**
     * Returns all parameters in this group.
     *
     * @return the parameter descriptors in this group.
     */
    @Override
    @SuppressWarnings("ReturnOfCollectionOrArrayField")
    public List<GeneralParameterDescriptor> descriptors() {
        return descriptors;     // Unmodifiable.
    }

    /**
     * Returns the first parameter in this group for the specified name.
     * This method does not search in sub-groups.
     *
     * @param  name  the name of the parameter to search for.
     * @return the parameter for the given identifier name.
     * @throws ParameterNotFoundException if there is no parameter for the given name.
     */
    @Override
    public GeneralParameterDescriptor descriptor(final String name) throws ParameterNotFoundException {
        // Quick search for an exact match.
        ArgumentChecks.ensureNonNull("name", name);
        for (final GeneralParameterDescriptor param : descriptors) {
            if (name.equals(param.getName().getCode())) {
                return param;
            }
        }
        // More costly search before to give up.
        GeneralParameterDescriptor fallback = null, ambiguity = null;
        for (final GeneralParameterDescriptor param : descriptors) {
            if (IdentifiedObjects.isHeuristicMatchForName(param, name)) {
                if (fallback == null) {
                    fallback = param;
                } else {
                    ambiguity = param;
                }
            }
        }
        if (fallback != null && ambiguity == null) {
            return fallback;
        }
        throw new ParameterNotFoundException(ambiguity != null
                ? Errors.format(Errors.Keys.AmbiguousName_3,
                        IdentifiedObjects.toString(fallback.getName()),
                        IdentifiedObjects.toString(ambiguity.getName()), name)
                : Resources.format(Resources.Keys.ParameterNotFound_2, Verifier.getDisplayName(this), name), name);
    }

    /**
     * Creates a new instance of {@linkplain DefaultParameterValueGroup parameter value group}
     * initialized with the {@linkplain DefaultParameterDescriptor#getDefaultValue default values}.
     * The {@linkplain DefaultParameterValueGroup#getDescriptor() parameter descriptor} for the
     * created group will be {@code this} object.
     *
     * @return a new parameter instance initialized to the default value.
     */
    @Override
    public ParameterValueGroup createValue() {
        return new DefaultParameterValueGroup(this);
    }

    /**
     * Compares the specified object with this parameter group for equality.
     *
     * @return {@inheritDoc}
     */
    @Override
    public boolean equals(final Object object, final ComparisonMode mode) {
        if (object == this) {
            return true;                                    // Optimization for a common case.
        }
        if (super.equals(object, mode)) {
            switch (mode) {
                case STRICT: {
                    return descriptors.equals(((DefaultParameterDescriptorGroup) object).descriptors);
                }
                default: {
                    return deepEquals(descriptors(), ((ParameterDescriptorGroup) object).descriptors(), mode);
                }
            }
        }
        return false;
    }

    /**
     * Invoked by {@link #hashCode()} for computing the hash code when first needed.
     *
     * @return {@inheritDoc}
     */
    @Override
    protected long computeHashCode() {
        return super.computeHashCode() + descriptors.hashCode();
    }




    /*
     ┏━━━━━━━━━━━━━━━━━━━━━━━━━━━━━━━━━━━━━━━━━━━━━━━━━━━━━━━━━━━━━━━━━━━━━━━━━━━━━━━━━━┓
     ┃                                                                                  ┃
     ┃                               XML support with JAXB                              ┃
     ┃                                                                                  ┃
     ┃        The following methods are invoked by JAXB using reflection (even if       ┃
     ┃        they are private) or are helpers for other methods invoked by JAXB.       ┃
     ┃        Those methods can be safely removed if Geographic Markup Language         ┃
     ┃        (GML) support is not needed.                                              ┃
     ┃                                                                                  ┃
     ┗━━━━━━━━━━━━━━━━━━━━━━━━━━━━━━━━━━━━━━━━━━━━━━━━━━━━━━━━━━━━━━━━━━━━━━━━━━━━━━━━━━┛
     */

    /**
     * Constructs a new object in which every attributes are set to a null value or an empty list.
     * <strong>This is not a valid object.</strong> This constructor is strictly reserved to JAXB
     * and to {@link DefaultParameterValueGroup}, which will assign values later.
     *
     * @see #setDescriptors(GeneralParameterDescriptor[])
     */
    DefaultParameterDescriptorGroup() {
        descriptors = Collections.emptyList();
    }

    /**
     * Invoked by JAXB for getting the parameters to marshal.
     */
    @XmlElement(name = "parameter", required = true)
    private GeneralParameterDescriptor[] getDescriptors() {
        return descriptors().toArray(GeneralParameterDescriptor[]::new);
    }

    /**
     * Invoked by JAXB for setting the unmarshalled parameter descriptors.
     */
    private void setDescriptors(final GeneralParameterDescriptor[] parameters) {
        if (descriptors.isEmpty()) {
            verifyNames(null, parameters);
            descriptors = asList(parameters);
        } else {
            ImplementationHelper.propertyAlreadySet(DefaultParameterValue.class, "setDescriptors", "parameter");
        }
    }

    /**
     * Merges the given parameter descriptors with the descriptors currently in this group.
     * The descriptors are set twice during {@link DefaultParameterValueGroup} unmarshalling:
     *
     * <ol>
     *   <li>First, the descriptors are set during unmarshalling of this {@code DefaultParameterDescriptorGroup}.
     *       But the value class of {@code ParameterDescriptor} components are unknown because this information
     *       is not part of GML.</li>
     *   <li>Next, this method is invoked during unmarshalling of the {@code DefaultParameterValueGroup} enclosing
     *       element with the descriptors found inside the {@code ParameterValue} components. The latter do have the
     *       {@code valueClass} information, so we want to use them in replacement of descriptors of step 1.</li>
     * </ol>
     *
     * @param fromValues    descriptors declared in the {@code ParameterValue} instances of a {@code ParameterValueGroup}.
     * @param replacements  an {@code IdentityHashMap} where to store the replacements that the caller needs to apply in
     *                      the {@code GeneralParameterValue} instances.
     */
    final void merge(GeneralParameterDescriptor[] fromValues,
            final Map<GeneralParameterDescriptor,GeneralParameterDescriptor> replacements)
    {
        fromValues = CC_OperationParameterGroup.merge(descriptors, fromValues, replacements);
        verifyNames(null, fromValues);
        descriptors = asList(fromValues);
    }
}<|MERGE_RESOLUTION|>--- conflicted
+++ resolved
@@ -131,14 +131,8 @@
      *     <td>{@value org.opengis.referencing.IdentifiedObject#IDENTIFIERS_KEY}</td>
      *     <td>{@link org.opengis.referencing.ReferenceIdentifier} (optionally as array)</td>
      *     <td>{@link #getIdentifiers()}</td>
-<<<<<<< HEAD
-     *   </tr>
-     *   <tr>
+     *   </tr><tr>
      *     <td>"description"</td>
-=======
-     *   </tr><tr>
-     *     <td>{@value org.opengis.metadata.Identifier#DESCRIPTION_KEY}</td>
->>>>>>> 11dcc517
      *     <td>{@link org.opengis.util.InternationalString} or {@link String}</td>
      *     <td>{@link #getDescription()}</td>
      *   </tr><tr>
