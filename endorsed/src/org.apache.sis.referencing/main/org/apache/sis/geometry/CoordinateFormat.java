--- conflicted
+++ resolved
@@ -581,11 +581,7 @@
                     }
                     types  [i] = DATE;
                     formats[i] = getFormat(Date.class);
-<<<<<<< HEAD
-                    epochs [i] = TemporalDate.toInstant(((TemporalCRS) t).getDatum().getOrigin());
-=======
                     epochs [i] = TemporalDate.toInstant(DefaultTemporalCRS.castOrCopy((TemporalCRS) t).getOrigin(), null);
->>>>>>> f8421abc
                     setConverter(dimension, i, unit.asType(Time.class).getConverterTo(Units.SECOND));
                     if (direction == AxisDirection.PAST) {
                         negate(i);
