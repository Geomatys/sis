--- conflicted
+++ resolved
@@ -122,6 +122,7 @@
 import static org.apache.sis.referencing.internal.ServicesForMetadata.CONNECTION;
 
 // Specific to the main branch:
+import org.apache.sis.util.privy.TemporalDate;
 import org.apache.sis.referencing.internal.ServicesForMetadata;
 import org.apache.sis.referencing.cs.DefaultParametricCS;
 import org.apache.sis.referencing.datum.DefaultParametricDatum;
@@ -1546,20 +1547,13 @@
                     case "geocentric": {
                         final CoordinateSystem cs = owner.createCoordinateSystem(getString(code, result, 8));
                         final GeodeticDatum datum = owner.createGeodeticDatum   (getString(code, result, 9));
-                        final DatumEnsemble<GeodeticDatum> datumEnsemble = null;  // TODO
                         @SuppressWarnings("LocalVariableHidesMemberVariable")
                         final Map<String,Object> properties = createProperties("Coordinate Reference System",
                                                                 name, epsg, area, scope, remarks, deprecated);
                         if (cs instanceof CartesianCS) {
-<<<<<<< HEAD
                             crs = crsFactory.createGeocentricCRS(properties, datum, (CartesianCS) cs);
                         } else if (cs instanceof SphericalCS) {
                             crs = crsFactory.createGeocentricCRS(properties, datum, (SphericalCS) cs);
-=======
-                            crs = crsFactory.createGeodeticCRS(properties, datum, datumEnsemble, (CartesianCS) cs);
-                        } else if (cs instanceof SphericalCS) {
-                            crs = crsFactory.createGeodeticCRS(properties, datum, datumEnsemble, (SphericalCS) cs);
->>>>>>> 269d8e97
                         } else {
                             throw new FactoryDataException(error().getString(
                                     Errors.Keys.IllegalCoordinateSystem_1, cs.getName()));
@@ -1580,18 +1574,10 @@
                      *   PARAMETRIC CRS
                      * ---------------------------------------------------------------------- */
                     case "parametric": {
-<<<<<<< HEAD
                         final DefaultParametricCS    cs    = owner.createParametricCS   (getString(code, result, 8));
                         final DefaultParametricDatum datum = owner.createParametricDatum(getString(code, result, 9));
                         crs = ServicesForMetadata.createParametricCRS(createProperties("Coordinate Reference System",
                                 name, epsg, area, scope, remarks, deprecated), datum, cs, crsFactory);
-=======
-                        final ParametricCS    cs    = owner.createParametricCS   (getString(code, result, 8));
-                        final ParametricDatum datum = owner.createParametricDatum(getString(code, result, 9));
-                        final DatumEnsemble<ParametricDatum> datumEnsemble = null;  // TODO
-                        crs = crsFactory.createParametricCRS(createProperties("Coordinate Reference System",
-                                name, epsg, area, scope, remarks, deprecated), datum, datumEnsemble, cs);
->>>>>>> 269d8e97
                         break;
                     }
                     /* ----------------------------------------------------------------------
@@ -1739,7 +1725,7 @@
                         } catch (RuntimeException e) {
                             throw new FactoryDataException(resources().getString(Resources.Keys.DatumOriginShallBeDate), e);
                         }
-                        datum = datumFactory.createTemporalDatum(properties, originDate);
+                        datum = datumFactory.createTemporalDatum(properties, TemporalDate.toDate(originDate));
                         break;
                     }
                     /*
