--- conflicted
+++ resolved
@@ -84,13 +84,8 @@
      * @return information about the replacement for this identifier, or {@code null} if none.
      */
     @Override
-<<<<<<< HEAD
     public InternationalString getRemarks() {
-        return super.getDescription();
-=======
-    public Optional<InternationalString> getRemarks() {
-        return Optional.ofNullable(remarks);
->>>>>>> 7156ea49
+        return remarks;
     }
 
     /**
