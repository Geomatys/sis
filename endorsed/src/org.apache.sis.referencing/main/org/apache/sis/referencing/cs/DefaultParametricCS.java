/*
 * Licensed to the Apache Software Foundation (ASF) under one or more
 * contributor license agreements.  See the NOTICE file distributed with
 * this work for additional information regarding copyright ownership.
 * The ASF licenses this file to You under the Apache License, Version 2.0
 * (the "License"); you may not use this file except in compliance with
 * the License.  You may obtain a copy of the License at
 *
 *     http://www.apache.org/licenses/LICENSE-2.0
 *
 * Unless required by applicable law or agreed to in writing, software
 * distributed under the License is distributed on an "AS IS" BASIS,
 * WITHOUT WARRANTIES OR CONDITIONS OF ANY KIND, either express or implied.
 * See the License for the specific language governing permissions and
 * limitations under the License.
 */
package org.apache.sis.referencing.cs;

import java.util.Map;
import jakarta.xml.bind.annotation.XmlRootElement;
import jakarta.xml.bind.annotation.XmlType;
import org.opengis.referencing.cs.CoordinateSystemAxis;


/**
 * A 1-dimensional coordinate system for parametric values or functions.
 *
 * <table class="sis">
 * <caption>Permitted associations</caption>
 * <tr>
 *   <th>Used with CRS</th>
 *   <th>Permitted axis names</th>
 * </tr><tr>
 *   <td>{@linkplain org.apache.sis.referencing.crs.DefaultParametricCRS Parametric}</td>
 *   <td>unspecified</td>
 * </tr></table>
 *
 * <h2>Immutability and thread safety</h2>
 * This class is immutable and thus thread-safe if the property <em>values</em> (not necessarily the map itself)
 * and the {@link CoordinateSystemAxis} instances given to the constructor are also immutable. Unless otherwise
 * noted in the javadoc, this condition holds if all components were created using only SIS factories and static
 * constants.
 *
 * @author  Johann Sorel (Geomatys)
 * @version 1.5
 *
 * @see org.apache.sis.referencing.crs.DefaultParametricCRS
 * @see org.apache.sis.referencing.datum.DefaultParametricDatum
 * @see org.apache.sis.referencing.factory.GeodeticAuthorityFactory#createParametricCS(String)
 *
 * @since 0.7
 */
@XmlType(name = "ParametricCSType")
@XmlRootElement(name = "ParametricCS")
public class DefaultParametricCS extends AbstractCS {
    /**
     * Serial number for inter-operability with different versions.
     */
    private static final long serialVersionUID = -5588239024582484514L;

    /**
     * Constructs a coordinate system from a set of properties.
     * The properties map is given unchanged to the
     * {@linkplain AbstractCS#AbstractCS(Map,CoordinateSystemAxis[]) super-class constructor}.
     * The following table is a reminder of main (not all) properties:
     *
     * <table class="sis">
     *   <caption>Recognized properties (non exhaustive list)</caption>
     *   <tr>
     *     <th>Property name</th>
     *     <th>Value type</th>
     *     <th>Returned by</th>
     *   </tr><tr>
     *     <td>{@value org.opengis.referencing.IdentifiedObject#NAME_KEY}</td>
     *     <td>{@link org.opengis.metadata.Identifier} or {@link String}</td>
     *     <td>{@link #getName()}</td>
     *   </tr><tr>
     *     <td>{@value org.opengis.referencing.IdentifiedObject#ALIAS_KEY}</td>
     *     <td>{@link org.opengis.util.GenericName} or {@link CharSequence} (optionally as array)</td>
     *     <td>{@link #getAlias()}</td>
     *   </tr><tr>
     *     <td>{@value org.opengis.referencing.IdentifiedObject#IDENTIFIERS_KEY}</td>
     *     <td>{@link org.opengis.metadata.Identifier} (optionally as array)</td>
     *     <td>{@link #getIdentifiers()}</td>
     *   </tr><tr>
     *     <td>{@value org.opengis.referencing.IdentifiedObject#REMARKS_KEY}</td>
     *     <td>{@link org.opengis.util.InternationalString} or {@link String}</td>
     *     <td>{@link #getRemarks()}</td>
     *   </tr>
     * </table>
     *
     * @param  properties  the properties to be given to the identified object.
     * @param  axis        the axis.
     *
     * @see org.apache.sis.referencing.factory.GeodeticObjectFactory#createParametricCS(Map, CoordinateSystemAxis)
     */
    public DefaultParametricCS(final Map<String,?> properties, final CoordinateSystemAxis axis) {
        super(properties, axis);
    }

    /**
     * Creates a new CS derived from the specified one, but with different axis order or unit.
     *
     * @see #createForAxes(String, CoordinateSystemAxis[])
     */
    private DefaultParametricCS(DefaultParametricCS original, String name, CoordinateSystemAxis[] axes) {
        super(original, name, axes);
    }

    /**
     * Creates a new coordinate system with the same values as the specified one.
     * This copy constructor provides a way to convert an arbitrary implementation into a SIS one
     * or a user-defined one (as a subclass), usually in order to leverage some implementation-specific API.
     *
     * <p>This constructor performs a shallow copy, i.e. the properties are not cloned.</p>
     *
<<<<<<< HEAD
     * <div class="warning"><b>Warning:</b> in a future SIS version, the parameter type may be changed
     * to {@code org.opengis.referencing.cs.ParametricCS}. This change is pending GeoAPI revision.</div>
=======
     * @param  original  the coordinate system to copy.
>>>>>>> f58c7f7d
     *
     * @param  cs  the coordinate system to copy.
     */
<<<<<<< HEAD
    protected DefaultParametricCS(final DefaultParametricCS cs) {
        super(cs);
=======
    protected DefaultParametricCS(final ParametricCS original) {
        super(original);
>>>>>>> f58c7f7d
    }

    /**
     * {@inheritDoc}
     *
     * @return {@inheritDoc}
     */
    @Override
    public DefaultParametricCS forConvention(final AxesConvention convention) {
        return (DefaultParametricCS) super.forConvention(convention);
    }

    /**
     * Returns a coordinate system with different axes.
     */
    @Override
    final AbstractCS createForAxes(final String name, final CoordinateSystemAxis[] axes) {
        switch (axes.length) {
            case 1: return new DefaultParametricCS(this, name, axes);
            default: throw unexpectedDimension(axes, 1, 1);
        }
    }




    /*
     ┏━━━━━━━━━━━━━━━━━━━━━━━━━━━━━━━━━━━━━━━━━━━━━━━━━━━━━━━━━━━━━━━━━━━━━━━━━━━━━━━━━━┓
     ┃                                                                                  ┃
     ┃                               XML support with JAXB                              ┃
     ┃                                                                                  ┃
     ┃        The following methods are invoked by JAXB using reflection (even if       ┃
     ┃        they are private) or are helpers for other methods invoked by JAXB.       ┃
     ┃        Those methods can be safely removed if Geographic Markup Language         ┃
     ┃        (GML) support is not needed.                                              ┃
     ┃                                                                                  ┃
     ┗━━━━━━━━━━━━━━━━━━━━━━━━━━━━━━━━━━━━━━━━━━━━━━━━━━━━━━━━━━━━━━━━━━━━━━━━━━━━━━━━━━┛
     */

    /**
     * Constructs a new coordinate system in which every attributes are set to a null or empty value.
     * <strong>This is not a valid object.</strong> This constructor is strictly reserved to JAXB,
     * which will assign values to the fields using reflection.
     */
    private DefaultParametricCS() {
    }
}<|MERGE_RESOLUTION|>--- conflicted
+++ resolved
@@ -114,22 +114,13 @@
      *
      * <p>This constructor performs a shallow copy, i.e. the properties are not cloned.</p>
      *
-<<<<<<< HEAD
      * <div class="warning"><b>Warning:</b> in a future SIS version, the parameter type may be changed
      * to {@code org.opengis.referencing.cs.ParametricCS}. This change is pending GeoAPI revision.</div>
-=======
+     *
      * @param  original  the coordinate system to copy.
->>>>>>> f58c7f7d
-     *
-     * @param  cs  the coordinate system to copy.
      */
-<<<<<<< HEAD
-    protected DefaultParametricCS(final DefaultParametricCS cs) {
-        super(cs);
-=======
-    protected DefaultParametricCS(final ParametricCS original) {
+    protected DefaultParametricCS(final DefaultParametricCS original) {
         super(original);
->>>>>>> f58c7f7d
     }
 
     /**
