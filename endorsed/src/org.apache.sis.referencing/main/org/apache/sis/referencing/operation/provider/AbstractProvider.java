/*
 * Licensed to the Apache Software Foundation (ASF) under one or more
 * contributor license agreements.  See the NOTICE file distributed with
 * this work for additional information regarding copyright ownership.
 * The ASF licenses this file to You under the Apache License, Version 2.0
 * (the "License"); you may not use this file except in compliance with
 * the License.  You may obtain a copy of the License at
 *
 *     http://www.apache.org/licenses/LICENSE-2.0
 *
 * Unless required by applicable law or agreed to in writing, software
 * distributed under the License is distributed on an "AS IS" BASIS,
 * WITHOUT WARRANTIES OR CONDITIONS OF ANY KIND, either express or implied.
 * See the License for the specific language governing permissions and
 * limitations under the License.
 */
package org.apache.sis.referencing.operation.provider;

import java.util.logging.Logger;
import jakarta.xml.bind.annotation.XmlTransient;
import org.opengis.parameter.ParameterDescriptor;
import org.opengis.parameter.ParameterDescriptorGroup;
import org.opengis.referencing.cs.CoordinateSystem;
import org.opengis.referencing.operation.MathTransform;
import org.opengis.referencing.operation.SingleOperation;
import org.apache.sis.util.privy.Constants;
import org.apache.sis.measure.Units;
import org.apache.sis.measure.Latitude;
import org.apache.sis.measure.Longitude;
import org.apache.sis.measure.MeasurementRange;
import org.apache.sis.metadata.iso.citation.Citations;
import org.apache.sis.parameter.ParameterBuilder;
import org.apache.sis.referencing.IdentifiedObjects;
import org.apache.sis.referencing.operation.DefaultOperationMethod;
import org.apache.sis.referencing.operation.transform.MathTransformProvider;
import org.apache.sis.referencing.operation.transform.DefaultMathTransformFactory;
import org.apache.sis.util.resources.Vocabulary;
import org.apache.sis.util.logging.Logging;
import org.apache.sis.system.Loggers;
<<<<<<< HEAD
import org.apache.sis.referencing.internal.Resources;

// Specific to the main and geoapi-3.1 branches:
import org.opengis.referencing.ReferenceIdentifier;
=======
>>>>>>> 184ea54d


/**
 * Base class for all providers defined in this package.
 *
 * @author  Martin Desruisseaux (Geomatys)
 */
@XmlTransient
public abstract class AbstractProvider extends DefaultOperationMethod implements MathTransformProvider {
    /**
     * For cross-version compatibility.
     */
    private static final long serialVersionUID = -5087102598171128284L;

    /**
     * The logger for the creation of coordinate operation. The logger name is {@value Loggers#CRS_FACTORY}
     * because the logs should be emitted in the context of some {@code FooFactory.createBar(…)} methods.
     */
    public static final Logger LOGGER = Logger.getLogger(Loggers.CRS_FACTORY);

    /**
     * The base interface of the {@code CoordinateOperation} instances that use this method.
     * Value can be {@link org.opengis.referencing.operation.SingleOperation},
     * {@link org.opengis.referencing.operation.Transformation},
     * {@link org.opengis.referencing.operation.Conversion} or
     * {@link org.opengis.referencing.operation.Projection}.
     *
     * @see #getOperationType()
     */
    private final Class<? extends SingleOperation> operationType;

    /**
     * The base interface of the coordinate system of source/target coordinates.
     * This is used for resolving some ambiguities at WKT parsing time.
     */
    public final Class<? extends CoordinateSystem> sourceCSType, targetCSType;

    /**
     * Flags whether the operation needs source and/or target ellipsoid axis lengths.
     * Those flags are read by {@link DefaultMathTransformFactory} for determining if
     * this operation has parameters that may need to be filled with values inferred
     * from the source or target {@link org.opengis.referencing.datum.GeodeticDatum}.
     * Meaning of flag combinations are:
     *
     * <ul>
     *   <li>({@code false},{@code false}) if neither the source coordinate system or the destination
     *       coordinate system is ellipsoidal. There is no parameter that needs to be completed.</li>
     *   <li>({@code true},{@code false}) if this operation has {@code "semi_major"} and {@code "semi_minor"}
     *       parameters that need to be set to the axis lengths of the source ellipsoid.</li>
     *   <li>({@code false},{@code true}) if this operation has {@code "semi_major"} and {@code "semi_minor"}
     *       parameters that need to be set to the axis lengths of the target ellipsoid.</li>
     *   <li>({@code true},{@code true}) if this operation has {@code "src_semi_major"}, {@code "src_semi_minor"},
     *       {@code "tgt_semi_major"} and {@code "tgt_semi_minor"} parameters that need to be set to the axis lengths
     *       of the source and target ellipsoids.</li>
     * </ul>
     *
     * Those flags are not necessarily redundant with above {@code CSType} fields. For example, a source or target
     * coordinate system set to {@code EllipsoidCS.class} does not necessarily imply that this flag must be set to
     * {@code true}, because longitude rotation (for example) does not need to know the ellipsoid axis lengths.
     * Conversely, an operation working on Cartesian coordinate system may need to know ellipsoid axis lengths.
     */
    public final boolean sourceOnEllipsoid, targetOnEllipsoid;

    /**
     * Minimum number of source dimensions (typically 1, 2 or 3).
     */
    public final byte minSourceDimension;

    /**
     * Constructs a math transform provider from a set of parameters. The provider name and
     * {@linkplain #getIdentifiers() identifiers} will be the same as the parameter ones.
     *
     * @param operationType       base interface of the {@code CoordinateOperation} instances that use this method.
     * @param parameters          description of parameters expected by this operation.
     * @param sourceCSType        base interface of the coordinate system of source coordinates.
     * @param sourceOnEllipsoid   whether the operation needs source ellipsoid axis lengths.
     * @param targetCSType        base interface of the coordinate system of target coordinates.
     * @param targetOnEllipsoid   whether the operation needs target ellipsoid axis lengths.
     * @param minSourceDimension  minimum number of source dimensions (typically 1, 2 or 3).
     */
    AbstractProvider(final Class<? extends SingleOperation> operationType, final ParameterDescriptorGroup parameters,
                     final Class<? extends CoordinateSystem> sourceCSType, final boolean sourceOnEllipsoid,
                     final Class<? extends CoordinateSystem> targetCSType, final boolean targetOnEllipsoid,
                     final byte minSourceDimension)
    {
<<<<<<< HEAD
        super(toMap(parameters), parameters);
        this.operationType     = operationType;
        this.sourceCSType      = sourceCSType;
        this.targetCSType      = targetCSType;
        this.sourceOnEllipsoid = sourceOnEllipsoid;
        this.targetOnEllipsoid = targetOnEllipsoid;
    }

    /**
     * Creates a copy of this provider.
     *
     * @deprecated This is a temporary constructor before replacement by a {@code provider()} method with JDK9.
     */
    @Deprecated
    AbstractProvider(final AbstractProvider copy) {
        super(copy);
        operationType     = copy.operationType;
        sourceCSType      = copy.sourceCSType;
        targetCSType      = copy.targetCSType;
        sourceOnEllipsoid = copy.sourceOnEllipsoid;
        targetOnEllipsoid = copy.targetOnEllipsoid;
    }

    /**
     * Work around for RFE #4093999 in Sun's bug database
     * ("Relax constraint on placement of this()/super() call in constructors").
     */
    @Workaround(library="JDK", version="1.7")
    private static Map<String,Object> toMap(final IdentifiedObject parameters) {
        // Implicit null value check below.
        final Map<String,Object> properties = new HashMap<>(4);
        properties.put(NAME_KEY, parameters.getName());
        final Collection<ReferenceIdentifier> identifiers = parameters.getIdentifiers();
        int size = identifiers.size();
        if (size != 0) {
            properties.put(IDENTIFIERS_KEY, identifiers.toArray(new ReferenceIdentifier[size]));
        }
        final Collection<GenericName> aliases = parameters.getAlias();
        size = aliases.size();
        if (size != 0) {
            properties.put(ALIAS_KEY, aliases.toArray(new GenericName[size]));
        }
        return properties;
=======
        super(IdentifiedObjects.getProperties(parameters), parameters);
        this.operationType      = operationType;
        this.sourceCSType       = sourceCSType;
        this.targetCSType       = targetCSType;
        this.sourceOnEllipsoid  = sourceOnEllipsoid;
        this.targetOnEllipsoid  = targetOnEllipsoid;
        this.minSourceDimension = minSourceDimension;
>>>>>>> 184ea54d
    }

    /**
     * Creates the parameter builder with the default namespace set to EPSG.
     */
    static ParameterBuilder builder() {
        return new ParameterBuilder().setCodeSpace(Citations.EPSG, Constants.EPSG).setRequired(true);
    }

    /**
     * Adds a name together with its previous (legacy) name.
     * The legacy name will be added as a deprecated alias.
     */
    static ParameterBuilder addNameAndLegacy(final ParameterBuilder builder, final String name, final String legacy) {
        return builder.addName(name).setDeprecated(true)
                .setRemarks(Vocabulary.formatInternational(Vocabulary.Keys.SupersededBy_1, name))
                .addName(legacy).setDeprecated(false).setRemarks(null);
    }

    /**
     * Adds an identifier code together with its previous (legacy) code.
     * The legacy code will be added as a deprecated identifier.
     */
    static ParameterBuilder addIdentifierAndLegacy(final ParameterBuilder builder, final String code, final String legacy) {
        return builder.addIdentifier(code).setDeprecated(true)
                .setRemarks(Vocabulary.formatInternational(Vocabulary.Keys.SupersededBy_1, code))
                .addIdentifier(legacy).setDeprecated(false).setRemarks(null);
    }

    /**
     * Creates a descriptor for a 0 constant value in degrees.
     *
     * @see MapProjection#validate(ParameterDescriptor, double)
     */
    static ParameterDescriptor<Double> createZeroConstant(final ParameterBuilder builder) {
        final Double zero = +0.0;
        return builder.createBounded(MeasurementRange.create(-0.0, true, zero, true, Units.DEGREE), zero);
    }

    /**
     * Creates a descriptor for a latitude parameter in degrees without default value.
     * This method is used for latitude of origin that cannot be zero, of for standard parallels
     * where the default value should be the value of another parameter instead of 0°.
     */
    static ParameterDescriptor<Double> createMandatoryLatitude(final ParameterBuilder builder) {
        return builder.createBounded(Latitude.MIN_VALUE, Latitude.MAX_VALUE, Double.NaN, Units.DEGREE);
    }

    /**
     * Creates a descriptor for a latitude parameter in degrees with a default value of 0°.
     */
    static ParameterDescriptor<Double> createLatitude(final ParameterBuilder builder, final boolean includePoles) {
        return builder.createBounded(MeasurementRange.create(
                Latitude.MIN_VALUE, includePoles,
                Latitude.MAX_VALUE, includePoles,
                Units.DEGREE), 0.0);
    }

    /**
     * Creates a descriptor for a longitude parameter in degrees with a default value of 0°.
     */
    static ParameterDescriptor<Double> createLongitude(final ParameterBuilder builder) {
        return builder.createBounded(Longitude.MIN_VALUE, Longitude.MAX_VALUE, 0.0, Units.DEGREE);
    }

    /**
     * Creates a descriptor for a scale parameter with a default value of 1.
     */
    static ParameterDescriptor<Double> createScale(final ParameterBuilder builder) {
        return builder.createStrictlyPositive(1.0, Units.UNITY);
    }

    /**
     * Creates a false easting, false northing or height parameter in metre with a default value of 0.
     */
    static ParameterDescriptor<Double> createShift(final ParameterBuilder builder) {
        return builder.create(0.0, Units.METRE);
    }

    /**
     * Returns the interface implemented by the coordinate operation.
     * This method returns the type specified at construction time.
     *
     * @return interface implemented by all coordinate operations that use this method.
     */
    @Override
    public final Class<? extends SingleOperation> getOperationType() {
        return operationType;
    }

    /**
     * If an operation method is ambiguous according Apache SIS, returns the name of the method that SIS should use.
     * Otherwise returns {@code null}. The ambiguities that need to be resolved are:
     *
     * <ul>
     *   <li>Method <q>Geographic/geocentric conversions</q> (EPSG:9602) can be either:
     *     <ul>
     *       <li>{@code "Ellipsoid_To_Geocentric"} (implemented by {@link GeographicToGeocentric}</li>
     *       <li>{@code "Geocentric_To_Ellipsoid"} (implemented by {@link GeocentricToGeographic}</li>
     *     </ul>
     *   </li>
     * </ul>
     *
     * @param  context   the potentially ambiguous context.
     * @return name of the provider to use, or {@code null} if there is nothing to change.
     */
    public String resolveAmbiguity(DefaultMathTransformFactory.Context context) {
        return null;
    }

    /**
     * If this provider has a variant for the specified transform, returns that variant.
     * The default implementation unconditionally returns {@code this}, ignoring the transform.
     * Subclasses may override this method when the name or the parameters of the operation method
     * depend on the number of dimensions.
     *
     * <h4>Example</h4>
     * The EPSG database defines the following as two distinct operations.
     * However they can be understood as two variants of the same operation.
     *
     * <ul>
     *   <li>EPSG:9603 — Geocentric translations (geog2D domain)</li>
     *   <li>EPSG:1035 — Geocentric translations (geog3D domain)</li>
     * </ul>
     *
     * Implementations do not need to ensure that the returned value is a perfect match for the given transform.
     * They only need to return the closest match.
     *
     * @param  transform  the transform for which to get a variant of this operation method.
     * @return the closest match for the given transform, or {@code this} in case of doubt.
     */
    public AbstractProvider variantFor(final MathTransform transform) {
        return this;
    }

    /**
     * Returns the operation method which is the inverse of this method.
     * The returns value may be {@code null}, {@code this} or other:
     *
     * <ul>
     *   <li>If {@code null}, no inverse method is easily available. This is the default.</li>
     *   <li>If {@code this}, the inverse of this operation method is the same operation method
     *       with some parameter values changed (typically with sign inverted).</li>
     *   <li>If another method, it should take the same parameter values.</li>
     * </ul>
     *
     * This is a SIS-specific information which may be changed in any future SIS version.
     * Current implementation provides this information in a "all or nothing" way: either all parameter values
     * can have their sign reversed, or either the operation is considered not revertible at all.
     * This is different than the EPSG dataset in two way:
     *
     * <ul class="verbose">
     *   <li>EPSG provides an equivalent information in the {@code PARAM_SIGN_REVERSAL} column of the
     *       {@code [Coordinate_Operation Parameter Usage]} table, but on a parameter-by-parameter basis
     *       instead of for the whole operation (which is probably better).</li>
     *
     *   <li>EPSG provides another information in the {@code REVERSE_OP} column of the
     *       {@code [Coordinate_Operation Method]} table, but this is not equivalent to this method because it
     *       does not differentiate the map projection methods from <em>inverse</em> map projection methods.</li>
     * </ul>
     *
     * @return the inverse of this operation method (possibly {@code this}), or {@code null} if none.
     *
     * @see org.apache.sis.referencing.internal.SignReversalComment
     */
    public AbstractProvider inverse() {
        return null;
    }

    /**
     * Returns the maximum number of dimensions in the given transform.
     *
     * @param  transform  the transform for which to get the maximal number of dimensions.
     * @return the maximum between the source and target number of dimensions.
     */
    static int maxDimension(final MathTransform transform) {
        return Math.max(transform.getSourceDimensions(), transform.getTargetDimensions());
    }

    /**
     * Convenience method for reporting a non-fatal error at transform construction time.
     * This method assumes that the error occurred (indirectly) during execution of
     * {@link #createMathTransform(Context)}.
     *
     * @param  caller  the provider class in which the error occurred.
     * @param  e       the error that occurred.
     */
    static void recoverableException(final Class<? extends AbstractProvider> caller, Exception e) {
        Logging.recoverableException(LOGGER, caller, "createMathTransform", e);
    }
}<|MERGE_RESOLUTION|>--- conflicted
+++ resolved
@@ -37,13 +37,6 @@
 import org.apache.sis.util.resources.Vocabulary;
 import org.apache.sis.util.logging.Logging;
 import org.apache.sis.system.Loggers;
-<<<<<<< HEAD
-import org.apache.sis.referencing.internal.Resources;
-
-// Specific to the main and geoapi-3.1 branches:
-import org.opengis.referencing.ReferenceIdentifier;
-=======
->>>>>>> 184ea54d
 
 
 /**
@@ -129,51 +122,6 @@
                      final Class<? extends CoordinateSystem> targetCSType, final boolean targetOnEllipsoid,
                      final byte minSourceDimension)
     {
-<<<<<<< HEAD
-        super(toMap(parameters), parameters);
-        this.operationType     = operationType;
-        this.sourceCSType      = sourceCSType;
-        this.targetCSType      = targetCSType;
-        this.sourceOnEllipsoid = sourceOnEllipsoid;
-        this.targetOnEllipsoid = targetOnEllipsoid;
-    }
-
-    /**
-     * Creates a copy of this provider.
-     *
-     * @deprecated This is a temporary constructor before replacement by a {@code provider()} method with JDK9.
-     */
-    @Deprecated
-    AbstractProvider(final AbstractProvider copy) {
-        super(copy);
-        operationType     = copy.operationType;
-        sourceCSType      = copy.sourceCSType;
-        targetCSType      = copy.targetCSType;
-        sourceOnEllipsoid = copy.sourceOnEllipsoid;
-        targetOnEllipsoid = copy.targetOnEllipsoid;
-    }
-
-    /**
-     * Work around for RFE #4093999 in Sun's bug database
-     * ("Relax constraint on placement of this()/super() call in constructors").
-     */
-    @Workaround(library="JDK", version="1.7")
-    private static Map<String,Object> toMap(final IdentifiedObject parameters) {
-        // Implicit null value check below.
-        final Map<String,Object> properties = new HashMap<>(4);
-        properties.put(NAME_KEY, parameters.getName());
-        final Collection<ReferenceIdentifier> identifiers = parameters.getIdentifiers();
-        int size = identifiers.size();
-        if (size != 0) {
-            properties.put(IDENTIFIERS_KEY, identifiers.toArray(new ReferenceIdentifier[size]));
-        }
-        final Collection<GenericName> aliases = parameters.getAlias();
-        size = aliases.size();
-        if (size != 0) {
-            properties.put(ALIAS_KEY, aliases.toArray(new GenericName[size]));
-        }
-        return properties;
-=======
         super(IdentifiedObjects.getProperties(parameters), parameters);
         this.operationType      = operationType;
         this.sourceCSType       = sourceCSType;
@@ -181,7 +129,6 @@
         this.sourceOnEllipsoid  = sourceOnEllipsoid;
         this.targetOnEllipsoid  = targetOnEllipsoid;
         this.minSourceDimension = minSourceDimension;
->>>>>>> 184ea54d
     }
 
     /**
