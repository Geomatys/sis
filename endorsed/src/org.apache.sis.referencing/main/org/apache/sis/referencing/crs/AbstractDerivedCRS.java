/*
 * Licensed to the Apache Software Foundation (ASF) under one or more
 * contributor license agreements.  See the NOTICE file distributed with
 * this work for additional information regarding copyright ownership.
 * The ASF licenses this file to You under the Apache License, Version 2.0
 * (the "License"); you may not use this file except in compliance with
 * the License.  You may obtain a copy of the License at
 *
 *     http://www.apache.org/licenses/LICENSE-2.0
 *
 * Unless required by applicable law or agreed to in writing, software
 * distributed under the License is distributed on an "AS IS" BASIS,
 * WITHOUT WARRANTIES OR CONDITIONS OF ANY KIND, either express or implied.
 * See the License for the specific language governing permissions and
 * limitations under the License.
 */
package org.apache.sis.referencing.crs;

import java.util.Map;
import jakarta.xml.bind.Unmarshaller;
import jakarta.xml.bind.annotation.XmlType;
import jakarta.xml.bind.annotation.XmlSeeAlso;
import jakarta.xml.bind.annotation.XmlElement;
import jakarta.xml.bind.annotation.XmlRootElement;
import org.opengis.util.FactoryException;
import org.opengis.referencing.crs.SingleCRS;
import org.opengis.referencing.crs.CoordinateReferenceSystem;
import org.opengis.referencing.cs.CoordinateSystem;
import org.opengis.referencing.operation.OperationMethod;
import org.opengis.referencing.operation.Conversion;
import org.opengis.referencing.operation.MathTransform;
import org.opengis.referencing.operation.MathTransformFactory;
import org.apache.sis.referencing.GeodeticException;
import org.apache.sis.referencing.cs.AbstractCS;
import org.apache.sis.referencing.operation.DefaultConversion;
import org.apache.sis.referencing.internal.shared.ReferencingFactoryContainer;
import org.apache.sis.xml.bind.referencing.CC_Conversion;
import org.apache.sis.metadata.internal.shared.ImplementationHelper;
import org.apache.sis.metadata.internal.shared.Identifiers;
import org.apache.sis.io.wkt.Formatter;
import org.apache.sis.system.Semaphores;
import org.apache.sis.util.Utilities;
import org.apache.sis.util.ArgumentChecks;
import org.apache.sis.util.ComparisonMode;
import org.apache.sis.util.resources.Errors;

// Specific to the main and geoapi-3.1 branches:
import org.opengis.referencing.crs.GeneralDerivedCRS;
import org.opengis.referencing.datum.Datum;

// Specific to the geoapi-3.1 and geoapi-4.0 branches:
import org.opengis.coordinate.MismatchedDimensionException;


/**
 * A coordinate reference system that is defined by its coordinate conversion from another CRS.
 *
 * @author  Martin Desruisseaux (IRD, Geomatys)
 *
 * @param <C>  the conversion type, either {@code Conversion} or {@code Projection}.
 */
@XmlType(name = "AbstractGeneralDerivedCRSType")
@XmlRootElement(name = "AbstractGeneralDerivedCRS")
@XmlSeeAlso({
    DefaultDerivedCRS.class,
    DefaultProjectedCRS.class
})
@SuppressWarnings("deprecation")
abstract class AbstractDerivedCRS<C extends Conversion> extends AbstractCRS implements GeneralDerivedCRS {
    /**
     * Serial number for inter-operability with different versions.
     */
    private static final long serialVersionUID = -175151161496419854L;

    /**
     * The conversion from the {@linkplain #getBaseCRS() base CRS} to this CRS.
     * The base CRS of this {@code GeneralDerivedCRS} is {@link Conversion#getSourceCRS()}.
     *
     * <p><b>Consider this field as final!</b>
     * This field is modified only at unmarshalling time by {@link #setConversionFromBase(Conversion)}</p>
     *
     * @see #getConversionFromBase()
     */
    @SuppressWarnings("serial")         // Most SIS implementations are serializable.
    private C conversionFromBase;

    /**
     * Creates a derived CRS from a defining conversion.
     * The properties given in argument follow the same rules as for the
     * {@linkplain AbstractCRS#AbstractCRS(Map, CoordinateSystem) super-class constructor}.
     *
     * @param  properties     the properties to be given to the new derived CRS object.
     * @param  baseCRS        coordinate reference system to base the derived CRS on.
     * @param  baseToDerived  the defining conversion from a normalized base to a normalized derived CRS.
     * @param  derivedCS      the coordinate system for the derived CRS. The number of axes must match
     *                        the target dimension of the {@code baseToDerived} transform.
     * @throws MismatchedDimensionException if the source and target dimensions of {@code baseToDerived}
     *         do not match the dimensions of {@code base} and {@code derivedCS} respectively.
     */
    AbstractDerivedCRS(final Map<String,?>    properties,
                       final SingleCRS        baseCRS,
                       final Conversion       baseToDerived,
                       final CoordinateSystem derivedCS)
            throws MismatchedDimensionException
    {
        super(properties, derivedCS);
        ArgumentChecks.ensureNonNull("baseCRS", baseCRS);
        ArgumentChecks.ensureNonNull("baseToDerived", baseToDerived);
        ArgumentChecks.ensureDimensionsMatch("baseToDerived",
                baseCRS.getCoordinateSystem().getDimension(),
                derivedCS.getDimension(),
                baseToDerived.getMathTransform());
        conversionFromBase = createConversionFromBase(properties, baseCRS, baseToDerived);
    }

    /**
     * Creates a new CRS derived from the specified one, but with different axis order or unit.
     * This is for implementing the {@link #createSameType(AbstractCS)} method only.
     */
    AbstractDerivedCRS(final AbstractDerivedCRS<C> original, final AbstractCS derivedCS) {
        super(original, null, derivedCS);
        final Conversion conversion = original.conversionFromBase;
        conversionFromBase = createConversionFromBase(null, (SingleCRS) conversion.getSourceCRS(), conversion);
    }

    /**
     * For {@link DefaultDerivedCRS#DefaultDerivedCRS(Map, SingleCRS, CoordinateReferenceSystem, OperationMethod,
     * MathTransform, CoordinateSystem)} constructor only (<strong>not legal for {@code ProjectedCRS}</strong>).
     */
    @SuppressWarnings("unchecked")
    AbstractDerivedCRS(final Map<String,?>             properties,
                       final SingleCRS                 baseCRS,
                       final CoordinateReferenceSystem interpolationCRS,
                       final OperationMethod           method,
                       final MathTransform             baseToDerived,
                       final CoordinateSystem          derivedCS)
            throws MismatchedDimensionException
    {
        super(properties, derivedCS);
        ArgumentChecks.ensureNonNull("baseCRS", baseCRS);
        ArgumentChecks.ensureNonNull("method", method);
        ArgumentChecks.ensureNonNull("baseToDerived", baseToDerived);
        conversionFromBase = (C) new DefaultConversion(   // Cast to (C) is valid only for DefaultDerivedCRS.
                ConversionKeys.unprefix(properties), baseCRS, this, interpolationCRS, method, baseToDerived);
    }

    /**
     * Constructs a new coordinate reference system with the same values as the specified one.
     * This copy constructor provides a way to convert an arbitrary implementation into a SIS one
     * or a user-defined one (as a subclass), usually in order to leverage some implementation-specific API.
     *
     * <p>This constructor performs a shallow copy, i.e. the properties are not cloned.</p>
     *
     * @param  crs  the coordinate reference system to copy.
     */
    AbstractDerivedCRS(final GeneralDerivedCRS crs) {
        super(crs);
        conversionFromBase = createConversionFromBase(null, (SingleCRS) crs.getBaseCRS(), crs.getConversionFromBase());
    }

    /**
     * Creates the conversion instance to associate with this {@code AbstractDerivedCRS}.
     *
     * <p><b>WARNING:</b> this method is invoked at construction time and will invoke indirectly
     * (through {@link DefaultConversion}) the {@link #getCoordinateSystem()} method on {@code this}.
     * Consequently, this method shall be invoked only after the construction of this {@code AbstractDerivedCRS}
     * instance is advanced enough for allowing the {@code getCoordinateSystem()} method to execute.
     * Subclasses should make their {@code getCoordinateSystem()} method final for better guarantees.</p>
     */
    private C createConversionFromBase(final Map<String,?> properties, final SingleCRS baseCRS, final Conversion conversion) {
        MathTransformFactory factory = null;
        if (properties != null) {
            factory = (MathTransformFactory) properties.get(ReferencingFactoryContainer.MT_FACTORY);
        }
        try {
            return getConversionType().cast(DefaultConversion.castOrCopy(conversion).specialize(baseCRS, this, factory));
        } catch (FactoryException e) {
            throw new IllegalArgumentException(Errors.forProperties(properties).getString(
                    Errors.Keys.IllegalArgumentValue_2, "conversion", conversion.getName()), e);
        }
    }

    /**
     * Returns the type of conversion associated to this {@code AbstractDerivedCRS}.
     *
     * <p><b>WARNING:</b> this method is invoked (indirectly) at construction time.
     * Consequently, it shall return a constant value - this method is not allowed to
     * depend on the object state.</p>
     */
    abstract Class<C> getConversionType();

    /**
     * Returns the datum of the {@linkplain #getBaseCRS() base CRS}.
     *
     * @return the datum of the base CRS.
     */
    @Override
    public abstract Datum getDatum();

    /**
     * Returns the conversion from the base CRS to this CRS.
     *
     * @return the conversion to this CRS.
     */
    @Override
    @XmlElement(name = "conversion", required = true)
    public C getConversionFromBase() {
        return conversionFromBase;
    }

    /**
     * Formats the datum or a view of the ensemble as a datum.
     */
    @Override
    final void formatDatum(final Formatter formatter) {
        final CoordinateReferenceSystem baseCRS = getBaseCRS();
        if (baseCRS instanceof AbstractCRS) {
            ((AbstractCRS) baseCRS).formatDatum(formatter);
        } else {
            super.formatDatum(formatter);
        }
    }

    /**
     * Compares this coordinate reference system with the specified object for equality.
     *
     * @param  object  the object to compare to {@code this}.
     * @param  mode    the strictness level of the comparison.
     * @return {@code true} if both objects are equal.
     *
     * @hidden because nothing new to said.
     */
    @Override
    public boolean equals(final Object object, final ComparisonMode mode) {
        if (object == this) {
            return true;
        }
        if (super.equals(object, mode)) {
            final boolean strict = (mode == ComparisonMode.STRICT);
            /*
             * Avoid never-ending recursion: Conversion has a `targetCRS` field (inherited from
             * the AbstractCoordinateOperation super-class) that is set to this AbstractDerivedCRS.
             *
             * Do NOT compare the baseCRS explicitly. This is done implicitely in the comparison of the Conversion
             * objects, since (this.baseCRS == Conversion.sourceCRS) in Apache SIS.  The reason why we delegate the
             * comparison of that CRS to the Conversion object is because we want to ignore the baseCRS axes if the
             * mode said to ignore metadata, but ignoring axis order and units has implication on the MathTransform
             * instances to compare.  The AbstractCoordinateOperation.equals(…) method implementation handles those
             * cases.
             */
            if (Semaphores.queryAndSet(Semaphores.CONVERSION_AND_CRS)) {
                return true;
            } else try {
<<<<<<< HEAD
                return Utilities.deepEquals(
                        strict ? conversionFromBase : getConversionFromBase(),
                        strict ? ((AbstractDerivedCRS) object).conversionFromBase
                               :  ((GeneralDerivedCRS) object).getConversionFromBase(), mode);
=======
                final Conversion op1, op2;
                if (strict) {
                    op1 = conversionFromBase;
                    op2 = ((AbstractDerivedCRS) object).conversionFromBase;
                } else {
                    op1 = getConversionFromBase();
                    op2 = ((DerivedCRS) object).getConversionFromBase();
                }
                return Utilities.deepEquals(op1, op2, mode);
>>>>>>> 6b9580bd
            } finally {
                Semaphores.clear(Semaphores.CONVERSION_AND_CRS);
            }
        }
        return false;
    }

    /**
     * @hidden because nothing new to said.
     */
    @Override
    protected long computeHashCode() {
        /*
         * Do not invoke `conversionFromBase.hashCode()` in order to avoid a never-ending loop.
         * This is because Conversion inherits a `sourceCRS` field from the CoordinateOperation
         * parent type, which is set to this DerivedCRS. Checking the OperationMethod does not
         * work neither for the reason documented inside the AbstractSingleOperation.equals(…)
         * method body. The MathTransform is our best discriminant.
         */
        return super.computeHashCode()
               + 31 * conversionFromBase.getSourceCRS().hashCode()
               + 37 * conversionFromBase.getMathTransform().hashCode();
    }




    /*
     ┏━━━━━━━━━━━━━━━━━━━━━━━━━━━━━━━━━━━━━━━━━━━━━━━━━━━━━━━━━━━━━━━━━━━━━━━━━━━━━━━━━━┓
     ┃                                                                                  ┃
     ┃                               XML support with JAXB                              ┃
     ┃                                                                                  ┃
     ┃        The following methods are invoked by JAXB using reflection (even if       ┃
     ┃        they are private) or are helpers for other methods invoked by JAXB.       ┃
     ┃        Those methods can be safely removed if Geographic Markup Language         ┃
     ┃        (GML) support is not needed.                                              ┃
     ┃                                                                                  ┃
     ┗━━━━━━━━━━━━━━━━━━━━━━━━━━━━━━━━━━━━━━━━━━━━━━━━━━━━━━━━━━━━━━━━━━━━━━━━━━━━━━━━━━┛
     */

    /**
     * Constructs a new object in which every attributes are set to a null value.
     * <strong>This is not a valid object.</strong> This constructor is strictly
     * reserved to JAXB, which will assign values to the fields using reflection.
     */
    AbstractDerivedCRS() {
    }

    /**
     * Invoked by JAXB at unmarshalling time for setting the <i>defining conversion</i>.
     * At this state, the given conversion has null {@code sourceCRS} and {@code targetCRS}.
     * Those CRS will be set later, in {@link #afterUnmarshal(Unmarshaller, Object)}.
     */
    private void setConversionFromBase(final C conversion) {
        if (conversionFromBase == null) {
            conversionFromBase = conversion;
        } else {
            ImplementationHelper.propertyAlreadySet(AbstractDerivedCRS.class, "setConversionFromBase", "conversion");
        }
    }

    /**
     * Stores a temporary association to the given base CRS.  This method shall be invoked only
     * <strong>after</strong> the call to {@link #setConversionFromBase(Conversion)}, otherwise
     * an exception will be thrown.
     *
     * <p>The given base CRS will not be stored in this {@code AbstractDerivedCRS} instance now,
     * but in another temporary location. The reason is that we need the coordinate system (CS)
     * before we can set the {@code baseCRS} in its final location, but the CS is not yet known
     * when this method is invoked.</p>
     *
     * @param  name  the property name, used only in case of error message to format.
     * @throws IllegalStateException if the base CRS cannot be set.
     */
    @SuppressWarnings("unchecked")
    final void setBaseCRS(final String name, final SingleCRS baseCRS) {
        if (conversionFromBase != null) {
            final SingleCRS previous = CC_Conversion.setBaseCRS(conversionFromBase, baseCRS);
            if (previous != null) {
                CC_Conversion.setBaseCRS(conversionFromBase, previous);   // Temporary location.
                ImplementationHelper.propertyAlreadySet(AbstractDerivedCRS.class, "setBaseCRS", name);
            }
        } else {
            throw new IllegalStateException(Errors.format(Errors.Keys.MissingComponentInElement_2, getInterface(), "conversion"));
        }
    }

    /**
     * Invoked by JAXB after all elements have been unmarshalled. At this point we should have the
     * coordinate system (CS). The CS information is required by {@code createConversionFromBase(…)}
     * in order to create a {@link MathTransform} with correct axis swapping and unit conversions.
     */
    private void afterUnmarshal(Unmarshaller unmarshaller, Object parent) {
        String property = "conversion";
        if (conversionFromBase != null) {
            final SingleCRS baseCRS = CC_Conversion.setBaseCRS(conversionFromBase, null);  // Clear the temporary value now.
            property = "coordinateSystem";
            if (super.getCoordinateSystem() != null) {
                property = "baseCRS";
                if (baseCRS != null) {
                    conversionFromBase = createConversionFromBase(null, baseCRS, conversionFromBase);
                    return;
                }
            }
        }
        /*
         * If we reach this point, we failed to update the conversion. The `baseCRS` information will be lost
         * and call to `getConversionFromBase()` will throw a ClassCastException if this instance is actually
         * a ProjectedCRS (because of the method overriding with return type covariance).
         */
        throw new GeodeticException(Identifiers.missingValueForProperty(getName(), property));
    }
}<|MERGE_RESOLUTION|>--- conflicted
+++ resolved
@@ -251,22 +251,15 @@
             if (Semaphores.queryAndSet(Semaphores.CONVERSION_AND_CRS)) {
                 return true;
             } else try {
-<<<<<<< HEAD
-                return Utilities.deepEquals(
-                        strict ? conversionFromBase : getConversionFromBase(),
-                        strict ? ((AbstractDerivedCRS) object).conversionFromBase
-                               :  ((GeneralDerivedCRS) object).getConversionFromBase(), mode);
-=======
                 final Conversion op1, op2;
                 if (strict) {
                     op1 = conversionFromBase;
                     op2 = ((AbstractDerivedCRS) object).conversionFromBase;
                 } else {
                     op1 = getConversionFromBase();
-                    op2 = ((DerivedCRS) object).getConversionFromBase();
+                    op2 = ((GeneralDerivedCRS) object).getConversionFromBase();
                 }
                 return Utilities.deepEquals(op1, op2, mode);
->>>>>>> 6b9580bd
             } finally {
                 Semaphores.clear(Semaphores.CONVERSION_AND_CRS);
             }
