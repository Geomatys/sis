--- conflicted
+++ resolved
@@ -277,23 +277,14 @@
             }
         } else {
             if (ptDst == null) {
-<<<<<<< HEAD
-                final DirectPosition2D point = new DirectPosition2D(ptSrc.getOrdinate(0), ptSrc.getOrdinate(1));
-=======
-                final var point = new DirectPosition2D(ptSrc.getCoordinate(0), ptSrc.getCoordinate(1));
->>>>>>> 343f672e
+                final var point = new DirectPosition2D(ptSrc.getOrdinate(0), ptSrc.getOrdinate(1));
                 super.transform(point, point);
                 return point;
             }
             ArgumentChecks.ensureDimensionMatches("ptDst", DIMENSION, ptDst);
             if (ptDst instanceof Point2D) {
-<<<<<<< HEAD
-                final Point2D point = (Point2D) ptDst;
+                final var point = (Point2D) ptDst;
                 point.setLocation(ptSrc.getOrdinate(0), ptSrc.getOrdinate(1));
-=======
-                final var point = (Point2D) ptDst;
-                point.setLocation(ptSrc.getCoordinate(0), ptSrc.getCoordinate(1));
->>>>>>> 343f672e
                 super.transform(point, point);
                 return ptDst;
             }
@@ -301,11 +292,7 @@
         /*
          * At this point, we have no choice to create a temporary Point2D.
          */
-<<<<<<< HEAD
-        final Point2D.Double point = new Point2D.Double(ptSrc.getOrdinate(0), ptSrc.getOrdinate(1));
-=======
-        final var point = new Point2D.Double(ptSrc.getCoordinate(0), ptSrc.getCoordinate(1));
->>>>>>> 343f672e
+        final var point = new Point2D.Double(ptSrc.getOrdinate(0), ptSrc.getOrdinate(1));
         super.transform(point, point);
         ptDst.setOrdinate(0, point.x);
         ptDst.setOrdinate(1, point.y);
