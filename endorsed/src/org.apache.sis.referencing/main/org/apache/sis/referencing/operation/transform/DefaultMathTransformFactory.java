--- conflicted
+++ resolved
@@ -1658,12 +1658,7 @@
 
     /**
      * Creates a math transform object from a
-<<<<<<< HEAD
-     * <a href="http://www.geoapi.org/3.0/javadoc/org/opengis/referencing/doc-files/WKT.html"><cite>Well
-     * Known Text</cite> (WKT)</a>.
-=======
      * <a href="http://www.geoapi.org/snapshot/javadoc/org/opengis/referencing/doc-files/WKT.html">Well Known Text (WKT)</a>.
->>>>>>> 99f667e7
      * If the given text contains non-fatal anomalies (unknown or unsupported WKT elements,
      * inconsistent unit definitions, <i>etc.</i>), warnings may be reported in a
      * {@linkplain java.util.logging.Logger logger} named {@code "org.apache.sis.io.wkt"}.
