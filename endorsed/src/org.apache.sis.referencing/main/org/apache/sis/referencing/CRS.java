--- conflicted
+++ resolved
@@ -27,6 +27,7 @@
 import java.time.temporal.Temporal;
 import org.opengis.util.FactoryException;
 import org.opengis.geometry.Envelope;
+import org.opengis.geometry.Geometry;
 import org.opengis.referencing.NoSuchAuthorityCodeException;
 import org.opengis.referencing.IdentifiedObject;
 import org.opengis.referencing.cs.CartesianCS;
@@ -51,6 +52,8 @@
 import org.opengis.referencing.operation.TransformException;
 import org.opengis.metadata.citation.Citation;
 import org.opengis.metadata.extent.Extent;
+import org.opengis.metadata.extent.BoundingPolygon;
+import org.opengis.metadata.extent.GeographicExtent;
 import org.opengis.metadata.extent.GeographicBoundingBox;
 import org.apache.sis.measure.Units;
 import org.apache.sis.geometry.Envelopes;
@@ -99,6 +102,8 @@
 
 // Specific to the main branch:
 import org.apache.sis.coordinate.DefaultCoordinateMetadata;
+import org.apache.sis.referencing.DefaultObjectDomain;
+import org.apache.sis.referencing.crs.AbstractCRS;
 import org.apache.sis.referencing.datum.DefaultGeodeticDatum;
 import org.apache.sis.referencing.datum.DefaultVerticalDatum;
 import static org.apache.sis.pending.geoapi.referencing.MissingMethods.getDatumEnsemble;
@@ -906,17 +911,15 @@
     public static Envelope getDomainOfValidity(final CoordinateReferenceSystem crs) {
         Envelope envelope = null;
         GeneralEnvelope merged = null;
-<<<<<<< HEAD
-        /* if (envelope == null) */ {   // Condition needed on other branches but not on trunk.
-=======
-        if (crs != null) {
-            for (final ObjectDomain domain : crs.getDomains()) {
+        if (crs instanceof AbstractCRS) {
+            for (final DefaultObjectDomain domain : ((AbstractCRS) crs).getDomains()) {
                 final Extent domainOfValidity = domain.getDomainOfValidity();
                 if (domainOfValidity != null) {
                     for (final GeographicExtent extent : domainOfValidity.getGeographicElements()) {
                         if (extent instanceof BoundingPolygon && !Boolean.FALSE.equals(extent.getInclusion())) {
                             for (final Geometry geometry : ((BoundingPolygon) extent).getPolygons()) {
-                                final Envelope candidate = geometry.getEnvelope();
+                                if (!(geometry instanceof org.apache.sis.pending.geoapi.geometry.Geometry)) continue;
+                                final Envelope candidate = ((org.apache.sis.pending.geoapi.geometry.Geometry) geometry).getEnvelope();
                                 if (candidate != null) {
                                     final CoordinateReferenceSystem sourceCRS = candidate.getCoordinateReferenceSystem();
                                     if (sourceCRS == null || equivalent(sourceCRS, crs)) {
@@ -941,8 +944,7 @@
          * need to transform it from WGS84 to the supplied CRS. This step was not required in
          * the previous block because the latter selected only envelopes in the right CRS.
          */
-        if (envelope == null) {
->>>>>>> 4e0bc740
+        /* if (envelope == null) */ {   // Condition needed on other branches but not on trunk.
             final GeographicBoundingBox bounds = getGeographicBoundingBox(crs);
             if (bounds != null && !Boolean.FALSE.equals(bounds.getInclusion())) {
                 /*
