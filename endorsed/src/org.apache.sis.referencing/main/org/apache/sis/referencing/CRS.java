--- conflicted
+++ resolved
@@ -41,6 +41,7 @@
 import org.opengis.referencing.crs.DerivedCRS;
 import org.opengis.referencing.crs.GeodeticCRS;
 import org.opengis.referencing.crs.GeographicCRS;
+import org.opengis.referencing.crs.GeneralDerivedCRS;
 import org.opengis.referencing.crs.ProjectedCRS;
 import org.opengis.referencing.crs.TemporalCRS;
 import org.opengis.referencing.crs.VerticalCRS;
@@ -605,13 +606,8 @@
                 for (int i=0; i < derivedCRS.length; i++) {
                     GeographicBoundingBox bbox = null;
                     final CoordinateReferenceSystem crs = sourceCRS[i];
-<<<<<<< HEAD
                     if (crs instanceof GeneralDerivedCRS) {
                         final CoordinateReferenceSystem baseCRS = ((GeneralDerivedCRS) crs).getBaseCRS();
-=======
-                    if (crs instanceof DerivedCRS) {
-                        final SingleCRS baseCRS = ((DerivedCRS) crs).getBaseCRS();
->>>>>>> 6c50bd37
                         bbox = getGeographicBoundingBox(baseCRS);
                         if (bbox == null && bestCRS == null && baseCRS instanceof GeodeticCRS) {
                             bestCRS = baseCRS;      // Fallback to be used if we don't find anything better.
