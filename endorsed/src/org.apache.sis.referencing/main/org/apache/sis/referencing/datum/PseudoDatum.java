/*
 * Licensed to the Apache Software Foundation (ASF) under one or more
 * contributor license agreements.  See the NOTICE file distributed with
 * this work for additional information regarding copyright ownership.
 * The ASF licenses this file to You under the Apache License, Version 2.0
 * (the "License"); you may not use this file except in compliance with
 * the License.  You may obtain a copy of the License at
 *
 *     http://www.apache.org/licenses/LICENSE-2.0
 *
 * Unless required by applicable law or agreed to in writing, software
 * distributed under the License is distributed on an "AS IS" BASIS,
 * WITHOUT WARRANTIES OR CONDITIONS OF ANY KIND, either express or implied.
 * See the License for the specific language governing permissions and
 * limitations under the License.
 */
package org.apache.sis.referencing.datum;

import java.util.ArrayDeque;
import java.util.Set;
import java.util.Collection;
import java.util.Iterator;
import java.util.Objects;
import java.util.Optional;
import java.util.NoSuchElementException;
import java.util.function.Function;
import java.io.Serializable;
import org.opengis.util.GenericName;
import org.opengis.util.InternationalString;
import org.opengis.metadata.quality.PositionalAccuracy;
import org.opengis.referencing.IdentifiedObject;
import org.opengis.referencing.datum.*;
import org.opengis.referencing.crs.*;
import org.apache.sis.util.Utilities;
import org.apache.sis.util.ComparisonMode;
import org.apache.sis.util.LenientComparable;
import org.apache.sis.util.resources.Errors;
import org.apache.sis.referencing.IdentifiedObjects;
import org.apache.sis.referencing.GeodeticException;

// Specific to the main and geoapi-3.1 branches:
import java.util.Date;
import org.opengis.referencing.ReferenceIdentifier;
import org.opengis.metadata.extent.Extent;

// Specific to the main branch:
import static org.apache.sis.pending.geoapi.referencing.MissingMethods.getDatumEnsemble;


/**
 * A datum ensemble viewed as if it was a single datum for the sake of simplicity.
 * This pseudo-datum is a non-standard mechanism used by the Apache <abbr>SIS</abbr> implementation
 * for handling datum and datum ensemble in a uniform way. For example, {@code PseudoDatum.of(crs)}
 * allows to {@linkplain IdentifiedObjects#isHeuristicMatchForName compare the datum name} without
 * the need to check which one of the {@code getDatum()} or {@code getDatumEnsemble()} methods
 * returns a non-null value.
 *
 * <p>{@code PseudoDatum} instances should live only for a short time.
 * They should not be stored as {@link SingleCRS} properties.
 * If a {@code PseudoDatum} instances is given to the constructor of an Apache <abbr>SIS</abbr> class,
 * the constructor will automatically unwraps the {@linkplain #ensemble}.</p>
 *
 * <h2>Default method implementations</h2>
 * Unless otherwise specified in the Javadoc, all methods in this class delegate
 * to the same method in the wrapper datum {@linkplain #ensemble}.
 *
 * <h2>Object comparisons</h2>
 * The {@link #equals(Object)} method returns {@code true} only if the two compared objects are instances
 * of the same class, which implies that the {@code Object} argument must be a {@code PseudoDatum}.
 * The {@link #equals(Object, ComparisonMode)} method with a non-strict comparison mode compares
 * the wrapped datum ensemble, which implies that:
 *
 * <ul>
 *   <li>A pseudo-datum is never equal to a real datum, regardless the names and identifiers of the compared objects.</li>
 *   <li>A pseudo-datum can be equal to another pseudo-datum or to a datum ensemble.</li>
 * </ul>
 *
 * @author  Martin Desruisseaux (Geomatys)
 * @version 1.5
 *
 * @param <D> the type of datum contained in this ensemble.
 *
 * @since 1.5
 */
public abstract class PseudoDatum<D extends Datum> implements Datum, LenientComparable, Serializable {
    /**
     * For cross-versions compatibility.
     */
    private static final long serialVersionUID = 3889895625961827486L;

    /**
     * The datum ensemble wrapped by this pseudo-datum.
     */
    @SuppressWarnings("serial")     // Most SIS implementations are serializable.
    public final DefaultDatumEnsemble<D> ensemble;

    /**
     * Creates a new pseudo-datum.
     *
     * @param ensemble the datum ensemble wrapped by this pseudo-datum.
     */
    protected PseudoDatum(final DefaultDatumEnsemble<D> ensemble) {
        this.ensemble = Objects.requireNonNull(ensemble);
    }

    /**
     * Returns the datum or pseudo-datum of the given geodetic <abbr>CRS</abbr>.
     * If the given <abbr>CRS</abbr> is associated to a non-null datum, then this method returns that datum.
     * Otherwise, this method returns the <abbr>CRS</abbr> datum ensemble wrapped in a pseudo-datum.
     * In the latter case, the pseudo-datum implementations of the {@link GeodeticDatum#getEllipsoid()}
     * and {@link GeodeticDatum#getPrimeMeridian()} methods expect an ellipsoid or prime meridian which
     * is the same for all {@linkplain #ensemble} members.
     * If this condition does not hold, a {@link GeodeticException} will be thrown.
     *
     * @param  crs  the coordinate reference system for which to get the datum or datum ensemble.
     * @return the datum or pseudo-datum of the given <abbr>CRS</abbr>.
     * @throws NullPointerException if the given argument is {@code null},
     *         or if both the datum and datum ensemble are null.
     */
    public static GeodeticDatum of(final GeodeticCRS crs) {
        GeodeticDatum datum = crs.getDatum();
        if (datum == null) {
            datum = new PseudoDatum.Geodetic(getDatumEnsemble(crs));
        }
        return datum;
    }

    /**
     * Returns the datum or pseudo-datum of the given vertical <abbr>CRS</abbr>.
     * If the given <abbr>CRS</abbr> is associated to a non-null datum, then this method returns that datum.
     * Otherwise, this method returns the <abbr>CRS</abbr> datum ensemble wrapped in a pseudo-datum.
     *
     * @param  crs  the coordinate reference system for which to get the datum or datum ensemble.
     * @return the datum or pseudo-datum of the given <abbr>CRS</abbr>.
     * @throws NullPointerException if the given argument is {@code null},
     *         or if both the datum and datum ensemble are null.
     */
    public static VerticalDatum of(final VerticalCRS crs) {
        VerticalDatum datum = crs.getDatum();
        if (datum == null) {
            datum = new PseudoDatum.Vertical(getDatumEnsemble(crs));
        }
        return datum;
    }

    /**
     * Returns the datum or pseudo-datum of the given temporal <abbr>CRS</abbr>.
     * If the given <abbr>CRS</abbr> is associated to a non-null datum, then this method returns that datum.
     * Otherwise, this method returns the <abbr>CRS</abbr> datum ensemble wrapped in a pseudo-datum.
     * In the latter case, the pseudo-datum implementations of the {@link TemporalDatum#getOrigin()}
     * expects a temporal origin which is the same for all {@linkplain #ensemble} members.
     * If this condition does not hold, a {@link GeodeticException} will be thrown.
     *
     * @param  crs  the coordinate reference system for which to get the datum or datum ensemble.
     * @return the datum or pseudo-datum of the given <abbr>CRS</abbr>.
     * @throws NullPointerException if the given argument is {@code null},
     *         or if both the datum and datum ensemble are null.
     */
    public static TemporalDatum of(final TemporalCRS crs) {
        TemporalDatum datum = crs.getDatum();
        if (datum == null) {
            datum = new PseudoDatum.Time(getDatumEnsemble(crs));
        }
        return datum;
    }

    /**
     * Returns the datum or pseudo-datum of the given engineering <abbr>CRS</abbr>.
     * If the given <abbr>CRS</abbr> is associated to a non-null datum, then this method returns that datum.
     * Otherwise, this method returns the <abbr>CRS</abbr> datum ensemble wrapped in a pseudo-datum.
     *
     * @param  crs  the coordinate reference system for which to get the datum or datum ensemble.
     * @return the datum or pseudo-datum of the given <abbr>CRS</abbr>.
     * @throws NullPointerException if the given argument is {@code null},
     *         or if both the datum and datum ensemble are null.
     */
    public static EngineeringDatum of(final EngineeringCRS crs) {
        EngineeringDatum datum = crs.getDatum();
        if (datum == null) {
            datum = new PseudoDatum.Engineering(getDatumEnsemble(crs));
        }
        return datum;
    }

    /**
     * Returns the datum or pseudo-datum of the result of an operation between the given geodetic <abbr>CRS</abbr>s.
     * If the two given coordinate reference systems are associated to the same datum, then this method returns
     * the <var>target</var> datum. Otherwise, this method returns a pseudo-datum for the largest ensemble which
     * fully contains the datum or datum ensemble of the other <abbr>CRS</abbr>. If none of the <var>source</var>
     * or <var>target</var> datum ensembles met that criterion, then this method returns an empty value.
     * A non-empty value means that it is okay, for low accuracy requirements, to ignore the datum shift.
     *
     * @param  source  the source <abbr>CRS</abbr> of a coordinate operation.
     * @param  target  the target <abbr>CRS</abbr> of a coordinate operation.
     * @return datum or pseudo-datum of the coordinate operation result if it is okay to ignore datum shift.
     */
    public static Optional<GeodeticDatum> ofOperation(final GeodeticCRS source, final GeodeticCRS target) {
        return ofOperation(source, source.getDatum(),
                           target, target.getDatum(),
                           Geodetic::new);
    }

    /**
     * Returns the datum or pseudo-datum of the result of an operation between the given vertical <abbr>CRS</abbr>s.
     * See {@link #ofOperation(GeodeticCRS, GeodeticCRS)} for more information.
     *
     * @param  source  the source <abbr>CRS</abbr> of a coordinate operation.
     * @param  target  the target <abbr>CRS</abbr> of a coordinate operation.
     * @return datum or pseudo-datum of the coordinate operation result if it is okay to ignore datum shift.
     */
    public static Optional<VerticalDatum> ofOperation(final VerticalCRS source, final VerticalCRS target) {
        return ofOperation(source, source.getDatum(),
                           target, target.getDatum(),
                           Vertical::new);
    }

    /**
     * Returns the datum or pseudo-datum of the result of an operation between the given temporal <abbr>CRS</abbr>s.
     * See {@link #ofOperation(GeodeticCRS, GeodeticCRS)} for more information.
     *
     * @param  source  the source <abbr>CRS</abbr> of a coordinate operation.
     * @param  target  the target <abbr>CRS</abbr> of a coordinate operation.
     * @return datum or pseudo-datum of the coordinate operation result if it is okay to ignore datum shift.
     */
    public static Optional<TemporalDatum> ofOperation(final TemporalCRS source, final TemporalCRS target) {
        return ofOperation(source, source.getDatum(),
                           target, target.getDatum(),
                           Time::new);
    }

    /**
     * Returns the datum or pseudo-datum of the result of an operation between the given engineering <abbr>CRS</abbr>s.
     * See {@link #ofOperation(GeodeticCRS, GeodeticCRS)} for more information.
     *
     * @param  source  the source <abbr>CRS</abbr> of a coordinate operation.
     * @param  target  the target <abbr>CRS</abbr> of a coordinate operation.
     * @return datum or pseudo-datum of the coordinate operation result if it is okay to ignore datum shift.
     */
    public static Optional<EngineeringDatum> ofOperation(final EngineeringCRS source, final EngineeringCRS target) {
        return ofOperation(source, source.getDatum(),
                           target, target.getDatum(),
                           Engineering::new);
    }

    /**
     * Returns the datum or pseudo-datum of a coordinate operation from <var>source</var> to <var>target</var>.
     * If the two given coordinate reference systems are associated to the same datum, then this method returns
     * the <var>target</var> datum. Otherwise, this method returns a pseudo-datum for the largest ensemble which
     * fully contains the datum or datum ensemble of the other <abbr>CRS</abbr>. If none of the <var>source</var>
     * or <var>target</var> datum ensembles met that criterion, then this method returns an empty value.
     * A non-empty value means that it is okay, for low accuracy requirements, to ignore the datum shift.
     *
     * @param  source       the source <abbr>CRS</abbr> of a coordinate operation.
     * @param  sourceDatum  the datum of the source <abbr>CRS</abbr>.
     * @param  target       the target <abbr>CRS</abbr> of a coordinate operation.
     * @param  targetDatum  the datum of the target <abbr>CRS</abbr>.
     * @param  constructor  function to invoke for wrapping a datum ensemble in a pseudo-datum.
     * @return datum or pseudo-datum of the coordinate operation result if it is okay to ignore datum shift.
     */
    @SuppressWarnings("unchecked")          // Casts are safe because callers know the method signature of <D>.
    private static <C extends SingleCRS, D extends Datum, R extends IdentifiedObject> Optional<R> ofOperation(
            final C source, final R sourceDatum,
            final C target, final R targetDatum,
            final Function<DefaultDatumEnsemble<D>, R> constructor)
    {
        if (sourceDatum != null && Utilities.equalsIgnoreMetadata(sourceDatum, targetDatum)) {
            return Optional.of(targetDatum);
        }
        DefaultDatumEnsemble<D> sourceEnsemble;
        DefaultDatumEnsemble<D> targetEnsemble;
        DefaultDatumEnsemble<D> selected;
        if ((isMember(selected = targetEnsemble = (DefaultDatumEnsemble<D>) getDatumEnsemble(target), sourceDatum)) ||
            (isMember(selected = sourceEnsemble = (DefaultDatumEnsemble<D>) getDatumEnsemble(source), targetDatum)))
        {
            return Optional.of(constructor.apply(selected));
        }
        if (sourceEnsemble != null && targetEnsemble != null) {
            selected = targetEnsemble;
            Collection<D> large = targetEnsemble.getMembers();
            Collection<D> small = sourceEnsemble.getMembers();
            if (small.size() > large.size()) {
                selected = sourceEnsemble;
                var t = large;
                large = small;
                small = t;
            }
            small = new ArrayDeque<>(small);
            for (final Datum member : large) {
                final Iterator<D> it = small.iterator();
                while (it.hasNext()) {
                    if (Utilities.equalsIgnoreMetadata(member, it.next())) {
                        it.remove();
                        if (small.isEmpty()) {
                            /*
                             * Found all members of the smaller ensemble. Take the larger ensemble,
                             * as it contains both ensembles and should have conservative accuracy.
                             */
                            return Optional.of(constructor.apply(selected));
                        }
                        break;      // For removing only the first match.
                    }
                }
            }
        }
        return Optional.empty();
    }

    /**
     * Returns whether the given datum is a member of the given ensemble.
     *
     * @param  datum     the datum to test, or {@code null}.
     * @param  ensemble  the ensemble to test, or {@code null}.
     * @return whether the ensemble contains the given datum.
     */
    private static boolean isMember(final DefaultDatumEnsemble<?> ensemble, final IdentifiedObject datum) {
        if (ensemble != null) {
            for (final Datum member : ensemble.getMembers()) {
                if (Utilities.equalsIgnoreMetadata(datum, member)) {
                    return true;
                }
            }
        }
        return false;
    }

    /**
     * Returns the datum or ensemble of a coordinate operation from <var>source</var> to <var>target</var>.
     * If the two given coordinate reference systems are associated to the same datum, then this method returns
     * the <var>target</var> datum. Otherwise, this method returns the largest ensemble which fully contains the
     * datum or datum ensemble of the other <abbr>CRS</abbr>. If none of the <var>source</var> or <var>target</var>
     * datum ensembles met that criterion, then this method returns an empty value.
     * A non-empty value means that it is okay, for low accuracy requirements, to ignore the datum shift.
     *
     * <p>This is an alternative to the {@code ofOperation(…)} methods when the caller does not need to view
     * the returned object as a datum.</p>
     *
     * @param  source  the source <abbr>CRS</abbr> of a coordinate operation, or {@code null}.
     * @param  target  the target <abbr>CRS</abbr> of a coordinate operation, or {@code null}.
     * @return datum or datum ensemble of the coordinate operation result if it is okay to ignore datum shift.
     */
    public static Optional<IdentifiedObject> getDatumOrEnsemble(final SingleCRS source, final SingleCRS target) {
        if (source == null) return Optional.ofNullable(getDatumOrEnsemble(target));
        if (target == null) return Optional.ofNullable(getDatumOrEnsemble(source));
        return ofOperation(source, source.getDatum(),
                           target, target.getDatum(),
                           (ensemble) -> ensemble);
    }

    /**
     * Returns the datum of the given <abbr>CRS</abbr> if presents, or the datum ensemble otherwise.
     * This is an alternative to the {@code of(…)} methods when the caller does not need to view the
     * returned object as a datum.
     *
     * @param  crs  the <abbr>CRS</abbr> from which to get the datum or ensemble, or {@code null}.
     * @return the datum if present, or the datum ensemble otherwise, or {@code null}.
     */
    public static IdentifiedObject getDatumOrEnsemble(final SingleCRS crs) {
        if (crs == null) return null;
        final Datum datum = crs.getDatum();
        if (datum != null) {
            if (datum instanceof PseudoDatum<?>) {
                return ((PseudoDatum) datum).ensemble;
            }
            return datum;
        }
        return getDatumEnsemble(crs);
    }

    /**
     * If the given object is a datum ensemble or a wrapper for a datum ensemble, returns its accuracy.
     * This method recognizes the {@link DefaultDatumEnsemble} and {@link PseudoDatum} types.
     *
     * @param  object  the object from which to get the ensemble accuracy, or {@code null}.
     * @return the datum ensemble accuracy if the given object is a datum ensemble or a wrapper.
     * @throws NullPointerException if the given object should provide an accuracy but didn't.
     */
    public static Optional<PositionalAccuracy> getEnsembleAccuracy(final IdentifiedObject object) {
        final DefaultDatumEnsemble<?> ensemble;
        if (object instanceof DefaultDatumEnsemble<?>) {
            ensemble = (DefaultDatumEnsemble<?>) object;
        } else if (object instanceof PseudoDatum<?>) {
            ensemble = ((PseudoDatum<?>) object).ensemble;
        } else {
            return Optional.empty();
        }
        return Optional.of(ensemble.getEnsembleAccuracy());     // Intentional NullPointerException if this property is null.
    }

    /**
     * Returns the GeoAPI interface of the ensemble members.
     * It should also be the interface implemented by this class.
     *
     * @return the GeoAPI interface of the ensemble members.
     */
    public abstract Class<D> getInterface();

    /**
     * Returns the primary name by which the datum ensemble is identified.
     *
     * @return {@code ensemble.getName()}.
     *
     * @hidden because nothing new to said.
     */
    @Override
    public ReferenceIdentifier getName() {
        return ensemble.getName();
    }

    /**
     * Returns alternative names by which the datum ensemble is identified.
     *
     * @return {@code ensemble.getAlias()}.
     *
     * @hidden because nothing new to said.
     */
    @Override
    public Collection<GenericName> getAlias() {
        return ensemble.getAlias();
    }

    /**
     * Returns an identifier which references elsewhere the datum ensemble information.
     *
     * @return {@code ensemble.getIdentifiers()}.
     *
     * @hidden because nothing new to said.
     */
    @Override
    public Set<ReferenceIdentifier> getIdentifiers() {
        return ensemble.getIdentifiers();
    }

    /**
<<<<<<< HEAD
=======
     * Returns the usage of the datum ensemble.
     *
     * @return {@code ensemble.getDomains()}.
     *
     * @hidden because nothing new to said.
     */
    @Override
    public Collection<ObjectDomain> getDomains() {
        return ensemble.getDomains();
    }

    /**
>>>>>>> 2563f4ab
     * Returns the domain of validity common to all datum members, if any.
     *
     * @return value common to all ensemble members, or {@code null} if none.
     * @hidden
     */
    @Override
    @Deprecated
    public Extent getDomainOfValidity() {
        return getCommonNullableValue(Datum::getDomainOfValidity);
    }

    /**
     * Returns the scope common to all datum members, if any.
     *
     * @return value common to all ensemble members, or {@code null} if none.
     * @hidden
     */
    @Override
    @Deprecated
    public InternationalString getScope() {
        return getCommonNullableValue(Datum::getScope);
    }

    /**
     * Returns the anchor point common to all datum members, if any.
     *
     * @return value common to all ensemble members, or {@code null} if none.
     * @hidden
     */
    @Override
    @Deprecated
    public InternationalString getAnchorPoint() {
        return getCommonNullableValue(Datum::getAnchorPoint);
    }

    /**
     * Returns the realization epoch common to all datum members, if any.
     *
     * @return value common to all ensemble members, or {@code null} if none.
     * @hidden
     */
    @Override
    @Deprecated
    public Date getRealizationEpoch() {
        return getCommonNullableValue(Datum::getRealizationEpoch);
    }

    /**
     * Returns an optional value which is common to all ensemble members.
     * If all members do not have the same value, returns {@code null}.
     *
     * @param  <V>     type of value.
     * @param  getter  method to invoke on each member for getting the value.
     * @return a value common to all members, or {@code null} if none.
     */
    final <V> V getCommonNullableValue(final Function<D, V> getter) {
        final Iterator<D> it = ensemble.getMembers().iterator();
check:  if (it.hasNext()) {
            final V value = getter.apply(it.next());
            if (value != null) {
                while (it.hasNext()) {
                    if (!value.equals(getter.apply(it.next()))) {
                        break check;
                    }
                }
                return value;
            }
        }
        return null;
    }

    /**
     * Returns an optional value which is common to all ensemble members.
     * If all members do not have the same value, returns an empty value.
     *
     * @param  <V>     type of value.
     * @param  getter  method to invoke on each member for getting the value.
     * @return a value common to all members, or empty if there is no common value.
     */
    final <V> Optional<V> getCommonOptionalValue(final Function<D, Optional<V>> getter) {
        final Iterator<D> it = ensemble.getMembers().iterator();
check:  if (it.hasNext()) {
            final Optional<V> value = getter.apply(it.next());
            if (value.isPresent()) {
                while (it.hasNext()) {
                    if (!value.equals(getter.apply(it.next()))) {
                        break check;
                    }
                }
                return value;
            }
        }
        return Optional.empty();
    }

    /**
     * Returns a mandatory value which is common to all ensemble members.
     *
     * @param  <V>     type of value.
     * @param  getter  method to invoke on each member for getting the value.
     * @return a value common to all members.
     * @throws NoSuchElementException if the ensemble does not contain at least one member.
     * @throws GeodeticException if the value is not the same for all members of the datum ensemble.
     */
    final <V> V getCommonMandatoryValue(final Function<D, V> getter) {
        final Iterator<D> it = ensemble.getMembers().iterator();
        final V value = getter.apply(it.next());   // Mandatory.
        if (it.hasNext()) {
            final V other = getter.apply(it.next());
            if (!Objects.equals(value, other)) {
                throw new GeodeticException(Errors.format(Errors.Keys.NonUniformValue_2,
                        (value instanceof IdentifiedObject) ? IdentifiedObjects.getDisplayName((IdentifiedObject) value) : value,
                        (other instanceof IdentifiedObject) ? IdentifiedObjects.getDisplayName((IdentifiedObject) other) : other));
            }
        }
        return value;
    }

    /**
     * Returns comments on or information about the datum ensemble.
     *
     * @return {@code ensemble.getRemarks()}.
     *
     * @hidden because nothing new to said.
     */
    @Override
    public InternationalString getRemarks() {
        return ensemble.getRemarks();
    }

    /**
     * Formats a <i>Well-Known Text</i> (WKT) for the datum ensemble.
     *
     * @return {@code ensemble.toWKT()}.
     *
     * @hidden because nothing new to said.
     */
    @Override
    public String toWKT() {
        return ensemble.toWKT();
    }

    /**
     * Returns a string representation of the datum ensemble.
     *
     * @return {@code ensemble.toString()}.
     *
     * @hidden because nothing new to said.
     */
    @Override
    public String toString() {
        return ensemble.toString();
    }

    /**
     * Returns a hash-code value of this pseudo-datum.
     *
     * @return a hash-code value of this pseudo-datum.
     */
    @Override
    public int hashCode() {
        return ensemble.hashCode() ^ getClass().hashCode();
    }

    /**
     * Compares this pseudo-datum to the given object for equality.
     * The two objects are equal if they are of the same classes and
     * the wrapped {@link #ensemble} are equal.
     *
     * @param  other  the object to compare with this pseudo-datum.
     * @return whether the two objects are equal.
     */
    @Override
    public boolean equals(final Object other) {
        return (other != null) && other.getClass() == getClass() && ensemble.equals(((PseudoDatum<?>) other).ensemble);
    }

    /**
     * Compares this object with the given object for equality.
     * If the comparison mode is strict, then this method delegates to {@link #equals(Object)}.
     * Otherwise, this method unwrap the ensembles, then compare the ensembles.
     *
     * @param  other  the object to compare to {@code this}.
     * @param  mode   the strictness level of the comparison.
     * @return {@code true} if both objects are equal according the given comparison mode.
     */
    @Override
    public boolean equals(Object other, final ComparisonMode mode) {
        if (mode == ComparisonMode.STRICT) {
            return equals(other);
        }
        if (other instanceof PseudoDatum<?>) {
            other = ((PseudoDatum<?>) other).ensemble;
        }
        return Utilities.deepEquals(ensemble, other, mode);
    }

    /**
     * A pseudo-datum for an ensemble of geodetic datum.
     */
    private static final class Geodetic extends PseudoDatum<GeodeticDatum> implements GeodeticDatum {
        /** For cross-versions compatibility. */
        private static final long serialVersionUID = 7669230365507661290L;

        /** Creates a new pseudo-datum wrapping the given ensemble. */
        Geodetic(final DefaultDatumEnsemble<GeodeticDatum> ensemble) {
            super(ensemble);
        }

        /**
         * Returns the GeoAPI interface implemented by this pseudo-datum.
         */
        @Override
        public Class<GeodeticDatum> getInterface() {
            return GeodeticDatum.class;
        }

        /**
         * Returns the ellipsoid which is indirectly (through a datum) associated to this datum ensemble.
         * If all members of the ensemble use the same ellipsoid, then this method returns that ellipsoid.
         *
         * @return the ellipsoid indirectly associated to this datum ensemble.
         * @throws NoSuchElementException if the ensemble does not contain at least one member.
         * @throws GeodeticException if the ellipsoid is not the same for all members of the datum ensemble.
         */
        @Override
        public Ellipsoid getEllipsoid() {
            return getCommonMandatoryValue(GeodeticDatum::getEllipsoid);
        }

        /**
         * Returns the prime meridian which is indirectly (through a datum) associated to this datum ensemble.
         * If all members of the ensemble use the same prime meridian, then this method returns that meridian.
         *
         * @return the prime meridian indirectly associated to this datum ensemble.
         * @throws NoSuchElementException if the ensemble does not contain at least one member.
         * @throws GeodeticException if the prime meridian is not the same for all members of the datum ensemble.
         */
        @Override
        public PrimeMeridian getPrimeMeridian() {
            return getCommonMandatoryValue(GeodeticDatum::getPrimeMeridian);
        }
    }

    /**
     * A pseudo-datum for an ensemble of vertical datum.
     */
    private static final class Vertical extends PseudoDatum<VerticalDatum> implements VerticalDatum {
        /** For cross-versions compatibility. */
        private static final long serialVersionUID = 7242417944400289818L;

        /** Creates a new pseudo-datum wrapping the given ensemble. */
        Vertical(final DefaultDatumEnsemble<VerticalDatum> ensemble) {
            super(ensemble);
        }

        /**
         * Returns the GeoAPI interface implemented by this pseudo-datum.
         */
        @Override
        public Class<VerticalDatum> getInterface() {
            return VerticalDatum.class;
        }

        /**
         * @deprecated Replaced by {@link #getRealizationMethod()}.
         */
        @Override
        @Deprecated
        public VerticalDatumType getVerticalDatumType() {
            return getCommonNullableValue(VerticalDatum::getVerticalDatumType);
        }
    }

    /**
     * A pseudo-datum for an ensemble of temporal datum.
     */
    private static final class Time extends PseudoDatum<TemporalDatum> implements TemporalDatum {
        /** For cross-versions compatibility. */
        private static final long serialVersionUID = -4208563828181087035L;

        /** Creates a new pseudo-datum wrapping the given ensemble. */
        Time(final DefaultDatumEnsemble<TemporalDatum> ensemble) {
            super(ensemble);
        }

        /**
         * Returns the GeoAPI interface implemented by this pseudo-datum.
         */
        @Override
        public Class<TemporalDatum> getInterface() {
            return TemporalDatum.class;
        }

        /**
         * Returns the temporal origin which is indirectly (through a datum) associated to this datum ensemble.
         * If all members of the ensemble use the same temporal origin, then this method returns that origin.
         *
         * @return the temporal origin indirectly associated to this datum ensemble.
         * @throws NoSuchElementException if the ensemble does not contain at least one member.
         * @throws GeodeticException if the temporal origin is not the same for all members of the datum ensemble.
         */
        @Override
        public Date getOrigin() {
            return getCommonMandatoryValue(TemporalDatum::getOrigin);
        }
    }

    /**
     * A pseudo-datum for an ensemble of engineering datum.
     */
    private static final class Engineering extends PseudoDatum<EngineeringDatum> implements EngineeringDatum {
        /** For cross-versions compatibility. */
        private static final long serialVersionUID = -8978468990963666861L;

        /** Creates a new pseudo-datum wrapping the given ensemble. */
        Engineering(final DefaultDatumEnsemble<EngineeringDatum> ensemble) {
            super(ensemble);
        }

        /** Returns the GeoAPI interface implemented by this pseudo-datum. */
        @Override public Class<EngineeringDatum> getInterface() {
            return EngineeringDatum.class;
        }
    }
}<|MERGE_RESOLUTION|>--- conflicted
+++ resolved
@@ -44,6 +44,7 @@
 import org.opengis.metadata.extent.Extent;
 
 // Specific to the main branch:
+import org.apache.sis.referencing.DefaultObjectDomain;
 import static org.apache.sis.pending.geoapi.referencing.MissingMethods.getDatumEnsemble;
 
 
@@ -431,21 +432,20 @@
     }
 
     /**
-<<<<<<< HEAD
-=======
      * Returns the usage of the datum ensemble.
      *
+     * <div class="note"><b>Upcoming API change:</b>
+     * the type of collection elements may become {@code ObjectDomain} after the next GeoAPI release.</div>
+     *
      * @return {@code ensemble.getDomains()}.
      *
      * @hidden because nothing new to said.
      */
-    @Override
-    public Collection<ObjectDomain> getDomains() {
+    public Collection<DefaultObjectDomain> getDomains() {
         return ensemble.getDomains();
     }
 
     /**
->>>>>>> 2563f4ab
      * Returns the domain of validity common to all datum members, if any.
      *
      * @return value common to all ensemble members, or {@code null} if none.
