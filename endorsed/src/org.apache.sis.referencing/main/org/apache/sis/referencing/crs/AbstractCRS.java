/*
 * Licensed to the Apache Software Foundation (ASF) under one or more
 * contributor license agreements.  See the NOTICE file distributed with
 * this work for additional information regarding copyright ownership.
 * The ASF licenses this file to You under the Apache License, Version 2.0
 * (the "License"); you may not use this file except in compliance with
 * the License.  You may obtain a copy of the License at
 *
 *     http://www.apache.org/licenses/LICENSE-2.0
 *
 * Unless required by applicable law or agreed to in writing, software
 * distributed under the License is distributed on an "AS IS" BASIS,
 * WITHOUT WARRANTIES OR CONDITIONS OF ANY KIND, either express or implied.
 * See the License for the specific language governing permissions and
 * limitations under the License.
 */
package org.apache.sis.referencing.crs;

import java.util.Map;
import java.util.EnumMap;
import java.util.Objects;
import java.util.ConcurrentModificationException;
import jakarta.xml.bind.annotation.XmlType;
import jakarta.xml.bind.annotation.XmlRootElement;
import jakarta.xml.bind.annotation.XmlSeeAlso;
import javax.measure.Unit;
import org.opengis.referencing.datum.Datum;
import org.opengis.referencing.cs.AffineCS;
import org.opengis.referencing.cs.CartesianCS;
import org.opengis.referencing.cs.CoordinateSystem;
import org.opengis.referencing.crs.SingleCRS;
import org.opengis.referencing.crs.CoordinateReferenceSystem;
import org.apache.sis.referencing.AbstractReferenceSystem;
import org.apache.sis.referencing.cs.AbstractCS;
import org.apache.sis.referencing.cs.AxesConvention;
import org.apache.sis.referencing.privy.WKTUtilities;
import org.apache.sis.referencing.privy.ReferencingUtilities;
import org.apache.sis.metadata.privy.ImplementationHelper;
import org.apache.sis.io.wkt.Convention;
import org.apache.sis.io.wkt.Formatter;
<<<<<<< HEAD
import org.apache.sis.pending.geoapi.referencing.MissingMethods;
import org.apache.sis.util.ArgumentChecks;
=======
>>>>>>> d3af9977
import org.apache.sis.util.Utilities;
import org.apache.sis.util.ComparisonMode;
import org.apache.sis.util.resources.Errors;

// Specific to the main and geoapi-3.1 branches:
import org.opengis.referencing.crs.GeneralDerivedCRS;
import org.opengis.geometry.MismatchedDimensionException;

<<<<<<< HEAD
// Specific to the main branch:
import org.opengis.referencing.ReferenceIdentifier;
import org.apache.sis.referencing.datum.DefaultDatumEnsemble;
=======
// Specific to the geoapi-3.1 and geoapi-4.0 branches:
import org.opengis.metadata.Identifier;
>>>>>>> d3af9977


/**
 * Coordinate reference system, defined by a {@linkplain AbstractCS coordinate system}
 * and (usually) a {@linkplain org.apache.sis.referencing.datum.AbstractDatum datum}.
 * A coordinate reference system (CRS) consists of an ordered sequence of
 * {@linkplain org.apache.sis.referencing.cs.DefaultCoordinateSystemAxis coordinate system axes}
 * that are related to the earth through the datum.
 * Most coordinate reference system do not move relative to the earth, except for
 * {@linkplain DefaultEngineeringCRS engineering coordinate reference systems}
 * defined on moving platforms such as cars, ships, aircraft, and spacecraft.
 *
 * <p>Coordinate reference systems can have an arbitrary number of dimensions.
 * The actual dimension of a given instance can be determined as below:</p>
 *
 * {@snippet lang="java" :
 *     int dimension = crs.getCoordinateSystem().getDimension();
 *     }
 *
 * However, most subclasses restrict the allowed number of dimensions.
 *
 * <h2>Instantiation</h2>
 * This class is conceptually <i>abstract</i>, even if it is technically possible to instantiate it.
 * Typical applications should create instances of the most specific subclass prefixed by {@code Default} instead.
 * An exception to this rule may occur when it is not possible to identify the exact CRS type.
 *
 * <h2>Immutability and thread safety</h2>
 * This base class is immutable and thus thread-safe if the property <em>values</em> (not necessarily the map itself)
 * given to the constructor are also immutable. Most SIS subclasses and related classes are immutable under similar
 * conditions. This means that unless otherwise noted in the javadoc, {@code CoordinateReferenceSystem} instances
 * created using only SIS factories and static constants can be shared by many objects and passed between threads
 * without synchronization.
 *
 * @author  Martin Desruisseaux (IRD, Geomatys)
 * @version 1.5
 *
 * @see AbstractCS
 * @see org.apache.sis.referencing.datum.AbstractDatum
 *
 * @since 0.4
 */
@XmlType(name = "AbstractCRSType")
@XmlRootElement(name = "AbstractCRS")
@XmlSeeAlso({
    AbstractSingleCRS.class,
    DefaultCompoundCRS.class
})
public class AbstractCRS extends AbstractReferenceSystem implements CoordinateReferenceSystem {
    /**
     * Serial number for inter-operability with different versions.
     */
    private static final long serialVersionUID = -4925108294894867598L;

    /**
     * The coordinate system.
     *
     * <p><b>Consider this field as final!</b>
     * This field is modified only at unmarshalling time by {@link #setCoordinateSystem(String, CoordinateSystem)}.</p>
     *
     * @see #getCoordinateSystem()
     */
    @SuppressWarnings("serial")                 // Most SIS implementations are serializable.
    private CoordinateSystem coordinateSystem;

    /**
     * Other coordinate reference systems computed from this CRS by the application of an axes convention.
     * This map is shared by all instances derived from the same original {@code AbstractCRS} instance.
     * It is serialized in order to preserve metadata about the original instance.
     * All accesses to this map shall be synchronized on {@code forConvention}.
     *
     * @see #forConvention(AxesConvention)
     */
    final EnumMap<AxesConvention,AbstractCRS> forConvention;

    /**
     * Creates the value to assign to the {@link #forConvention} map by constructors.
     * {@code this} instance will be the <abbr>CRS</abbr> to declare as the original one.
     *
     * @return map to assign to the {@link #forConvention} field.
     */
    private EnumMap<AxesConvention,AbstractCRS> forConvention() {
        var m = new EnumMap<AxesConvention,AbstractCRS>(AxesConvention.class);
        m.put(AxesConvention.ORIGINAL, this);
        return m;
    }

    /**
     * Creates a coordinate reference system from the given properties and coordinate system.
     * The properties given in argument follow the same rules as for the
     * {@linkplain AbstractReferenceSystem#AbstractReferenceSystem(Map) super-class constructor}.
     * The following table is a reminder of main (not all) properties:
     *
     * <table class="sis">
     *   <caption>Recognized properties (non exhaustive list)</caption>
     *   <tr>
     *     <th>Property name</th>
     *     <th>Value type</th>
     *     <th>Returned by</th>
     *   </tr><tr>
     *     <td>{@value org.opengis.referencing.IdentifiedObject#NAME_KEY}</td>
     *     <td>{@link org.opengis.referencing.ReferenceIdentifier} or {@link String}</td>
     *     <td>{@link #getName()}</td>
     *   </tr><tr>
     *     <td>{@value org.opengis.referencing.IdentifiedObject#ALIAS_KEY}</td>
     *     <td>{@link org.opengis.util.GenericName} or {@link CharSequence} (optionally as array)</td>
     *     <td>{@link #getAlias()}</td>
     *   </tr><tr>
     *     <td>{@value org.opengis.referencing.IdentifiedObject#IDENTIFIERS_KEY}</td>
     *     <td>{@link org.opengis.referencing.ReferenceIdentifier} (optionally as array)</td>
     *     <td>{@link #getIdentifiers()}</td>
     *   </tr><tr>
     *     <td>"domains"</td>
     *     <td>{@link org.apache.sis.referencing.DefaultObjectDomain} (optionally as array)</td>
     *     <td>{@link #getDomains()}</td>
     *   </tr><tr>
     *     <td>{@value org.opengis.referencing.IdentifiedObject#REMARKS_KEY}</td>
     *     <td>{@link org.opengis.util.InternationalString} or {@link String}</td>
     *     <td>{@link #getRemarks()}</td>
     *   </tr>
     * </table>
     *
     * @param properties  the properties to be given to the coordinate reference system.
     * @param cs          the coordinate system.
     */
    @SuppressWarnings("this-escape")
    public AbstractCRS(final Map<String,?> properties, final CoordinateSystem cs) {
        super(properties);
        coordinateSystem = Objects.requireNonNull(cs);
        forConvention = forConvention();
    }

    /**
     * Verifies that the given coordinate system has a number of dimensions in the expected range.
     *
     * @param min  minimum number of dimensions, inclusive.
     * @param max  maximum number of dimensions, inclusive.
     * @param cs   the coordinate system for which to validate the number of dimensions.
     * @throws MismatchedDimensionException if the actual number of dimension is out of bounds.
     */
    static void checkDimension(final int min, final int max, final CoordinateSystem cs) {
        final int actual = cs.getDimension();
        final int expected;
        if (actual < min) {
            expected = min;
        } else if (actual > max) {
            expected = max;
        } else {
            return;
        }
        throw new MismatchedDimensionException(Errors.format(
                Errors.Keys.MismatchedDimension_3, "cs", expected, actual));
    }

    /**
<<<<<<< HEAD
     * Verifies the consistency between the datum and the ensemble.
     * At least one of the {@code datum} and {@code ensemble} arguments shall be non-null.
     *
     * @param  datum       the datum, or {@code null} if the CRS is associated only to a datum ensemble.
     * @param  ensemble    collection of reference frames which for low accuracy requirements may be considered to be
     *                     insignificantly different from each other, or {@code null} if there is no such ensemble.
     * @throws NullPointerException if both arguments are null.
     * @throws IllegalArgumentException
     */
    static <D extends Datum> void checkDatum(final D datum, final DefaultDatumEnsemble<D> ensemble) {
        if (ensemble == null) {
            ArgumentChecks.ensureNonNull("datum", datum);
        } else if (datum != null) {
            for (final D member : ensemble.getMembers()) {
                if (Utilities.equalsIgnoreMetadata(datum, member)) {
                    return;
                }
            }
            throw new IllegalArgumentException(Resources.format(Resources.Keys.NotAMemberOfDatumEnsemble_2,
                    IdentifiedObjects.getDisplayName(ensemble), IdentifiedObjects.getDisplayName(datum)));
        }
    }

    /**
=======
>>>>>>> d3af9977
     * Creates a new CRS derived from the specified one, but with different axis order or unit.
     *
     * @param original  the original CRS from which to derive a new one.
     * @param id        new identifier for this CRS, or {@code null} if none.
     * @param cs        coordinate system with new axis order or units of measurement.
     *
     * @see #createSameType(AbstractCS)
     */
    AbstractCRS(final AbstractCRS original, final ReferenceIdentifier id, final AbstractCS cs) {
        super(ReferencingUtilities.getPropertiesWithoutIdentifiers(original, (id == null) ? null : Map.of(IDENTIFIERS_KEY, id)));
        coordinateSystem = cs;
        forConvention = cs.hasSameAxes(original.coordinateSystem) ? original.forConvention : original.forConvention();
    }

    /**
     * Constructs a new coordinate reference system with the same values as the specified one.
     * This copy constructor provides a way to convert an arbitrary implementation into a SIS one
     * or a user-defined one (as a subclass), usually in order to leverage some implementation-specific API.
     *
     * <p>This constructor performs a shallow copy, i.e. the properties are not cloned.</p>
     *
     * @param  crs  the coordinate reference system to copy.
     *
     * @see #castOrCopy(CoordinateReferenceSystem)
     */
    @SuppressWarnings("this-escape")
    protected AbstractCRS(final CoordinateReferenceSystem crs) {
        super(crs);
        coordinateSystem = crs.getCoordinateSystem();
        if (coordinateSystem == null) {
            throw new IllegalArgumentException(Errors.format(Errors.Keys.MissingValueForProperty_1, "coordinateSystem"));
        }
        forConvention = forConvention();
    }

    /**
     * Returns a SIS coordinate reference system implementation with the values of the given arbitrary implementation.
     * This method performs the first applicable action in the following choices:
     *
     * <ul>
     *   <li>If the given object is {@code null}, then this method returns {@code null}.</li>
     *   <li>Otherwise if the given object is an instance of
     *       {@link org.opengis.referencing.crs.GeodeticCRS} (including the
     *       {@link org.opengis.referencing.crs.GeographicCRS} and
     *       {@link org.opengis.referencing.crs.GeocentricCRS} subtypes),
     *       {@link org.opengis.referencing.crs.VerticalCRS},
     *       {@link org.opengis.referencing.crs.TemporalCRS},
     *       {@link org.opengis.referencing.crs.EngineeringCRS},
     *       {@link org.opengis.referencing.crs.ImageCRS} or
     *       {@link org.apache.sis.referencing.cs.DefaultCompoundCS},
     *       then this method delegates to the {@code castOrCopy(…)} method of the corresponding SIS subclass.
     *       Note that if the given object implements more than one of the above-cited interfaces,
     *       then the {@code castOrCopy(…)} method to be used is unspecified.</li>
     *   <li>Otherwise if the given object is already an instance of
     *       {@code AbstractCRS}, then it is returned unchanged.</li>
     *   <li>Otherwise a new {@code AbstractCRS} instance is created using the
     *       {@linkplain #AbstractCRS(CoordinateReferenceSystem) copy constructor} and returned.
     *       Note that this is a <em>shallow</em> copy operation, because the other
     *       properties contained in the given object are not recursively copied.</li>
     * </ul>
     *
     * @param  object  the object to get as a SIS implementation, or {@code null} if none.
     * @return a SIS implementation containing the values of the given object (may be the
     *         given object itself), or {@code null} if the argument was null.
     */
    public static AbstractCRS castOrCopy(final CoordinateReferenceSystem object) {
        return SubTypes.castOrCopy(object);
    }

    /**
     * Returns the GeoAPI interface implemented by this class.
     * The default implementation returns {@code CoordinateReferenceSystem.class}.
     * Subclasses implementing a more specific GeoAPI interface shall override this method.
     *
     * @return the coordinate reference system interface implemented by this class.
     */
    @Override
    public Class<? extends CoordinateReferenceSystem> getInterface() {
        return CoordinateReferenceSystem.class;
    }

    /**
     * Returns the datum, or {@code null} if none.
     *
     * This property does not exist in {@code CoordinateReferenceSystem} interface — it is defined in the
     * {@link SingleCRS} sub-interface instead. This method is defined here for the convenience of the
     * {@link #formatTo(Formatter)} method implementation.
     *
     * @return the datum, or {@code null} if none.
     */
    Datum getDatum() {
        /*
         * User could provide his own CRS implementation outside this SIS package, so we have
         * to check for SingleCRS interface. But all SIS classes override this implementation.
         */
        return (this instanceof SingleCRS) ? ((SingleCRS) this).getDatum() : null;
    }

    /**
     * Returns the datum ensemble.
     *
     * @return the datum ensemble, or {@code null} if none.
     */
    DefaultDatumEnsemble<?> getDatumEnsemble() {
        return null;
    }

    /**
     * Initializes the handler for getting datum ensemble of an arbitrary CRS.
     */
    static {
        MissingMethods.datumEnsemble = (crs) -> (crs instanceof AbstractCRS) ? ((AbstractCRS) crs).getDatumEnsemble() : null;
    }

    /**
     * Returns the coordinate system.
     *
     * @return the coordinate system.
     */
    @Override
    public CoordinateSystem getCoordinateSystem() {
        return coordinateSystem;
    }

    /**
     * Returns the coordinate system if it is of the given type, or {@code null} otherwise.
     * This method is invoked by subclasses that can accept more than one CS type.
     */
    @SuppressWarnings("unchecked")
    final <T extends CoordinateSystem> T getCoordinateSystem(final Class<T> type) {
        final CoordinateSystem cs = coordinateSystem;
        if (type.isInstance(cs)) {
            // Special case for AffineCS: must ensure that the cs is not the CartesianCS subtype.
            if (type != AffineCS.class || !(cs instanceof CartesianCS)) {
                return (T) cs;
            }
        }
        return null;
    }

    /**
     * Sets the CRS for the given axes convention.
     *
     * @param  crs  the CRS to cache.
     * @return the cached CRS. May be different than the given {@code crs} if an existing instance has been found.
     */
    final AbstractCRS setCached(final AxesConvention convention, AbstractCRS crs) {
        assert Thread.holdsLock(forConvention);
        for (final AbstractCRS existing : forConvention.values()) {
            if (crs.equals(existing, ComparisonMode.IGNORE_METADATA)) {
                crs = existing;
                break;
            }
        }
        if (forConvention.put(convention, crs) != null) {
            throw new ConcurrentModificationException();    // Should never happen, unless we have a synchronization bug.
        }
        return crs;
    }

    /**
     * Returns a <abbr>CRS</abbr> equivalent to this one but with axes rearranged according the given convention.
     * If this <abbr>CRS</abbr> is already compatible with the given convention, then this method returns {@code this}.
     *
     * @param  convention  the axes convention for which a coordinate reference system is desired.
     * @return a coordinate reference system compatible with the given convention (may be {@code this}).
     *
     * @see AbstractCS#forConvention(AxesConvention)
     */
    public AbstractCRS forConvention(final AxesConvention convention) {
        synchronized (forConvention) {
            AbstractCRS crs = forConvention.get(Objects.requireNonNull(convention));
            if (crs == null) {
                final AbstractCS cs = AbstractCS.castOrCopy(coordinateSystem);
                final AbstractCS candidate = cs.forConvention(convention);
                if (candidate.equals(cs, ComparisonMode.IGNORE_METADATA)) {
                    crs = this;
                } else try {
                    crs = createSameType(candidate);
                    crs.getCoordinateSystem();          // Throws ClassCastException if the CS type is invalid.
                } catch (ClassCastException e) {
                    throw new IllegalArgumentException(Errors.format(Errors.Keys.CanNotCompute_1, convention), e);
                }
                crs = setCached(convention, crs);
            }
            return crs;
        }
    }

    /**
     * Returns a coordinate reference system of the same type as this CRS but with different axes.
     * This method shall be overridden by all {@code AbstractCRS} subclasses in this package.
     *
     * @param  cs  the coordinate system with new axes.
     * @return new CRS of the same type and datum than this CRS, but with the given axes.
     */
    AbstractCRS createSameType(final AbstractCS cs) {
        return new AbstractCRS(this, null, cs);
    }

    /**
     * Compares this coordinate reference system with the specified object for equality.
     * If the {@code mode} argument value is {@link ComparisonMode#STRICT STRICT} or
     * {@link ComparisonMode#BY_CONTRACT BY_CONTRACT}, then all available properties
     * are compared including the {@linkplain #getDomains() domains} and remarks.
     *
     * @param  object  the object to compare to {@code this}.
     * @param  mode    {@link ComparisonMode#STRICT STRICT} for performing a strict comparison, or
     *                 {@link ComparisonMode#IGNORE_METADATA IGNORE_METADATA} for comparing only
     *                 properties relevant to coordinate transformations.
     * @return {@code true} if both objects are equal.
     */
    @Override
    public boolean equals(final Object object, final ComparisonMode mode) {
        if (super.equals(object, mode)) {
            switch (mode) {
                case STRICT: {
                    final var that = (AbstractCRS) object;
                    return Objects.equals(coordinateSystem, that.coordinateSystem);
                }
                default: {
                    final var that = (CoordinateReferenceSystem) object;
                    return Utilities.deepEquals(getCoordinateSystem(), that.getCoordinateSystem(), mode);
                }
            }
        }
        return false;
    }

    /**
     * Invoked by {@code hashCode()} for computing the hash code when first needed.
     * See {@link org.apache.sis.referencing.AbstractIdentifiedObject#computeHashCode()}
     * for more information.
     *
     * @return the hash code value. This value may change in any future Apache SIS version.
     */
    @Override
    protected long computeHashCode() {
        return super.computeHashCode() + coordinateSystem.hashCode();
    }

    /**
     * Formats the inner part of the <i>Well Known Text</i> (WKT) representation of this CRS.
     * The default implementation writes the following elements in WKT 2 format:
     *
     * <ul>
     *   <li>The object {@linkplain #getName() name}.</li>
     *   <li>The datum, if any.</li>
     *   <li>All {@linkplain #getCoordinateSystem() coordinate system}'s axis.</li>
     *   <li>The unit if all axes use the same unit, or nothing otherwise.</li>
     * </ul>
     *
     * The WKT 1 format is similar to the WKT 2 one with two differences:
     * <ul>
     *   <li>Units are formatted before the axes instead of after the axes.</li>
     *   <li>If no unit can be formatted because not all axes use the same unit, then the WKT is
     *       {@linkplain Formatter#setInvalidWKT(IdentifiedObject, Exception) flagged as invalid}.</li>
     * </ul>
     *
     * @return {@inheritDoc}
     *
     * @see <a href="http://docs.opengeospatial.org/is/12-063r5/12-063r5.html">WKT 2 specification</a>
     * @see <a href="http://www.geoapi.org/3.0/javadoc/org/opengis/referencing/doc-files/WKT.html">Legacy WKT 1</a>
     */
    @Override
    protected String formatTo(final Formatter formatter) {
        final String keyword = super.formatTo(formatter);
        formatter.newLine();
        formatter.append(WKTUtilities.toFormattable(getDatum()));
        formatter.newLine();
        final Convention convention = formatter.getConvention();
        final boolean isWKT1 = convention.majorVersion() == 1;
        if (isWKT1 || convention == Convention.INTERNAL || !isBaseCRS(formatter)) {
            final CoordinateSystem cs = getCoordinateSystem();
            formatCS(formatter, cs, ReferencingUtilities.getUnit(cs), isWKT1);
        }
        return keyword;
    }

    /**
     * Returns {@code true} if the given formatter is in the process of formatting the base CRS of an
     * {@link AbstractDerivedCRS}. In such case, the coordinate system axes shall not be formatted.
     *
     * <p>This method should return {@code true} when {@code this} CRS is the value returned by
     * {@link GeneralDerivedCRS#getBaseCRS()} (typically {@link AbstractDerivedCRS#getBaseCRS()}).
     * Since the base CRS is the only CRS enclosed in derived CRS, we should have no ambiguity
     * (assuming that the user did not created some weird subclass).</p>
     *
     * <p>This method should be invoked for WKT 2 formatting only.</p>
     */
    static boolean isBaseCRS(final Formatter formatter) {
        return formatter.getEnclosingElement(1) instanceof GeneralDerivedCRS;
    }

    /**
     * Formats the given coordinate system.
     *
     * <p>In WKT 2 format, this method should not be invoked if {@link #isBaseCRS(Formatter)} returned {@code true}
     * because ISO 19162 excludes the coordinate system definition in base CRS. Note however that WKT 1 includes the
     * coordinate systems. The SIS-specific {@link Convention#INTERNAL} formats also those coordinate systems.</p>
     *
     * <h4>API note</h4>
     * The {@code unit} and {@code isWKT1} arguments could be computed by this method,
     * but are requested in order to avoid computing them twice, because the caller usually have them anyway.
     *
     * @param  formatter  the formatter where to append the coordinate system.
     * @param  cs         the coordinate system to append.
     * @param  unit       the value of {@code ReferencingUtilities.getUnit(cs)}.
     * @param  isWKT1     {@code true} if formatting WKT 1, or {@code false} for WKT 2.
     */
    final void formatCS(final Formatter formatter, final CoordinateSystem cs, final Unit<?> unit, final boolean isWKT1) {
        assert unit == ReferencingUtilities.getUnit(cs) : unit;
        assert (formatter.getConvention().majorVersion() == 1) == isWKT1 : isWKT1;
        assert isWKT1 || !isBaseCRS(formatter) || formatter.getConvention() == Convention.INTERNAL;    // Condition documented in javadoc.

        final Unit<?> oldUnit = formatter.addContextualUnit(unit);
        if (isWKT1) {                               // WKT 1 writes unit before axes, while WKT 2 writes them after axes.
            formatter.append(unit);
            if (unit == null) {
                formatter.setInvalidWKT(this, null);
            }
        } else {
            // WKT2 only, since the concept of CoordinateSystem was not explicit in WKT 1.
            formatter.append(WKTUtilities.toFormattable(cs));
            formatter.indent(+1);
        }
        if (!isWKT1 || formatter.getConvention() != Convention.WKT1_IGNORE_AXES) {
            // Should never be null, except sometimes temporarily during construction.
            if (cs != null) {
                final int dimension = cs.getDimension();
                for (int i=0; i<dimension; i++) {
                    formatter.newLine();
                    formatter.append(WKTUtilities.toFormattable(cs.getAxis(i)));
                }
            }
        }
        // WKT 2 writes unit after axes, while WKT 1 wrote them before axes.
        if (!isWKT1) {
            formatter.newLine();
            formatter.append(unit);
            formatter.indent(-1);
        }
        formatter.restoreContextualUnit(unit, oldUnit);
        formatter.newLine();                        // For writing the ID[…] element on its own line.
    }




    /*
     ┏━━━━━━━━━━━━━━━━━━━━━━━━━━━━━━━━━━━━━━━━━━━━━━━━━━━━━━━━━━━━━━━━━━━━━━━━━━━━━━━━━━┓
     ┃                                                                                  ┃
     ┃                               XML support with JAXB                              ┃
     ┃                                                                                  ┃
     ┃        The following methods are invoked by JAXB using reflection (even if       ┃
     ┃        they are private) or are helpers for other methods invoked by JAXB.       ┃
     ┃        Those methods can be safely removed if Geographic Markup Language         ┃
     ┃        (GML) support is not needed.                                              ┃
     ┃                                                                                  ┃
     ┗━━━━━━━━━━━━━━━━━━━━━━━━━━━━━━━━━━━━━━━━━━━━━━━━━━━━━━━━━━━━━━━━━━━━━━━━━━━━━━━━━━┛
     */

    /**
     * Constructs a new object in which every attributes are set to a null value.
     * <strong>This is not a valid object.</strong> This constructor is strictly
     * reserved to JAXB, which will assign values to the fields using reflection.
     */
    AbstractCRS() {
        super(org.apache.sis.referencing.privy.NilReferencingObject.INSTANCE);
        forConvention = forConvention();
        /*
         * The coordinate system is mandatory for SIS working. We do not verify its presence here
         * because the verification would have to be done in an `afterMarshal(…)` method and throwing
         * an exception in that method causes the whole unmarshalling to fail. But the SC_CRS adapter
         * does some verifications.
         */
    }

    /**
     * Sets the coordinate system to the given value.
     * This method is indirectly invoked by JAXB at unmarshalling time.
     *
     * @param  name  the property name, used only in case of error message to format. Can be null for auto-detect.
     * @throws IllegalStateException if the coordinate system has already been set.
     */
    final void setCoordinateSystem(String name, final CoordinateSystem cs) {
        if (coordinateSystem == null) {
            coordinateSystem = cs;
        } else {
            if (name == null) {
                name = String.valueOf(ReferencingUtilities.toPropertyName(CoordinateSystem.class, cs.getClass()));
            }
            ImplementationHelper.propertyAlreadySet(AbstractCRS.class, "setCoordinateSystem", name);
        }
    }
}<|MERGE_RESOLUTION|>--- conflicted
+++ resolved
@@ -38,11 +38,7 @@
 import org.apache.sis.metadata.privy.ImplementationHelper;
 import org.apache.sis.io.wkt.Convention;
 import org.apache.sis.io.wkt.Formatter;
-<<<<<<< HEAD
 import org.apache.sis.pending.geoapi.referencing.MissingMethods;
-import org.apache.sis.util.ArgumentChecks;
-=======
->>>>>>> d3af9977
 import org.apache.sis.util.Utilities;
 import org.apache.sis.util.ComparisonMode;
 import org.apache.sis.util.resources.Errors;
@@ -51,14 +47,9 @@
 import org.opengis.referencing.crs.GeneralDerivedCRS;
 import org.opengis.geometry.MismatchedDimensionException;
 
-<<<<<<< HEAD
 // Specific to the main branch:
 import org.opengis.referencing.ReferenceIdentifier;
 import org.apache.sis.referencing.datum.DefaultDatumEnsemble;
-=======
-// Specific to the geoapi-3.1 and geoapi-4.0 branches:
-import org.opengis.metadata.Identifier;
->>>>>>> d3af9977
 
 
 /**
@@ -213,33 +204,6 @@
     }
 
     /**
-<<<<<<< HEAD
-     * Verifies the consistency between the datum and the ensemble.
-     * At least one of the {@code datum} and {@code ensemble} arguments shall be non-null.
-     *
-     * @param  datum       the datum, or {@code null} if the CRS is associated only to a datum ensemble.
-     * @param  ensemble    collection of reference frames which for low accuracy requirements may be considered to be
-     *                     insignificantly different from each other, or {@code null} if there is no such ensemble.
-     * @throws NullPointerException if both arguments are null.
-     * @throws IllegalArgumentException
-     */
-    static <D extends Datum> void checkDatum(final D datum, final DefaultDatumEnsemble<D> ensemble) {
-        if (ensemble == null) {
-            ArgumentChecks.ensureNonNull("datum", datum);
-        } else if (datum != null) {
-            for (final D member : ensemble.getMembers()) {
-                if (Utilities.equalsIgnoreMetadata(datum, member)) {
-                    return;
-                }
-            }
-            throw new IllegalArgumentException(Resources.format(Resources.Keys.NotAMemberOfDatumEnsemble_2,
-                    IdentifiedObjects.getDisplayName(ensemble), IdentifiedObjects.getDisplayName(datum)));
-        }
-    }
-
-    /**
-=======
->>>>>>> d3af9977
      * Creates a new CRS derived from the specified one, but with different axis order or unit.
      *
      * @param original  the original CRS from which to derive a new one.
