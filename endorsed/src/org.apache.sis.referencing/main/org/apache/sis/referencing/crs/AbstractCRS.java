--- conflicted
+++ resolved
@@ -35,7 +35,6 @@
 import org.apache.sis.referencing.cs.AxesConvention;
 import org.apache.sis.referencing.cs.DefaultCoordinateSystemAxis;
 import org.apache.sis.referencing.datum.AbstractDatum;
-import org.apache.sis.referencing.datum.DefaultDatumEnsemble;
 import org.apache.sis.referencing.privy.ReferencingUtilities;
 import org.apache.sis.metadata.privy.ImplementationHelper;
 import org.apache.sis.io.wkt.FormattableObject;
@@ -49,16 +48,10 @@
 import org.opengis.referencing.crs.GeneralDerivedCRS;
 import org.opengis.geometry.MismatchedDimensionException;
 
-<<<<<<< HEAD
 // Specific to the main branch:
 import org.opengis.referencing.ReferenceIdentifier;
 import org.apache.sis.referencing.datum.DefaultDatumEnsemble;
 import org.apache.sis.pending.geoapi.referencing.MissingMethods;
-=======
-// Specific to the geoapi-3.1 and geoapi-4.0 branches:
-import org.opengis.metadata.Identifier;
-import org.opengis.referencing.datum.DatumEnsemble;
->>>>>>> 11f61146
 
 
 /**
@@ -295,35 +288,6 @@
     }
 
     /**
-<<<<<<< HEAD
-     * Returns the datum or a view of the ensemble as a datum, or {@code null} if none.
-     * The {@code legacy} argument is usually {@code false}, except when formatting in a legacy <abbr>WKT</abbr> format.
-     *
-     * @param  legacy  whether to allow a view of the ensemble as a datum for interoperability with legacy standards.
-     * @return the datum, or {@code null} if none.
-     */
-    Datum getDatumOrEnsemble(final boolean legacy) {
-        /*
-         * User could provide his own CRS implementation outside this SIS package, so we have
-         * to check for SingleCRS interface. But all SIS classes override this implementation.
-         */
-        if (this instanceof SingleCRS) {
-            final var crs = (SingleCRS) this;
-            final Datum datum = crs.getDatum();
-            if (datum != null) {
-                return datum;
-            }
-            if (legacy) {
-                final var ensemble = getDatumEnsemble(crs);
-                if (ensemble instanceof Datum) {
-                    return (Datum) ensemble;
-                }
-            }
-        }
-        return null;
-    }
-
-    /**
      * Returns the datum ensemble of the given <abbr>CRS</abbr>.
      *
      * @param  crs  the <abbr>CRS</abbr> from which to get the datum ensemble.
@@ -350,8 +314,6 @@
     }
 
     /**
-=======
->>>>>>> 11f61146
      * Returns the coordinate system.
      *
      * @return the coordinate system.
@@ -532,10 +494,7 @@
          */
         if (this instanceof SingleCRS) {
             final var sc = (SingleCRS) this;
-            formatDatum(formatter, sc, sc.getDatum(), AbstractDatum::castOrCopy, (crs) -> {
-                final DatumEnsemble<?> ensemble = crs.getDatumEnsemble();
-                return (ensemble instanceof Datum) ? (Datum) ensemble : null;
-            });
+            formatDatum(formatter, sc, sc.getDatum(), AbstractDatum::castOrCopy, AbstractCRS::getDatumEnsemble);
         }
     }
 
@@ -564,7 +523,7 @@
             }
             formatter.appendFormattable(datum, toFormattable);
         } else if (supportsDynamic) {
-            formatter.appendFormattable(crs.getDatumEnsemble(), DefaultDatumEnsemble::castOrCopy);
+            formatter.append(getDatumEnsemble(crs));
         } else {
             // Apply `toFormattable` unconditionally for forcing a conversion of ensemble to datum.
             formatter.append(toFormattable.apply(asDatum.apply(crs)));
