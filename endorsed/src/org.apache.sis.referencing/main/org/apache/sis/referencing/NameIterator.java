--- conflicted
+++ resolved
@@ -148,13 +148,8 @@
      *
      * @see AbstractIdentifiedObject#getID()
      */
-<<<<<<< HEAD
-    static String getID(final Context context, final IdentifiedObject object, final ReferenceIdentifier name,
+    static String getID(final IdentifiedObject object, final ReferenceIdentifier name,
             final Collection<? extends GenericName> alias, final Collection<? extends ReferenceIdentifier> identifiers)
-=======
-    static String getID(final IdentifiedObject object, final Identifier name,
-            final Collection<? extends GenericName> alias, final Collection<? extends Identifier> identifiers)
->>>>>>> b03b2358
     {
         final Context context = Context.current();
         String candidate = Context.getObjectID(context, object);
