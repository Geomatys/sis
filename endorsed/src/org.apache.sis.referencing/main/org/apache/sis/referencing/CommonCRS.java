/*
 * Licensed to the Apache Software Foundation (ASF) under one or more
 * contributor license agreements.  See the NOTICE file distributed with
 * this work for additional information regarding copyright ownership.
 * The ASF licenses this file to You under the Apache License, Version 2.0
 * (the "License"); you may not use this file except in compliance with
 * the License.  You may obtain a copy of the License at
 *
 *     http://www.apache.org/licenses/LICENSE-2.0
 *
 * Unless required by applicable law or agreed to in writing, software
 * distributed under the License is distributed on an "AS IS" BASIS,
 * WITHOUT WARRANTIES OR CONDITIONS OF ANY KIND, either express or implied.
 * See the License for the specific language governing permissions and
 * limitations under the License.
 */
package org.apache.sis.referencing;

import java.util.Map;
import java.util.Date;
import java.util.HashMap;
import java.util.logging.Level;
import java.util.logging.LogRecord;
import java.time.Instant;
import javax.measure.Unit;
import javax.measure.quantity.Time;
import org.opengis.metadata.Identifier;
import org.opengis.util.FactoryException;
import org.opengis.util.InternationalString;
import org.opengis.referencing.IdentifiedObject;
import org.opengis.referencing.crs.CoordinateReferenceSystem;
import org.opengis.referencing.crs.GeodeticCRS;
import org.opengis.referencing.crs.VerticalCRS;
import org.opengis.referencing.crs.TemporalCRS;
import org.opengis.referencing.crs.GeographicCRS;
import org.opengis.referencing.crs.ProjectedCRS;
import org.opengis.referencing.crs.EngineeringCRS;
import org.opengis.referencing.crs.SingleCRS;
import org.opengis.referencing.cs.TimeCS;
import org.opengis.referencing.cs.VerticalCS;
import org.opengis.referencing.cs.CartesianCS;
import org.opengis.referencing.cs.SphericalCS;
import org.opengis.referencing.cs.EllipsoidalCS;
import org.opengis.referencing.cs.AxisDirection;
import org.opengis.referencing.cs.CoordinateSystem;
import org.opengis.referencing.datum.Datum;
import org.opengis.referencing.datum.Ellipsoid;
import org.opengis.referencing.datum.GeodeticDatum;
import org.opengis.referencing.datum.PrimeMeridian;
import org.opengis.referencing.datum.TemporalDatum;
import org.opengis.referencing.datum.VerticalDatum;
import org.opengis.referencing.datum.EngineeringDatum;
import org.opengis.metadata.extent.GeographicBoundingBox;
import static org.opengis.referencing.IdentifiedObject.NAME_KEY;
import org.apache.sis.referencing.datum.DefaultVerticalDatum;
import org.apache.sis.referencing.datum.DefaultTemporalDatum;
import org.apache.sis.referencing.datum.DefaultEngineeringDatum;
import org.apache.sis.referencing.cs.AxesConvention;
import org.apache.sis.referencing.cs.DefaultTimeCS;
import org.apache.sis.referencing.cs.DefaultVerticalCS;
import org.apache.sis.referencing.cs.DefaultCartesianCS;
import org.apache.sis.referencing.cs.DefaultCoordinateSystemAxis;
import org.apache.sis.referencing.crs.DefaultTemporalCRS;
import org.apache.sis.referencing.crs.DefaultVerticalCRS;
import org.apache.sis.referencing.crs.DefaultGeographicCRS;
import org.apache.sis.referencing.crs.DefaultGeocentricCRS;
import org.apache.sis.referencing.crs.DefaultEngineeringCRS;
import org.apache.sis.referencing.factory.GeodeticAuthorityFactory;
import org.apache.sis.referencing.factory.UnavailableFactoryException;
import org.apache.sis.referencing.operation.provider.TransverseMercator;
import org.apache.sis.referencing.privy.ReferencingUtilities;
import org.apache.sis.referencing.privy.Formulas;
import org.apache.sis.referencing.internal.Resources;
import org.apache.sis.metadata.iso.citation.Citations;
import org.apache.sis.system.SystemListener;
import org.apache.sis.system.Modules;
import org.apache.sis.util.OptionalCandidate;
import org.apache.sis.util.ArgumentChecks;
import org.apache.sis.util.Exceptions;
import org.apache.sis.util.Utilities;
import org.apache.sis.util.privy.Constants;
import org.apache.sis.util.resources.Vocabulary;
import org.apache.sis.util.resources.Errors;
import org.apache.sis.util.logging.Logging;
import org.apache.sis.math.MathFunctions;
import org.apache.sis.measure.Latitude;
import org.apache.sis.measure.Units;
import static org.apache.sis.util.privy.Constants.SECONDS_PER_DAY;

<<<<<<< HEAD
// Specific to the main branch:
import org.opengis.referencing.crs.GeocentricCRS;
import org.opengis.referencing.datum.VerticalDatumType;
import static org.apache.sis.pending.geoapi.referencing.MissingMethods.getDatumEnsemble;
=======
// Specific to the geoapi-3.1 and geoapi-4.0 branches:
import org.opengis.referencing.datum.DatumEnsemble;
import org.opengis.referencing.datum.RealizationMethod;
>>>>>>> d3af9977


/**
 * Frequently-used geodetic CRS and datum that are guaranteed to be available in SIS.
 * Some (not all) objects defined in this enumeration are equivalent to objects defined
 * in the EPSG geodetic dataset. In such case there is a choice:
 *
 * <ul class="verbose">
 *   <li>If the <a href="https://sis.apache.org/epsg.html">EPSG dataset is installed</a>, then the methods
 *       in this enumeration are effectively shortcuts for object definitions in the EPSG database.</li>
 *   <li>If there is no EPSG database available, or if the query failed, or if there is no EPSG definition
 *       for an object, then {@code CommonCRS} fallbacks on hard-coded values with minimal information.
 *       The {@linkplain AbstractIdentifiedObject#getIdentifiers() identifier} associated to the returned
 *       object should be interpreted as "see that EPSG code for more complete definition".</li>
 * </ul>
 *
 * Consequently, the methods in this enumeration never return {@code null}.
 * The definitions used as fallbacks are available in public sources
 * and do not include EPSG metadata except the identifier.
 * If the EPSG geodetic dataset has been used, the {@linkplain NamedIdentifier#getAuthority() authority} title
 * will be something like <q>EPSG geodetic dataset</q>, otherwise it will be <q>Subset of EPSG</q>.
 *
 * <p>Referencing objects are cached after creation. Invoking the same method on the same {@code CommonCRS}
 * instance twice will return the same {@link IdentifiedObject} instance, unless the internal cache has been cleared
 * (e.g. the application is running in a container environment and some modules have been installed or uninstalled).</p>
 *
 * <h2>Example</h2>
 * The following code fetches a geographic Coordinate Reference System
 * using (<var>longitude</var>, <var>latitude</var>) axis order on the {@link #WGS84} geodetic reference frame:
 *
 * {@snippet lang="java" :
 *     GeographicCRS crs = CommonCRS.WGS84.normalizedGeographic();
 *     }
 *
 * <h2>Available objects</h2>
 * For each enumeration value, the name of the CRS, datum and ellipsoid objects may or may not be the same.
 * Below is an alphabetical list of object names available in this enumeration:
 *
 * <blockquote><table class="sis">
 *   <caption>Geodetic objects accessible by enumeration constants</caption>
 *   <tr><th>Name or alias</th>                                     <th>Object type</th>           <th>Enumeration value</th></tr>
 *   <tr><td>Clarke 1866</td>                                       <td>Ellipsoid</td>             <td>{@link #NAD27}</td></tr>
 *   <tr><td>European Datum 1950 (ED50)</td>                        <td>CRS, datum</td>            <td>{@link #ED50}</td></tr>
 *   <tr><td>European Terrestrial Reference System (ETRS) 1989</td> <td>CRS, datum</td>            <td>{@link #ETRS89}</td></tr>
 *   <tr><td>Greenwich</td>                                         <td>Prime meridian</td>        <td>Any enumeration value</td></tr>
 *   <tr><td>GRS 1980</td>                                          <td>Ellipsoid</td>             <td>{@link #GRS1980}, {@link #ETRS89}, {@link #NAD83}</td></tr>
 *   <tr><td>GRS 1980 Authalic Sphere</td>                          <td>Ellipsoid</td>             <td>{@link #SPHERE}</td></tr>
 *   <tr><td>International 1924</td>                                <td>Ellipsoid</td>             <td>{@link #ED50}</td></tr>
 *   <tr><td>North American Datum 1927</td>                         <td>CRS, datum</td>            <td>{@link #NAD27}</td></tr>
 *   <tr><td>North American Datum 1983</td>                         <td>CRS, datum</td>            <td>{@link #NAD83}</td></tr>
 *   <tr><td>World Geodetic System (WGS) 1972</td>                  <td>CRS, datum, ellipsoid</td> <td>{@link #WGS72}</td></tr>
 *   <tr><td>World Geodetic System (WGS) 1984</td>                  <td>CRS, datum, ellipsoid</td> <td>{@link #WGS84}</td></tr>
 * </table></blockquote>
 *
 * @author  Martin Desruisseaux (Geomatys)
 * @version 1.5
 *
 * @see org.apache.sis.referencing.factory.CommonAuthorityFactory
 *
 * @since 0.4
 */
@SuppressWarnings("DoubleCheckedLocking")
public enum CommonCRS {
    /**
     * World Geodetic System 1984.
     * This is the default CRS for most {@code org.apache.sis} packages.
     *
     * <blockquote><table class="compact">
     * <caption>WGS84 properties</caption>
     *   <tr><th>CRS identifiers:</th>         <td>CRS:84, EPSG:4326</td></tr>
     *   <tr><th>Name and abbreviation:</th>   <td>World Geodetic System 1984 (WGS 84)</td></tr>
     *   <tr><th>Prime meridian:</th>          <td>Greenwich</td></tr>
     *   <tr><th>Semi-major axis length:</th>  <td>6378137 metres</td></tr>
     *   <tr><th>Semi-minor axis length:</th>  <td>6356752 metres <i>(approximated)</i></td></tr>
     *   <tr><th>Inverse flattening:</th>      <td>298.257223563 <i>(definitive)</i></td></tr>
     *   <tr><th>UTM zones:</th>               <td>1 to 60 in North and South hemispheres</td></tr>
     * </table></blockquote>
     */
    WGS84((short) 4326, (short) 4979, (short) 4978, (short) 6326, (short) 7030,             // Geodetic info
          (short) 5041, (short) 5042, (short) 32600, (short) 32700, (byte) 1, (byte) 60),   // UPS and UTM info

    /**
     * World Geodetic System 1972.
     *
     * <blockquote><table class="compact">
     * <caption>WGS72 properties</caption>
     *   <tr><th>CRS identifiers:</th>         <td>EPSG:4322</td></tr>
     *   <tr><th>Name and abbreviation:</th>   <td>World Geodetic System 1972 (WGS 72)</td></tr>
     *   <tr><th>Prime meridian:</th>          <td>Greenwich</td></tr>
     *   <tr><th>Semi-major axis length:</th>  <td>6378135 metres</td></tr>
     *   <tr><th>Semi-minor axis length:</th>  <td>6356751 metres <i>(approximated)</i></td></tr>
     *   <tr><th>Inverse flattening:</th>      <td>298.26 <i>(definitive)</i></td></tr>
     *   <tr><th>UTM zones:</th>               <td>1 to 60 in North and South hemispheres</td></tr>
     * </table></blockquote>
     */
    WGS72((short) 4322, (short) 4985, (short) 4984, (short) 6322, (short) 7043,             // Geodetic info
          (short) 0, (short) 0, (short) 32200, (short) 32300, (byte) 1, (byte) 60),         // UPS and UTM info

    /**
     * North American Datum 1983.
     * The ellipsoid is <q>GRS 1980</q>.
     * This ellipsoid is very close, but not identical, to the {@linkplain #WGS84} one.
     *
     * <blockquote><table class="compact">
     * <caption>NAD83 properties</caption>
     *   <tr><th>CRS identifier:</th>          <td>CRS:83, EPSG:4269</td></tr>
     *   <tr><th>Name and abbreviation:</th>   <td>North American Datum 1983 (NAD83)</td></tr>
     *   <tr><th>Prime meridian:</th>          <td>Greenwich</td></tr>
     *   <tr><th>Semi-major axis length:</th>  <td>6378137 metres</td></tr>
     *   <tr><th>Semi-minor axis length:</th>  <td>6356752 metres <i>(approximated)</i></td></tr>
     *   <tr><th>Inverse flattening:</th>      <td>298.257222101 <i>(definitive)</i></td></tr>
     *   <tr><th>UTM zones:</th>               <td>1 to 23 in the North hemisphere</td></tr>
     * </table></blockquote>
     *
     * <div class="note"><b>Note:</b>
     * {@link #ETRS89} uses the same ellipsoid for a different datum.
     * The <cite>Web Map Server</cite> {@code "CRS:83"} authority code uses the NAD83 datum,
     * while the {@code "IGNF:MILLER"} authority code uses the GRS80 datum.</div>
     */
    NAD83((short) 4269, (short) 0, (short) 0, (short) 6269, (short) 7019,                   // Geodetic info
          (short) 0, (short) 0, (short) 26900, (short) 0, (byte) 1, (byte) 23),             // UPS and UTM info

    /**
     * North American Datum 1927.
     *
     * <blockquote><table class="compact">
     * <caption>NAD27 properties</caption>
     *   <tr><th>CRS identifiers:</th>         <td>CRS:27, EPSG:4267</td></tr>
     *   <tr><th>Name and abbreviation:</th>   <td>North American Datum 1927 (NAD27)</td></tr>
     *   <tr><th>Prime meridian:</th>          <td>Greenwich</td></tr>
     *   <tr><th>Semi-major axis length:</th>  <td>6378206.4 metres</td></tr>
     *   <tr><th>Semi-minor axis length:</th>  <td>6356583.8 metres <i>(definitive)</i></td></tr>
     *   <tr><th>UTM zones:</th>               <td>1 to 22 in the North hemisphere</td></tr>
     * </table></blockquote>
     */
    NAD27((short) 4267, (short) 0, (short) 0, (short) 6267, (short) 7008,                   // Geodetic info
          (short) 0, (short) 0, (short) 26700, (short) 0, (byte) 1, (byte) 22),             // UPS and UTM info

    /**
     * European Terrestrial Reference System 1989.
     * The ellipsoid is <q>GRS 1980</q>.
     * This ellipsoid is very close, but not identical, to the {@linkplain #WGS84} one.
     *
     * <blockquote><table class="compact">
     * <caption>ETRS89 properties</caption>
     *   <tr><th>CRS identifiers:</th>         <td>EPSG:4258</td></tr>
     *   <tr><th>Name and abbreviation:</th>   <td>European Terrestrial Reference System 1989 (ETRS89)</td></tr>
     *   <tr><th>Prime meridian:</th>          <td>Greenwich</td></tr>
     *   <tr><th>Semi-major axis length:</th>  <td>6378137 metres</td></tr>
     *   <tr><th>Semi-minor axis length:</th>  <td>6356752 metres <i>(approximated)</i></td></tr>
     *   <tr><th>Inverse flattening:</th>      <td>298.257222101 <i>(definitive)</i></td></tr>
     *   <tr><th>UTM zones:</th>               <td>28 to 37 in the North hemisphere</td></tr>
     * </table></blockquote>
     *
     * <div class="note"><b>Note:</b>
     * {@link #NAD83} uses the same ellipsoid for a different datum.
     * The <cite>Web Map Server</cite> {@code "CRS:83"} authority code uses the NAD83 datum,
     * while the {@code "IGNF:MILLER"} authority code uses the GRS80 datum.</div>
     */
    ETRS89((short) 4258, (short) 4937, (short) 4936, (short) 6258, (short) 7019,            // Geodetic info
           (short) 0, (short) 0, (short) 25800, (short) 0, (byte) 28, (byte) 37),           // UPS and UTM info

    /**
     * European Datum 1950 (ED50).
     *
     * <blockquote><table class="compact">
     * <caption>ED50 properties</caption>
     *   <tr><th>CRS identifiers:</th>         <td>EPSG:4230</td></tr>
     *   <tr><th>Name and abbreviation:</th>   <td>European Datum 1950 (ED50)</td></tr>
     *   <tr><th>Prime meridian:</th>          <td>Greenwich</td></tr>
     *   <tr><th>Semi-major axis length:</th>  <td>6378388 metres</td></tr>
     *   <tr><th>Semi-minor axis length:</th>  <td>6356912 metres <i>(approximated)</i></td></tr>
     *   <tr><th>Inverse flattening:</th>      <td>297 <i>(definitive)</i></td></tr>
     *   <tr><th>UTM zones:</th>               <td>28 to 38 in the North hemisphere</td></tr>
     * </table></blockquote>
     */
    ED50((short) 4230, (short) 0, (short) 0, (short) 6230, (short) 7022,                    // Geodetic info
         (short) 0, (short) 0, (short) 23000, (short) 0, (byte) 28, (byte) 38),             // UPS and UTM info

    /**
     * Unknown datum based upon the GRS 1980 ellipsoid.
     * Use only in cases where geodetic reference frame is unknown.
     *
     * <blockquote><table class="compact">
     * <caption>GRS1980 properties</caption>
     *   <tr><th>CRS identifiers:</th>         <td><del>EPSG:4019</del></td></tr>
     *   <tr><th>Name and abbreviation:</th>   <td>Unknown datum based upon the GRS 1980 ellipsoid</td></tr>
     *   <tr><th>Prime meridian:</th>          <td>Greenwich</td></tr>
     *   <tr><th>Semi-major axis length:</th>  <td>6378137 metres</td></tr>
     *   <tr><th>Semi-minor axis length:</th>  <td>6356752 metres <i>(approximated)</i></td></tr>
     *   <tr><th>Inverse flattening:</th>      <td>298.257222101 <i>(definitive)</i></td></tr>
     * </table></blockquote>
     *
     * @since 1.0
     */
    GRS1980((short) 4019, (short) 0, (short) 0, (short) 6019, (short) 7019,                  // Geodetic info
            (short) 0, (short) 0, (short) 0, (short) 0, (byte) 0, (byte) 0),                 // UPS and UTM info

    /**
     * Unspecified datum based upon the GRS 1980 Authalic Sphere.
     *
     * <blockquote><table class="compact">
     * <caption>Sphere properties</caption>
     *   <tr><th>CRS identifiers:</th>         <td><del>EPSG:4047</del></td></tr>
     *   <tr><th>Name and abbreviation:</th>   <td>Unspecified datum based upon the GRS 1980 Authalic Sphere</td></tr>
     *   <tr><th>Prime meridian:</th>          <td>Greenwich</td></tr>
     *   <tr><th>Semi-major axis length:</th>  <td>6371007 metres</td></tr>
     *   <tr><th>Semi-minor axis length:</th>  <td>6371007 metres <i>(definitive)</i></td></tr>
     * </table></blockquote>
     *
     * @see org.apache.sis.referencing.datum.DefaultEllipsoid#getAuthalicRadius()
     */
    SPHERE((short) 4047, (short) 0, (short) 0, (short) 6047, (short) 7048,                  // Geodetic info
           (short) 0, (short) 0, (short) 0, (short) 0, (byte) 0, (byte) 0);                 // UPS and UTM info

    /**
     * The enum for the default CRS.
     *
     * @see #defaultGeographic()
     */
    static final CommonCRS DEFAULT = WGS84;

    /**
     * The EPSG code of the two-dimensional geographic CRS.
     */
    final short geographic;

    /**
     * The EPSG code of the three-dimensional geographic CRS, or 0 if none.
     * For non-zero value, this is often the {@link #geocentric} code + 1.
     */
    final short geo3D;

    /**
     * The EPSG code of the geocentric CRS, or 0 if none.
     */
    final short geocentric;

    /**
     * The EPSG code of the datum. The value is often {@link #geographic} + 2000,
     * but it doesn't have to be always the case.
     */
    final short datum;

    /**
     * The EPSG code of the ellipsoid.
     */
    final short ellipsoid;

    /**
     * EPSG codes of Universal Polar Stereographic projections, North and South cases.
     */
    final short northUPS, southUPS;

    /**
     * EPSG codes of pseudo "UTM zone zero" (North case and South case), or 0 if none.
     */
    final short northUTM, southUTM;

    /**
     * Zone number of the first UTM and last UTM zone defined in the EPSG database, inclusive.
     */
    final byte firstZone, lastZone;

    /**
     * The cached object. This is initially {@code null}, then set to various kinds of objects depending
     * on which method has been invoked. The kind of object stored in this field may change during the
     * application execution.
     */
    private transient volatile IdentifiedObject cached;

    /**
     * The normalized geographic CRS, created when first needed.
     *
     * @see #normalizedGeographic()
     */
    private transient volatile GeographicCRS cachedNormalized;

    /**
     * The three-dimensional geographic CRS, created when first needed.
     *
     * @see #geographic3D()
     */
    private transient volatile GeographicCRS cachedGeo3D;

    /**
     * The geocentric CRS using Cartesian coordinate system, created when first needed.
     *
     * @see #geocentric()
     */
    private transient volatile GeocentricCRS cachedGeocentric;

    /**
     * The geocentric CRS using spherical coordinate system, created when first needed.
     *
     * @see #spherical()
     */
    private transient volatile GeocentricCRS cachedSpherical;

    /**
     * The Universal Transverse Mercator (UTM) or Universal Polar Stereographic (UPS) projections,
     * created when first needed. The UPS projections are arbitrarily given zone numbers
     * {@value #POLAR} and -{@value #POLAR} for North and South poles respectively.
     *
     * <p>All accesses to this map shall be synchronized on {@code cachedProjections}.</p>
     *
     * @see #universal(double, double)
     */
    private final Map<Integer,ProjectedCRS> cachedProjections;

    /**
     * The special zone number used as key in {@link #cachedProjections} for polar stereographic projections.
     * Must be outside the range of UTM zone numbers.
     */
    private static final int POLAR = 90;

    /**
     * Creates a new constant for the given EPSG or SIS codes.
     *
     * @param geographic  the EPSG code for the two-dimensional geographic CRS.
     * @param geo3D       the EPSG code of the three-dimensional geographic CRS, or 0 if none.
     * @param geocentric  the EPSG code of the geocentric CRS, or 0 if none.
     * @param datum       the EPSG code for the datum.
     * @param ellipsoid   the EPSG code for the ellipsoid.
     */
    private CommonCRS(final short geographic, final short geo3D, final short geocentric, final short datum, final short ellipsoid,
            final short northUPS, final short southUPS, final short northUTM, final short southUTM, final byte firstZone, final byte lastZone)
    {
        this.geographic = geographic;
        this.geocentric = geocentric;
        this.geo3D      = geo3D;
        this.datum      = datum;
        this.ellipsoid  = ellipsoid;
        this.northUPS   = northUPS;
        this.southUPS   = southUPS;
        this.northUTM   = northUTM;
        this.southUTM   = southUTM;
        this.firstZone  = firstZone;
        this.lastZone   = lastZone;
        cachedProjections = new HashMap<>();
    }

    /**
     * Registers a listeners to be invoked when the module path changed.
     * This will clear the cache, since the EPSG database may have changed.
     */
    static {
        SystemListener.add(new SystemListener(Modules.REFERENCING) {
            @Override protected void classpathChanged() {
                for (final CommonCRS e : values()) {
                    e.clear();
                }
            }
        });
    }

    /**
     * Invoked by when the cache needs to be cleared after a module path change.
     */
    @SuppressWarnings("NestedSynchronizedStatement")    // Safe because cachedProjections never call any method of 'this'.
    final synchronized void clear() {
        cached           = null;
        cachedGeo3D      = null;
        cachedNormalized = null;
        cachedGeocentric = null;
        synchronized (cachedProjections) {
            cachedProjections.clear();
        }
    }

    /**
     * Returns the {@code CommonCRS} enumeration value for the datum of the given CRS.
     * The given CRS shall comply to the following conditions
     * (otherwise an {@link IllegalArgumentException} is thrown):
     *
     * <ul>
     *   <li>The {@code crs} is either an instance of {@link SingleCRS},
     *       or an instance of {@link org.opengis.referencing.crs.CompoundCRS}
     *       with an {@linkplain CRS#getHorizontalComponent horizontal component}.</li>
     *   <li>The {@code crs} or the horizontal component of {@code crs} is associated to a {@link GeodeticDatum}.</li>
     *   <li>The geodetic reference frame either<ul>
     *     <li>has the same EPSG code as one of the {@code CommonCRS} enumeration values, or</li>
     *     <li>has no EPSG code but is {@linkplain Utilities#equalsIgnoreMetadata equal, ignoring metadata},
     *       to the {@link #datum()} value of one of the {@code CommonCRS} enumeration values.</li>
     *   </ul></li>
     * </ul>
     *
     * This method is useful for easier creation of various coordinate reference systems through the
     * {@link #geographic()}, {@link #geocentric()} or other convenience methods when the set of datums
     * supported by {@code CommonCRS} is known to be sufficient.
     *
     * @param  crs  the coordinate reference system for which to get a {@code CommonCRS} value.
     * @return the {@code CommonCRS} value for the geodetic reference frame of the given CRS.
     * @throws IllegalArgumentException if no {@code CommonCRS} value can be found for the given CRS.
     *
     * @see #datum()
     * @since 0.8
     */
    public static CommonCRS forDatum(final CoordinateReferenceSystem crs) {
        final SingleCRS single;
        if (crs instanceof SingleCRS) {
            single = (SingleCRS) crs;
        } else {
            single = CRS.getHorizontalComponent(crs);
            if (single == null) {
                throw new IllegalArgumentException(Errors.format(
                        Errors.Keys.NonHorizontalCRS_1, IdentifiedObjects.getDisplayName(crs, null)));
            }
        }
        final Datum datum = single.getDatum();
        if (datum instanceof GeodeticDatum) {
            final CommonCRS c = forDatum((GeodeticDatum) datum, single.getDatumEnsemble());
            if (c != null) return c;
        }
        throw new IllegalArgumentException(Errors.format(
                Errors.Keys.UnsupportedDatum_1, IdentifiedObjects.getDisplayName(datum, null)));
    }

    /**
     * Returns the {@code CommonCRS} enumeration value for the given datum, or {@code null} if none.
     *
     * @param  datum     the datum to represent as an enumeration value, or {@code null}.
     * @param  ensemble  the datum ensemble to represent as an enumeration value, or {@code null}.
     * @return enumeration value for the given datum, or {@code null} if none.
     */
    static CommonCRS forDatum(final GeodeticDatum datum, final DatumEnsemble<?> ensemble) {
        /*
         * First, try to search using only the EPSG code. This approach avoid initializing unneeded
         * geodetic objects (such initializations are costly if they require connection to the EPSG
         * database).
         */
        int epsg = 0;
        final Identifier identifier = IdentifiedObjects.getIdentifier(datum, Citations.EPSG);
        if (identifier != null) {
            final String code = identifier.getCode();
            if (code != null) try {
                epsg = Integer.parseInt(code);
            } catch (NumberFormatException e) {
                Logging.recoverableException(AuthorityFactories.LOGGER, CommonCRS.class, "forDatum", e);
            }
        }
        for (final CommonCRS c : values()) {
            final boolean filter;
            if (epsg != 0) {
                filter = c.datum == epsg;
            } else if (datum != null) {
                filter = Utilities.equalsIgnoreMetadata(c.datum(), datum);
            } else {
                filter = Utilities.equalsIgnoreMetadata(c.datumEnsemble(), ensemble);
            }
            if (filter) {
                return c;
            }
        }
        return null;
    }

    /**
     * Returns the default two-dimensional normalized geographic CRS.
     * This CRS is okay for <em>computational purposes</em> but should
     * not be used for showing coordinates in graphical user interfaces.
     * The CRS returned by this method has the following properties:
     *
     * <ul>
     *   <li>Axis order is (<var>longitude</var>, <var>latitude</var>).</li>
     *   <li>Axis directions are ({@linkplain AxisDirection#EAST East}, {@linkplain AxisDirection#NORTH North}).</li>
     *   <li>Angular unit is {@link Units#DEGREE}.</li>
     *   <li>Prime meridian in Greenwich.</li>
     * </ul>
     *
     * <h4>Default reference frame</h4>
     * This method makes no guarantees about the datum. The current default datum is WGS 84,
     * but this may change or become configurable in any future SIS versions.
     *
     * <p>This default CRS is assigned to
     * {@linkplain org.apache.sis.geometry.GeneralEnvelope#GeneralEnvelope(GeographicBoundingBox) envelopes created
     * from a geographic bounding box}. Since ISO 19115 {@link GeographicBoundingBox} is approximated by definition,
     * their datum can be arbitrary.</p>
     *
     * @return the default two-dimensional geographic CRS with (<var>longitude</var>, <var>latitude</var>) axis order.
     */
    public static GeographicCRS defaultGeographic() {
        return DEFAULT.normalizedGeographic();
    }

    /**
     * Returns a two-dimensional geographic CRS with axes in the non-standard but computationally convenient
     * (<var>longitude</var>, <var>latitude</var>) order. The coordinate system axes will be oriented toward
     * {@linkplain AxisDirection#EAST East} and {@linkplain AxisDirection#NORTH North} respectively, with units
     * in degrees. The following table summarizes the coordinate reference systems known to this class,
     * together with an enumeration value that can be used for fetching that CRS:
     *
     * <blockquote><table class="sis">
     *   <caption>Commonly used geographic CRS</caption>
     *   <tr><th>Name or alias</th>            <th>Enum</th>            <th>Code</th></tr>
     *   <tr><td>ED50</td>                     <td>{@link #ED50}</td>   <td></td></tr>
     *   <tr><td>ETRS89</td>                   <td>{@link #ETRS89}</td> <td></td></tr>
     *   <tr><td>NAD27</td>                    <td>{@link #NAD27}</td>  <td>CRS:27</td></tr>
     *   <tr><td>NAD83</td>                    <td>{@link #NAD83}</td>  <td>CRS:83</td></tr>
     *   <tr><td>GRS 1980</td>                 <td>{@link #GRS1980}</td><td></td></tr>
     *   <tr><td>GRS 1980 Authalic Sphere</td> <td>{@link #SPHERE}</td> <td></td></tr>
     *   <tr><td>WGS 72</td>                   <td>{@link #WGS72}</td>  <td></td></tr>
     *   <tr><td>WGS 84</td>                   <td>{@link #WGS84}</td>  <td>CRS:84</td></tr>
     * </table></blockquote>
     *
     * @return the geographic CRS with non-standard (<var>longitude</var>, <var>latitude</var>) axis order.
     *
     * @see CRS#forCode(String)
     * @see DefaultGeographicCRS#forConvention(AxesConvention)
     * @see AxesConvention#NORMALIZED
     */
    public GeographicCRS normalizedGeographic() {
        GeographicCRS object = cachedNormalized;
        if (object == null) {
            DefaultGeographicCRS crs = DefaultGeographicCRS.castOrCopy(geographic());
            crs = crs.forConvention(AxesConvention.RIGHT_HANDED);       // Equivalent to NORMALIZED in our cases, but faster.
            synchronized (this) {
                object = cachedNormalized;
                if (object == null) {
                    cachedNormalized = object = crs;
                }
            }
        }
        return object;
    }

    /**
     * Returns the two-dimensional geographic CRS with axes in the standard (<var>latitude</var>, <var>longitude</var>)
     * order. The coordinate system axes will be oriented toward {@linkplain AxisDirection#NORTH North} and
     * {@linkplain AxisDirection#EAST East} respectively, with units in degrees.
     * The following table summarizes the coordinate reference systems known to this class,
     * together with an enumeration value that can be used for fetching that CRS:
     *
     * <blockquote><table class="sis">
     *   <caption>Commonly used geographic CRS</caption>
     *   <tr><th>Name or alias</th>            <th>Enum</th>            <th>EPSG</th></tr>
     *   <tr><td>ED50</td>                     <td>{@link #ED50}</td>   <td>4230</td></tr>
     *   <tr><td>ETRS89</td>                   <td>{@link #ETRS89}</td> <td>4258</td></tr>
     *   <tr><td>NAD27</td>                    <td>{@link #NAD27}</td>  <td>4267</td></tr>
     *   <tr><td>NAD83</td>                    <td>{@link #NAD83}</td>  <td>4269</td></tr>
     *   <tr><td>GRS 1980</td>                 <td>{@link #GRS1980}</td><td><del>4019</del></td></tr>
     *   <tr><td>GRS 1980 Authalic Sphere</td> <td>{@link #SPHERE}</td> <td><del>4047</del></td></tr>
     *   <tr><td>WGS 72</td>                   <td>{@link #WGS72}</td>  <td>4322</td></tr>
     *   <tr><td>WGS 84</td>                   <td>{@link #WGS84}</td>  <td>4326</td></tr>
     * </table></blockquote>
     *
     * @return the geographic CRS with standard (<var>latitude</var>, <var>longitude</var>) axis order.
     *
     * @see CRS#forCode(String)
     * @see DefaultGeographicCRS
     */
    public GeographicCRS geographic() {
        GeographicCRS object = geographic(cached);
        if (object == null) {
            final GeodeticAuthorityFactory factory = factory();
            if (factory != null) try {
                // Synchronization provided by the cache of the factory.
                cached = object = factory.createGeographicCRS(String.valueOf(geographic));
                return object;
            } catch (FactoryException e) {
                failure(this, "geographic", e, geographic);
            }
            final GeodeticDatum frame = datum();
            /*
             * All constants defined in this enumeration use the same coordinate system, EPSG:6422.
             * We will arbitrarily create this CS only for the most frequently created CRS,
             * and share that CS instance for all other constants.
             */
            EllipsoidalCS cs = null;
            if (this != DEFAULT) {
                cs = DEFAULT.geographic().getCoordinateSystem();
            }
            synchronized (this) {
                object = geographic(cached);
                if (object == null) {
                    if (cs == null) {
                        cs = (EllipsoidalCS) StandardDefinitions.createCoordinateSystem(StandardDefinitions.ELLIPSOIDAL_2D, true);
                    }
                    object = StandardDefinitions.createGeographicCRS(geographic, frame, cs);
                    cached = object;
                }
            }
        }
        return object;
    }

    /**
     * Returns the three-dimensional geographic CRS with axes in the standard (<var>latitude</var>,
     * <var>longitude</var>, <var>height</var>) order. The following table summarizes the coordinate
     * reference systems known to this class, together with an enumeration value that can be used for
     * fetching that CRS:
     *
     * <blockquote><table class="sis">
     *   <caption>Commonly used geographic CRS</caption>
     *   <tr><th>Name or alias</th>            <th>Enum</th>            <th>EPSG</th></tr>
     *   <tr><td>ED50</td>                     <td>{@link #ED50}</td>   <td></td></tr>
     *   <tr><td>ETRS89</td>                   <td>{@link #ETRS89}</td> <td>4937</td></tr>
     *   <tr><td>NAD27</td>                    <td>{@link #NAD27}</td>  <td></td></tr>
     *   <tr><td>NAD83</td>                    <td>{@link #NAD83}</td>  <td></td></tr>
     *   <tr><td>GRS 1980</td>                 <td>{@link #GRS1980}</td><td></td></tr>
     *   <tr><td>GRS 1980 Authalic Sphere</td> <td>{@link #SPHERE}</td> <td></td></tr>
     *   <tr><td>WGS 72</td>                   <td>{@link #WGS72}</td>  <td>4985</td></tr>
     *   <tr><td>WGS 84</td>                   <td>{@link #WGS84}</td>  <td>4979</td></tr>
     * </table></blockquote>
     *
     * @return the three-dimensional geographic CRS associated to this enum.
     *
     * @see CRS#forCode(String)
     * @see DefaultGeographicCRS
     */
    public GeographicCRS geographic3D() {
        GeographicCRS object = cachedGeo3D;
        if (object == null) {
            if (geo3D != 0) {
                final GeodeticAuthorityFactory factory = factory();
                if (factory != null) try {
                    // Synchronization provided by the cache of the factory.
                    cachedGeo3D = object = factory.createGeographicCRS(String.valueOf(geo3D));
                    return object;
                } catch (FactoryException e) {
                    failure(this, "geographic3D", e, geo3D);
                }
            }
            final GeographicCRS base = geographic();
            /*
             * All constants defined in this enumeration use the same coordinate system, EPSG:6423.
             * We will arbitrarily create this CS only for the most frequently created CRS,
             * and share that CS instance for all other constants.
             */
            EllipsoidalCS cs = null;
            if (this != DEFAULT) {
                cs = DEFAULT.geographic3D().getCoordinateSystem();
            }
            synchronized (this) {
                object = cachedGeo3D;
                if (object == null) {
                    if (cs == null) {
                        cs = (EllipsoidalCS) StandardDefinitions.createCoordinateSystem(StandardDefinitions.ELLIPSOIDAL_3D, true);
                    }
                    // Use same name and datum than the geographic CRS.
                    object = new DefaultGeographicCRS(properties(base, geo3D), base.getDatum(), getDatumEnsemble(base), cs);
                    cachedGeo3D = object;
                }
            }
        }
        return object;
    }

    /**
     * Returns the geocentric CRS using a Cartesian coordinate system. Axis units are metres.
     * The following table summarizes the coordinate reference systems known to this class,
     * together with an enumeration value that can be used for fetching that CRS:
     *
     * <blockquote><table class="sis">
     *   <caption>Commonly used geocentric CRS</caption>
     *   <tr><th>Name or alias</th>            <th>Enum</th>            <th>EPSG</th></tr>
     *   <tr><td>ED50</td>                     <td>{@link #ED50}</td>   <td></td></tr>
     *   <tr><td>ETRS89</td>                   <td>{@link #ETRS89}</td> <td>4936</td></tr>
     *   <tr><td>NAD27</td>                    <td>{@link #NAD27}</td>  <td></td></tr>
     *   <tr><td>NAD83</td>                    <td>{@link #NAD83}</td>  <td></td></tr>
     *   <tr><td>GRS 1980</td>                 <td>{@link #GRS1980}</td><td></td></tr>
     *   <tr><td>GRS 1980 Authalic Sphere</td> <td>{@link #SPHERE}</td> <td></td></tr>
     *   <tr><td>WGS 72</td>                   <td>{@link #WGS72}</td>  <td>4984</td></tr>
     *   <tr><td>WGS 84</td>                   <td>{@link #WGS84}</td>  <td>4978</td></tr>
     * </table></blockquote>
     *
     * <div class="warning"><b>Warning:</b> In a future SIS version, the return type may be changed to the
     * {@link GeodeticCRS} parent interface. This is because ISO 19111 does not defines specific interface
     * for the geocentric case. Users should assign the return value to a {@code GeodeticCRS} type.</div>
     *
     * @return the geocentric CRS associated to this enum.
     *
     * @see CRS#forCode(String)
     * @see DefaultGeocentricCRS
     */
    public GeocentricCRS geocentric() {
        GeocentricCRS object = cachedGeocentric;
        if (object == null) {
            if (geocentric != 0) {
                final GeodeticAuthorityFactory factory = factory();
                if (factory != null) try {
                    // Synchronization provided by the cache of the factory.
                    cachedGeocentric = object = factory.createGeocentricCRS(String.valueOf(geocentric));
                    return object;
                } catch (FactoryException e) {
                    failure(this, "geocentric", e, geocentric);
                }
            }
            // Use same name and datum than the geographic CRS.
            final GeographicCRS base = geographic();
            /*
             * All constants defined in this enumeration use the same coordinate system, EPSG:6500.
             * We will arbitrarily create this CS only for the most frequently created CRS,
             * and share that CS instance for all other constants.
             */
            CartesianCS cs = null;
            if (this != DEFAULT) {
                cs = (CartesianCS) DEFAULT.geocentric().getCoordinateSystem();
            }
            synchronized (this) {
                object = cachedGeocentric;
                if (object == null) {
                    if (cs == null) {
                        cs = (CartesianCS) StandardDefinitions.createCoordinateSystem(StandardDefinitions.EARTH_CENTRED, true);
                    }
                    object = new DefaultGeocentricCRS(properties(base, geocentric), base.getDatum(), getDatumEnsemble(base), cs);
                    cachedGeocentric = object;
                }
            }
        }
        return object;
    }

    /**
     * Returns the geocentric CRS using a spherical coordinate system. Axes are:
     *
     * <ol>
     *   <li>Spherical latitude in degrees oriented toward {@linkplain AxisDirection#NORTH north}.</li>
     *   <li>Spherical longitude in degrees oriented toward {@linkplain AxisDirection#EAST east}.</li>
     *   <li>Geocentric radius in metres oriented toward {@linkplain AxisDirection#UP up}.</li>
     * </ol>
     *
     * <div class="warning"><b>Warning:</b> In a future SIS version, the return type may be changed to the
     * {@link GeodeticCRS} parent interface. This is because ISO 19111 does not defines specific interface
     * for the geocentric case. Users should assign the return value to a {@code GeodeticCRS} type.</div>
     *
     * @return the geocentric CRS associated to this enum.
     *
     * @see DefaultGeocentricCRS
     *
     * @since 0.7
     */
    public GeocentricCRS spherical() {
        GeocentricCRS object = cachedSpherical;
        if (object == null) {
            /*
             * All constants defined in this enumeration use the same coordinate system, EPSG:6404.
             * We will arbitrarily create this CS only for the most frequently created CRS,
             * and share that CS instance for all other constants.
             */
            SphericalCS cs = null;
            if (this != DEFAULT) {
                cs = (SphericalCS) DEFAULT.spherical().getCoordinateSystem();
            } else {
                final GeodeticAuthorityFactory factory = factory();
                if (factory != null) try {
                    // Synchronization provided by the cache of the factory.
                    cs = factory.createSphericalCS(Short.toString(StandardDefinitions.SPHERICAL));
                } catch (FactoryException e) {
                    failure(this, "spherical", e, StandardDefinitions.SPHERICAL);
                }
            }
            // Use same name and datum than the geographic CRS.
            final GeographicCRS base = geographic();
            synchronized (this) {
                object = cachedSpherical;
                if (object == null) {
                    if (cs == null) {
                        cs = (SphericalCS) StandardDefinitions.createCoordinateSystem(StandardDefinitions.SPHERICAL, true);
                    }
<<<<<<< HEAD
                    object = new DefaultGeocentricCRS(IdentifiedObjects.getProperties(base, exclude()), base.getDatum(), getDatumEnsemble(base), cs);
=======
                    object = new DefaultGeocentricCRS(IdentifiedObjects.getProperties(base, exclude()),
                                                      base.getDatum(),
                                                      base.getDatumEnsemble(),
                                                      cs);
>>>>>>> d3af9977
                    cachedSpherical = object;
                }
            }
        }
        return object;
    }

    /**
     * Returns the geodetic reference frame associated to this geodetic object.
     * The following table summarizes the datums known to this class,
     * together with an enumeration value that can be used for fetching that datum:
     *
     * <blockquote><table class="sis">
     *   <caption>Commonly used geodetic reference frames</caption>
     *   <tr><th>Name or alias</th>                                     <th>Enum</th>            <th>EPSG</th></tr>
     *   <tr><td>European Datum 1950</td>                               <td>{@link #ED50}</td>   <td>6230</td></tr>
     *   <tr><td>European Terrestrial Reference System 1989</td>        <td>{@link #ETRS89}</td> <td>6258</td></tr>
     *   <tr><td>North American Datum 1927</td>                         <td>{@link #NAD27}</td>  <td>6267</td></tr>
     *   <tr><td>North American Datum 1983</td>                         <td>{@link #NAD83}</td>  <td>6269</td></tr>
     *   <tr><td>Not specified (based on GRS 1980 ellipsoid)</td>       <td>{@link #GRS1980}</td><td>6019</td></tr>
     *   <tr><td>Not specified (based on GRS 1980 Authalic Sphere)</td> <td>{@link #SPHERE}</td> <td>6047</td></tr>
     *   <tr><td>World Geodetic System 1972</td>                        <td>{@link #WGS72}</td>  <td>6322</td></tr>
     *   <tr><td>World Geodetic System 1984</td>                        <td>{@link #WGS84}</td>  <td>6326</td></tr>
     * </table></blockquote>
     *
     * @return the geodetic reference frame associated to this enum, or {@code null} for a datum ensemble.
     *
     * @see #forDatum(CoordinateReferenceSystem)
     * @see org.apache.sis.referencing.datum.DefaultGeodeticDatum
     */
    public GeodeticDatum datum() {
        GeodeticDatum object = datum(cached);
        if (object == null) {
            final GeodeticAuthorityFactory factory = factory();
            if (factory != null) try {
                // Synchronization provided by the cache of the factory.
                cached = object = factory.createGeodeticDatum(String.valueOf(datum));
                return object;
            } catch (FactoryException e) {
                failure(this, "datum", e, datum);
            }
            final var ei = ellipsoid();
            final var pm = primeMeridian();
            synchronized (this) {
                object = datum(cached);
                if (object == null) {
                    object = StandardDefinitions.createGeodeticDatum(datum, ei, pm);
                    cached = object;
                }
            }
        }
        return object;
    }

    /**
     * Returns the datum ensemble associated to this geodetic object.
     *
     * @return the datum ensemble associated to this enum, or {@code null} if none.
     *
     * @since 1.5
     */
    public DatumEnsemble<GeodeticDatum> datumEnsemble() {
        return geographic().getDatumEnsemble();
    }

    /**
     * Returns the ellipsoid associated to this geodetic object.
     * The following table summarizes the ellipsoids known to this class,
     * together with an enumeration value that can be used for fetching that ellipsoid:
     *
     * <blockquote><table class="sis">
     *   <caption>Commonly used ellipsoids</caption>
     *   <tr><th>Name or alias</th>                    <th>Enum</th>            <th>EPSG</th></tr>
     *   <tr><td>Clarke 1866</td>                      <td>{@link #NAD27}</td>  <td>7008</td></tr>
     *   <tr><td>GRS 1980</td>                         <td>{@link #GRS1980}</td><td>7019</td></tr>
     *   <tr><td>GRS 1980 Authalic Sphere</td>         <td>{@link #SPHERE}</td> <td>7048</td></tr>
     *   <tr><td>International 1924</td>               <td>{@link #ED50}</td>   <td>7022</td></tr>
     *   <tr><td>World Geodetic System (WGS) 1972</td> <td>{@link #WGS72}</td>  <td>7043</td></tr>
     *   <tr><td>World Geodetic System (WGS) 1984</td> <td>{@link #WGS84}</td>  <td>7030</td></tr>
     * </table></blockquote>
     *
     * @return the ellipsoid associated to this enum.
     *
     * @see org.apache.sis.referencing.datum.DefaultEllipsoid
     */
    public Ellipsoid ellipsoid() {
        Ellipsoid object = ellipsoid(cached);
        if (object == null) {
            if (this == NAD83) {
                cached = object = ETRS89.ellipsoid();       // Share the same instance for NAD83 and ETRS89.
                return object;
            }
            final GeodeticAuthorityFactory factory = factory();
            if (factory != null) try {
                // Synchronization provided by the cache of the factory.
                cached = object = factory.createEllipsoid(String.valueOf(ellipsoid));
                return object;
            } catch (FactoryException e) {
                failure(this, "ellipsoid", e, ellipsoid);
            }
            synchronized (this) {
                object = ellipsoid(cached);
                if (object == null) {
                    object = StandardDefinitions.createEllipsoid(ellipsoid);
                    cached = object;
                }
            }
        }
        return object;
    }

    /**
     * Returns the prime meridian associated to this geodetic object.
     * The following table summarizes the prime meridians known to this class,
     * together with an enumeration value that can be used for fetching that prime meridian:
     *
     * <blockquote><table class="sis">
     *   <caption>Commonly used prime meridians</caption>
     *   <tr><th>Name or alias</th> <th>Enum</th>           <th>EPSG</th></tr>
     *   <tr><td>Greenwich</td>     <td>{@link #WGS84}</td> <td>8901</td></tr>
     * </table></blockquote>
     *
     * @return the prime meridian associated to this enum.
     *
     * @see org.apache.sis.referencing.datum.DefaultPrimeMeridian
     */
    public PrimeMeridian primeMeridian() {
        PrimeMeridian object = primeMeridian(cached);
        if (object == null) {
            if (this != DEFAULT) {
                cached = object = DEFAULT.primeMeridian();          // Share the same instance for all constants.
                return object;
            }
            final GeodeticAuthorityFactory factory = factory();
            if (factory != null) try {
                // Synchronization provided by the cache of the factory.
                cached = object = factory.createPrimeMeridian(StandardDefinitions.GREENWICH);
                return object;
            } catch (FactoryException e) {
                failure(this, "primeMeridian", e, Constants.EPSG_GREENWICH);
            }
            synchronized (this) {
                object = primeMeridian(cached);
                if (object == null) {
                    object = StandardDefinitions.primeMeridian();
                    cached = object;
                }
            }
        }
        return object;
    }

    /**
     * Returns the geographic CRS associated to the given object, or {@code null} if none.
     */
    private static GeographicCRS geographic(final IdentifiedObject object) {
        return (object instanceof GeographicCRS) ? (GeographicCRS) object : null;
    }

    /**
     * Returns the datum associated to the given object, or {@code null} if none.
     */
    private static GeodeticDatum datum(final IdentifiedObject object) {
        if (object instanceof GeodeticDatum) {
            return (GeodeticDatum) object;
        }
        if (object instanceof GeodeticCRS) {
            return ((GeodeticCRS) object).getDatum();
        }
        return null;
    }

    /**
     * Returns the ellipsoid associated to the given object, or {@code null} if none.
     */
    private static Ellipsoid ellipsoid(final IdentifiedObject object) {
        if (object instanceof Ellipsoid) {
            return (Ellipsoid) object;
        }
        if (object instanceof GeodeticDatum) {
            return ((GeodeticDatum) object).getEllipsoid();
        }
        if (object instanceof CoordinateReferenceSystem) {
            return ReferencingUtilities.getEllipsoid((CoordinateReferenceSystem) object);
        }
        return null;
    }

    /**
     * Returns the prime meridian associated to the given object, or {@code null} if none.
     */
    private static PrimeMeridian primeMeridian(final IdentifiedObject object) {
        if (object instanceof PrimeMeridian) {
            return (PrimeMeridian) object;
        }
        if (object instanceof GeodeticDatum) {
            return ((GeodeticDatum) object).getPrimeMeridian();
        }
        if (object instanceof CoordinateReferenceSystem) {
            return ReferencingUtilities.getPrimeMeridian((CoordinateReferenceSystem) object);
        }
        return null;
    }

    /*
     * NOTE ABOUT MAP PROJECTION CONVENIENCE METHODS:
     * There is no convenience method for projections other than UTM because this enumeration is not a
     * factory for arbitrary CRS (the UTM projection has the advantage of being constrained to zones).
     * World-wide projections like "WGS 84 / World Mercator" are not handled neither because they make
     * sense only for some datum like WGS84 or WGS72. Application to more regional datum like NAD27 or
     * ED50 would be more questionable.
     */

    /**
     * Returns a Universal Transverse Mercator (UTM) or a Universal Polar Stereographic (UPS) projection
     * for the zone containing the given point.
     * There is a total of 120 UTM zones, with 60 zones in the North hemisphere and 60 zones in the South hemisphere.
     * The projection zone is determined from the arguments as below:
     *
     * <ul class="verbose">
     *   <li>If the <var>latitude</var> argument is less than 80°S or equal or greater than 84°N,
     *       then a <cite>Universal Polar Stereographic</cite> projection is created.</li>
     *   <li>Otherwise a <cite>Universal Transverse Mercator</cite> projection is created as below:
     *     <ul class="verbose">
     *       <li>The sign of the <var>latitude</var> argument determines the hemisphere:
     *           North for positive latitudes (including positive zero) or
     *           South for negative latitudes (including negative zero).
     *           The latitude magnitude is ignored, except for the special cases documented below
     *           and for ensuring that the latitude is inside the [-90 … 90]° range.</li>
     *       <li>The value of the <var>longitude</var> argument determines the 6°-width zone,
     *           numbered from 1 for the zone starting at 180°W up to 60 for the zone finishing at 180°E.
     *           Longitudes outside the [-180 … 180]° range will be rolled as needed before to compute the zone.</li>
     *       <li>Calculation of UTM zone involves two special cases (if those special cases are not desired,
     *           they can be avoided by making sure that the given latitude is below 56°N):
     *         <ul>
     *           <li>Between 56°N and 64°N, zone 32 is widened to 9° (at the expense of zone 31)
     *               to accommodate southwest Norway.</li>
     *           <li>Between 72°N and 84°N, zones 33 and 35 are widened to 12° to accommodate Svalbard.
     *               To compensate for these 12° wide zones, zones 31 and 37 are widened to 9° and
     *               zones 32, 34, and 36 are eliminated.</li>
     *         </ul>
     *       </li>
     *     </ul>
     *   </li>
     * </ul>
     *
     * <div class="note"><b>Tip:</b>
     * for "straight" UTM zone calculation without any special case (neither Norway, Svalbard or Universal Polar
     * Stereographic projection), one can replace the {@code latitude} argument by {@code Math.signum(latitude)}.
     * For using a specific zone number, one can additionally replace the {@code longitude} argument by
     * {@code zone * 6 - 183}.</div>
     *
     * The map projection uses the following parameters:
     *
     * <table class="sis">
     *   <caption>Universal Transverse Mercator (UTM) and Universal Polar Stereographic (UPS) projection parameters</caption>
     *   <tr>
     *     <th>Parameter name</th>
     *     <th>UTM parameter value</th>
     *     <th>UPS parameter value</th>
     *   </tr><tr>
     *     <td>Latitude of natural origin</td>
     *     <td>0°</td>
     *     <td>90°N or 90°S depending on the sign of given latitude</td>
     *   </tr><tr>
     *     <td>Longitude of natural origin</td>
     *     <td>Central meridian of the UTM zone containing the given longitude</td>
     *     <td>0°</td>
     *   </tr><tr>
     *     <td>Scale factor at natural origin</td>
     *     <td>0.9996</td>
     *     <td>0.994</td>
     *   </tr><tr>
     *     <td>False easting</td>
     *     <td>500 000 metres</td>
     *     <td>2 000 000 metres</td>
     *   </tr><tr>
     *     <td>False northing</td>
     *     <td>0 (North hemisphere) or 10 000 000 (South hemisphere) metres</td>
     *     <td>2 000 000 metres</td>
     *   </tr>
     * </table>
     *
     * The coordinate system axes are (Easting, Northing) in metres.
     *
     * <p>Be aware of parameter order! For this method, latitude is first.
     * This order is for consistency with the non-normalized {@linkplain #geographic() geographic} CRS
     * of all items in this {@code CommonCRS} enumeration.</p>
     *
     * @param  latitude  a latitude in the desired UTM or UPS projection zone.
     * @param  longitude a longitude in the desired UTM or UPS projection zone.
     * @return a Universal Transverse Mercator or Polar Stereographic projection for the zone containing the given point.
     *
     * @since 0.8
     */
    public ProjectedCRS universal(final double latitude, final double longitude) {
        ArgumentChecks.ensureBetween("latitude",   Latitude.MIN_VALUE,     Latitude.MAX_VALUE,     latitude);
        ArgumentChecks.ensureBetween("longitude", -Formulas.LONGITUDE_MAX, Formulas.LONGITUDE_MAX, longitude);
        final boolean isSouth = MathFunctions.isNegative(latitude);
        final boolean isUTM   = latitude >= TransverseMercator.Zoner.SOUTH_BOUNDS
                             && latitude <  TransverseMercator.Zoner.NORTH_BOUNDS;
        final int zone = isUTM ? TransverseMercator.Zoner.UTM.zone(latitude, longitude) : POLAR;
        final Integer key = isSouth ? -zone : zone;
        ProjectedCRS crs;
        synchronized (cachedProjections) {
            crs = cachedProjections.get(key);
        }
        if (crs == null) {
            /*
             * Requested CRS has not been previously created, or the cache has been cleared.
             * Before to create the CRS explicitly, try to get it from the EPSG database.
             * Using the EPSG geodetic dataset when possible gives us more information,
             * like the aliases and area of validity.
             */
            int code = 0;
            if (!isUTM) {
                code = Short.toUnsignedInt(isSouth ? southUPS : northUPS);
            } else if (zone >= firstZone && zone <= lastZone) {
                code = Short.toUnsignedInt(isSouth ? southUTM : northUTM);
            }
            if (code != 0) {
                if (isUTM) code += zone;
                final GeodeticAuthorityFactory factory = factory();
                if (factory != null) try {
                    return factory.createProjectedCRS(String.valueOf(code));
                } catch (FactoryException e) {
                    failure(this, "universal", e, code);
                }
            }
            /*
             * At this point we couldn't use the EPSG dataset; we have to create the CRS ourselves.
             * All constants defined in this enumeration use the same coordinate system (EPSG:4400)
             * except for the polar regions. We will arbitrarily create the CS only for a frequently
             * used datum, then share that CS instance for all other constants.
             */
            CartesianCS cs = null;
            if (isUTM) {
                synchronized (DEFAULT.cachedProjections) {
                    for (final Map.Entry<Integer,ProjectedCRS> entry : DEFAULT.cachedProjections.entrySet()) {
                        if (Math.abs(entry.getKey()) != POLAR) {
                            cs = entry.getValue().getCoordinateSystem();
                            break;
                        }
                    }
                }
            }
            /*
             * If we didn't found a Coordinate System for EPSG:4400, or if the CS that we needed was
             * for another EPSG code (polar cases), delegate to the WGS84 datum or create the CS now.
             *
             *   EPSG:4400 — Cartesian 2D CS. Axes: easting, northing (E,N). Orientations: east, north. UoM: m.
             *   EPSG:1026 — Cartesian 2D CS for UPS north. Axes: E,N. Orientations: E along 90°E meridian, N along 180°E meridian. UoM: m.
             *   EPSG:1027 — Cartesian 2D CS for UPS south. Axes: E,N. Orientations: E along 90°E, N along 0°E meridians. UoM: m.
             */
            if (cs == null) {
                if (this != DEFAULT) {
                    cs = DEFAULT.universal(latitude, longitude).getCoordinateSystem();
                } else {
                    cs = (CartesianCS) StandardDefinitions.createCoordinateSystem(
                            isUTM   ? StandardDefinitions.CARTESIAN_2D :
                            isSouth ? StandardDefinitions.UPS_SOUTH
                                    : StandardDefinitions.UPS_NORTH, true);
                }
            }
            crs = StandardDefinitions.createUniversal(code, geographic(), isUTM, latitude, longitude, cs);
            final ProjectedCRS other;
            synchronized (cachedProjections) {
                other = cachedProjections.putIfAbsent(key, crs);
            }
            if (other != null) {
                return other;
            }
        }
        return crs;
    }




    /**
     * Frequently-used vertical CRS and datum that are guaranteed to be available in SIS.
     * Methods in this enumeration are shortcuts for object definitions in the EPSG database.
     * If there is no EPSG database available, or if the query failed, or if there is no EPSG definition for an object,
     * then {@code Vertical} fallback on hard-coded values. Consequently, those methods never return {@code null}.
     *
     * <p>Referencing objects are cached after creation. Invoking the same method on the same {@code Vertical}
     * instance twice will return the same {@link IdentifiedObject} instance, unless the internal cache has been cleared
     * (e.g. the application is running in a container environment and some modules have been installed or uninstalled).</p>
     *
     * <p><b>Example:</b> the following code fetches a vertical Coordinate Reference System for heights
     * above the Mean Sea Level (MSL):</p>
     *
     * {@snippet lang="java" :
     *     VerticalCRS crs = CommonCRS.Vertical.MEAN_SEA_LEVEL.crs();
     *     }
     *
     * Below is an alphabetical list of object names available in this enumeration:
     *
     * <blockquote><table class="sis">
     *   <caption>Geodetic objects accessible by enumeration constants</caption>
     *   <tr><th>Name or alias</th>                      <th>Object type</th> <th>Enumeration value</th></tr>
     *   <tr><td>Barometric altitude</td>                <td>CRS, Datum</td>  <td>{@link #BAROMETRIC}</td></tr>
     *   <!-- <del>Ellipsoidal height</del> intentionally omitted             <td><del>{@link #ELLIPSOIDAL}</del></td> -->
     *   <tr><td>Mean Sea Level</td>                     <td>Datum</td>       <td>{@link #MEAN_SEA_LEVEL}</td></tr>
     *   <tr><td>Mean Sea Level depth</td>               <td>CRS</td>         <td>{@link #DEPTH}</td></tr>
     *   <tr><td>Mean Sea Level height</td>              <td>CRS</td>         <td>{@link #MEAN_SEA_LEVEL}</td></tr>
     *   <tr><td>NAVD88 height</td>                      <td>CRS</td>         <td>{@link #NAVD88}</td></tr>
     *   <tr><td>North American Vertical Datum 1988</td> <td>Datum</td>       <td>{@link #NAVD88}</td></tr>
     * </table></blockquote>
     *
     * <div class="note"><b>Note:</b>
     * We do not provide a {@code GEOIDAL} value because its definition depends on the realization epoch.
     * For example, EGM84, EGM96 and EGM2008 are applications of three different geoid models on the WGS 84 ellipsoid.
     * The {@link #MEAN_SEA_LEVEL} value can be used instead as an approximation of geoidal heights.</div>
     *
     * @author  Martin Desruisseaux (Geomatys)
     * @version 1.3
     *
     * @see org.apache.sis.referencing.factory.CommonAuthorityFactory
     *
     * @since 0.4
     */
    public enum Vertical {
        /**
         * Height measured by atmospheric pressure in hectopascals (hPa).
         * Hectopascals are the units of measurement used by the worldwide meteorological community.
         * The datum is not specific to any location or epoch.
         */
        BAROMETRIC(false, Vocabulary.Keys.BarometricAltitude, Vocabulary.Keys.ConstantPressureSurface),

        /**
         * Height measured above the Mean Sea Level (MSL) in metres. Can be used as an approximation of geoidal heights
         * (height measured above an equipotential surface), except that MSL are not specific to any location or epoch.
         *
         * <blockquote><table class="compact">
         * <caption>Mean Sea Level properties</caption>
         *   <tr><th>CRS identifiers:</th>      <td>EPSG:5714</td></tr>
         *   <tr><th>Name or abbreviation:</th> <td>Mean Sea Level (MSL) height</td></tr>
         *   <tr><th>Direction:</th>            <td>{@link AxisDirection#UP}</td></tr>
         *   <tr><th>Unit:</th>                 <td>{@link Units#METRE}</td></tr>
         * </table></blockquote>
         */
        MEAN_SEA_LEVEL(true, (short) 5714, (short) 5100),

        /**
         * Depth measured below the Mean Sea Level (MSL) in metres.
         *
         * <blockquote><table class="compact">
         * <caption>Depth properties</caption>
         *   <tr><th>CRS identifiers:</th>      <td>EPSG:5715</td></tr>
         *   <tr><th>Name or abbreviation:</th> <td>Mean Sea Level depth (MSL) depth</td></tr>
         *   <tr><th>Direction:</th>            <td>{@link AxisDirection#DOWN}</td></tr>
         *   <tr><th>Unit:</th>                 <td>{@link Units#METRE}</td></tr>
         * </table></blockquote>
         */
        DEPTH(true, (short) 5715, (short) 5100),

        /**
         * North American Vertical Datum 1988 height.
         *
         * <blockquote><table class="compact">
         * <caption>NAVD88 properties</caption>
         *   <tr><th>CRS identifier:</th>       <td>CRS:88, EPSG:5703</td></tr>
         *   <tr><th>Name or abbreviation:</th> <td>North American Vertical Datum 1988 (NAVD88) height</td></tr>
         *   <tr><th>Direction:</th>            <td>{@link AxisDirection#UP}</td></tr>
         *   <tr><th>Unit:</th>                 <td>{@link Units#METRE}</td></tr>
         * </table></blockquote>
         *
         * @see CommonCRS#NAD83
         *
         * @since 0.7
         */
        NAVD88(true, (short) 5703, (short) 5103),

        /**
         * Height measured along the normal to the ellipsoid used in the definition of horizontal datum.
         * The unit of measurement is metres.
         *
         * <p><b>Ellipsoidal height is not part of ISO 19111 international standard.</b>
         * Such vertical CRS is usually not recommended since ellipsoidal heights make little sense without
         * their (<var>latitude</var>, <var>longitude</var>) locations. The ISO specification defines instead
         * three-dimensional {@code GeographicCRS} for that reason. Users are encouraged to avoid this orphan
         * ellipsoidal height as much as possible.</p>
         */
        ELLIPSOIDAL(false, Vocabulary.Keys.EllipsoidalHeight, Vocabulary.Keys.Ellipsoid),

        /**
         * Height measured above other kind of surface, for example a geological feature.
         * The unit of measurement is metres.
         *
         * @deprecated More specific vertical datum should be used.
         */
        @Deprecated(since = "1.5", forRemoval = true)
        OTHER_SURFACE(false, Vocabulary.Keys.Height, Vocabulary.Keys.OtherSurface);

        /**
         * {@code true} if {@link #crs} and {@link #datum} are EPSG codes, or {@code false} if
         * they are resource keys for the name as one of the {@code Vocabulary.Keys} constants.
         */
        final boolean isEPSG;

        /**
         * The EPSG code for the CRS or the resource keys, depending on {@link #isEPSG} value.
         */
        final short crs;

        /**
         * The EPSG code for the datum or the resource keys, depending on {@link #isEPSG} value.
         */
        final short datum;

        /**
         * The cached object. This is initially {@code null}, then set to various kinds of objects depending
         * on which method has been invoked. The kind of object stored in this field may change during the
         * application execution.
         */
        private transient volatile IdentifiedObject cached;

        /**
         * Creates a new enumeration value of the given name.
         *
         * <h4>API design note</h4>
         * This constructor does not expect {@link VerticalDatumType} constant in order to avoid
         * the creation of non-standard code list value before they are actually needed.
         */
        private Vertical(final boolean isEPSG, final short crs, final short datum) {
            this.isEPSG = isEPSG;
            this.crs    = crs;
            this.datum  = datum;
        }

        /**
         * Registers a listeners to be invoked when the module path changed.
         * This will clear the cache, since the factories may have changed.
         */
        static {
            SystemListener.add(new SystemListener(Modules.REFERENCING) {
                @Override protected void classpathChanged() {
                    for (final Vertical e : values()) {
                        e.clear();
                    }
                }
            });
        }

        /**
         * Invoked by when the cache needs to be cleared after a module path change.
         */
        final synchronized void clear() {
            cached = null;
        }

        /**
         * Returns the coordinate reference system associated to this vertical object.
         * The following table summarizes the CRS known to this class,
         * together with an enumeration value that can be used for fetching that CRS:
         *
         * <blockquote><table class="sis">
         *   <caption>Commonly used vertical CRS</caption>
         *   <tr><th>Name or alias</th>             <th>Enum</th>                        <th>EPSG</th></tr>
         *   <tr><td>Barometric altitude</td>       <td>{@link #BAROMETRIC}</td>         <td></td></tr>
         *   <!-- <del>Ellipsoidal height</del> intentionally omitted -->
         *   <tr><td>Mean Sea Level depth</td>      <td>{@link #DEPTH}</td>              <td>5715</td></tr>
         *   <tr><td>Mean Sea Level height</td>     <td>{@link #MEAN_SEA_LEVEL}</td>     <td>5714</td></tr>
         * </table></blockquote>
         *
         * @return the CRS associated to this enum.
         *
         * @see DefaultVerticalCRS
         */
        public VerticalCRS crs() {
            VerticalCRS object = crs(cached);
            if (object == null) {
                if (isEPSG) {
                    final GeodeticAuthorityFactory factory = factory();
                    if (factory != null) try {
                        // Synchronization provided by the cache of the factory.
                        cached = object = factory.createVerticalCRS(String.valueOf(crs));
                        return object;
                    } catch (FactoryException e) {
                        failure(this, "crs", e, crs);
                    }
                }
                synchronized (this) {
                    object = crs(cached);
                    if (object == null) {
                        if (isEPSG) {
                            object = StandardDefinitions.createVerticalCRS(crs, datum());
                        } else {
                            final VerticalCS cs = cs();
                            object = new DefaultVerticalCRS(IdentifiedObjects.getProperties(cs, exclude()), datum(), null, cs);
                        }
                        cached = object;
                    }
                }
            }
            return object;
        }

        /**
         * Creates the coordinate system associated to this vertical object.
         * This is used only for CRS not identified by an EPSG code.
         * This method does not cache the coordinate system.
         */
        private VerticalCS cs() {
            final Map<String,?> properties = properties(crs);
            final Unit<?> unit;
            switch (this) {
                default: {
                    unit = Units.METRE;
                    break;
                }
                case BAROMETRIC: {
                    unit = Units.HECTOPASCAL;
                    break;
                }
            }
            return new DefaultVerticalCS(properties,
                    new DefaultCoordinateSystemAxis(properties, "h", AxisDirection.UP, unit));
        }

        /**
         * Returns the datum associated to this vertical object.
         * The following table summarizes the datum known to this class,
         * together with an enumeration value that can be used for fetching that datum:
         *
         * <blockquote><table class="sis">
         *   <caption>Commonly used vertical datum</caption>
         *   <tr><th>Name or alias</th>             <th>Enum</th>                        <th>EPSG</th></tr>
         *   <tr><td>Barometric altitude</td>       <td>{@link #BAROMETRIC}</td>         <td></td></tr>
         *   <!-- <del>Ellipsoidal height</del> intentionally omitted -->
         *   <tr><td>Mean Sea Level</td>            <td>{@link #MEAN_SEA_LEVEL}</td>     <td>5100</td></tr>
         * </table></blockquote>
         *
         * @return the datum associated to this enum.
         *
         * @see DefaultVerticalDatum
         */
        public VerticalDatum datum() {
            VerticalDatum object = datum(cached);
            if (object == null) {
                if (isEPSG) {
                    final GeodeticAuthorityFactory factory = factory();
                    if (factory != null) try {
                        // Synchronization provided by the cache of the factory.
                        cached = object = factory.createVerticalDatum(String.valueOf(datum));
                        return object;
                    } catch (FactoryException e) {
                        failure(this, "datum", e, datum);
                    }
                }
                synchronized (this) {
                    object = datum(cached);
                    if (object == null) {
                        if (isEPSG) {
                            object = StandardDefinitions.createVerticalDatum(datum);
                        } else {
                            /*
                             * All cases where the first constructor argument is `false`, currently BAROMETRIC and
                             * ELLIPSOIDAL. The way to construct the ellipsoidal pseudo-method shall be equivalent
                             * to a call to `VerticalDatumTypes.ellipsoidal()`.
                             */
                            object = new DefaultVerticalDatum(properties(datum), VerticalDatumType.valueOf(name()));
                        }
                        cached = object;
                    }
                }
            }
            return object;
        }

        /**
         * Returns the vertical CRS associated to the given object, or {@code null} if none.
         */
        private static VerticalCRS crs(final IdentifiedObject object) {
            return (object instanceof VerticalCRS) ? (VerticalCRS) object : null;
        }

        /**
         * Returns the datum associated to the given object, or {@code null} if none.
         */
        private static VerticalDatum datum(final IdentifiedObject object) {
            if (object instanceof VerticalDatum) {
                return (VerticalDatum) object;
            }
            if (object instanceof VerticalCRS) {
                return ((VerticalCRS) object).getDatum();
            }
            return null;
        }
    }




    /**
     * Frequently-used temporal CRS and datum that are guaranteed to be available in SIS.
     *
     * <p>Referencing objects are cached after creation. Invoking the same method on the same {@code Temporal}
     * instance twice will return the same {@link IdentifiedObject} instance, unless the internal cache has been cleared
     * (e.g. the application is running in a container environment and some modules have been installed or uninstalled).</p>
     *
     * <p><b>Example:</b> the following code fetches a temporal Coordinate Reference System using the Julian calendar:</p>
     *
     * {@snippet lang="java" :
     *     TemporalCRS crs = CommonCRS.Temporal.JULIAN.crs();
     *     }
     *
     * Below is an alphabetical list of object names available in this enumeration.
     * Note that the namespace of identifiers ("OGC" versus "SIS") may change in any future version.
     *
     * <blockquote><table class="sis">
     *   <caption>Temporal objects accessible by enumeration constants</caption>
     *   <tr><th>Name or alias</th>    <th>Identifier</th>                      <th>Object type</th> <th>Enumeration value</th></tr>
     *   <tr><td>Dublin Julian</td>    <td>{@code SIS:DublinJulian}</td>        <td>CRS, Datum</td>  <td>{@link #DUBLIN_JULIAN}</td></tr>
     *   <tr><td>Java time</td>        <td>{@code SIS:JavaTime}</td>            <td>CRS</td>         <td>{@link #JAVA}</td></tr>
     *   <tr><td>Julian</td>           <td>{@code OGC:JulianDate}</td>          <td>CRS, Datum</td>  <td>{@link #JULIAN}</td></tr>
     *   <tr><td>Modified Julian</td>  <td>{@code SIS:ModifiedJulianDate}</td>  <td>CRS, Datum</td>  <td>{@link #MODIFIED_JULIAN}</td></tr>
     *   <tr><td>Tropical year</td>    <td>{@code SIS:TropicalYear}</td>        <td>CRS</td>         <td>{@link #TROPICAL_YEAR}</td></tr>
     *   <tr><td>Truncated Julian</td> <td>{@code OGC:TruncatedJulianDate}</td> <td>CRS, Datum</td>  <td>{@link #TRUNCATED_JULIAN}</td></tr>
     *   <tr><td>Unix/POSIX time</td>  <td>{@code OGC:UnixTime}</td>            <td>CRS, Datum</td>  <td>{@link #UNIX}</td></tr>
     * </table></blockquote>
     *
     * @author  Martin Desruisseaux (Geomatys)
     * @version 1.5
     *
     * @see Engineering#TIME
     *
     * @since 0.4
     */
    public enum Temporal {
        /**
         * Time measured as days since January 1st, 4713 BC at 12:00 UTC in proleptic Julian calendar.
         * This epoch is equivalent to November 24, 4714 BC when expressed in the proleptic Gregorian
         * calendar instead of the Julian one.
         *
         * <p><b>Note on dates formatting:</b>
         * the legacy date/time formatting classes in the {@link java.text} package uses the proleptic
         * Julian calendar for dates before October 15, 1582, while the new date/time formatting classes
         * in the {@link java.time.format} package use the ISO-8601 calendar system, which is equivalent
         * to the proleptic <em>Gregorian</em> calendar for every dates. For parsing and formatting of
         * Julian days, the {@link java.text.SimpleDateFormat} class is closer to the common practice
         * (but not ISO 8601 compliant).</p>
         *
         * @see <a href="https://en.wikipedia.org/wiki/Julian_day">Julian day on Wikipedia</a>
         */
        JULIAN(Vocabulary.Keys.Julian, -2440588L * SECONDS_PER_DAY + SECONDS_PER_DAY/2,
               "JulianDate", true),

        /**
         * Time measured as days since November 17, 1858 at 00:00 UTC.
         * A <dfn>Modified Julian day</dfn> (MJD) is defined relative
         * to <i>Julian day</i> (JD) as {@code MJD = JD − 2400000.5}.
         * This variant was introduced by the Smithsonian Astrophysical Observatory (Massachusetts) in 1955.
         *
         * @see <a href="https://en.wikipedia.org/wiki/Julian_day">Julian day on Wikipedia</a>
         */
        MODIFIED_JULIAN(Vocabulary.Keys.ModifiedJulian, -40587L * SECONDS_PER_DAY,
                        "ModifiedJulianDate", false),

        /**
         * Time measured as days since May 24, 1968 at 00:00 UTC.
         * This epoch was introduced by NASA for the space program.
         * A <dfn>Truncated Julian day</dfn> (TJD) is defined relative
         * to <i>Julian day</i> (JD) as {@code TJD = JD − 2440000.5}.
         * This variant was introduced by National Aeronautics and Space Administration (NASA) in 1979.
         *
         * @see <a href="https://en.wikipedia.org/wiki/Julian_day">Julian day on Wikipedia</a>
         */
        TRUNCATED_JULIAN(Vocabulary.Keys.TruncatedJulian, -587L * SECONDS_PER_DAY,
                         "TruncatedJulianDate", true),

        /**
         * Time measured as days since December 31, 1899 at 12:00 UTC.
         * A <dfn>Dublin Julian day</dfn> (DJD) is defined relative to
         * <i>Julian day</i> (JD) as {@code DJD = JD − 2415020}.
         * This variant was introduced by the International Astronomical Union (IAU) in 1955.
         *
         * @see <a href="https://en.wikipedia.org/wiki/Julian_day">Julian day on Wikipedia</a>
         */
        DUBLIN_JULIAN(Vocabulary.Keys.DublinJulian, -25568L * SECONDS_PER_DAY + SECONDS_PER_DAY/2,
                      "DublinJulian", false),

        /**
         * Time measured in units of tropical years since January 1, 2000 at 00:00 UTC.
         * The length of a tropical year is defined by the International Union of Geological Sciences (IUGS)
         * as exactly 31556925.445 seconds (approximately 365.24219 days) taken as the length of the tropical
         * year in the year 2000. Apache SIS extends this definition by using January 1st, 2000 as the epoch
         * (by contrast, the IUGS definition is only about duration).
         *
         * <h4>Application to geodesy</h4>
         * The tropical year is the unit of measurement used in EPSG geodetic database for year duration.
         * It it used for rate of changes such as "centimeters per year". Its identifier is EPSG:1029.
         *
         * @see Units#TROPICAL_YEAR
         *
         * @since 1.5
         */
        TROPICAL_YEAR(Vocabulary.Keys.TropicalYear, 946684800L, "TropicalYear", false),

        /**
         * Time measured as seconds since January 1st, 1970 at 00:00 UTC.
         */
        UNIX(Vocabulary.Keys.Time_1, 0, "UnixTime", true),

        /**
         * Time measured as milliseconds since January 1st, 1970 at 00:00 UTC.
         */
        JAVA(Vocabulary.Keys.Time_1, 0, "JavaTime", false);

        /**
         * The resource keys for the name as one of the {@code Vocabulary.Keys} constants.
         */
        private final short key;

        /**
         * The date and time origin of this temporal datum in seconds since January 1st, 1970 at 00:00 UTC.
         */
        private final long epoch;

        /**
         * Identifier in OGC or SIS namespace.
         *
         * @see org.apache.sis.referencing.factory.CommonAuthorityFactory#TEMPORAL_NAMES
         */
        private final String identifier;

        /**
         * Whether the identifier is in OGC namespace.
         */
        private final boolean isOGC;

        /**
         * The cached object. This is initially {@code null}, then set to various kinds of objects depending
         * on which method has been invoked. The kind of object stored in this field may change during the
         * application execution.
         */
        private transient volatile IdentifiedObject cached;

        /**
         * Creates a new enumeration value of the given name with time counted since the given epoch.
         */
        private Temporal(final short name, final long epoch, final String identifier, final boolean isOGC) {
            this.key        = name;
            this.epoch      = epoch;
            this.identifier = identifier;
            this.isOGC      = isOGC;
        }

        /**
         * Registers a listeners to be invoked when the module path changed.
         * This will clear the cache, since the factories may have changed.
         */
        static {
            SystemListener.add(new SystemListener(Modules.REFERENCING) {
                @Override protected void classpathChanged() {
                    for (final Temporal e : values()) {
                        e.clear();
                    }
                }
            });
        }

        /**
         * Invoked by when the cache needs to be cleared after a module path change.
         */
        final synchronized void clear() {
            cached = null;
        }

        /**
         * Returns the enumeration value for the given identifier (without namespace).
         * Identifiers in OGC namespace are {@code "JulianDate"}, {@code "TruncatedJulianDate"} and {@code "UnixTime"}.
         * Identifiers in SIS namespace are {@code "ModifiedJulianDate"}, {@code "DublinJulian"} and {@code "JavaTime"}.
         * Note that the content of OGC and SIS namespaces may change in any future version.
         *
         * @param  identifier  case-insensitive identifier of the desired temporal CRS, without namespace.
         * @param  onlyOGC     whether to return the CRS only if its identifier is in OGC namespace.
         * @return the enumeration value for the given identifier.
         * @throws IllegalArgumentException if the given identifier is not recognized.
         *
         * @see <a href="http://www.opengis.net/def/crs/OGC/0">OGC Definitions Server</a>
         *
         * @since 1.3
         */
        public static Temporal forIdentifier(final String identifier, final boolean onlyOGC) {
            ArgumentChecks.ensureNonEmpty("identifier", identifier);
            for (final Temporal candidate : values()) {
                if (candidate.identifier.equalsIgnoreCase(identifier)) {
                    if (onlyOGC & !candidate.isOGC) {
                        throw new IllegalArgumentException(Errors.format(
                                Errors.Keys.IdentifierNotInNamespace_2, Constants.OGC, candidate.identifier));
                    }
                    return candidate;
                }
            }
            throw new IllegalArgumentException(Errors.format(Errors.Keys.UnknownEnumValue_2, Temporal.class, identifier));
        }

        /**
         * Returns the enumeration value for the given epoch, or {@code null} if none.
         * If the epoch is January 1st, 1970, then this method returns {@link #UNIX}.
         *
         * @param  epoch  the epoch for which to get an enumeration value, or {@code null}.
         * @return the enumeration value for the given epoch, or {@code null} if none.
         *
         * @since 1.0
         */
        @OptionalCandidate
        public static Temporal forEpoch(final Instant epoch) {
            if (epoch != null && epoch.getNano() == 0) {
                final long e = epoch.getEpochSecond();
                for (final Temporal candidate : values()) {
                    if (candidate.epoch == e) {
                        return candidate;
                    }
                }
            }
            return null;
        }

        /**
         * Returns the coordinate reference system associated to this temporal object.
         * The following table summarizes the CRS known to this class,
         * together with an enumeration value that can be used for fetching that CRS:
         *
         * <blockquote><table class="sis">
         *   <caption>Commonly used temporal CRS</caption>
         *   <tr><th>Name or alias</th>      <th>Enum</th></tr>
         *   <tr><td>Dublin Julian</td>      <td>{@link #DUBLIN_JULIAN}</td></tr>
         *   <tr><td>Julian</td>             <td>{@link #JULIAN}</td></tr>
         *   <tr><td>Modified Julian</td>    <td>{@link #MODIFIED_JULIAN}</td></tr>
         *   <tr><td>Tropical year</td>      <td>{@link #TROPICAL_YEAR}</td></tr>
         *   <tr><td>Truncated Julian</td>   <td>{@link #TRUNCATED_JULIAN}</td></tr>
         *   <tr><td>Unix/POSIX</td>         <td>{@link #UNIX}</td></tr>
         *   <tr><td>Java {@link Date}</td>  <td>{@link #JAVA}</td></tr>
         * </table></blockquote>
         *
         * @return the CRS associated to this enum.
         *
         * @see DefaultTemporalCRS
         */
        public TemporalCRS crs() {
            TemporalCRS object = crs(cached);
            if (object == null) {
                synchronized (this) {
                    object = crs(cached);
                    if (object == null) {
                        final TemporalDatum datum = datum();
                        final Map<String,?> source;
                        if (this == JAVA) {
                            source = properties(Vocabulary.formatInternational(key, "Java"));
                        } else {
                            source = IdentifiedObjects.getProperties(datum, exclude());
                        }
                        final Map<String,Object> properties = new HashMap<>(source);
                        properties.put(TemporalCRS.IDENTIFIERS_KEY,
                                new NamedIdentifier(isOGC ? Citations.OGC : Citations.SIS, identifier));
                        object = new DefaultTemporalCRS(properties, datum, null, cs());
                        cached = object;
                    }
                }
            }
            return object;
        }

        /**
         * Creates the coordinate system associated to this temporal object.
         * This method does not cache the coordinate system.
         */
        @SuppressWarnings("fallthrough")
        private TimeCS cs() {
            final Unit<Time> unit;
            switch (this) {
                default: {
                    // Share the coordinate system created for truncated Julian.
                    return TRUNCATED_JULIAN.crs().getCoordinateSystem();
                }
                case TRUNCATED_JULIAN: unit = Units.DAY;           break;
                case TROPICAL_YEAR:    unit = Units.TROPICAL_YEAR; break;
                case UNIX:             unit = Units.SECOND;        break;
                case JAVA:             unit = Units.MILLISECOND;   break;
            }
            final Map<String,?> axis;
            if (this == TRUNCATED_JULIAN) {                 // Arbitrary CRS to be created before all other CRS.
                axis = properties(Vocabulary.Keys.Time);
            } else {
                // Share the NamedIdentifier created for Truncated Julian time.
                final TimeCS share = TRUNCATED_JULIAN.crs().getCoordinateSystem();
                axis = IdentifiedObjects.getProperties(share.getAxis(0), exclude());
            }
            final Map<String,?> cs = properties(Vocabulary.formatInternational(Vocabulary.Keys.Temporal_1, unit));
            return new DefaultTimeCS(cs, new DefaultCoordinateSystemAxis(axis, "t", AxisDirection.FUTURE, unit));
        }

        /**
         * Returns the datum associated to this temporal object.
         * The following table summarizes the datum known to this class,
         * together with an enumeration value that can be used for fetching that datum:
         *
         * <blockquote><table class="sis">
         *   <caption>Commonly used temporal datum</caption>
         *   <tr><th>Name or alias</th>      <th>Enum</th></tr>
         *   <tr><td>Dublin Julian</td>      <td>{@link #DUBLIN_JULIAN}</td></tr>
         *   <tr><td>Julian</td>             <td>{@link #JULIAN}</td></tr>
         *   <tr><td>Modified Julian</td>    <td>{@link #MODIFIED_JULIAN}</td></tr>
         *   <tr><td>Truncated Julian</td>   <td>{@link #TRUNCATED_JULIAN}</td></tr>
         *   <tr><td>Unix/POSIX or Java</td> <td>{@link #UNIX}</td></tr>
         * </table></blockquote>
         *
         * @return the datum associated to this enum.
         *
         * @see DefaultTemporalDatum
         */
        public TemporalDatum datum() {
            TemporalDatum object = datum(cached);
            if (object == null) {
                if (this == UNIX) {
                    cached = object = JAVA.datum();         // Share the same instance for UNIX and JAVA.
                    return object;
                }
                synchronized (this) {
                    object = datum(cached);
                    if (object == null) {
                        final Map<String,?> properties;
                        if (key == Vocabulary.Keys.Time_1) {
                            properties = properties(Vocabulary.formatInternational(key, "Unix/POSIX"));
                        } else {
                            properties = properties(key);
                        }
                        object = new DefaultTemporalDatum(properties, Instant.ofEpochSecond(epoch));
                        cached = object;
                    }
                }
            }
            return object;
        }

        /**
         * Returns the temporal CRS associated to the given object, or {@code null} if none.
         */
        private static TemporalCRS crs(final IdentifiedObject object) {
            return (object instanceof TemporalCRS) ? (TemporalCRS) object : null;
        }

        /**
         * Returns the datum associated to the given object, or {@code null} if none.
         */
        private static TemporalDatum datum(final IdentifiedObject object) {
            if (object instanceof TemporalDatum) {
                return (TemporalDatum) object;
            }
            if (object instanceof TemporalCRS) {
                return ((TemporalCRS) object).getDatum();
            }
            return null;
        }
    }




    /**
     * Frequently-used engineering CRS and datum that are guaranteed to be available in SIS.
     * Below is an alphabetical list of object names available in this enumeration:
     *
     * <blockquote><table class="sis">
     *   <caption>Temporal objects accessible by enumeration constants</caption>
     *   <tr><th>Name or alias</th>    <th>Object type</th> <th>Enumeration value</th></tr>
     *   <tr><td>Computer display</td> <td>CRS, Datum</td>  <td>{@link #GEODISPLAY}</td></tr>
     *   <tr><td>Computer display</td> <td>CRS, Datum</td>  <td>{@link #DISPLAY}</td></tr>
     * </table></blockquote>
     *
     * @author  Martin Desruisseaux (Geomatys)
     * @version 1.1
     * @since   1.1
     */
    public enum Engineering {
        /**
         * Cartesian coordinate system with (east, south) oriented axes in pixel units.
         * Axis directions are {@link AxisDirection#EAST EAST} and {@link AxisDirection#SOUTH SOUTH},
         * which implies that the coordinate system can be related to a geospatial system in some way.
         * The CRS is defined by the <cite>OGC Web Map Service Interface</cite> specification.
         *
         * <blockquote><table class="compact">
         * <caption>Computer display properties</caption>
         *   <tr><th>WMS identifier:</th> <td>CRS:1</td></tr>
         *   <tr><th>Primary names:</th>  <td>"Computer display"</td></tr>
         *   <tr><th>Direction:</th>
         *     <td>{@link AxisDirection#EAST},
         *         {@link AxisDirection#SOUTH SOUTH}</td></tr>
         *   <tr><th>Unit:</th> <td>{@link Units#PIXEL}</td></tr>
         * </table></blockquote>
         */
        GEODISPLAY(new DefaultEngineeringDatum(Map.of(
                EngineeringDatum.NAME_KEY, "Computer display",
                EngineeringDatum.ANCHOR_POINT_KEY, "Origin is in upper left."))),

        /**
         * Cartesian coordinate system with (right, down) oriented axes in pixel units.
         * This definition does not require the data to be geospatial.
         *
         * <blockquote><table class="compact">
         * <caption>Computer display properties</caption>
         *   <tr><th>Primary names:</th> <td>"Computer display"</td></tr>
         *   <tr><th>Direction:</th>
         *     <td>{@link AxisDirection#DISPLAY_RIGHT},
         *         {@link AxisDirection#DISPLAY_DOWN DISPLAY_DOWN}</td></tr>
         *   <tr><th>Unit:</th> <td>{@link Units#PIXEL}</td></tr>
         * </table></blockquote>
         */
        DISPLAY(GEODISPLAY.datum),

        /**
         * Cartesian coordinate system with (column, row) oriented axes in unity units.
         * This definition does not require the data to be geospatial.
         *
         * <blockquote><table class="compact">
         * <caption>Grid properties</caption>
         *   <tr><th>Primary names:</th> <td>"Cell indices"</td></tr>
         *   <tr><th>Direction:</th>
         *     <td>{@link AxisDirection#COLUMN_POSITIVE},
         *         {@link AxisDirection#ROW_POSITIVE ROW_POSITIVE}</td></tr>
         *   <tr><th>Unit:</th> <td>{@link Units#UNITY}</td></tr>
         * </table></blockquote>
         */
        GRID(new DefaultEngineeringDatum(Map.of(EngineeringDatum.NAME_KEY, "Cell indices"))),

        /**
         * A single-dimensional coordinate system for time in seconds since an unknown epoch.
         * This definition can be used as a fallback when {@link Temporal} enumeration cannot be used,
         * for example because the temporal datum epoch is unknown.
         *
         * <blockquote><table class="compact">
         * <caption>Time properties</caption>
         *   <tr><th>Primary names:</th> <td>"Time"</td></tr>
         *   <tr><th>Direction:</th>
         *     <td>{@link AxisDirection#FUTURE}</td></tr>
         *   <tr><th>Unit:</th> <td>{@link Units#SECOND}</td></tr>
         * </table></blockquote>
         *
         * @see Temporal
         */
        TIME(new DefaultEngineeringDatum(Map.of(EngineeringDatum.NAME_KEY, "Time")));

        /**
         * The datum.
         */
        private final EngineeringDatum datum;

        /**
         * The CRS, built when first needed.
         */
        private EngineeringCRS crs;

        /**
         * Creates a new enumeration value with the specified datum.
         */
        private Engineering(final EngineeringDatum datum) {
            this.datum = datum;
        }

        /**
         * Returns the coordinate reference system associated to this engineering object.
         *
         * @return the CRS associated to this enum.
         */
        public synchronized EngineeringCRS crs() {
            if (crs == null) {
                final String x, y;
                final AxisDirection dx, dy;
                final Map<String,Object> pcs = Map.of(CartesianCS.NAME_KEY, datum.getName());
                final Map<String,Object> properties = new HashMap<>(pcs);
                CoordinateSystem cs = null;
                switch (this) {
                    case GEODISPLAY: {
                        x = "i"; dx = AxisDirection.EAST;
                        y = "j"; dy = AxisDirection.SOUTH;
                        properties.put(EngineeringCRS.NAME_KEY, new NamedIdentifier(Citations.WMS, "1"));
                        break;
                    }
                    case DISPLAY: {
                        x = "x"; dx = AxisDirection.DISPLAY_RIGHT;
                        y = "y"; dy = AxisDirection.DISPLAY_DOWN;
                        break;
                    }
                    case GRID: {
                        x = "i"; dx = AxisDirection.COLUMN_POSITIVE;
                        y = "j"; dy = AxisDirection.ROW_POSITIVE;
                        break;
                    }
                    case TIME: {
                        x  = y  = "t";
                        dx = dy = AxisDirection.FUTURE;
                        cs = new DefaultTimeCS(pcs, new DefaultCoordinateSystemAxis(
                                Map.of(TimeCS.NAME_KEY, x), x, dx, Units.SECOND));
                        break;
                    }
                    default: throw new AssertionError(this);
                }
                if (cs == null) {
                    cs = new DefaultCartesianCS(pcs,
                            new DefaultCoordinateSystemAxis(Map.of(CartesianCS.NAME_KEY, x), x, dx, Units.PIXEL),
                            new DefaultCoordinateSystemAxis(Map.of(CartesianCS.NAME_KEY, y), y, dy, Units.PIXEL));
                }
                crs = new DefaultEngineeringCRS(properties, datum, null, cs);
            }
            return crs;
        }

        /**
         * Returns the datum associated to this engineering object.
         *
         * @return the datum associated to this enum.
         */
        public EngineeringDatum datum() {
            return datum;
        }

        /**
         * Returns {@code true} is the given <abbr>CRS</abbr> uses the datum identified by this enumeration value.
         * The association may be direct through {@link SingleCRS#getDatum()}, or indirect throw at least one of
         * the members of {@link SingleCRS#getDatumEnsemble()}.
         *
         * @param  crs  the CRS to compare against the datum of this enumeration value. May be {@code null}.
         * @return whether the given <abbr>CRS</abbr> uses the datum, directly or indirectly.
         * @since 1.5
         */
        public boolean datumUsedBy(final CoordinateReferenceSystem crs) {
            for (final SingleCRS component : CRS.getSingleComponents(crs)) {
                if (ReferencingUtilities.uses(component, datum)) {
                    return true;
                }
            }
            return false;
        }
    }

    /**
     * Puts the name for the given key in a map of properties to be given to object constructors.
     *
     * @param  key  a constant from {@link org.apache.sis.util.resources.Vocabulary.Keys}.
     * @return the properties to give to the object constructor.
     */
    private static Map<String,?> properties(final short key) {
        return properties(Vocabulary.formatInternational(key));
    }

    /**
     * Puts the given name in a map of properties to be given to object constructors.
     */
    private static Map<String,?> properties(final InternationalString name) {
        return Map.of(NAME_KEY, new NamedIdentifier(null, name));
    }

    /**
     * Returns the same properties as the given object, except for the identifier which is set to the given code.
     */
    private static Map<String,?> properties(final IdentifiedObject template, final short code) {
        final Map<String,Object> properties = new HashMap<>(IdentifiedObjects.getProperties(template, exclude()));
        properties.put(GeographicCRS.IDENTIFIERS_KEY, new NamedIdentifier(Citations.EPSG, String.valueOf(code)));
        return properties;
    }

    /**
     * Properties to exclude when using another object as a template.
     */
    private static String[] exclude() {
        return new String[] {IdentifiedObject.IDENTIFIERS_KEY};
    }

    /**
     * Returns the EPSG factory to use for creating CRS, or {@code null} if none.
     * If this method returns {@code null}, then the caller will silently fallback on hard-coded values.
     */
    private static GeodeticAuthorityFactory factory() {
        if (!EPSGFactoryFallback.FORCE_HARDCODED) {
            final GeodeticAuthorityFactory factory = AuthorityFactories.EPSG();
            if (!(factory instanceof EPSGFactoryFallback)) {
                return factory;
            }
        }
        return null;
    }

    /**
     * Invoked when a factory failed to create an object.
     * After invoking this method, the caller will fallback on hard-coded values.
     */
    private static void failure(final Object caller, final String method, final FactoryException e, final int code) {
        String message = Resources.format(Resources.Keys.CanNotInstantiateGeodeticObject_1, (Constants.EPSG + ':') + code);
        message = Exceptions.formatChainedMessages(null, message, e);
        final LogRecord record = new LogRecord(Level.WARNING, message);
        if (!(e instanceof UnavailableFactoryException) || AuthorityFactories.failure((UnavailableFactoryException) e)) {
            // Append the stack trace only if the exception is the one we expect when the factory is not available.
            record.setThrown(e);
        }
        Logging.completeAndLog(AuthorityFactories.LOGGER, caller.getClass(), method, record);
    }
}<|MERGE_RESOLUTION|>--- conflicted
+++ resolved
@@ -87,16 +87,11 @@
 import org.apache.sis.measure.Units;
 import static org.apache.sis.util.privy.Constants.SECONDS_PER_DAY;
 
-<<<<<<< HEAD
 // Specific to the main branch:
 import org.opengis.referencing.crs.GeocentricCRS;
 import org.opengis.referencing.datum.VerticalDatumType;
+import org.apache.sis.referencing.datum.DefaultDatumEnsemble;
 import static org.apache.sis.pending.geoapi.referencing.MissingMethods.getDatumEnsemble;
-=======
-// Specific to the geoapi-3.1 and geoapi-4.0 branches:
-import org.opengis.referencing.datum.DatumEnsemble;
-import org.opengis.referencing.datum.RealizationMethod;
->>>>>>> d3af9977
 
 
 /**
@@ -508,7 +503,7 @@
         }
         final Datum datum = single.getDatum();
         if (datum instanceof GeodeticDatum) {
-            final CommonCRS c = forDatum((GeodeticDatum) datum, single.getDatumEnsemble());
+            final CommonCRS c = forDatum((GeodeticDatum) datum, getDatumEnsemble(single));
             if (c != null) return c;
         }
         throw new IllegalArgumentException(Errors.format(
@@ -522,7 +517,7 @@
      * @param  ensemble  the datum ensemble to represent as an enumeration value, or {@code null}.
      * @return enumeration value for the given datum, or {@code null} if none.
      */
-    static CommonCRS forDatum(final GeodeticDatum datum, final DatumEnsemble<?> ensemble) {
+    static CommonCRS forDatum(final GeodeticDatum datum, final DefaultDatumEnsemble<?> ensemble) {
         /*
          * First, try to search using only the EPSG code. This approach avoid initializing unneeded
          * geodetic objects (such initializations are costly if they require connection to the EPSG
@@ -857,14 +852,10 @@
                     if (cs == null) {
                         cs = (SphericalCS) StandardDefinitions.createCoordinateSystem(StandardDefinitions.SPHERICAL, true);
                     }
-<<<<<<< HEAD
-                    object = new DefaultGeocentricCRS(IdentifiedObjects.getProperties(base, exclude()), base.getDatum(), getDatumEnsemble(base), cs);
-=======
                     object = new DefaultGeocentricCRS(IdentifiedObjects.getProperties(base, exclude()),
                                                       base.getDatum(),
-                                                      base.getDatumEnsemble(),
+                                                      getDatumEnsemble(base),
                                                       cs);
->>>>>>> d3af9977
                     cachedSpherical = object;
                 }
             }
@@ -926,8 +917,8 @@
      *
      * @since 1.5
      */
-    public DatumEnsemble<GeodeticDatum> datumEnsemble() {
-        return geographic().getDatumEnsemble();
+    public DefaultDatumEnsemble<GeodeticDatum> datumEnsemble() {
+        return getDatumEnsemble(geographic());
     }
 
     /**
