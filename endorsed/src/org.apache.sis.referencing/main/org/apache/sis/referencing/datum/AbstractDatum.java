/*
 * Licensed to the Apache Software Foundation (ASF) under one or more
 * contributor license agreements.  See the NOTICE file distributed with
 * this work for additional information regarding copyright ownership.
 * The ASF licenses this file to You under the Apache License, Version 2.0
 * (the "License"); you may not use this file except in compliance with
 * the License.  You may obtain a copy of the License at
 *
 *     http://www.apache.org/licenses/LICENSE-2.0
 *
 * Unless required by applicable law or agreed to in writing, software
 * distributed under the License is distributed on an "AS IS" BASIS,
 * WITHOUT WARRANTIES OR CONDITIONS OF ANY KIND, either express or implied.
 * See the License for the specific language governing permissions and
 * limitations under the License.
 */
package org.apache.sis.referencing.datum;

import java.util.Date;
import java.util.Map;
import java.util.Objects;
import java.util.Optional;
import java.time.temporal.Temporal;
import jakarta.xml.bind.annotation.XmlType;
import jakarta.xml.bind.annotation.XmlSchemaType;
import jakarta.xml.bind.annotation.XmlElement;
import jakarta.xml.bind.annotation.XmlRootElement;
import jakarta.xml.bind.annotation.XmlSeeAlso;
import org.opengis.util.GenericName;
import org.opengis.util.InternationalString;
import org.opengis.metadata.citation.Citation;
import org.opengis.referencing.IdentifiedObject;
import org.opengis.referencing.datum.Datum;
import org.apache.sis.referencing.AbstractIdentifiedObject;
import org.apache.sis.referencing.IdentifiedObjects;
import org.apache.sis.referencing.privy.WKTKeywords;
import org.apache.sis.util.CharSequences;
import org.apache.sis.util.ComparisonMode;
import org.apache.sis.util.iso.Types;
import org.apache.sis.util.privy.Constants;
import org.apache.sis.util.collection.Containers;
import org.apache.sis.util.resources.Vocabulary;
import org.apache.sis.temporal.TemporalDate;
import org.apache.sis.metadata.privy.Identifiers;
import org.apache.sis.metadata.privy.NameToIdentifier;
import org.apache.sis.metadata.privy.ImplementationHelper;
import org.apache.sis.metadata.iso.citation.Citations;
import org.apache.sis.io.wkt.ElementKind;
import org.apache.sis.io.wkt.Formatter;
import static org.apache.sis.util.Utilities.deepEquals;

<<<<<<< HEAD
// Specific to the main branch:
import org.opengis.referencing.ReferenceIdentifier;
import org.opengis.metadata.extent.Extent;
import org.apache.sis.referencing.internal.Legacy;
=======
// Specific to the geoapi-3.1 and geoapi-4.0 branches:
import org.opengis.metadata.Identifier;
import org.opengis.referencing.datum.DatumEnsemble;
import org.opengis.referencing.datum.DynamicReferenceFrame;
>>>>>>> 11f61146


/**
 * Specifies the relationship of a Coordinate System to the earth.
 * A datum can be defined as a set of real points on the earth that have coordinates.
 * Each datum subtype can be associated with only specific types of
 * {@linkplain org.apache.sis.referencing.cs.AbstractCS coordinate systems}, thus creating specific types of
 * {@linkplain org.apache.sis.referencing.crs.AbstractCRS coordinate reference system}.
 *
 * <h2>Instantiation</h2>
 * This class is conceptually <i>abstract</i>, even if it is technically possible to instantiate it.
 * Typical applications should create instances of the most specific subclass prefixed by {@code Default} instead.
 *
 * <h2>Immutability and thread safety</h2>
 * This base class is immutable if the property <em>values</em> (not necessarily the map itself) given to the
 * constructor are also immutable. Most SIS subclasses and related classes are immutable under similar conditions.
 * This means that unless otherwise noted in the javadoc, {@code Datum} instances created using only SIS factories
 * and static constants can be shared by many objects and passed between threads without synchronization.
 *
 * @author  Martin Desruisseaux (IRD, Geomatys)
 * @version 1.5
 *
 * @see org.apache.sis.referencing.cs.AbstractCS
 * @see org.apache.sis.referencing.crs.AbstractCRS
 *
 * @since 0.4
 */
@XmlType(name = "AbstractDatumType", propOrder = {
    "anchorPoint",
    "realizationEpoch"
})
@XmlRootElement(name = "AbstractDatum")
@XmlSeeAlso({
    DefaultGeodeticDatum.class,
    DefaultVerticalDatum.class,
    DefaultTemporalDatum.class,
    DefaultParametricDatum.class,
    DefaultEngineeringDatum.class,
    DefaultImageDatum.class
})
public class AbstractDatum extends AbstractIdentifiedObject implements Datum {
    /**
     * Serial number for inter-operability with different versions.
     */
    private static final long serialVersionUID = 5380816794438838309L;

    /**
     * Key for the <code>{@value}</code> property to be given to the
     * {@code DatumFactory.createFoo(Map, ...)} methods.
     * This is used for setting the value to be returned by {@link #getAnchorDefinition()}.
     *
     * @see DatumFactory
     * @see #getAnchorDefinition()
     *
     * @since 1.5
     */
    public static final String ANCHOR_DEFINITION_KEY = "anchorDefinition";

    /**
     * Key for the <code>{@value}</code> property to be given to the
     * {@code DatumFactory.createFoo(Map, ...)} methods.
     * This is used for setting the value to be returned by {@link #getAnchorEpoch()}.
     *
     * @see DatumFactory
     * @see #getAnchorEpoch()
     *
     * @since 1.5
     */
    public static final String ANCHOR_EPOCH_KEY = "anchorEpoch";

    /**
     * Key for the <code>{@value}</code> property to be given to the
     * {@code DatumFactory.createFoo(Map, ...)} methods.
     * This is used for setting the value to be returned by {@link #getPublicationDate()}.
     *
     * @since 1.5
     */
    public static final String PUBLICATION_DATE_KEY = "publicationDate";

    /**
     * Key for the <code>{@value}</code> property to be given to the
     * {@code DatumFactory.createFoo(Map, ...)} methods.
     * This is used for setting the value to be returned by {@link #getConventionalRS()}.
     *
     * @since 1.5
     */
    public static final String CONVENTIONAL_RS_KEY = "conventionalRS";

    /**
     * Description, possibly including coordinates, of the point or points used to anchor the datum to the Earth.
     * Also known as the "origin", especially for Engineering and Image Datums.
     *
     * <p><b>Consider this field as final!</b>
     * This field is modified only at unmarshalling time by {@link #setAnchorPoint(InternationalString)}</p>
     *
     * @see #getAnchorDefinition()
     */
    @SuppressWarnings("serial")                     // Most SIS implementations are serializable.
    private InternationalString anchorDefinition;

    /**
     * The epoch at which a static datum matches a dynamic datum from which it has been derived.
     * This time may be precise (e.g. 1997 for IRTF97) or merely a year (e.g. 1983 for NAD83).
     *
     * <p><b>Consider this field as final!</b>
     * This field is modified only at unmarshalling time by {@link #setRealizationEpoch(Date)}</p>
     *
     * @see #getAnchorEpoch()
     */
    @SuppressWarnings("serial")                     // Standard Java implementations are serializable.
    private Temporal anchorEpoch;

    /**
     * The date on which the datum definition was published.
     *
     * @see #getPublicationDate()
     */
    @SuppressWarnings("serial")                     // Standard Java implementations are serializable.
    private final Temporal publicationDate;

    /**
     * Name, identifier, alias and remarks for the reference system realized by this reference frame.
     *
     * @see #getConventionalRS()
     */
    @SuppressWarnings("serial")                     // Most SIS implementations are serializable.
    private final IdentifiedObject conventionalRS;

    /**
     * Creates a datum from the given properties.
     * The properties given in argument follow the same rules as for the
     * {@linkplain AbstractIdentifiedObject#AbstractIdentifiedObject(Map) super-class constructor}.
     * Additionally, the following properties are understood by this constructor:
     *
     * <table class="sis">
     *   <caption>Recognized properties (non exhaustive list)</caption>
     *   <tr>
     *     <th>Property name</th>
     *     <th>Value type</th>
     *     <th>Returned by</th>
     *   </tr><tr>
     *     <td>{@value org.opengis.referencing.datum.Datum#ANCHOR_POINT_KEY}</td>
     *     <td>{@link InternationalString} or {@link String}</td>
     *     <td>{@link #getAnchorDefinition()}</td>
     *   </tr><tr>
     *     <td>{@value #ANCHOR_EPOCH_KEY}</td>
     *     <td>{@link Temporal}</td>
     *     <td>{@link #getAnchorEpoch()}</td>
     *   </tr><tr>
     *     <td>{@value #PUBLICATION_DATE_KEY}</td>
     *     <td>{@link Temporal}</td>
     *     <td>{@link #getPublicationDate()}</td>
     *   </tr><tr>
     *     <td>{@value #CONVENTIONAL_RS_KEY}</td>
     *     <td>{@link IdentifiedObject}</td>
     *     <td>{@link #getConventionalRS()}</td>
     *   </tr><tr>
     *     <th colspan="3" class="hsep">Defined in parent class (reminder)</th>
     *   </tr><tr>
     *     <td>{@value org.opengis.referencing.IdentifiedObject#NAME_KEY}</td>
     *     <td>{@link ReferenceIdentifier} or {@link String}</td>
     *     <td>{@link #getName()}</td>
     *   </tr><tr>
     *     <td>{@value org.opengis.referencing.IdentifiedObject#ALIAS_KEY}</td>
     *     <td>{@link GenericName} or {@link CharSequence} (optionally as array)</td>
     *     <td>{@link #getAlias()}</td>
     *   </tr><tr>
     *     <td>{@value org.opengis.referencing.IdentifiedObject#IDENTIFIERS_KEY}</td>
     *     <td>{@link ReferenceIdentifier} (optionally as array)</td>
     *     <td>{@link #getIdentifiers()}</td>
     *   </tr><tr>
     *     <td>"domains"</td>
     *     <td>{@link org.apache.sis.referencing.DefaultObjectDomain} (optionally as array)</td>
     *     <td>{@link #getDomains()}</td>
     *   </tr><tr>
     *     <td>{@value org.opengis.referencing.IdentifiedObject#REMARKS_KEY}</td>
     *     <td>{@link InternationalString} or {@link String}</td>
     *     <td>{@link #getRemarks()}</td>
     *   </tr>
     * </table>
     *
     * @param  properties  the properties to be given to the identified object.
     */
    public AbstractDatum(final Map<String,?> properties) {
        super(properties);
        anchorDefinition = Types.toInternationalString(properties, ANCHOR_DEFINITION_KEY);
        if (anchorDefinition == null) {
            anchorDefinition = Types.toInternationalString(properties, ANCHOR_POINT_KEY);
        }
        anchorEpoch = Containers.property(properties, ANCHOR_EPOCH_KEY, Temporal.class);
        if (anchorEpoch == null) {
            Date date = Containers.property(properties, REALIZATION_EPOCH_KEY, Date.class);
            if (date != null) {
                anchorEpoch = date.toInstant();
            }
        }
        publicationDate = Containers.property(properties, PUBLICATION_DATE_KEY, Temporal.class);
        conventionalRS  = Containers.property(properties, CONVENTIONAL_RS_KEY, IdentifiedObject.class);
    }

    /**
     * Creates a new datum with the same values as the specified one.
     * This copy constructor provides a way to convert an arbitrary implementation into a SIS one
     * or a user-defined one (as a subclass), usually in order to leverage some implementation-specific API.
     *
     * <p>This constructor performs a shallow copy, i.e. the properties are not cloned.</p>
     *
     * @param  datum  the datum to copy.
     */
    protected AbstractDatum(final Datum datum) {
        super(datum);
        Date date = datum.getRealizationEpoch();
        if (date != null) {
            anchorEpoch = date.toInstant();
        }
        anchorDefinition = datum.getAnchorPoint();
        if (datum instanceof AbstractDatum) {
            final var cd = (AbstractDatum) datum;
            publicationDate  = cd.getPublicationDate().orElse(null);
            conventionalRS   = cd.getConventionalRS().orElse(null);
        } else {
            publicationDate = null;
            conventionalRS  = null;
        }
    }

    /**
     * Returns a SIS datum implementation with the values of the given arbitrary implementation.
     * This method performs the first applicable action in the following choices:
     *
     * <ul>
     *   <li>If the given object is {@code null}, then this method returns {@code null}.</li>
     *   <li>Otherwise if the given object is an instance of
     *       {@link org.opengis.referencing.datum.GeodeticDatum},
     *       {@link org.opengis.referencing.datum.VerticalDatum},
     *       {@link org.opengis.referencing.datum.TemporalDatum},
     *       {@link org.opengis.referencing.datum.EngineeringDatum} or
     *       {@link org.opengis.referencing.datum.ImageDatum},
     *       then this method delegates to the {@code castOrCopy(…)} method of the corresponding SIS subclass.
     *       Note that if the given object implements more than one of the above-cited interfaces,
     *       then the {@code castOrCopy(…)} method to be used is unspecified.</li>
     *   <li>Otherwise if the given object is already an instance of
     *       {@code AbstractDatum}, then it is returned unchanged.</li>
     *   <li>Otherwise a new {@code AbstractDatum} instance is created using the
     *       {@linkplain #AbstractDatum(Datum) copy constructor} and returned.
     *       Note that this is a <em>shallow</em> copy operation,
     *       because the other properties contained in the given object are not recursively copied.</li>
     * </ul>
     *
     * @param  object  the object to get as a SIS implementation, or {@code null} if none.
     * @return a SIS implementation containing the values of the given object (may be the
     *         given object itself), or {@code null} if the argument was null.
     */
    public static AbstractDatum castOrCopy(final Datum object) {
        return SubTypes.castOrCopy(object);
    }

    /**
     * Returns the GeoAPI interface implemented by this class.
     * The default implementation returns {@code Datum.class}.
     * Subclasses implementing a more specific GeoAPI interface shall override this method.
     *
     * @return the datum interface implemented by this class.
     */
    @Override
    public Class<? extends Datum> getInterface() {
        return Datum.class;
    }

    /**
     * Returns a description of the relationship used to anchor the coordinate system to the Earth or alternate object.
     * Also known as the "origin", especially for Engineering and Image Datums.
     *
     * <ul>
     *   <li>For a {@linkplain DefaultGeodeticDatum geodetic reference frame}, the anchor may be the point(s) where the
     *       relationship between geoid and ellipsoid is defined.</li>
     *
     *   <li>For an {@linkplain DefaultEngineeringDatum engineering datum}, the anchor may be an identified
     *       physical point with the orientation defined relative to the object.</li>
     *
     *   <li>For a {@linkplain DefaultTemporalDatum temporal datum}, see their
     *       {@linkplain DefaultTemporalDatum#getOrigin() origin} instead.</li>
     * </ul>
     *
     * @return description, possibly including coordinates, of the point or points used to anchor the datum to the Earth.
     *
     * @since 1.5
     */
    public Optional<InternationalString> getAnchorDefinition() {
        return Optional.ofNullable(anchorDefinition);
    }

    /**
     * Returns a description of the point(s) used to anchor the datum to the Earth.
     *
     * @deprecated Renamed {@link #getAnchorDefinition()} as of ISO 19111:2019.
     *
     * @return a description of the point(s) used to anchor the datum to the Earth.
     */
    @Override
    @Deprecated(since = "1.5")
    @XmlElement(name = "anchorDefinition")
    public InternationalString getAnchorPoint() {
        return anchorDefinition;
    }

    /**
     * Returns the epoch at which a static datum matches a dynamic datum from which it has been derived.
     * This time may be precise or merely a year (e.g. 1983 for NAD83).
     *
     * @return epoch at which a static datum matches a dynamic datum from which it has been derived.
     *
     * @see java.time.Year
     * @see java.time.YearMonth
     * @see java.time.LocalDate
     *
     * @since 1.5
     */
    public Optional<Temporal> getAnchorEpoch() {
        return Optional.ofNullable(anchorEpoch);
    }

    /**
     * The time after which this datum definition is valid.
     *
     * @return the time after which this datum definition is valid, or {@code null} if none.
     *
     * @deprecated Since ISO 19111:2019, replaced by {@link #getAnchorEpoch()}.
     */
    @Override
    @Deprecated(since = "1.5")
    @XmlSchemaType(name = "date")
    @XmlElement(name = "realizationEpoch")
    public Date getRealizationEpoch() {
        return getAnchorEpoch().map(Legacy::toDate).orElse(null);
    }

    /**
     * Returns the region or timeframe in which this datum is valid, or {@code null} if unspecified.
     *
     * @return area or region or timeframe in which this datum is valid, or {@code null}.
     *
     * @deprecated Replaced by {@link #getDomains()} as of ISO 19111:2019.
     */
    @Override
    @Deprecated(since = "1.4")
    public Extent getDomainOfValidity() {
        return Legacy.getDomainOfValidity(getDomains());
    }

    /**
     * Returns the domain or limitations of usage, or {@code null} if unspecified.
     *
     * @return description of domain of usage, or limitations of usage, for which this datum object is valid.
     *
     * @deprecated Replaced by {@link #getDomains()} as of ISO 19111:2019.
     */
    @Override
    @Deprecated(since = "1.4")
    public InternationalString getScope() {
        return Legacy.getScope(getDomains());
    }

    /**
     * Returns the frame reference epoch if this datum is dynamic, or {@code null} if this datum is static.
     * This method is overridden with public access in Apache SIS {@code Dynamic} subclasses.
     * The default implementation should be suitable for non-SIS implementations.
     *
     * @return the reference epoch if this datum is dynamic, or {@code null} if this datum is static.
     */
    Temporal getFrameReferenceEpoch() {
        return (this instanceof DynamicReferenceFrame) ? ((DynamicReferenceFrame) this).getFrameReferenceEpoch() : null;
    }

    /**
     * Returns the date on which the datum definition was published.
     *
     * @return date on which the datum definition was published.
     *
     * @since 1.5
     */
    public Optional<Temporal> getPublicationDate() {
        return Optional.ofNullable(publicationDate);
    }

    /**
     * Returns the name, identifier, alias and remarks for the reference system realized by this reference frame.
     * All datums that are members of a {@linkplain DefaultDatumEnsemble datum ensemble} shall have the same
     * conventional reference system.
     *
     * @return reference system realized by this reference frame.
     *
     * @since 1.5
     */
    public Optional<IdentifiedObject> getConventionalRS() {
        return Optional.ofNullable(conventionalRS);
    }

    /**
     * Returns {@code true} if either the {@linkplain #getName() primary name} or at least
     * one {@linkplain #getAlias() alias} matches the given string according heuristic rules.
     * This method performs the comparison documented in the
     * {@linkplain AbstractIdentifiedObject#isHeuristicMatchForName(String) super-class},
     * with the following additional flexibility:
     *
     * <ul>
     *   <li>The {@code "D_"} prefix (used in ESRI datum names), if presents in the given name or in this datum name,
     *       is ignored.</li>
     *   <li>If this datum is an instance of {@link DefaultGeodeticDatum}, then the prime meridian name may also
     *       be ignored.</li>
     * </ul>
     *
     * <h4>Future evolutions</h4>
     * This method implements heuristic rules learned from experience while trying to provide inter-operability
     * with different data producers. Those rules may be adjusted in any future SIS version according experience
     * gained while working with more data producers.
     *
     * @param  name  the name to compare.
     * @return {@code true} if the primary name or at least one alias matches the specified {@code name}.
     */
    @Override
    public boolean isHeuristicMatchForName(final String name) {
        return NameToIdentifier.isHeuristicMatchForName(super.getName(), super.getAlias(), name, Simplifier.INSTANCE);
    }

    /**
     * A function for simplifying a {@link Datum} name before comparison.
     *
     * <p>Note: if heuristic rules are modified, consider updating {@code EPSGDataAccess} accordingly.</p>
     *
     * @see org.apache.sis.referencing.factory.sql.EPSGCodeFinder#toDatumPattern(String, StringBuilder)
     */
    static class Simplifier extends NameToIdentifier.Simplifier {
        /** The singleton simplifier for non-geodetic datum. */
        static final Simplifier INSTANCE = new Simplifier();

        /** For subclasses and default instance only. */
        Simplifier() {}

        /** Simplify the given datum name. */
        @Override protected CharSequence apply(CharSequence name) {
            name = super.apply(name);
            if (CharSequences.startsWith(name, ESRI_DATUM_PREFIX, false)) {
                name = name.subSequence(ESRI_DATUM_PREFIX.length(), name.length());
            }
            return name;
        }
    }

    /**
     * Compares the specified object with this datum for equality.
     * If the {@code mode} argument value is {@link ComparisonMode#STRICT STRICT} or
     * {@link ComparisonMode#BY_CONTRACT BY_CONTRACT}, then all available properties are compared including the
     * {@linkplain #getAnchorDefinition() anchor definition}, {@linkplain #getAnchorEpoch() anchor epoch},
     * and the {@linkplain #getDomains() domains}.
     *
     * <h4>Static versus dynamic datum</h4>
     * If this datum implements the {@code DynamicReferenceFrame} interface, then the given object needs
     * to also implement that interface and provide the same reference epoch for being considered equal.
     * Conversely, if this datum does not implement {@code DynamicReferenceFrame}, then the given object
     * also need to <em>not</em> implement that interface for being considered equal.
     * This condition is relaxed with {@link ComparisonMode#COMPATIBILITY} if the two reference frames have a common identifier
     * or an {@linkplain org.apache.sis.referencing.IdentifiedObjects#isHeuristicMatchForName equivalent name}.
     *
     * @param  object  the object to compare to {@code this}.
     * @param  mode    the strictness level of the comparison.
     * @return {@code true} if both objects are equal.
     */
    @Override
    public boolean equals(final Object object, final ComparisonMode mode) {
        if (!super.equals(object, mode)) {
            return false;
        }
        switch (mode) {
            case STRICT: {
                final var that = (AbstractDatum) object;
                return Objects.equals(anchorEpoch,       that.anchorEpoch) &&
                       Objects.equals(anchorDefinition,  that.anchorDefinition) &&
                       Objects.equals(publicationDate,   that.publicationDate) &&
                       Objects.equals(conventionalRS,    that.conventionalRS);
            }
            case BY_CONTRACT: {
                if (!(object instanceof AbstractDatum)) {
                    return getAnchorEpoch().isEmpty() &&
                           getAnchorDefinition().isEmpty() &&
                           getPublicationDate().isEmpty() &&
                           getConventionalRS().isEmpty();
                }
                final var that = (AbstractDatum) object;
                return compareDynamicReferenceFrames(that, mode) &&
                       deepEquals(getAnchorEpoch(),      that.getAnchorEpoch(), mode) &&
                       deepEquals(getAnchorDefinition(), that.getAnchorDefinition(), mode) &&
                       deepEquals(getPublicationDate(),  that.getPublicationDate(), mode) &&
                       deepEquals(getConventionalRS(),   that.getConventionalRS(), mode);
            }
            default: {
                /*
                 * Tests for identifiers or name since datum with different identification may have completely
                 * different meaning. We do not perform this check if the user asked for metadata comparison,
                 * because in such case the name and identifiers have already been compared by the subclass.
                 *
                 * According ISO 19162 (Well Known Text representation of Coordinate Reference Systems),
                 * identifiers shall have precedence over name at least in the case of operation methods
                 * and parameters. We extend this rule to datum as well.
                 */
                final var that = (Datum) object;
                if (!(mode.isCompatibility() || compareDynamicReferenceFrames(that, mode))) {
                    return false;
                }
                final Boolean match = Identifiers.hasCommonIdentifier(getIdentifiers(), that.getIdentifiers());
                if (match != null) {
                    return match;
                }
                return isHeuristicMatchForName(that.getName().getCode())
                        || IdentifiedObjects.isHeuristicMatchForName(that, getName().getCode());
            }
        }
    }

    /**
     * Checks whether this datum and the other datum are both static or both dynamic.
     * In the latter case, checks also whether the two datum have the same reference epoch.
     *
     * @param  that  the other datum to compare with this datum.
     * @param  mode  the comparison mode.
     * @return whether the two reference frames are equal in their static versus dynamic aspect.
     */
    private boolean compareDynamicReferenceFrames(final Datum that, final ComparisonMode mode) {
        final Temporal frameReferenceEpoch = getFrameReferenceEpoch();
        if (frameReferenceEpoch != null) {
            return (that instanceof DynamicReferenceFrame) &&
                    deepEquals(frameReferenceEpoch, ((DynamicReferenceFrame) that).getFrameReferenceEpoch(), mode);
        } else {
            return !(that instanceof DynamicReferenceFrame);
        }
    }

    /**
     * Invoked by {@code hashCode()} for computing the hash code when first needed.
     * See {@link org.apache.sis.referencing.AbstractIdentifiedObject#computeHashCode()}
     * for more information.
     *
     * @return the hash code value. This value may change in any future Apache SIS version.
     *
     * @hidden because nothing new to said.
     */
    @Override
    protected long computeHashCode() {
        return super.computeHashCode() + Objects.hash(anchorDefinition, anchorEpoch, publicationDate, conventionalRS);
    }

    /**
     * Formats the inner part of the <i>Well Known Text</i> (WKT) representation for this datum.
     * See {@link AbstractIdentifiedObject#formatTo(Formatter)} for more information.
     *
     * <h4>Default implementation</h4>
     * The default implementation appends the datum name and returns {@code "Member"} if this datum
     * is formatted inside a {@code ENSEMBLE} <abbr>WKT</abbr> element, or {@code null} otherwise.
     *
     * @param  formatter  the formatter where to format the inner content of this WKT element.
     * @return the {@linkplain org.apache.sis.io.wkt.KeywordCase#CAMEL_CASE CamelCase} keyword
     *         for the WKT element, or {@code null} if unknown.
     */
    @Override
    protected String formatTo(final Formatter formatter) {
        final Citation authority = formatter.getNameAuthority();
        String name = IdentifiedObjects.getName(this, authority);
        if (name == null) {
            name = IdentifiedObjects.getName(this, null);
            if (name == null) {                                 // Should never happen, but be safe.
                name = Vocabulary.forLocale(formatter.getLocale()).getString(Vocabulary.Keys.Unnamed);
            } else if (Constants.ESRI.equalsIgnoreCase(Citations.toCodeSpace(authority))) {
                /*
                 * ESRI specific convention: datum names start with the "D_" suffix.
                 */
                if (!name.startsWith(Simplifier.ESRI_DATUM_PREFIX)) {
                    name = Simplifier.ESRI_DATUM_PREFIX + name;
                }
            }
        }
        formatter.append(name, ElementKind.DATUM);
        if (formatter.getEnclosingElement(1) instanceof DatumEnsemble<?>) {
            return WKTKeywords.Member;
        }
        return null;
    }




    /*
     ┏━━━━━━━━━━━━━━━━━━━━━━━━━━━━━━━━━━━━━━━━━━━━━━━━━━━━━━━━━━━━━━━━━━━━━━━━━━━━━━━━━━┓
     ┃                                                                                  ┃
     ┃                               XML support with JAXB                              ┃
     ┃                                                                                  ┃
     ┃        The following methods are invoked by JAXB using reflection (even if       ┃
     ┃        they are private) or are helpers for other methods invoked by JAXB.       ┃
     ┃        Those methods can be safely removed if Geographic Markup Language         ┃
     ┃        (GML) support is not needed.                                              ┃
     ┃                                                                                  ┃
     ┗━━━━━━━━━━━━━━━━━━━━━━━━━━━━━━━━━━━━━━━━━━━━━━━━━━━━━━━━━━━━━━━━━━━━━━━━━━━━━━━━━━┛
     */

    /**
     * Constructs a new object in which every attributes are set to a null value.
     * <strong>This is not a valid object.</strong> This constructor is strictly
     * reserved to JAXB, which will assign values to the fields using reflection.
     */
    AbstractDatum() {
        super(org.apache.sis.referencing.privy.NilReferencingObject.INSTANCE);
        publicationDate = null;
        conventionalRS  = null;
    }

    /**
     * Invoked by JAXB only at unmarshalling time.
     *
     * @see #getAnchorPoint()
     */
    private void setAnchorPoint(final InternationalString value) {
        if (anchorDefinition == null) {
            anchorDefinition = value;
        } else {
            ImplementationHelper.propertyAlreadySet(AbstractDatum.class, "setAnchorPoint", "anchorDefinition");
        }
    }

    /**
     * Invoked by JAXB only at unmarshalling time.
     *
     * @see #getRealizationEpoch()
     */
    private void setRealizationEpoch(final Date value) {
        if (anchorEpoch == null) {
            anchorEpoch = TemporalDate.toTemporal(value);
        } else {
            ImplementationHelper.propertyAlreadySet(AbstractDatum.class, "setRealizationEpoch", "realizationEpoch");
        }
    }
}<|MERGE_RESOLUTION|>--- conflicted
+++ resolved
@@ -49,17 +49,10 @@
 import org.apache.sis.io.wkt.Formatter;
 import static org.apache.sis.util.Utilities.deepEquals;
 
-<<<<<<< HEAD
 // Specific to the main branch:
 import org.opengis.referencing.ReferenceIdentifier;
 import org.opengis.metadata.extent.Extent;
 import org.apache.sis.referencing.internal.Legacy;
-=======
-// Specific to the geoapi-3.1 and geoapi-4.0 branches:
-import org.opengis.metadata.Identifier;
-import org.opengis.referencing.datum.DatumEnsemble;
-import org.opengis.referencing.datum.DynamicReferenceFrame;
->>>>>>> 11f61146
 
 
 /**
@@ -641,7 +634,7 @@
             }
         }
         formatter.append(name, ElementKind.DATUM);
-        if (formatter.getEnclosingElement(1) instanceof DatumEnsemble<?>) {
+        if (formatter.getEnclosingElement(1) instanceof DefaultDatumEnsemble<?>) {
             return WKTKeywords.Member;
         }
         return null;
