--- conflicted
+++ resolved
@@ -97,6 +97,24 @@
     private static final long serialVersionUID = 5380816794438838309L;
 
     /**
+     * Key for the <code>{@value}</code> property to be given to the
+     * {@code DatumFactory.createFoo(Map, ...)} methods.
+     * This is used for setting the value to be returned by {@link #getPublicationDate()}.
+     *
+     * @since 1.5
+     */
+    public static final String PUBLICATION_DATE_KEY = "publicationDate";
+
+    /**
+     * Key for the <code>{@value}</code> property to be given to the
+     * {@code DatumFactory.createFoo(Map, ...)} methods.
+     * This is used for setting the value to be returned by {@link #getConventionalRS()}.
+     *
+     * @since 1.5
+     */
+    public static final String CONVENTIONAL_RS_KEY = "conventionalRS";
+
+    /**
      * Description, possibly including coordinates, of the point or points used to anchor the datum to the Earth.
      * Also known as the "origin", especially for Engineering and Image Datums.
      *
@@ -157,11 +175,11 @@
      *     <td>{@link Temporal}</td>
      *     <td>{@link #getAnchorEpoch()}</td>
      *   </tr><tr>
-     *     <td>{@value org.opengis.referencing.datum.Datum#PUBLICATION_DATE_KEY}</td>
+     *     <td>{@value #PUBLICATION_DATE_KEY}</td>
      *     <td>{@link Temporal}</td>
      *     <td>{@link #getPublicationDate()}</td>
      *   </tr><tr>
-     *     <td>{@value org.opengis.referencing.datum.Datum#CONVENTIONAL_RS_KEY}</td>
+     *     <td>{@value #CONVENTIONAL_RS_KEY}</td>
      *     <td>{@link IdentifiedObject}</td>
      *     <td>{@link #getConventionalRS()}</td>
      *   </tr><tr>
@@ -219,18 +237,19 @@
      */
     protected AbstractDatum(final Datum datum) {
         super(datum);
-<<<<<<< HEAD
         Date date = datum.getRealizationEpoch();
         if (date != null) {
             anchorEpoch = date.toInstant();
         }
         anchorDefinition = datum.getAnchorPoint();
-=======
-        anchorEpoch      = datum.getAnchorEpoch().orElse(null);
-        anchorDefinition = datum.getAnchorDefinition().orElse(null);
-        publicationDate  = datum.getPublicationDate().orElse(null);
-        conventionalRS   = datum.getConventionalRS().orElse(null);
->>>>>>> c4eceb3e
+        if (datum instanceof AbstractDatum) {
+            final var cd = (AbstractDatum) datum;
+            publicationDate  = cd.getPublicationDate().orElse(null);
+            conventionalRS   = cd.getConventionalRS().orElse(null);
+        } else {
+            publicationDate = null;
+            conventionalRS  = null;
+        }
     }
 
     /**
@@ -377,7 +396,6 @@
      *
      * @since 1.5
      */
-    @Override
     public Optional<Temporal> getPublicationDate() {
         return Optional.ofNullable(publicationDate);
     }
@@ -391,7 +409,6 @@
      *
      * @since 1.5
      */
-    @Override
     public Optional<IdentifiedObject> getConventionalRS() {
         return Optional.ofNullable(conventionalRS);
     }
