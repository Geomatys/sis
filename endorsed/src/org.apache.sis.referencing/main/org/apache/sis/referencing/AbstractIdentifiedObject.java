--- conflicted
+++ resolved
@@ -74,13 +74,11 @@
 import static org.apache.sis.util.internal.CollectionsExt.nonEmpty;
 import static org.apache.sis.util.internal.CollectionsExt.immutableSet;
 
-<<<<<<< HEAD
 // Specific to the main and geoapi-3.1 branches:
 import org.opengis.referencing.ReferenceIdentifier;
-=======
+
 // Specific to the geoapi-3.1 and geoapi-4.0 branches:
 import org.opengis.referencing.ObjectDomain;
->>>>>>> b03b2358
 
 
 /**
@@ -265,13 +263,7 @@
      * {@value org.opengis.referencing.IdentifiedObject#NAME_KEY} or
      * {@value org.opengis.metadata.Identifier#CODE_KEY} key.
      * Other properties listed in the table below are optional.
-<<<<<<< HEAD
-     * In particular, {@code "authority"}, {@code "code"}, {@code "codespace"} and {@code "version"}
-     * are convenience properties for building a name, and are ignored if the {@code "name"} property
-     * is already a {@link ReferenceIdentifier} object instead of a {@link String}.
-=======
      * Some properties are shortcuts discussed below the table.
->>>>>>> b03b2358
      *
      * <table class="sis">
      *   <caption>Recognized properties (non exhaustive list)</caption>
@@ -291,23 +283,12 @@
      *     <td>{@value org.opengis.metadata.Identifier#CODE_KEY}</td>
      *     <td>{@link String}</td>
      *     <td>{@link NamedIdentifier#getCode()} on the {@linkplain #getName() name}</td>
-<<<<<<< HEAD
-     *   </tr>
-     *   <tr>
+     *   </tr><tr>
      *     <td>{@value org.opengis.referencing.ReferenceIdentifier#CODESPACE_KEY}</td>
      *     <td>{@link String}</td>
      *     <td>{@link NamedIdentifier#getCodeSpace()} on the {@linkplain #getName() name}</td>
-     *   </tr>
-     *   <tr>
+     *   </tr><tr>
      *     <td>{@value org.opengis.referencing.ReferenceIdentifier#VERSION_KEY}</td>
-=======
-     *   </tr><tr>
-     *     <td>{@value org.opengis.metadata.Identifier#CODESPACE_KEY}</td>
-     *     <td>{@link String}</td>
-     *     <td>{@link NamedIdentifier#getCodeSpace()} on the {@linkplain #getName() name}</td>
-     *   </tr><tr>
-     *     <td>{@value org.opengis.metadata.Identifier#VERSION_KEY}</td>
->>>>>>> b03b2358
      *     <td>{@link String}</td>
      *     <td>{@link NamedIdentifier#getVersion()} on the {@linkplain #getName() name}</td>
      *   </tr><tr>
@@ -410,21 +391,11 @@
         // "identifiers": Identifier or Identifier[]
         // -----------------------------------------
         value = properties.get(IDENTIFIERS_KEY);
-<<<<<<< HEAD
-        if (value == null) {
-            identifiers = null;
-        } else if (value instanceof ReferenceIdentifier) {
+        if (value instanceof ReferenceIdentifier) {
             identifiers = Collections.singleton((ReferenceIdentifier) value);
         } else if (value instanceof ReferenceIdentifier[]) {
             identifiers = immutableSet(true, (ReferenceIdentifier[]) value);
-        } else {
-=======
-        if (value instanceof Identifier) {
-            identifiers = Collections.singleton((Identifier) value);
-        } else if (value instanceof Identifier[]) {
-            identifiers = immutableSet(true, (Identifier[]) value);
         } else if (value != null) {
->>>>>>> b03b2358
             throw illegalPropertyType(properties, IDENTIFIERS_KEY, value);
         }
 
@@ -1092,21 +1063,12 @@
      * Invoked by JAXB at unmarshalling time for setting the identifier.
      */
     private void setIdentifier(final Code identifier) {
-<<<<<<< HEAD
-        if (identifiers == null) {
-            if (identifier != null) {
-                final ReferenceIdentifier id = identifier.getIdentifier();
-                if (id != null) {
-                    identifiers = Collections.singleton(id);
-                }
-=======
         if (identifiers != null) {
             propertyAlreadySet("setIdentifier", "identifier");
         } else if (identifier != null) {
-            final Identifier id = identifier.getIdentifier();
+            final ReferenceIdentifier id = identifier.getIdentifier();
             if (id != null) {
                 identifiers = Collections.singleton(id);
->>>>>>> b03b2358
             }
         }
     }
