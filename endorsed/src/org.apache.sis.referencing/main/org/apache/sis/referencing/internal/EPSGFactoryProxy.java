/*
 * Licensed to the Apache Software Foundation (ASF) under one or more
 * contributor license agreements.  See the NOTICE file distributed with
 * this work for additional information regarding copyright ownership.
 * The ASF licenses this file to You under the Apache License, Version 2.0
 * (the "License"); you may not use this file except in compliance with
 * the License.  You may obtain a copy of the License at
 *
 *     http://www.apache.org/licenses/LICENSE-2.0
 *
 * Unless required by applicable law or agreed to in writing, software
 * distributed under the License is distributed on an "AS IS" BASIS,
 * WITHOUT WARRANTIES OR CONDITIONS OF ANY KIND, either express or implied.
 * See the License for the specific language governing permissions and
 * limitations under the License.
 */
package org.apache.sis.referencing.internal;

import java.util.Set;
import org.opengis.metadata.citation.Citation;
import org.opengis.referencing.AuthorityFactory;
import org.opengis.referencing.IdentifiedObject;
import org.opengis.util.FactoryException;
import org.opengis.util.InternationalString;

<<<<<<< HEAD
=======
// Specific to the geoapi-3.1 and geoapi-4.0 branches:
import java.util.Optional;
import org.apache.sis.referencing.GeodeticException;

>>>>>>> dd9c4049

/**
 * A factory that redirect all method to another factory. This factory is normally useless and not used by Apache SIS.
 * The sole purpose of this factory is to give an access to the EPSG factory through {@link java.util.ServiceLoader}.
 * We have to use this indirection level because the EPSG factory is managed in a special way by Apache SIS.
 *
 * <p>This class will be modified on the JDK9 branch in order to replace the proxy by a static {@code provider()}
 * method. This will allow us to remove all the indirection level currently found in this class.</p>
 */
public abstract class EPSGFactoryProxy implements AuthorityFactory {
    EPSGFactoryProxy() {
    }

    abstract AuthorityFactory factory() throws FactoryException;

    @Override
    public final Citation getAuthority() {
        try {
            return factory().getAuthority();
        } catch (FactoryException e) {
            throw new GeodeticException(e);
        }
    }

    @Override
    public final Citation getVendor() {
        try {
            return factory().getVendor();
        } catch (FactoryException e) {
            throw new GeodeticException(e);
        }
    }

    @Override
    public final InternationalString getDescriptionText(String code) throws FactoryException {
        return factory().getDescriptionText(code);
    }

    @Override
    public final IdentifiedObject createObject(String code) throws FactoryException {
        return factory().createObject(code);
    }

    @Override
    public final Set<String> getAuthorityCodes(Class<? extends IdentifiedObject> type) throws FactoryException {
        return factory().getAuthorityCodes(type);
    }
}<|MERGE_RESOLUTION|>--- conflicted
+++ resolved
@@ -23,13 +23,9 @@
 import org.opengis.util.FactoryException;
 import org.opengis.util.InternationalString;
 
-<<<<<<< HEAD
-=======
-// Specific to the geoapi-3.1 and geoapi-4.0 branches:
-import java.util.Optional;
+// Specific to the main and geoapi-3.1 branches:
 import org.apache.sis.referencing.GeodeticException;
 
->>>>>>> dd9c4049
 
 /**
  * A factory that redirect all method to another factory. This factory is normally useless and not used by Apache SIS.
