/*
 * Licensed to the Apache Software Foundation (ASF) under one or more
 * contributor license agreements.  See the NOTICE file distributed with
 * this work for additional information regarding copyright ownership.
 * The ASF licenses this file to You under the Apache License, Version 2.0
 * (the "License"); you may not use this file except in compliance with
 * the License.  You may obtain a copy of the License at
 *
 *     http://www.apache.org/licenses/LICENSE-2.0
 *
 * Unless required by applicable law or agreed to in writing, software
 * distributed under the License is distributed on an "AS IS" BASIS,
 * WITHOUT WARRANTIES OR CONDITIONS OF ANY KIND, either express or implied.
 * See the License for the specific language governing permissions and
 * limitations under the License.
 */
package org.apache.sis.referencing.operation.projection;

import java.util.Arrays;
import java.util.List;
import java.util.Map;
import java.util.HashMap;
import java.util.Objects;
import java.util.regex.Pattern;
import java.util.logging.Logger;
import java.io.Serializable;
import java.lang.reflect.Modifier;
import org.opengis.parameter.ParameterValueGroup;
import org.opengis.parameter.ParameterDescriptor;
import org.opengis.parameter.ParameterDescriptorGroup;
import org.opengis.referencing.operation.Matrix;
import org.opengis.referencing.operation.MathTransform;
import org.opengis.referencing.operation.MathTransform2D;
import org.opengis.referencing.operation.SingleOperation;
import org.opengis.referencing.operation.OperationMethod;
import org.opengis.referencing.operation.TransformException;
import org.opengis.referencing.operation.MathTransformFactory;
import org.opengis.referencing.operation.NoninvertibleTransformException;
import org.opengis.util.FactoryException;
import org.apache.sis.util.Debug;
import org.apache.sis.util.CharSequences;
import org.apache.sis.util.ComparisonMode;
import org.apache.sis.parameter.Parameters;
import org.apache.sis.parameter.ParameterBuilder;
import org.apache.sis.metadata.iso.citation.Citations;
import org.apache.sis.referencing.operation.matrix.Matrices;
import org.apache.sis.referencing.operation.matrix.MatrixSIS;
import org.apache.sis.referencing.operation.transform.MathTransforms;
import org.apache.sis.referencing.operation.transform.AbstractMathTransform;
import org.apache.sis.referencing.operation.transform.AbstractMathTransform2D;
import org.apache.sis.referencing.operation.transform.ContextualParameters;
import org.apache.sis.referencing.operation.transform.DefaultMathTransformFactory;
import org.apache.sis.referencing.operation.transform.MathTransformProvider;
import org.apache.sis.referencing.operation.transform.DomainDefinition;
import org.apache.sis.referencing.operation.provider.MapProjection;
import org.apache.sis.referencing.util.CoordinateOperations;
import org.apache.sis.referencing.util.Formulas;
import org.apache.sis.system.Modules;
import org.apache.sis.system.Loggers;
import org.apache.sis.util.internal.Constants;
import org.apache.sis.util.internal.Numerics;
import org.apache.sis.util.resources.Errors;
import org.apache.sis.util.logging.Logging;

import static java.lang.Math.*;

<<<<<<< HEAD
// Branch-dependent imports
import org.opengis.referencing.ReferenceIdentifier;
=======
// Specific to the geoapi-3.1 and geoapi-4.0 branches:
import org.opengis.metadata.Identifier;
>>>>>>> efcd672a


/**
 * Base class for conversion services between ellipsoidal and cartographic projections.
 * This conversion works on a normalized spaces, where angles are expressed in radians and
 * computations are performed for a sphere having a semi-major axis of 1. More specifically:
 *
 * <ul class="verbose">
 *   <li>On input, the {@link #transform(double[], int, double[], int, boolean) transform(…)} method
 *   expects (<var>longitude</var>, <var>latitude</var>) angles in <strong>radians</strong>,
 *   sometimes pre-multiplied by other projection-specific factors (see point #3 below).
 *   Longitudes have the <cite>central meridian</cite> (λ₀) removed before the transform method is invoked.
 *   The conversion from degrees to radians and the longitude rotation are applied by the
 *   {@linkplain ContextualParameters#normalizeGeographicInputs normalization} affine transform.</li>
 *
 *   <li>On output, the {@link #transform(double[],int,double[],int,boolean) transform(…)} method returns
 *   (<var>x</var>, <var>y</var>) values on a sphere or ellipse having a semi-major axis length (<var>a</var>) of 1,
 *   sometimes divided by other projection-specific factors (see point #3 below).
 *   The multiplication by the scale factor (<var>k₀</var>) and the translation by false easting (FE) and false
 *   northing (FN) are applied by the {@linkplain ContextualParameters#getMatrix denormalization} affine transform.</li>
 *
 *   <li>In addition to above-cited conversions, subclasses may opportunistically concatenate other linear operations
 *   (scales and translations). They do that by changing the normalization and denormalization matrices shown below.
 *   When such changes are applied, the {@code transform(…)} inputs are no longer angles in radians but some other
 *   derived values.</li>
 * </ul>
 *
 * The normalization and denormalization steps are represented below by the matrices immediately on the left and right
 * sides of {@code NormalizedProjection} respectively. Those matrices show only the basic parameters common to most projections.
 * Some projections will put more elements in those matrices.
 *
 * <div class="horizontal-flow" style="align-items:center">
 *   <div>{@include ../transform/formulas.html#SwapAxes}</div>
 *   <div>→</div>
 *   <div>{@include ../transform/formulas.html#NormalizeGeographic}</div>
 *   <div>→</div>
 *   <div>{@code NormalizedProjection}</div>
 *   <div>→</div>
 *   <div>{@include ../transform/formulas.html#DenormalizeCartesian}</div>
 * </div>
 *
 * <div class="note"><b>Note:</b>
 * The first matrix on the left side is for {@linkplain org.apache.sis.referencing.cs.CoordinateSystems#swapAndScaleAxes
 * swapping axes} from (<var>latitude</var>, <var>longitude</var>) to (<var>longitude</var>, <var>latitude</var>) order.
 * This matrix is shown here for completeness, but is not managed by this projection package. Axes swapping is managed
 * at a {@linkplain org.apache.sis.referencing.operation.transform.DefaultMathTransformFactory#createParameterizedTransform
 * higher level}.</div>
 *
 * {@code NormalizedProjection} does not store the above cited parameters (central meridian, scale factor, <i>etc.</i>)
 * on intent (except indirectly), in order to make clear that those parameters are not used by subclasses.
 * The ability to recognize two {@code NormalizedProjection}s as {@linkplain #equals(Object, ComparisonMode) equivalent}
 * without consideration for the scale factor (among other) allow more efficient concatenation in some cases
 * (typically some combinations of reverse projection followed by a direct projection).
 *
 * <p>All angles (either fields, method parameters or return values) in this class and subclasses are
 * in radians. This is the opposite of {@link Parameters} where all angles are in CRS-dependent units,
 * typically decimal degrees.</p>
 *
 * <h2>Serialization</h2>
 * Serialization of this class is appropriate for short-term storage or RMI use, but may not be compatible
 * with future versions. For long term storage, WKT (Well Know Text) or XML are more appropriate.
 *
 * @author  Martin Desruisseaux (MPO, IRD, Geomatys)
 * @author  André Gosselin (MPO)
 * @author  Rueben Schulz (UBC)
 * @author  Rémi Maréchal (Geomatys)
 * @version 1.3
 *
 * @see ContextualParameters
 * @see <a href="https://mathworld.wolfram.com/MapProjection.html">Map projections on MathWorld</a>
 *
 * @since 0.6
 */
public abstract class NormalizedProjection extends AbstractMathTransform2D implements Serializable {
    /**
     * For cross-version compatibility.
     */
    private static final long serialVersionUID = -4010883312927645853L;

    /**
     * Maximum difference allowed when comparing longitudes or latitudes in radians.
     * The current value takes the system-wide angular tolerance value (equivalent to
     * about 1 cm on Earth) converted to radians.
     *
     * <p>Some formulas use this tolerance value for testing sines or cosines of an angle.
     * In the sine case, this is justified because sin(θ) ≅ θ when θ is small.
     * Similar reasoning applies to cosine with cos(θ) ≅ θ + π/2 when θ is small.</p>
     *
     * <p>Some formulas may use this tolerance value as a <em>linear</em> tolerance on the unit sphere.
     * This is okay because the arc length for an angular tolerance θ is r⋅θ, but in this class r=1.</p>
     */
    static final double ANGULAR_TOLERANCE = Formulas.ANGULAR_TOLERANCE * (PI/180);
    // Note: an alternative way to compute this value could be Formulas.LINEAR_TOLERANCE / AUTHALIC_RADIUS.
    // But the latter is only 0.07% lower than the current value.

    /**
     * Desired accuracy for the result of iterative computations, in radians.
     * This constant defines the desired accuracy of methods like {@link ConformalProjection#φ(double)}.
     *
     * <p>The current value is 0.25 time the accuracy derived from {@link Formulas#LINEAR_TOLERANCE}.
     * So if the linear tolerance is 1 cm, then the accuracy that we will seek for is 0.25 cm (about
     * 4E-10 radians). The 0.25 factor is a safety margin for meeting the 1 cm accuracy.</p>
     */
    static final double ITERATION_TOLERANCE = ANGULAR_TOLERANCE * 0.25;

    /**
     * Maximum number of iterations for iterative computations.
     * The iterative methods used in subclasses should converge quickly (in 3 or 4 iterations)
     * when used for a planet with an eccentricity similar to Earth. But we allow a high limit
     * in case someone uses SIS for some planet with higher eccentricity.
     */
    static final int MAXIMUM_ITERATIONS = Formulas.MAXIMUM_ITERATIONS;

    /**
     * Arbitrary latitude threshold (in radians) for considering that a point is in the polar area.
     * This is used for implementations of the {@link #getDomain(DomainDefinition)} method.
     */
    static final double POLAR_AREA_LIMIT = PI/2 * (84d/90);

    /**
     * An arbitrarily large longitude value (in radians) for map projections capable to have infinite
     * extent in the east-west direction. This is the case of {@link Mercator} projection for example.
     * Longitudes have no real world meaning outside −180° … +180° range (unless wraparound is applied),
     * but we nevertheless accept large values without wraparound because they make envelope projection easier.
     * This is used for implementations of the {@link #getDomain(DomainDefinition)} method,
     * which use arbitrary limits anyway.
     */
    static final double LARGE_LONGITUDE_LIMIT = 100*PI;

    /**
     * The internal parameter descriptors. Keys are implementation classes.  Values are parameter descriptor groups
     * containing at least a parameter for the {@link #eccentricity} value, and optionally other internal parameter
     * added by some subclasses.
     *
     * <p>Entries are created only when first needed. Those descriptors are usually never created since they are
     * used only by {@link #getParameterDescriptors()}, which is itself invoked mostly for debugging purpose.</p>
     */
    @Debug
    private static final Map<Class<?>,ParameterDescriptorGroup> DESCRIPTORS = new HashMap<>();

    /**
     * The parameters used for creating this projection. They are used for formatting <cite>Well Known Text</cite> (WKT)
     * and error messages. Subclasses shall not use the values defined in this object for computation purpose, except at
     * construction time.
     *
     * @see #getContextualParameters()
     */
    final ContextualParameters context;

    /**
     * Ellipsoid eccentricity, equals to <code>sqrt({@linkplain #eccentricitySquared})</code>.
     * Value 0 means that the ellipsoid is spherical.
     */
    protected final double eccentricity;

    /**
     * The square of eccentricity: ℯ² = (a²-b²)/a² where
     * <var>ℯ</var> is the {@linkplain #eccentricity eccentricity},
     * <var>a</var> is the <cite>semi-major</cite> axis length and
     * <var>b</var> is the <cite>semi-minor</cite> axis length.
     */
    protected final double eccentricitySquared;

    /**
     * The inverse of this map projection.
     *
     * <h4>Implementation note</h4>
     * Creation of this object is not deferred to the first call to the {@link #inverse()} method because this
     * object is lightweight and typically needed soon anyway (may be as soon as {@code ConcatenatedTransform}
     * construction time). In addition this field is part of serialization form in order to preserve the
     * references graph.
     */
    private final Inverse inverse;

    /**
     * Maps the parameters to be used for initializing {@link NormalizedProjection} and its
     * {@linkplain ContextualParameters#getMatrix normalization / denormalization} matrices.
     * This is an enumeration of parameters found in almost every map projections, but under different names.
     * This enumeration allows {@code NormalizedProjection} subclasses to specify which parameter names, ranges
     * and default values should be used by the
     * {@linkplain NormalizedProjection#NormalizedProjection(OperationMethod, Parameters, Map) projection constructor}.
     *
     * <p>{@code NormalizedProjection} subclasses will typically provide values only for the following keys:
     * {@link #CENTRAL_MERIDIAN}, {@link #SCALE_FACTOR}, {@link #FALSE_EASTING} and {@link #FALSE_NORTHING}.</p>
     *
     * @author  Martin Desruisseaux (Geomatys)
     * @version 0.6
     *
     * @see NormalizedProjection#NormalizedProjection(OperationMethod, Parameters, Map)
     *
     * @since 0.6
     */
    protected enum ParameterRole {
        /**
         * Maps the <cite>semi-major axis length</cite> parameter (symbol: <var>a</var>).
         * This value is used for computing {@link NormalizedProjection#eccentricity},
         * and is also a multiplication factor for the denormalization matrix.
         *
         * <p>Unless specified otherwise, this is always mapped to a parameter named {@code "semi_major"}.
         * {@code NormalizedProjection} subclasses typically do not need to provide a value for this key.</p>
         */
        SEMI_MAJOR,

        /**
         * Maps the <cite>semi-minor axis length</cite> parameter (symbol: <var>b</var>).
         * This value is used for computing {@link NormalizedProjection#eccentricity}.
         *
         * <p>Unless specified otherwise, this is always mapped to a parameter named {@code "semi_minor"}.
         * {@code NormalizedProjection} subclasses typically do not need to provide a value for this key.</p>
         */
        SEMI_MINOR,

        /**
         * Maps the parameter for the latitude where to compute the <cite>radius of conformal sphere</cite>
         * (symbol: <var>R</var><sub>c</sub>). If this parameter is provided, then the radius of the conformal
         * sphere at latitude φ will be used instead of the semi-major axis length in the denormalisation matrix.
         * In other words, if provided then <var>a</var> is replaced by <var>R</var><sub>c</sub> below:
         *
         * <div style="text-align:center">{@include ../transform/formulas.html#DenormalizeCartesian}</div>
         *
         * <h4>When to use</h4>
         * This enumeration value should be used only when the user requested explicitly the spherical formulas
         * of a conformal projection, for example the <cite>"Mercator (Spherical)"</cite> projection (EPSG:1026),
         * but the figure of the Earth may be an ellipsoid rather than a sphere.
         * This enumeration value can also be used for other kinds of projection except Equal Area, in which case
         * the {@linkplain org.apache.sis.referencing.datum.DefaultEllipsoid#getAuthalicRadius() authalic radius}
         * is preferred. In the majority of cases, this enumeration value can be ignored.
         */
        LATITUDE_OF_CONFORMAL_SPHERE_RADIUS,

        /**
         * Maps the <cite>central meridian</cite> parameter (symbol: λ₀).
         * This value is subtracted from the longitude values before the map projections.
         *
         * <p>Some common names for this parameter are:</p>
         * <ul>
         *   <li>Longitude of origin</li>
         *   <li>Longitude of false origin</li>
         *   <li>Longitude of natural origin</li>
         *   <li>Spherical longitude of origin</li>
         *   <li>Longitude of projection centre</li>
         * </ul>
         */
        CENTRAL_MERIDIAN,

        /**
         * Maps the <cite>scale factor</cite> parameter (symbol: <var>k₀</var>).
         * This is a multiplication factor for the (<var>x</var>,<var>y</var>) values obtained after map projections.
         *
         * <p>Some common names for this parameter are:</p>
         * <ul>
         *   <li>Scale factor at natural origin</li>
         *   <li>Scale factor on initial line</li>
         *   <li>Scale factor on pseudo standard parallel</li>
         * </ul>
         */
        SCALE_FACTOR,

        /**
         * Maps the <cite>false easting</cite> parameter (symbol: <var>FE</var>).
         * This is a translation term for the <var>x</var> values obtained after map projections.
         *
         * <p>Some common names for this parameter are:</p>
         * <ul>
         *   <li>False easting</li>
         *   <li>Easting at false origin</li>
         *   <li>Easting at projection centre</li>
         * </ul>
         */
        FALSE_EASTING,

        /**
         * Maps the <cite>false westing</cite> parameter (symbol: <var>FW</var>).
         * This is the same <var>x</var> translation than {@link #FALSE_EASTING}, but of opposite sign.
         *
         * <p>Actually, there is usually no parameter named "false westing" in a map projection.
         * But some projections like <cite>"Lambert Conic Conformal (West Orientated)"</cite> are
         * defined in such a way that their "false easting" parameter is effectively a "false westing".
         * This enumeration value can be used for informing {@link NormalizedProjection} about that fact.</p>
         */
        FALSE_WESTING,

        /**
         * Maps the <cite>false northing</cite> parameter (symbol: <var>FN</var>).
         * This is a translation term for the <var>y</var> values obtained after map projections.
         *
         * <p>Some common names for this parameter are:</p>
         * <ul>
         *   <li>False northing</li>
         *   <li>Northing at false origin</li>
         *   <li>Northing at projection centre</li>
         * </ul>
         */
        FALSE_NORTHING,

        /**
         * Maps the <cite>false southing</cite> parameter (symbol: <var>FS</var>).
         * This is the same <var>y</var> translation than {@link #FALSE_NORTHING}, but of opposite sign.
         *
         * <p>Actually, there is usually no parameter named "false southing" in a map projection.
         * But some projections like <cite>"Transverse Mercator (South Orientated)"</cite> are
         * defined in such a way that their "false northing" parameter is effectively a "false southing".
         * This enumeration value can be used for informing {@link NormalizedProjection} about that fact.</p>
         */
        FALSE_SOUTHING
    }

    /**
     * Constructs a new map projection from the supplied parameters.
     * This constructor applies the following operations on the
     * {@linkplain #getContextualParameters() contextual parameters}:
     *
     * <ul>
     *   <li>On the <b>normalization</b> matrix (to be applied before {@code this} transform):
     *     <ul>
     *       <li>{@linkplain ContextualParameters#normalizeGeographicInputs(double) Subtract}
     *           the <cite>central meridian</cite> value.</li>
     *       <li>Convert from degrees to radians.</li>
     *     </ul>
     *   </li>
     *   <li>On the <b>denormalization</b> matrix (to be applied after {@code this} transform):
     *     <ul>
     *       <li>{@linkplain MatrixSIS#convertAfter(int, Number, Number) Scale} by the <cite>semi-major</cite> axis length.</li>
     *       <li>If a scale factor is present (not all map projections have a scale factor), apply that scale.</li>
     *       <li>Translate by the <cite>false easting</cite> and <cite>false northing</cite> (after the scale).</li>
     *     </ul>
     *   </li>
     *   <li>On the <b>contextual parameters</b> (not the parameters of {@code this} transform):
     *     <ul>
     *       <li>Store the values for <cite>semi-major</cite> axis length, <cite>semi-minor</cite> axis length,
     *         <cite>scale factor</cite> (if present), <cite>central meridian</cite>,
     *         <cite>false easting</cite> and <cite>false northing</cite> values.</li>
     *     </ul>
     *   </li>
     * </ul>
     *
     * In matrix form, this constructor creates the following matrices (subclasses are free to modify):
     * <table class="sis">
     *   <caption>Initial matrix coefficients after construction</caption>
     *   <tr>
     *     <th>Normalization</th>
     *     <th class="sep">Denormalization</th>
     *   </tr>
     *   <tr>
     *     <td>{@include ../transform/formulas.html#NormalizeGeographic}</td>
     *     <td class="sep">{@include ../transform/formulas.html#DenormalizeCartesian}</td>
     *   </tr>
     * </table>
     *
     * <h4>Which parameters are considered</h4>
     * The {@code roles} map specifies which parameters to look for <cite>central meridian</cite>,
     * <cite>scale factor</cite>, <cite>false easting</cite>, <cite>false northing</cite> and other values.
     * All entries in the {@code roles} map are optional.
     * All descriptors in the map shall comply to the following constraints:
     *
     * <ul>
     *   <li>Descriptors associated to {@link ParameterRole#SEMI_MAJOR}, {@link ParameterRole#SEMI_MINOR SEMI_MINOR},
     *     {@link ParameterRole#FALSE_EASTING FALSE_EASTING} and {@link ParameterRole#FALSE_NORTHING FALSE_NORTHING}
     *     shall have the same linear unit of measurement (usually metre).</li>
     *   <li>Descriptors associated to angular measures ({@link ParameterRole#CENTRAL_MERIDIAN} and
     *     {@link ParameterRole#LATITUDE_OF_CONFORMAL_SPHERE_RADIUS LATITUDE_OF_CONFORMAL_SPHERE_RADIUS})
     *     shall use degrees.</li>
     * </ul>
     *
     * Note that users can still use units of their choice in the {@link Parameters} object given in argument to
     * this constructor. But those values will be converted to the units of measurement specified by the parameter
     * descriptors in the {@code roles} map, which must be the above-cited units.
     *
     * @param method      description of the map projection parameters.
     * @param parameters  the parameters of the projection to be created.
     * @param roles       parameters to look for <cite>central meridian</cite>, <cite>scale factor</cite>,
     *                    <cite>false easting</cite>, <cite>false northing</cite> and other values.
     */
    protected NormalizedProjection(final OperationMethod method, final Parameters parameters,
            final Map<ParameterRole, ? extends ParameterDescriptor<? extends Number>> roles)
    {
        this(new Initializer(method, parameters, roles, null), null);
    }

    /**
     * Creates a new normalized projection from the parameters computed by the given initializer,
     * or from the parameters already computed by another projection.
     * Exactly one of {@code initializer} or {@code other} shall be non-null.
     *
     * The {@code other} argument may be used after we determined that the default implementation can
     * be replaced by another one, for example using spherical formulas instead of the ellipsoidal ones.
     * This constructor allows to transfer all parameters to the new instance without recomputing them.
     *
     * <h4>Design note</h4>
     * We do not define two separated constructors because doing so can force some subclasses
     * to duplicate non-trivial calculations in the two constructors.
     *
     * @param initializer  the initializer for computing map projection internal parameters, or {@code null}.
     * @param other        the other projection from which to compute parameters, or {@code null}.
     */
    NormalizedProjection(final Initializer initializer, final NormalizedProjection other) {
        if (initializer != null) {
            context             = initializer.context;
            eccentricitySquared = initializer.eccentricitySquared.doubleValue();
            eccentricity        = sqrt(eccentricitySquared);
            // Use of DoubleDouble.sqrt() does not make any difference here.
        } else {
            context             = other.context;
            eccentricity        = other.eccentricity;
            eccentricitySquared = other.eccentricitySquared;
        }
        inverse = new Inverse(this);
    }

    /**
     * Returns the variant of the map projection described by the given operation method.
     * Identifiers are tested first because they have precedence over operation names.
     *
     * @param  method        the user-specified projection method.
     * @param  variants      possible variants for the map projection.
     * @param  defaultValue  value to return if no match is found.
     * @return the variant of the given operation method, or {@code defaultValue} if none.
     */
    static <V extends ProjectionVariant> V variant(final OperationMethod method, final V[] variants, final V defaultValue) {
        for (final V variant : variants) {
            final String identifier = variant.getIdentifier();
            if (identifier != null) {
                for (final ReferenceIdentifier id : method.getIdentifiers()) {
                    if (Constants.EPSG.equals(id.getCodeSpace()) && identifier.equals(id.getCode())) {
                        return variant;
                    }
                }
            }
        }
        final String name = method.getName().getCode().replace('_',' ');
        for (final V variant : variants) {
            final Pattern regex = variant.getOperationNamePattern();
            if (regex != null && regex.matcher(name).matches()) {
                return variant;
            }
        }
        return defaultValue;
    }

    /**
     * Returns the sequence of <cite>normalization</cite> → {@code this} → <cite>denormalization</cite> transforms
     * as a whole. The transform returned by this method expects (<var>longitude</var>, <var>latitude</var>)
     * coordinates in <em>degrees</em> and returns (<var>x</var>,<var>y</var>) coordinates in <em>metres</em>.
     * Conversion to other units and {@linkplain org.apache.sis.referencing.cs.CoordinateSystems#swapAndScaleAxes
     * changes in axis order} are <strong>not</strong> managed by the returned transform.
     *
     * <p>The default implementation is as below:</p>
     * {@snippet lang="java" :
     *     return getContextualParameters().completeTransform(factory, this);
     *     }
     *
     * Subclasses can override this method if they wish to use alternative implementations under some circumstances.
     * For example, many subclasses will replace {@code this} by a specialized implementation if they detect that the
     * ellipsoid is actually spherical.
     *
     * @param  factory  the factory to use for creating the transform.
     * @return the map projection from (λ,φ) to (<var>x</var>,<var>y</var>) coordinates.
     * @throws FactoryException if an error occurred while creating a transform.
     *
     * @see ContextualParameters#completeTransform(MathTransformFactory, MathTransform)
     */
    public MathTransform createMapProjection(final MathTransformFactory factory) throws FactoryException {
        return context.completeTransform(factory, this);
    }

    /**
     * Returns a transform which may shift scaled longitude θ=n⋅λ inside the [−n⋅π … n⋅π] range.
     * The transform intentionally does <strong>not</strong> force θ to be inside that range in all cases.
     * We avoid explicit wraparounds as much as possible (as opposed to implicit wraparounds performed by
     * trigonometric functions) because they tend to introduce discontinuities. We perform wraparounds only
     * when necessary for the problem of area crossing the anti-meridian (±180°).
     *
     * <div class="note"><b>Example:</b>
     * a CRS for Alaska may have the central meridian at λ₀=−154° of longitude. If the point to project is
     * at λ=177° of longitude, calculations will be performed with Δλ=331° while the correct value that we
     * need to use is Δλ=−29°.</div>
     *
     * In order to avoid wraparound operations as much as possible, we test only the bound where anti-meridian
     * problem may happen; no wraparound will be applied for the opposite bound. Furthermore, we add or subtract
     * 360° only once. Even if the point did many turns around the Earth, the 360° shift will still be applied
     * at most once. The desire to apply the minimal amount of shifts is the reason why we do not use
     * {@link Math#IEEEremainder(double, double)}.
     *
     * <h4>When to use</h4>
     * This method is invoked by map projections that multiply the longitude values by some scale factor before
     * to use them in trigonometric functions. Usually we do not explicitly wraparound the longitude values,
     * because trigonometric functions do that automatically for us. However if the longitude is multiplied
     * by some factor before to be used in trigonometric functions, then that implicit wraparound is not the
     * one we expect. The map projection code needs to perform explicit wraparound in such cases.
     *
     * @param  factory  the factory to use for completing the transform with normalization/denormalization steps.
     * @return the map projection from (λ,φ) to (<var>x</var>,<var>y</var>) coordinates with wraparound if needed.
     * @throws FactoryException if an error occurred while creating a transform.
     *
     * @see <a href="https://issues.apache.org/jira/browse/SIS-486">SIS-486</a>
     */
    final MathTransform completeWithWraparound(final MathTransformFactory factory) throws FactoryException {
        MathTransform kernel = this;
        final MatrixSIS normalize = context.getMatrix(ContextualParameters.MatrixRole.NORMALIZATION);
        final double rotation = normalize.getElement(0, DIMENSION);
        if (rotation != 0 && Double.isFinite(rotation)) {                 // Finite check is paranoiac (shall always be true).
            kernel = new LongitudeWraparound(this,
                    LongitudeWraparound.boundOfScaledLongitude(normalize, rotation < 0), rotation);
        }
        return context.completeTransform(factory, kernel);
    }

    /**
     * If this map projection cannot handle the parameters given by the user but another projection could, delegates
     * to the other projection. This method can be invoked by some {@link #createMapProjection(MathTransformFactory)}
     * implementations when the other projection can be seen as a special case.
     *
     * <div class="note"><b>Example:</b>
     * the {@link ObliqueStereographic} formulas do not work anymore when the latitude of origin is 90°N or 90°S,
     * because some internal coefficients become infinite. However, the {@link PolarStereographic} implementation
     * is designed especially for those special cases. So the {@code ObliqueStereographic.createMapProjection(…)}
     * method can redirect to {@code PolarStereographic.createMapProjection(…)} when it detects such cases.</div>
     *
     * It is caller's responsibility to choose an alternative method that can understand the parameters which were
     * given to this original projection.
     *
     * @param  factory  the factory given to {@link #createMapProjection(MathTransformFactory)}.
     * @param  name     the name of the alternative map projection to use.
     * @return the alternative projection.
     * @throws FactoryException if an error occurred while creating the alternative projection.
     *
     * @since 0.7
     */
    final MathTransform delegate(final MathTransformFactory factory, final String name) throws FactoryException {
        final OperationMethod method;
        if (factory instanceof DefaultMathTransformFactory) {
            method = ((DefaultMathTransformFactory) factory).getOperationMethod(name);
        } else {
            method = CoordinateOperations.getOperationMethod(factory.getAvailableMethods(SingleOperation.class), name);
        }
        if (method instanceof MathTransformProvider) {
            return ((MathTransformProvider) method).createMathTransform(factory, context);
        } else {
            throw new FactoryException(Errors.format(Errors.Keys.UnsupportedImplementation_1,
                    (method != null ? method : factory).getClass()));
        }
    }

    /**
     * Returns the parameters used for creating the complete map projection. Those parameters describe a sequence of
     * <cite>normalize</cite> → {@code this} → <cite>denormalize</cite> transforms, <strong>not</strong> including
     * {@linkplain org.apache.sis.referencing.cs.CoordinateSystems#swapAndScaleAxes axis swapping}.
     * Those parameters are used for formatting <cite>Well Known Text</cite> (WKT) and error messages.
     * Subclasses shall not use the values defined in the returned object for computation purpose,
     * except at construction time.
     *
     * @return the parameter values for the sequence of <cite>normalize</cite> → {@code this} → <cite>denormalize</cite>
     *         transforms, or {@code null} if unspecified.
     */
    @Override
    protected final ContextualParameters getContextualParameters() {
        return context;
    }

    /**
     * Returns a copy of non-linear internal parameter values of this {@code NormalizedProjection}.
     * The returned group contains at least the {@link #eccentricity} parameter value.
     * Some subclasses add more non-linear parameters, but most of them do not because many parameters
     * like the <cite>scale factor</cite> or the <cite>false easting/northing</cite> are handled by the
     * {@linkplain ContextualParameters#getMatrix (de)normalization affine transforms} instead.
     *
     * <div class="note"><b>Note:</b>
     * This method is mostly for {@linkplain org.apache.sis.io.wkt.Convention#INTERNAL debugging purposes}
     * since the isolation of non-linear parameters in this class is highly implementation dependent.
     * Most GIS applications will instead be interested in the {@linkplain #getContextualParameters()
     * contextual parameters}.</div>
     *
     * @return a copy of the internal parameter values for this normalized projection.
     */
    @Debug
    @Override
    public ParameterValueGroup getParameterValues() {
        final ParameterValueGroup group = getParameterDescriptors().createValue();
        group.parameter("eccentricity").setValue(eccentricity);
        final String[] names  = getInternalParameterNames();
        final double[] values = getInternalParameterValues();
        for (int i=0; i<names.length; i++) {
            group.parameter(names[i]).setValue(values[i]);
        }
        return group;
    }

    /**
     * Returns a description of the non-linear internal parameters of this {@code NormalizedProjection}.
     * The returned group contains at least a descriptor for the {@link #eccentricity} parameter.
     * Subclasses may add more parameters.
     *
     * <p>This method is for inspecting the parameter values of this non-linear kernel only,
     * not for inspecting the {@linkplain #getContextualParameters() contextual parameters}.
     * Inspecting the kernel parameter values is usually for debugging purpose only.</p>
     *
     * @return a description of the internal parameters.
     */
    @Debug
    @Override
    public ParameterDescriptorGroup getParameterDescriptors() {
        Class<?> type = getClass();
        while (!Modifier.isPublic(type.getModifiers())) {
            type = type.getSuperclass();
        }
        ParameterDescriptorGroup group;
        synchronized (DESCRIPTORS) {
            group = DESCRIPTORS.get(type);
            if (group == null) {
                final ParameterBuilder builder = new ParameterBuilder().setRequired(true);
                if (type.getName().startsWith(Modules.CLASSNAME_PREFIX)) {
                    builder.setCodeSpace(Citations.SIS, Constants.SIS);
                }
                final String[] names = getInternalParameterNames();
                final ParameterDescriptor<?>[] parameters = new ParameterDescriptor<?>[names.length + 1];
                parameters[0] = MapProjection.ECCENTRICITY;
                for (int i=1; i<parameters.length; i++) {
                    parameters[i] = builder.addName(names[i-1]).create(Double.class, null);
                }
                group = builder.addName(CharSequences.camelCaseToSentence(
                        type.getSimpleName()) + " (radians domain)").createGroup(1, 1, parameters);
                DESCRIPTORS.put(type, group);
            }
        }
        return group;
    }

    /**
     * Returns the names of any additional internal parameters (other than {@link #eccentricity})
     * that this projection has. The length of this array must be the same than the length of the
     * {@link #getInternalParameterValues()} array, if the latter is non-null.
     */
    String[] getInternalParameterNames() {
        return CharSequences.EMPTY_ARRAY;
    }

    /**
     * Returns the values of any additional internal parameters (other than {@link #eccentricity}) that
     * this projection has. Those values are also compared by {@link #equals(Object, ComparisonMode)}.
     */
    double[] getInternalParameterValues() {
        return null;
    }

    /**
     * The longitude value where wraparound is, or would be, applied by this map projection.
     * This is typically {@link Math#PI} (180° converted to radians) but not necessarily,
     * because implementations are free to scale the longitude values by an arbitrary factor.
     *
     * <p>The wraparound may not be really applied by the {@code transform(…)} methods.
     * Many map projections implicitly wraparound longitude values through the use of trigonometric functions
     * ({@code sin(λ)}, {@code cos(λ)}, <i>etc</i>). For those map projections, the wraparound is unconditional.
     * But some other map projections are capable to handle longitude values beyond the [−180° … +180°] range
     * as if the world was expanding toward infinity in east and west directions.
     * The most common example is the {@linkplain Mercator} projection.
     * In those latter cases, wraparounds are avoided as much as possible in order to facilitate the projection
     * of envelopes, geometries or rasters, where discontinuities (sudden jumps of 360°) cause artifacts.</p>
     *
     * @return the longitude value where wraparound is or would be applied.
     *
     * @see #getDomain(DomainDefinition)
     */
    final double getWraparoundLongitude() {
        return LongitudeWraparound.boundOfScaledLongitude(
                context.getMatrix(ContextualParameters.MatrixRole.NORMALIZATION), false);
    }

    /*
     * TODO: consider adding a sqrt1ms(x) method for sqrt(1 - x*x), which could be implemented as sqrt(fma(x, -x, 1)).
     * The use of Math.fma(…) in this context would be valuable especially when x is close to 1 (to be verified).
     * We may also add a method for sqrt(1 - eccentricitySquared*x*x). Maybe `eccentricitySquared` should be made
     * package private and negative for easier use with fma.
     */

    /**
     * Projects a single coordinate tuple in {@code srcPts} at the given offset
     * and stores the result in {@code dstPts} at the given offset.
     * In addition, opportunistically computes the transform derivative if requested.
     *
     * <h4>Normalization</h4>
     * The input coordinates are (<var>λ</var>,<var>φ</var>) (the variable names for <var>longitude</var> and
     * <var>latitude</var> respectively) angles in radians, eventually pre-multiplied by projection-specific factors.
     * Input coordinates shall have the <cite>central meridian</cite> removed from the longitude by the caller
     * before this method is invoked. After this method is invoked, the caller will need to multiply the output
     * coordinates by the global <cite>scale factor</cite>,
     * apply the (<cite>false easting</cite>, <cite>false northing</cite>) offset
     * and eventually other projection-specific factors.
     * This means that projections that implement this method are performed on a sphere or ellipse
     * having a semi-major axis length of 1.
     *
     * <div class="note"><b>Note 1:</b> it is generally not necessary to know the projection-specific additional
     * factors applied by subclasses on the input and output values, because {@code NormalizedProjection} should
     * never be used directly. {@code NormalizedProjection} instances are used only indirectly as a step in a
     * concatenated transform that include the <cite>normalization</cite> and <cite>denormalization</cite>
     * matrices documented in this class javadoc.</div>
     *
     * <div class="note"><b>Note 2:</b> in the <a href="https://proj.org/">PROJ</a> library, the same standardization,
     * described above, is handled by {@code pj_fwd.c}, except for the projection-specific additional factors.</div>
     *
     * <h4>Argument checks</h4>
     * The input longitude and latitude are usually (but not always) in the range [-π … π] and [-π/2 … π/2] respectively.
     * However, values outside those ranges are accepted on the assumption that most implementations use those values
     * only in trigonometric functions like {@linkplain Math#sin(double) sine} and {@linkplain Math#cos(double) cosine}.
     * If this assumption is not applicable to a particular subclass, then it is implementer responsibility to check
     * the range.
     *
     * @param  srcPts    the array containing the source point coordinates, as (<var>longitude</var>, <var>latitude</var>)
     *                   angles in <strong>radians</strong>.
     * @param  srcOff    the offset of the single coordinate tuple to be converted in the source array.
     * @param  dstPts    the array into which the converted coordinates is returned (may be the same than {@code srcPts}).
     *                   Coordinates will be expressed in a dimensionless unit, as a linear distance on a unit sphere or ellipse.
     * @param  dstOff    the offset of the location of the converted coordinates that is stored in the destination array.
     * @param  derivate  {@code true} for computing the derivative, or {@code false} if not needed.
     * @return the matrix of the projection derivative at the given source position,
     *         or {@code null} if the {@code derivate} argument is {@code false}.
     * @throws ProjectionException if the coordinates cannot be converted.
     */
    @Override
    public abstract Matrix transform(double[] srcPts, int srcOff, double[] dstPts, int dstOff, boolean derivate)
            throws ProjectionException;

    /**
     * Inverse converts the single coordinate tuple in {@code srcPts} at the given offset and stores the result in
     * {@code ptDst} at the given offset. The output coordinates are (<var>longitude</var>, <var>latitude</var>)
     * angles in radians, usually (but not necessarily) in the range [-π … π] and [-π/2 … π/2] respectively.
     *
     * <h4>Normalization</h4>
     * Input coordinates shall have the (<cite>false easting</cite>, <cite>false northing</cite>) removed
     * by the caller and the result divided by the global <cite>scale factor</cite> before this method is invoked.
     * After this method is invoked, the caller will need to add the <cite>central meridian</cite> to the longitude
     * in the output coordinates. This means that projections that implement this method are performed on a sphere
     * or ellipse having a semi-major axis of 1.
     * Additional projection-specific factors may also need to be applied (see class javadoc).
     *
     * <div class="note"><b>Note:</b> in the <a href="https://proj.org/">PROJ</a> library, the same standardization,
     * described above, is handled by {@code pj_inv.c}, except for the projection-specific additional factors.</div>
     *
     * @param  srcPts  the array containing the source point coordinates, as linear distance on a unit sphere or ellipse.
     * @param  srcOff  the offset of the point to be converted in the source array.
     * @param  dstPts  the array into which the converted point coordinates is returned (may be the same than {@code srcPts}).
     *                 Coordinates will be (<var>longitude</var>, <var>latitude</var>) angles in <strong>radians</strong>.
     * @param  dstOff  the offset of the location of the converted point that is stored in the destination array.
     * @throws ProjectionException if the point cannot be converted.
     */
    protected abstract void inverseTransform(double[] srcPts, int srcOff, double[] dstPts, int dstOff)
            throws ProjectionException;

    /**
     * Returns the inverse of this map projection.
     * Subclasses do not need to override this method, as they should override
     * {@link #inverseTransform(double[], int, double[], int) inverseTransform(…)} instead.
     *
     * @return the inverse of this map projection.
     */
    @Override
    public MathTransform2D inverse() {
        return inverse;
    }

    /**
     * Reverse of a normalized map projection.
     * Note that a slightly modified copy of this class is in {@code LongitudeWraparound.Inverse}.
     * If this is class is modified, consider updating {@code LongitudeWraparound.Inverse} accordingly.
     *
     * @author  Martin Desruisseaux (Geomatys)
     * @version 1.0
     * @since   0.6
     */
    private static final class Inverse extends AbstractMathTransform2D.Inverse implements Serializable {
        /**
         * For cross-version compatibility.
         */
        private static final long serialVersionUID = 6014176098150309651L;

        /**
         * The projection to reverse, which is the enclosing transform.
         */
        private final NormalizedProjection forward;

        /**
         * Creates a reverse projection for the given forward projection.
         */
        Inverse(final NormalizedProjection forward) {
            this.forward = forward;
        }

        /**
         * Returns the inverse of this math transform, which is the forward projection.
         */
        @Override
        public MathTransform2D inverse() {
            return forward;
        }

        /**
         * Reverse projects the specified {@code srcPts} and stores the result in {@code dstPts}.
         * If the derivative has been requested, then this method will delegate the derivative
         * calculation to the enclosing class and inverts the resulting matrix.
         */
        @Override
        public Matrix transform(final double[] srcPts, final int srcOff,
                                      double[] dstPts,       int dstOff,
                                final boolean derivate) throws TransformException
        {
            if (!derivate) {
                forward.inverseTransform(srcPts, srcOff, dstPts, dstOff);
                return null;
            } else {
                if (dstPts == null) {
                    dstPts = new double[DIMENSION];
                    dstOff = 0;
                }
                forward.inverseTransform(srcPts, srcOff, dstPts, dstOff);
                return Matrices.inverse(forward.transform(dstPts, dstOff, null, 0, true));
            }
        }

        /**
         * Inverse transforms an arbitrary number of coordinate tuples. This method optimizes the
         * case where conversions can be applied by a loop with indices in increasing order.
         */
        @Override
        public void transform(final double[] srcPts, int srcOff,
                              final double[] dstPts, int dstOff, int numPts) throws TransformException
        {
            if (srcPts == dstPts && srcOff < dstOff) {
                super.transform(srcPts, srcOff, dstPts, dstOff, numPts);
            } else while (--numPts >= 0) {
                forward.inverseTransform(srcPts, srcOff, dstPts, dstOff);
                srcOff += DIMENSION;
                dstOff += DIMENSION;
            }
        }

        /**
         * Concatenates or pre-concatenates in an optimized way this projection with the given transform, if possible.
         * If no optimization is available, returns {@code null}.
         */
        @Override
        protected MathTransform tryConcatenate(final boolean applyOtherFirst, final MathTransform other,
                final MathTransformFactory factory) throws FactoryException
        {
            final Matrix m = getMiddleMatrix(this, other, applyOtherFirst);
            if (m != null) {
                /*
                 * 'projectedSpace' values:
                 *   - false if applyOtherFirst == false since we have (reverse projection) → (affine) → (projection).
                 *   - true  if applyOtherFirst == true  since we have (projection) → (affine) → (reverse projection).
                 */
                return forward.tryConcatenate(applyOtherFirst, m, factory);
            }
            return super.tryConcatenate(applyOtherFirst, other, factory);
        }
    }

    /**
     * Concatenates or pre-concatenates in an optimized way this projection with the given transform, if possible.
     * If transforms are concatenated in a (reverse projection) → (affine) → (projection) sequence where the
     * (projection) and (reverse projection) steps are the {@linkplain #inverse() inverse} of each other,
     * then in some particular case the sequence can be replaced by a single affine transform.
     * If no such simplification is possible, this method returns {@code null}.
     *
     * @return the simplified (usually affine) transform, or {@code null} if no such optimization is available.
     * @throws FactoryException if an error occurred while combining the transforms.
     *
     * @since 0.8
     */
    @Override
    protected MathTransform tryConcatenate(final boolean applyOtherFirst, final MathTransform other,
            final MathTransformFactory factory) throws FactoryException
    {
        final Matrix m = getMiddleMatrix(this, other, applyOtherFirst);
        if (m != null) {
            /*
             * 'projectedSpace' values:
             *   - false if applyOtherFirst == true  since we have (reverse projection) → (affine) → (projection).
             *   - true  if applyOtherFirst == false since we have (projection) → (affine) → (reverse projection).
             */
            return tryConcatenate(!applyOtherFirst, m, factory);
        }
        return super.tryConcatenate(applyOtherFirst, other, factory);
    }

    /**
     * Returns the concatenation of (inverse) → (affine) → (this) transforms, or {@code null} if none.
     * The affine transform is applied in the geographic space with angular values in radians.
     *
     * <p>Above description is for the usual case where {@code projectedSpace} is {@code false}.
     * If {@code true} (should be unusual), then the affine transform is rather applied in the
     * projected space and the sequence to concatenate is (this) → (affine) → (inverse).</p>
     *
     * <p>Default implementation returns {@code null}. Subclasses should override if applicable.</p>
     *
     * @param  projectedSpace  {@code true} if affine transform is applied in projected instead of geographic space.
     * @param  affine          the affine transform in the middle of (inverse) → (affine) → (this) transform sequence.
     * @param  factory         the factory to use for creating new transform, or {@code null}.
     * @return the optimized concatenation, or {@code null} if none.
     */
    MathTransform tryConcatenate(boolean projectedSpace, Matrix affine, MathTransformFactory factory)
            throws FactoryException
    {
        return null;
    }

    /**
     * If a sequence of 3 transforms are (reverse projection) → (affine) → (projection) where
     * the (projection) and (reverse projection) steps are the inverse of each other, returns
     * the matrix of the affine transform step. Otherwise returns {@code null}. This method
     * accepts also (projection) → (affine) → (reverse projection) sequence, but such sequences
     * should be much more unusual.
     *
     * @param  projection       either {@link NormalizedProjection} or {@link Inverse}.
     * @param  other            the arbitrary transforms to be concatenated with the given projection.
     * @param  applyOtherFirst  whether {@code other} is concatenated before {@code projection} or the converse.
     * @return the 3×3 matrix of the affine transform step, or {@code null} if none.
     */
    private static Matrix getMiddleMatrix(final AbstractMathTransform projection, final MathTransform other,
            final boolean applyOtherFirst)
    {
        final List<MathTransform> steps = MathTransforms.getSteps(other);
        if (steps.size() == 2) {
            final int oi = applyOtherFirst ? 0 : 1;
            final MathTransform inverse = steps.get(oi);
            if (inverse instanceof Inverse || inverse instanceof NormalizedProjection) try {
                /*
                 * In principle the equality check below should be sufficient. But above `instanceof` checks
                 * are added for avoiding potentially costly calls to `inverse()` in other implementations.
                 */
                if (projection.equals(inverse.inverse(), ComparisonMode.IGNORE_METADATA)) {
                    final Matrix m = MathTransforms.getMatrix(steps.get(oi ^ 1));
                    if (Matrices.isAffine(m) && m.getNumRow() == DIMENSION+1 && m.getNumCol() == DIMENSION+1) {
                        return m;
                    }
                }
            } catch (NoninvertibleTransformException e) {
                final Logger LOGGER = Logger.getLogger(Loggers.COORDINATE_OPERATION);   // Defined in base class but field is inaccessible.
                final Class<?> caller = (projection instanceof NormalizedProjection) ? NormalizedProjection.class : projection.getClass();
                Logging.recoverableException(LOGGER, caller, "tryConcatenate", e);
            }
        }
        return null;
    }

    /**
     * Computes a hash code value for this {@code NormalizedProjection}.
     *
     * @return the hash code value.
     */
    @Override
    protected int computeHashCode() {
        long c = Double.doubleToLongBits(eccentricity);
        final double[] parameters = getInternalParameterValues();
        if (parameters != null) {
            for (int i=0; i<parameters.length; i++) {
                c = c*31 + Double.doubleToLongBits(parameters[i]);
            }
        }
        return super.computeHashCode() ^ Long.hashCode(c);
    }

    /**
     * Compares the given object with this transform for equivalence. The default implementation checks if
     * {@code object} is an instance of the same class than {@code this}, then compares the eccentricity.
     *
     * <p>If this method returns {@code true}, then for any given identical source position, the two compared map
     * projections shall compute the same target position. Many of the {@linkplain #getContextualParameters()
     * contextual parameters} used for creating the map projections are irrelevant and do not need to be known.
     * Those projection parameters will be compared only if the comparison mode is {@link ComparisonMode#STRICT}
     * or {@link ComparisonMode#BY_CONTRACT BY_CONTRACT}.</p>
     *
     * <h4>Example</h4>
     * A {@linkplain Mercator Mercator} projection can be created in the 2SP case with a <cite>standard parallel</cite>
     * value of 60°. The same projection can also be created in the 1SP case with a <cite>scale factor</cite> of 0.5.
     * Nevertheless those two map projections applied on a sphere gives identical results. Considering them as
     * equivalent allows the referencing module to transform coordinates between those two projections more efficiently.
     *
     * @param  object  the object to compare with this map projection for equivalence.
     * @param  mode    the strictness level of the comparison. Default to {@link ComparisonMode#STRICT}.
     * @return {@code true} if the given object is equivalent to this map projection.
     */
    @Override
    @SuppressWarnings("fallthrough")
    public boolean equals(final Object object, final ComparisonMode mode) {
        if (object == this) {
            return true;
        }
        if (!super.equals(object, mode)) {
            return false;
        }
        final NormalizedProjection that = (NormalizedProjection) object;
        switch (mode) {
            case STRICT:
            case BY_CONTRACT: {
                if (!Objects.equals(context, that.context)) {
                    return false;
                }
                // Fall through for comparing the eccentricity.
            }
            case IGNORE_METADATA: {
                /*
                 * There is no need to compare both 'eccentricity' and 'eccentricitySquared' since the former
                 * is computed from the latter. We are better to compare 'eccentricitySquared' since it is the
                 * original value from which the other value is derived.
                 */
                if (!Numerics.equals(eccentricitySquared, that.eccentricitySquared)) {
                    return false;
                }
                break;
            }
            default: {
                /*
                 * We want to compare the eccentricity with a tolerance threshold corresponding approximately
                 * to an error of 1 cm on Earth. The eccentricity for an ellipsoid of semi-major axis a=1 is:
                 *
                 *     ℯ² = 1 - b²
                 *
                 * If we add a slight ε error to the semi-minor axis length (where ε will be our linear tolerance
                 * threshold), we get:
                 *
                 *     (ℯ + ε′)²    =    1 - (b + ε)²    ≈    1 - (b² + 2⋅b⋅ε)    assuming ε ≪ b
                 *
                 * Replacing  1 - b²  by  ℯ²:
                 *
                 *     ℯ² + 2⋅ℯ⋅ε′  ≈   ℯ² - 2⋅b⋅ε
                 *
                 * After a few rearrangements:
                 *
                 *     ε′  ≈   ε⋅(ℯ - 1/ℯ)
                 *
                 * Note that  ε′  is negative for  ℯ < 1  so we actually need to compute  ε⋅(1/ℯ - ℯ)  instead.
                 * The result is less than 2E-8 for the eccentricity of the Earth.
                 */
                final double e = max(eccentricity, that.eccentricity);
                if (!Numerics.epsilonEqual(eccentricity, that.eccentricity, ANGULAR_TOLERANCE * (1/e - e))) {
                    assert (mode != ComparisonMode.DEBUG) : Numerics.messageForDifference(
                            "eccentricity", eccentricity, that.eccentricity);
                    return false;
                }
                break;
            }
        }
        /*
         * Compares the internal parameter names and values. Many implementations have no parameter other
         * than the eccentricity (because other parameters can often be stored in normalization matrices),
         * so the `values` array will often be null. For some implementations offering different variants
         * of a map projection, the number of internal parameters depends on the variant.
         */
        final double[] values = this.getInternalParameterValues();
        final double[] others = that.getInternalParameterValues();
        if (values == null) {
            return others == null;
        }
        if (others != null && values.length == others.length) {
            final String[] names = getInternalParameterNames();
            if (Arrays.equals(names, that.getInternalParameterNames())) {
                for (int i=0; i<values.length; i++) {
                    if (!Numerics.epsilonEqual(values[i], others[i], mode)) {
                        assert (mode != ComparisonMode.DEBUG) : Numerics.messageForDifference(names[i], values[i], others[i]);
                        return false;
                    }
                }
                return true;
            }
        }
        return false;
    }
}<|MERGE_RESOLUTION|>--- conflicted
+++ resolved
@@ -64,13 +64,8 @@
 
 import static java.lang.Math.*;
 
-<<<<<<< HEAD
-// Branch-dependent imports
+// Specific to the main branch:
 import org.opengis.referencing.ReferenceIdentifier;
-=======
-// Specific to the geoapi-3.1 and geoapi-4.0 branches:
-import org.opengis.metadata.Identifier;
->>>>>>> efcd672a
 
 
 /**
