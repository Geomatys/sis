/*
 * Licensed to the Apache Software Foundation (ASF) under one or more
 * contributor license agreements.  See the NOTICE file distributed with
 * this work for additional information regarding copyright ownership.
 * The ASF licenses this file to You under the Apache License, Version 2.0
 * (the "License"); you may not use this file except in compliance with
 * the License.  You may obtain a copy of the License at
 *
 *     http://www.apache.org/licenses/LICENSE-2.0
 *
 * Unless required by applicable law or agreed to in writing, software
 * distributed under the License is distributed on an "AS IS" BASIS,
 * WITHOUT WARRANTIES OR CONDITIONS OF ANY KIND, either express or implied.
 * See the License for the specific language governing permissions and
 * limitations under the License.
 */
package org.apache.sis.referencing.factory;

import java.util.Date;
import java.util.Locale;
import java.util.Map;
import java.util.logging.Level;
import java.util.logging.Logger;
import java.util.logging.LogRecord;
import java.util.concurrent.atomic.AtomicReference;
import java.lang.reflect.Constructor;
import javax.measure.Unit;
import javax.measure.quantity.Angle;
import javax.measure.quantity.Length;
import jakarta.xml.bind.JAXBException;
import org.opengis.util.GenericName;
import org.opengis.util.FactoryException;
import org.opengis.util.InternationalString;
import org.opengis.metadata.Identifier;
import org.opengis.metadata.extent.Extent;
import org.opengis.referencing.*;
import org.opengis.referencing.cs.*;
import org.opengis.referencing.crs.*;
import org.opengis.referencing.datum.*;
import org.opengis.referencing.operation.*;
import org.opengis.parameter.ParameterNotFoundException;
import org.apache.sis.referencing.NamedIdentifier;
import org.apache.sis.referencing.IdentifiedObjects;
import org.apache.sis.referencing.AbstractIdentifiedObject;
import org.apache.sis.referencing.cs.*;
import org.apache.sis.referencing.crs.*;
import org.apache.sis.referencing.datum.*;
import org.apache.sis.referencing.operation.transform.DefaultMathTransformFactory;
import org.apache.sis.referencing.util.ReferencingFactoryContainer;
import org.apache.sis.referencing.internal.MergedProperties;
import org.apache.sis.system.Loggers;
import org.apache.sis.system.Semaphores;
import org.apache.sis.util.ArgumentChecks;
import org.apache.sis.util.Exceptions;
import org.apache.sis.util.collection.WeakHashSet;
import org.apache.sis.util.iso.AbstractFactory;
import org.apache.sis.util.resources.Messages;
import org.apache.sis.util.resources.Errors;
import org.apache.sis.io.wkt.Parser;
import org.apache.sis.util.logging.Logging;
import org.apache.sis.xml.XML;


/**
 * Creates {@linkplain org.apache.sis.referencing.crs.AbstractCRS Coordinate Reference System} (CRS) implementations,
 * with their {@linkplain org.apache.sis.referencing.cs.AbstractCS Coordinate System} (CS)
 * and {@linkplain org.apache.sis.referencing.datum.AbstractDatum Datum} components.
 * This factory serves two purposes:
 *
 * <ul>
 *   <li><b>For users</b>, allows the creation of complex objects that cannot be created by the authority factories,
 *       without explicit dependency to Apache SIS (when using the GeoAPI interfaces implemented by this class).</li>
 *   <li><b>For providers</b>, allows <cite>inversion of control</cite> by overriding methods in this class,
 *       then specifying the customized instance to other services that consume {@code CRSFactory} (for example
 *       authority factories or {@linkplain org.apache.sis.io.wkt.WKTFormat WKT parsers}).</li>
 * </ul>
 *
 * This {@code GeodeticObjectFactory} class is not easy to use directly.
 * Users are encouraged to use an authority factory instead
 * (or the {@link org.apache.sis.referencing.CRS#forCode(String)} convenience method)
 * when the CRS object to construct can be identified by a code in the namespace of an authority (typically EPSG).
 *
 * <h2>Object properties</h2>
 * Most factory methods expect a {@link Map Map&lt;String,?&gt;} argument, often followed by explicit arguments.
 * Unless otherwise noticed, information provided in the {@code properties} map are considered ignorable metadata
 * while information provided in explicit arguments have an impact on coordinate transformation results.
 *
 * <p>The following table lists the keys recognized by the {@code GeodeticObjectFactory} default implementation,
 * together with the type of values associated to those keys.
 * A value for the {@code "name"} key is mandatory for all objects, while all other properties are optional.
 * {@code GeodeticObjectFactory} methods ignore all unknown properties.</p>
 *
 * <table class="sis">
 *   <caption>Recognized properties (non exhaustive list)</caption>
 *   <tr>
 *     <th>Property name</th>
 *     <th>Value type</th>
 *     <th>Returned by</th>
 *   </tr><tr>
 *     <td>{@value org.opengis.referencing.IdentifiedObject#NAME_KEY}</td>
 *     <td>{@link Identifier} or {@link String}</td>
 *     <td>{@link AbstractIdentifiedObject#getName()}</td>
 *   </tr><tr>
 *     <td>{@value org.opengis.metadata.Identifier#AUTHORITY_KEY}</td>
 *     <td>{@link String} or {@link org.opengis.metadata.citation.Citation}</td>
 *     <td>{@link NamedIdentifier#getAuthority()} on the {@linkplain AbstractIdentifiedObject#getName() name}</td>
 *   </tr><tr>
 *     <td>{@value org.opengis.metadata.Identifier#CODE_KEY}</td>
 *     <td>{@link String}</td>
 *     <td>{@link NamedIdentifier#getCode()} on the {@linkplain AbstractIdentifiedObject#getName() name}</td>
<<<<<<< HEAD
 *   </tr>
 *   <tr>
 *     <td>"codespace"</td>
 *     <td>{@link String}</td>
 *     <td>{@link NamedIdentifier#getCodeSpace()} on the {@linkplain AbstractIdentifiedObject#getName() name}</td>
 *   </tr>
 *   <tr>
 *     <td>"version"</td>
 *     <td>{@link String}</td>
 *     <td>{@link NamedIdentifier#getVersion()} on the {@linkplain AbstractIdentifiedObject#getName() name}</td>
 *   </tr>
 *   <tr>
 *     <td>"description"</td>
=======
 *   </tr><tr>
 *     <td>{@value org.opengis.metadata.Identifier#CODESPACE_KEY}</td>
 *     <td>{@link String}</td>
 *     <td>{@link NamedIdentifier#getCodeSpace()} on the {@linkplain AbstractIdentifiedObject#getName() name}</td>
 *   </tr><tr>
 *     <td>{@value org.opengis.metadata.Identifier#VERSION_KEY}</td>
 *     <td>{@link String}</td>
 *     <td>{@link NamedIdentifier#getVersion()} on the {@linkplain AbstractIdentifiedObject#getName() name}</td>
 *   </tr><tr>
 *     <td>{@value org.opengis.metadata.Identifier#DESCRIPTION_KEY}</td>
>>>>>>> c2bcdb96
 *     <td>{@link String}</td>
 *     <td>{@link NamedIdentifier#getDescription()} on the {@linkplain AbstractIdentifiedObject#getName() name}</td>
 *   </tr><tr>
 *     <td>{@value org.opengis.referencing.IdentifiedObject#ALIAS_KEY}</td>
 *     <td>{@link GenericName} or {@link CharSequence} (optionally as array)</td>
 *     <td>{@link AbstractIdentifiedObject#getAlias()}</td>
 *   </tr><tr>
 *     <td>{@value org.opengis.referencing.IdentifiedObject#IDENTIFIERS_KEY}</td>
 *     <td>{@link Identifier} (optionally as array)</td>
 *     <td>{@link AbstractIdentifiedObject#getIdentifiers()}</td>
 *   </tr><tr>
 *     <td>{@value org.opengis.referencing.IdentifiedObject#DOMAINS_KEY}</td>
 *     <td>{@link org.opengis.referencing.ObjectDomain} (optionally as array)</td>
 *     <td>{@link #getDomains()}</td>
 *   </tr><tr>
 *     <td>{@value org.opengis.referencing.ReferenceSystem#DOMAIN_OF_VALIDITY_KEY}</td>
 *     <td>{@link Extent}</td>
 *     <td>{@link DefaultObjectDomain#getDomainOfValidity()}</td>
 *   </tr><tr>
 *     <td>{@value org.opengis.referencing.ReferenceSystem#SCOPE_KEY}</td>
 *     <td>{@link String} or {@link InternationalString}</td>
 *     <td>{@link DefaultObjectDomain#getScope()}</td>
 *   </tr><tr>
 *     <td>{@value org.opengis.referencing.datum.Datum#ANCHOR_POINT_KEY}</td>
 *     <td>{@link InternationalString} or {@link String}</td>
 *     <td>{@link AbstractDatum#getAnchorPoint()}</td>
 *   </tr><tr>
 *     <td>{@value org.opengis.referencing.datum.Datum#REALIZATION_EPOCH_KEY}</td>
 *     <td>{@link Date}</td>
 *     <td>{@link AbstractDatum#getRealizationEpoch()}</td>
 *   </tr><tr>
 *     <td>{@value org.opengis.referencing.IdentifiedObject#REMARKS_KEY}</td>
 *     <td>{@link InternationalString} or {@link String}</td>
 *     <td>{@link AbstractIdentifiedObject#getRemarks()}</td>
 *   </tr><tr>
 *     <td>{@value org.apache.sis.referencing.AbstractIdentifiedObject#DEPRECATED_KEY}</td>
 *     <td>{@link Boolean}</td>
 *     <td>{@link AbstractIdentifiedObject#isDeprecated()}</td>
 *   </tr><tr>
 *     <td>{@value org.apache.sis.referencing.AbstractIdentifiedObject#LOCALE_KEY}</td>
 *     <td>{@link Locale}</td>
 *     <td>(none)</td>
 *   </tr>
 * </table>
 *
 * <h2>Localization</h2>
 * All localizable attributes like {@code "remarks"} may have a language and country code suffix.
 * For example, the {@code "remarks_fr"} property stands for remarks in {@linkplain Locale#FRENCH French} and
 * the {@code "remarks_fr_CA"} property stands for remarks in {@linkplain Locale#CANADA_FRENCH French Canadian}.
 * They are convenience properties for building the {@code InternationalString} value.
 *
 * <p>The {@code "locale"} property applies only in case of exception for formatting the error message, and
 * is used only on a <cite>best effort</cite> basis. The locale is discarded after successful construction
 * since localizations are applied by the {@link InternationalString#toString(Locale)} method.</p>
 *
 * @author  Martin Desruisseaux (IRD, Geomatys)
 * @author  Guilhem Legal (Geomatys)
 * @author  Johann Sorel (Geomatys)
 * @version 1.4
 * @since   0.6
 */
public class GeodeticObjectFactory extends AbstractFactory implements CRSFactory, CSFactory, DatumFactory, Parser {
    /**
     * The logger to use for reporting object creations.
     */
    private static final Logger LOGGER = Logger.getLogger(Loggers.CRS_FACTORY);

    /**
     * The constructor for WKT parsers, fetched when first needed. The WKT parser is defined in the
     * same module than this class, so we will hopefully not have security issues.  But we have to
     * use reflection because the parser class is not yet public (because we do not want to commit
     * its API yet).
     */
    private static volatile Constructor<? extends Parser> parserConstructor;

    /**
     * The default properties, or an empty map if none. This map shall not change after construction in
     * order to allow usage without synchronization in multi-thread context. But we do not need to wrap
     * in a unmodifiable map since {@code GeodeticObjectFactory} does not provide public access to it.
     */
    private final Map<String,?> defaultProperties;

    /**
     * Weak references to existing objects (CRS, CS, Datum, Ellipsoid or PrimeMeridian).
     * This set is used in order to return a pre-existing object instead of creating a new one.
     */
    private final WeakHashSet<AbstractIdentifiedObject> pool;

    /**
     * The <cite>Well Known Text</cite> parser for {@code CoordinateReferenceSystem} instances.
     * This parser is not thread-safe, so we need to prevent two threads from using the same instance at the same time.
     */
    private final AtomicReference<Parser> parser;

    /**
     * The default factory instance.
     */
    private static final GeodeticObjectFactory INSTANCE = new GeodeticObjectFactory();

    /**
     * Returns the default provider of {@code IdentifiedObject} instances.
     * This is the factory used by the Apache SIS library when no non-null
     * {@link CRSFactory}, {@link CSFactory} or {@link DatumFactory} has been explicitly specified.
     * This method can be invoked directly, or indirectly through
     * {@code ServiceLoader.load(T)} where <var>T</var> is one of above-cited interfaces.
     *
     * @return the default provider of geodetic objects.
     *
     * @see java.util.ServiceLoader
     * @since 1.4
     */
    public static GeodeticObjectFactory provider() {
        return INSTANCE;
    }

    /**
     * Constructs a factory with no default properties.
     *
     * @see #provider()
     */
    public GeodeticObjectFactory() {
        this(null);
    }

    /**
     * Constructs a factory with the given default properties.
     * {@code GeodeticObjectFactory} will fallback on the map given to this constructor for any property
     * not present in the map provided to a {@code createFoo(Map<String,?>, …)} method.
     *
     * @param  properties  the default properties, or {@code null} if none.
     */
    public GeodeticObjectFactory(final Map<String,?> properties) {
        defaultProperties = (properties != null) ? Map.copyOf(properties) : Map.of();
        pool = new WeakHashSet<>(AbstractIdentifiedObject.class);
        parser = new AtomicReference<>();
    }

    /**
     * Returns the union of the given {@code properties} map with the default properties given at
     * {@linkplain #GeodeticObjectFactory(Map) construction time}. Entries in the given properties
     * map have precedence, even if their {@linkplain java.util.Map.Entry#getValue() value} is {@code null}
     * (i.e. a null value "erase" the default property value).
     * Entries with null value after the union will be omitted.
     *
     * <p>This method is invoked by all {@code createFoo(Map<String,?>, …)} methods. Subclasses can
     * override this method if they want to add, remove or edit property values with more flexibility
     * than {@linkplain #GeodeticObjectFactory(Map) constant values specified at construction time}.</p>
     *
     * @param  properties  the properties supplied in a call to a {@code createFoo(Map, …)} method.
     * @return the union of the given properties with the default properties.
     */
    protected Map<String,?> complete(final Map<String,?> properties) {
        ArgumentChecks.ensureNonNull("properties", properties);
        return new MergedProperties(properties, defaultProperties) {
            /**
             * Handles the {@code "mtFactory"} key in a special way since this is normally not needed for
             * {@link GeodeticObjectFactory}, except when creating the SIS implementation of derived or
             * projected CRS (because of the way we implemented derived CRS, but this is specific to SIS).
             */
            @Override
            protected Object invisibleEntry(final Object key) {
                if (ReferencingFactoryContainer.MT_FACTORY.equals(key)) {
                    return getMathTransformFactory();
                } else {
                    return super.invisibleEntry(key);
                }
            }
        };
    }

    /**
     * Returns the math transform factory for internal usage only.
     * The {@code MathTransformFactory} is normally not needed by {@code GeodeticObjectFactory},
     * except when constructing the Apache SIS implementation of derived and projected CRS.
     * For this reason, we will fetch this dependency only if really requested.
     */
    final MathTransformFactory getMathTransformFactory() {
        return DefaultMathTransformFactory.provider();
    }

    /**
     * Returns a unique instance of the given object. If this method recycles an existing object,
     * then the existing instance is returned silently. Otherwise this method logs a message at
     * {@link Level#FINE} or {@link Level#FINER} telling that a new object has been created.
     * The finer level is used if the object has been creating during an operation that creates
     * a lot of candidates in search for a CRS matching some criterion.
     */
    private <T extends AbstractIdentifiedObject> T unique(final String caller, final T object) {
        final T c = pool.unique(object);
        if (c == object) {
            final Level level = Semaphores.query(Semaphores.FINER_OBJECT_CREATION_LOGS) ? Level.FINER : Level.FINE;
            if (LOGGER.isLoggable(level)) {
                final String id = IdentifiedObjects.toString(IdentifiedObjects.getIdentifier(c, null));
                final LogRecord record = Messages.getResources(null).getLogRecord(level,
                        (id != null) ? Messages.Keys.CreatedIdentifiedObject_3
                                     : Messages.Keys.CreatedNamedObject_2,
                        c.getInterface(), c.getName().getCode(), id);

                Logging.completeAndLog(LOGGER, GeodeticObjectFactory.class, caller, record);
            }
        }
        return c;
    }

    /**
     * Creates a geocentric coordinate reference system from a {@linkplain CartesianCS Cartesian coordinate system}.
     * Geocentric CRS have their origin at the approximate centre of mass of the earth.
     * An {@linkplain #createGeocentricCRS(Map, GeodeticDatum, SphericalCS) alternate method} allows creation of the
     * same kind of CRS with spherical coordinate system instead of a Cartesian one.
     *
     * <h4>Dependencies</h4>
     * The components needed by this method can be created by the following methods:
     * <ol>
     *   <li>{@link #createCoordinateSystemAxis(Map, String, AxisDirection, Unit)}</li>
     *   <li>{@link #createCartesianCS(Map, CoordinateSystemAxis, CoordinateSystemAxis, CoordinateSystemAxis)}</li>
     *   <li>One of:<ul>
     *     <li>{@link #createEllipsoid(Map, double, double, Unit)}</li>
     *     <li>{@link #createFlattenedSphere(Map, double, double, Unit)}</li>
     *   </ul></li>
     *   <li>{@link #createPrimeMeridian(Map, double, Unit)}</li>
     *   <li>{@link #createGeodeticDatum(Map, Ellipsoid, PrimeMeridian)}</li>
     * </ol>
     *
     * The default implementation creates a {@link DefaultGeocentricCRS} instance.
     *
     * @param  properties  name and other properties to give to the new object.
     * @param  datum       the geodetic datum to use in created CRS.
     * @param  cs          the three-dimensional Cartesian coordinate system for the created CRS.
     * @throws FactoryException if the object creation failed.
     *
     * @see GeodeticAuthorityFactory#createGeocentricCRS(String)
     * @see DefaultGeocentricCRS#DefaultGeocentricCRS(Map, GeodeticDatum, CartesianCS)
     */
    @Override
    public GeocentricCRS createGeocentricCRS(final Map<String,?> properties,
            final GeodeticDatum datum, final CartesianCS cs) throws FactoryException
    {
        final DefaultGeocentricCRS crs;
        try {
            crs = new DefaultGeocentricCRS(complete(properties), datum, cs);
        } catch (IllegalArgumentException exception) {
            throw new InvalidGeodeticParameterException(exception);
        }
        return unique("createGeocentricCRS", crs);
    }

    /**
     * Creates a three-dimensional Cartesian coordinate system from the given set of axis.
     * This coordinate system can be used with geocentric, engineering and derived CRS.
     *
     * <h4>Dependencies</h4>
     * The components needed by this method can be created by the following methods:
     * <ol>
     *   <li>{@link #createCoordinateSystemAxis(Map, String, AxisDirection, Unit)}</li>
     * </ol>
     *
     * The default implementation creates a {@link DefaultCartesianCS} instance.
     *
     * @param  properties  name and other properties to give to the new object.
     * @param  axis0       the first  axis (e.g. “Geocentric X”).
     * @param  axis1       the second axis (e.g. “Geocentric Y”).
     * @param  axis2       the third  axis (e.g. “Geocentric Z”).
     * @throws FactoryException if the object creation failed.
     *
     * @see DefaultCartesianCS#DefaultCartesianCS(Map, CoordinateSystemAxis, CoordinateSystemAxis, CoordinateSystemAxis)
     * @see GeodeticAuthorityFactory#createCartesianCS(String)
     */
    @Override
    public CartesianCS createCartesianCS(final Map<String,?> properties,
            final CoordinateSystemAxis axis0,
            final CoordinateSystemAxis axis1,
            final CoordinateSystemAxis axis2) throws FactoryException
    {
        final DefaultCartesianCS cs;
        try {
            cs = new DefaultCartesianCS(complete(properties), axis0, axis1, axis2);
        } catch (IllegalArgumentException exception) {
            throw new InvalidGeodeticParameterException(exception);
        }
        return unique("createCartesianCS", cs);
    }

    /**
     * Creates a geocentric coordinate reference system from a {@linkplain SphericalCS spherical coordinate system}.
     * Geocentric CRS have their origin at the approximate centre of mass of the earth.
     * An {@linkplain #createGeocentricCRS(Map, GeodeticDatum, CartesianCS) alternate method} allows creation of the
     * same kind of CRS with Cartesian coordinate system instead of a spherical one.
     *
     * <h4>Dependencies</h4>
     * The components needed by this method can be created by the following methods:
     * <ol>
     *   <li>{@link #createCoordinateSystemAxis(Map, String, AxisDirection, Unit)}</li>
     *   <li>{@link #createSphericalCS(Map, CoordinateSystemAxis, CoordinateSystemAxis, CoordinateSystemAxis)}</li>
     *   <li>One of:<ul>
     *     <li>{@link #createEllipsoid(Map, double, double, Unit)}</li>
     *     <li>{@link #createFlattenedSphere(Map, double, double, Unit)}</li>
     *   </ul></li>
     *   <li>{@link #createPrimeMeridian(Map, double, Unit)}</li>
     *   <li>{@link #createGeodeticDatum(Map, Ellipsoid, PrimeMeridian)}</li>
     * </ol>
     *
     * The default implementation creates a {@link DefaultGeocentricCRS} instance.
     *
     * @param  properties  name and other properties to give to the new object.
     * @param  datum       geodetic datum to use in created CRS.
     * @param  cs          the spherical coordinate system for the created CRS.
     * @throws FactoryException if the object creation failed.
     *
     * @see DefaultGeocentricCRS#DefaultGeocentricCRS(Map, GeodeticDatum, SphericalCS)
     * @see GeodeticAuthorityFactory#createGeocentricCRS(String)
     */
    @Override
    public GeocentricCRS createGeocentricCRS(final Map<String,?> properties,
            final GeodeticDatum datum, final SphericalCS cs) throws FactoryException
    {
        final DefaultGeocentricCRS crs;
        try {
            crs = new DefaultGeocentricCRS(complete(properties), datum, cs);
        } catch (IllegalArgumentException exception) {
            throw new InvalidGeodeticParameterException(exception);
        }
        return unique("createGeocentricCRS", crs);
    }

    /**
     * Creates a spherical coordinate system from the given set of axis.
     * This coordinate system can be used with geocentric, engineering and derived CRS.
     *
     * <h4>Dependencies</h4>
     * The components needed by this method can be created by the following methods:
     * <ol>
     *   <li>{@link #createCoordinateSystemAxis(Map, String, AxisDirection, Unit)}</li>
     * </ol>
     *
     * The default implementation creates a {@link DefaultSphericalCS} instance.
     *
     * @param  properties  name and other properties to give to the new object.
     * @param  axis0       the first  axis (e.g. “Spherical latitude”).
     * @param  axis1       the second axis (e.g. “Spherical longitude”).
     * @param  axis2       the third  axis (e.g. “Geocentric radius”).
     * @throws FactoryException if the object creation failed.
     *
     * @see DefaultSphericalCS#DefaultSphericalCS(Map, CoordinateSystemAxis, CoordinateSystemAxis, CoordinateSystemAxis)
     * @see GeodeticAuthorityFactory#createSphericalCS(String)
     */
    @Override
    public SphericalCS createSphericalCS(final Map<String,?> properties,
            final CoordinateSystemAxis axis0,
            final CoordinateSystemAxis axis1,
            final CoordinateSystemAxis axis2) throws FactoryException
    {
        final DefaultSphericalCS cs;
        try {
            cs = new DefaultSphericalCS(complete(properties), axis0, axis1, axis2);
        } catch (IllegalArgumentException exception) {
            throw new InvalidGeodeticParameterException(exception);
        }
        return unique("createSphericalCS", cs);
    }

    /**
     * Creates a spherical coordinate system without radius.
     * This coordinate system can be used with geocentric, engineering and derived CRS.
     *
     * <h4>Dependencies</h4>
     * The components needed by this method can be created by the following methods:
     * <ol>
     *   <li>{@link #createCoordinateSystemAxis(Map, String, AxisDirection, Unit)}</li>
     * </ol>
     *
     * The default implementation creates a {@link DefaultSphericalCS} instance.
     *
     * @param  properties  name and other properties to give to the new object.
     * @param  axis0       the first  axis (e.g. “Spherical latitude”).
     * @param  axis1       the second axis (e.g. “Spherical longitude”).
     * @throws FactoryException if the object creation failed.
     *
     * @see DefaultSphericalCS#DefaultSphericalCS(Map, CoordinateSystemAxis, CoordinateSystemAxis)
     *
     * @since 1.4
     */
    public SphericalCS createSphericalCS(final Map<String,?> properties,
            final CoordinateSystemAxis axis0,
            final CoordinateSystemAxis axis1) throws FactoryException
    {
        final DefaultSphericalCS cs;
        try {
            cs = new DefaultSphericalCS(complete(properties), axis0, axis1);
        } catch (IllegalArgumentException exception) {
            throw new InvalidGeodeticParameterException(exception);
        }
        return unique("createSphericalCS", cs);
    }

    /**
     * Creates a geographic coordinate reference system. It can be (<var>latitude</var>, <var>longitude</var>)
     * or (<var>longitude</var>, <var>latitude</var>), optionally with an ellipsoidal height.
     *
     * <h4>Dependencies</h4>
     * The components needed by this method can be created by the following methods:
     * <ol>
     *   <li>{@link #createCoordinateSystemAxis(Map, String, AxisDirection, Unit)}</li>
     *   <li>One of:<ul>
     *     <li>{@link #createEllipsoidalCS(Map, CoordinateSystemAxis, CoordinateSystemAxis)}</li>
     *     <li>{@link #createEllipsoidalCS(Map, CoordinateSystemAxis, CoordinateSystemAxis, CoordinateSystemAxis)}</li>
     *   </ul></li>
     *   <li>One of:<ul>
     *     <li>{@link #createEllipsoid(Map, double, double, Unit)}</li>
     *     <li>{@link #createFlattenedSphere(Map, double, double, Unit)}</li>
     *   </ul></li>
     *   <li>{@link #createPrimeMeridian(Map, double, Unit)}</li>
     *   <li>{@link #createGeodeticDatum(Map, Ellipsoid, PrimeMeridian)}</li>
     * </ol>
     *
     * The default implementation creates a {@link DefaultGeographicCRS} instance.
     *
     * @param  properties  name and other properties to give to the new object.
     * @param  datum       geodetic datum to use in created CRS.
     * @param  cs          the two- or three-dimensional ellipsoidal coordinate system for the created CRS.
     * @throws FactoryException if the object creation failed.
     *
     * @see DefaultGeographicCRS#DefaultGeographicCRS(Map, GeodeticDatum, EllipsoidalCS)
     * @see GeodeticAuthorityFactory#createGeographicCRS(String)
     */
    @Override
    public GeographicCRS createGeographicCRS(final Map<String,?> properties,
            final GeodeticDatum datum, final EllipsoidalCS cs) throws FactoryException
    {
        final DefaultGeographicCRS crs;
        try {
            crs = new DefaultGeographicCRS(complete(properties), datum, cs);
        } catch (IllegalArgumentException exception) {
            throw new InvalidGeodeticParameterException(exception);
        }
        return unique("createGeographicCRS", crs);
    }

    /**
     * Creates geodetic datum from ellipsoid and (optionally) Bursa-Wolf parameters.
     * Geodetic datum defines the location and orientation of an ellipsoid that approximates the shape of the earth.
     * This datum can be used with geographic, geocentric and engineering CRS.
     *
     * <h4>Dependencies</h4>
     * The components needed by this method can be created by the following methods:
     * <ol>
     *   <li>One of:<ul>
     *     <li>{@link #createEllipsoid(Map, double, double, Unit)}</li>
     *     <li>{@link #createFlattenedSphere(Map, double, double, Unit)}</li>
     *   </ul></li>
     *   <li>{@link #createPrimeMeridian(Map, double, Unit)}</li>
     * </ol>
     *
     * The default implementation creates a {@link DefaultGeodeticDatum} instance.
     *
     * @param  properties     name and other properties to give to the new object.
     * @param  ellipsoid      the ellipsoid to use in new geodetic datum.
     * @param  primeMeridian  the prime meridian to use in new geodetic datum.
     * @throws FactoryException if the object creation failed.
     *
     * @see DefaultGeodeticDatum#DefaultGeodeticDatum(Map, Ellipsoid, PrimeMeridian)
     * @see GeodeticAuthorityFactory#createGeodeticDatum(String)
     */
    @Override
    public GeodeticDatum createGeodeticDatum(final Map<String,?> properties,
            final Ellipsoid ellipsoid, final PrimeMeridian primeMeridian) throws FactoryException
    {
        final DefaultGeodeticDatum datum;
        try {
            datum = new DefaultGeodeticDatum(complete(properties), ellipsoid, primeMeridian);
        } catch (IllegalArgumentException exception) {
            throw new InvalidGeodeticParameterException(exception);
        }
        return unique("createGeodeticDatum", datum);
    }

    /**
     * Creates a prime meridian, relative to Greenwich.
     * Defines the origin from which longitude values are determined.
     *
     * <p>The default implementation creates a {@link DefaultPrimeMeridian} instance.</p>
     *
     * @param  properties   name and other properties to give to the new object.
     * @param  longitude    the longitude of prime meridian in supplied angular units East of Greenwich.
     * @param  angularUnit  the angular units of longitude.
     * @throws FactoryException if the object creation failed.
     *
     * @see DefaultPrimeMeridian#DefaultPrimeMeridian(Map, double, Unit)
     * @see GeodeticAuthorityFactory#createPrimeMeridian(String)
     */
    @Override
    public PrimeMeridian createPrimeMeridian(final Map<String,?> properties,
            final double longitude, final Unit<Angle> angularUnit) throws FactoryException
    {
        final DefaultPrimeMeridian meridian;
        try {
            meridian = new DefaultPrimeMeridian(complete(properties), longitude, angularUnit);
        } catch (IllegalArgumentException exception) {
            throw new InvalidGeodeticParameterException(exception);
        }
        return unique("createPrimeMeridian", meridian);
    }

    /**
     * Creates an ellipsoidal coordinate system without ellipsoidal height.
     * It can be (<var>latitude</var>, <var>longitude</var>) or (<var>longitude</var>, <var>latitude</var>).
     *
     * <h4>Dependencies</h4>
     * The components needed by this method can be created by the following methods:
     * <ol>
     *   <li>{@link #createCoordinateSystemAxis(Map, String, AxisDirection, Unit)}</li>
     * </ol>
     *
     * The default implementation creates a {@link DefaultEllipsoidalCS} instance.
     *
     * @param  properties  name and other properties to give to the new object.
     * @param  axis0       the first  axis (e.g. “Geodetic latitude”).
     * @param  axis1       the second axis (e.g. “Geodetic longitude”).
     * @throws FactoryException if the object creation failed.
     *
     * @see DefaultEllipsoidalCS#DefaultEllipsoidalCS(Map, CoordinateSystemAxis, CoordinateSystemAxis)
     * @see GeodeticAuthorityFactory#createEllipsoidalCS(String)
     */
    @Override
    public EllipsoidalCS createEllipsoidalCS(final Map<String,?> properties,
            final CoordinateSystemAxis axis0,
            final CoordinateSystemAxis axis1) throws FactoryException
    {
        final DefaultEllipsoidalCS cs;
        try {
            cs = new DefaultEllipsoidalCS(complete(properties), axis0, axis1);
        } catch (IllegalArgumentException exception) {
            throw new InvalidGeodeticParameterException(exception);
        }
        return unique("createEllipsoidalCS", cs);
    }

    /**
     * Creates an ellipsoidal coordinate system with ellipsoidal height.
     * It can be (<var>latitude</var>, <var>longitude</var>, <var>height</var>)
     * or (<var>longitude</var>, <var>latitude</var>, <var>height</var>).
     *
     * <h4>Dependencies</h4>
     * The components needed by this method can be created by the following methods:
     * <ol>
     *   <li>{@link #createCoordinateSystemAxis(Map, String, AxisDirection, Unit)}</li>
     * </ol>
     *
     * The default implementation creates a {@link DefaultEllipsoidalCS} instance.
     *
     * @param  properties  name and other properties to give to the new object.
     * @param  axis0       the first  axis (e.g. “Geodetic latitude”).
     * @param  axis1       the second axis (e.g. “Geodetic longitude”).
     * @param  axis2       the third  axis (e.g. “Ellipsoidal height”).
     * @throws FactoryException if the object creation failed.
     *
     * @see DefaultEllipsoidalCS#DefaultEllipsoidalCS(Map, CoordinateSystemAxis, CoordinateSystemAxis, CoordinateSystemAxis)
     * @see GeodeticAuthorityFactory#createEllipsoidalCS(String)
     */
    @Override
    public EllipsoidalCS createEllipsoidalCS(final Map<String,?> properties,
            final CoordinateSystemAxis axis0,
            final CoordinateSystemAxis axis1,
            final CoordinateSystemAxis axis2) throws FactoryException
    {
        final DefaultEllipsoidalCS cs;
        try {
            cs = new DefaultEllipsoidalCS(complete(properties), axis0, axis1, axis2);
        } catch (IllegalArgumentException exception) {
            throw new InvalidGeodeticParameterException(exception);
        }
        return unique("createEllipsoidalCS", cs);
    }

    /**
     * Creates an ellipsoid from semi-axis length values.
     * The default implementation creates a {@link DefaultEllipsoid} instance.
     *
     * @param  properties     name and other properties to give to the new object.
     * @param  semiMajorAxis  the equatorial radius in supplied linear units.
     * @param  semiMinorAxis  the polar radius in supplied linear units.
     * @param  unit           the linear units of ellipsoid axes.
     * @throws FactoryException if the object creation failed.
     *
     * @see DefaultEllipsoid#createEllipsoid(Map, double, double, Unit)
     * @see GeodeticAuthorityFactory#createEllipsoid(String)
     */
    @Override
    public Ellipsoid createEllipsoid(final Map<String,?> properties,
            final double semiMajorAxis, final double semiMinorAxis,
            final Unit<Length> unit) throws FactoryException
    {
        final DefaultEllipsoid ellipsoid;
        try {
            ellipsoid = DefaultEllipsoid.createEllipsoid(complete(properties), semiMajorAxis, semiMinorAxis, unit);
        } catch (IllegalArgumentException exception) {
            throw new InvalidGeodeticParameterException(exception);
        }
        return unique("createEllipsoid", ellipsoid);
    }

    /**
     * Creates an ellipsoid from a major semi-axis length and inverse flattening.
     * The default implementation creates a {@link DefaultEllipsoid} instance.
     *
     * @param  properties         name and other properties to give to the new object.
     * @param  semiMajorAxis      the equatorial radius in supplied linear units.
     * @param  inverseFlattening  the eccentricity of ellipsoid.
     * @param  unit               the linear units of major axis.
     * @throws FactoryException if the object creation failed.
     *
     * @see DefaultEllipsoid#createFlattenedSphere(Map, double, double, Unit)
     * @see GeodeticAuthorityFactory#createEllipsoid(String)
     */
    @Override
    public Ellipsoid createFlattenedSphere(final Map<String,?> properties,
            final double semiMajorAxis, final double inverseFlattening,
            final Unit<Length> unit) throws FactoryException
    {
        final DefaultEllipsoid ellipsoid;
        try {
            ellipsoid = DefaultEllipsoid.createFlattenedSphere(complete(properties), semiMajorAxis, inverseFlattening, unit);
        } catch (IllegalArgumentException exception) {
            throw new InvalidGeodeticParameterException(exception);
        }
        return unique("createFlattenedSphere", ellipsoid);
    }

    /**
     * Creates a projected coordinate reference system from a conversion.
     * Projected CRS are used to approximate the shape of the earth on a planar surface in such a way
     * that the distortion that is inherent to the approximation is controlled and known.
     *
     * <h4>Dependencies</h4>
     * The components needed by this method can be created by the following methods:
     * <ol>
     *   <li>{@link #createCoordinateSystemAxis(Map, String, AxisDirection, Unit)}</li>
     *   <li>{@link #createCartesianCS(Map, CoordinateSystemAxis, CoordinateSystemAxis)}</li>
     *   <li>{@link #createEllipsoidalCS(Map, CoordinateSystemAxis, CoordinateSystemAxis)}</li>
     *   <li>One of:<ul>
     *     <li>{@link #createEllipsoid(Map, double, double, Unit)}</li>
     *     <li>{@link #createFlattenedSphere(Map, double, double, Unit)}</li>
     *   </ul></li>
     *   <li>{@link #createPrimeMeridian(Map, double, Unit)}</li>
     *   <li>{@link #createGeodeticDatum(Map, Ellipsoid, PrimeMeridian)}</li>
     *   <li>{@link #createGeographicCRS(Map, GeodeticDatum, EllipsoidalCS)}</li>
     *   <li>{@link org.apache.sis.referencing.operation.DefaultCoordinateOperationFactory#createDefiningConversion(Map, OperationMethod, ParameterValueGroup)}</li>
     * </ol>
     *
     * The supplied {@code conversion} argument shall <strong>not</strong> includes the operation steps
     * for performing {@linkplain org.apache.sis.referencing.cs.CoordinateSystems#swapAndScaleAxes unit
     * conversions and change of axis order} since those operations will be inferred by this constructor.
     *
     * <p>The default implementation creates a {@link DefaultProjectedCRS} instance.</p>
     *
     * @param  properties  name and other properties to give to the new object.
     * @param  baseCRS     the geographic coordinate reference system to base projection on.
     * @param  conversion  the defining conversion from a {@linkplain org.apache.sis.referencing.cs.AxesConvention#NORMALIZED
     *                     normalized} base to a normalized derived CRS.
     * @param  derivedCS   the coordinate system for the projected CRS.
     * @throws FactoryException if the object creation failed.
     *
     * @see DefaultProjectedCRS#DefaultProjectedCRS(Map, GeographicCRS, Conversion, CartesianCS)
     * @see GeodeticAuthorityFactory#createProjectedCRS(String)
     */
    @Override
    public ProjectedCRS createProjectedCRS(final Map<String,?> properties,
            final GeographicCRS baseCRS, final Conversion conversion,
            final CartesianCS derivedCS) throws FactoryException
    {
        final DefaultProjectedCRS crs;
        try {
            crs = new DefaultProjectedCRS(complete(properties), baseCRS, conversion, derivedCS);
        } catch (IllegalArgumentException exception) {
            final Throwable cause = exception.getCause();
            if (cause instanceof FactoryException) {
                throw (FactoryException) cause;         // Must be propagated for allowing caller to catch NoSuchIdentifierException.
            }
            throw new InvalidGeodeticParameterException(exception);
        }
        return unique("createProjectedCRS", crs);
    }

    /**
     * Creates a two-dimensional Cartesian coordinate system from the given pair of axis.
     * This coordinate system can be used with projected, engineering and derived CRS.
     *
     * <h4>Dependencies</h4>
     * The components needed by this method can be created by the following methods:
     * <ol>
     *   <li>{@link #createCoordinateSystemAxis(Map, String, AxisDirection, Unit)}</li>
     * </ol>
     *
     * The default implementation creates a {@link DefaultCartesianCS} instance.
     *
     * @param  properties  name and other properties to give to the new object.
     * @param  axis0       the first  axis (e.g. “Easting”).
     * @param  axis1       the second axis (e.g. “Northing”).
     * @throws FactoryException if the object creation failed.
     *
     * @see DefaultCartesianCS#DefaultCartesianCS(Map, CoordinateSystemAxis, CoordinateSystemAxis)
     * @see GeodeticAuthorityFactory#createCartesianCS(String)
     */
    @Override
    public CartesianCS createCartesianCS(final Map<String,?> properties,
            final CoordinateSystemAxis axis0,
            final CoordinateSystemAxis axis1) throws FactoryException
    {
        final DefaultCartesianCS cs;
        try {
            cs = new DefaultCartesianCS(complete(properties), axis0, axis1);
        } catch (IllegalArgumentException exception) {
            throw new InvalidGeodeticParameterException(exception);
        }
        return unique("createCartesianCS", cs);
    }

    /**
     * Creates a derived coordinate reference system from a conversion.
     * The derived CRS returned by this method may also implement the {@link GeodeticCRS}, {@link VerticalCRS},
     * {@link TemporalCRS} or {@link EngineeringCRS} interface depending on the type of the base CRS and the
     * coordinate system.
     *
     * <h4>Dependencies</h4>
     * The components needed by this method can be created by the following methods:
     * <ol>
     *   <li>{@link #createCoordinateSystemAxis(Map, String, AxisDirection, Unit)}</li>
     *   <li>A {@code createFooCS(…)} method for Cartesian, spherical, ellipsoidal, vertical, temporal, linear, affine, polar, cylindrical or user-defined CS.</li>
     *   <li>Another {@code createFooCRS(…)} method for geocentric, geographic, vertical, temporal or engineering CRS.</li>
     *   <li>{@link org.apache.sis.referencing.operation.DefaultCoordinateOperationFactory#createDefiningConversion(Map, OperationMethod, ParameterValueGroup)}</li>
     * </ol>
     *
     * The supplied {@code conversion} argument shall <strong>not</strong> includes the operation steps
     * for performing {@linkplain org.apache.sis.referencing.cs.CoordinateSystems#swapAndScaleAxes unit
     * conversions and change of axis order} since those operations will be inferred by this constructor.
     *
     * <p>The default implementation creates a {@link DefaultDerivedCRS} instance.</p>
     *
     * @param  properties  name and other properties to give to the new object.
     * @param  baseCRS     the coordinate reference system to base projection on. Shall be an instance of {@link SingleCRS}.
     * @param  conversion  the defining conversion from a {@linkplain org.apache.sis.referencing.cs.AxesConvention#NORMALIZED
     *                     normalized} base to a normalized derived CRS.
     * @param  derivedCS   the coordinate system for the derived CRS.
     * @throws FactoryException if the object creation failed.
     *
     * @see DefaultDerivedCRS#create(Map, SingleCRS, Conversion, CoordinateSystem)
     * @see GeodeticAuthorityFactory#createDerivedCRS(String)
     */
    @Override
    public DerivedCRS createDerivedCRS(final Map<String,?> properties,
            final CoordinateReferenceSystem baseCRS, final Conversion conversion,
            final CoordinateSystem derivedCS) throws FactoryException
    {
        ArgumentChecks.ensureCanCast("baseCRS", SingleCRS.class, baseCRS);
        final DefaultDerivedCRS crs;
        try {
            crs = DefaultDerivedCRS.create(complete(properties), (SingleCRS) baseCRS, conversion, derivedCS);
        } catch (IllegalArgumentException exception) {
            final Throwable cause = exception.getCause();
            if (cause instanceof FactoryException) {
                throw (FactoryException) cause;         // Must be propagated for allowing caller to catch NoSuchIdentifierException.
            }
            throw new InvalidGeodeticParameterException(exception);
        }
        return unique("createDerivedCRS", crs);
    }

    /**
     * Creates a vertical coordinate reference system.
     * Vertical CRSs make use of the direction of gravity to define the concept of height or depth,
     * but the relationship with gravity may not be straightforward.
     *
     * <h4>Dependencies</h4>
     * The components needed by this method can be created by the following methods:
     * <ol>
     *   <li>{@link #createCoordinateSystemAxis(Map, String, AxisDirection, Unit)}</li>
     *   <li>{@link #createVerticalCS(Map, CoordinateSystemAxis)}</li>
     *   <li>{@link #createVerticalDatum(Map, VerticalDatumType)}</li>
     * </ol>
     *
     * The default implementation creates a {@link DefaultVerticalCRS} instance.
     *
     * @param  properties  name and other properties to give to the new object.
     * @param  datum       the vertical datum to use in created CRS.
     * @param  cs          the vertical coordinate system for the created CRS.
     * @throws FactoryException if the object creation failed.
     *
     * @see DefaultVerticalCRS#DefaultVerticalCRS(Map, VerticalDatum, VerticalCS)
     * @see GeodeticAuthorityFactory#createVerticalCRS(String)
     */
    @Override
    public VerticalCRS createVerticalCRS(final Map<String,?> properties,
            final VerticalDatum datum, final VerticalCS cs) throws FactoryException
    {
        final DefaultVerticalCRS crs;
        try {
            crs = new DefaultVerticalCRS(complete(properties), datum, cs);
        } catch (IllegalArgumentException exception) {
            throw new InvalidGeodeticParameterException(exception);
        }
        return unique("createVerticalCRS", crs);
    }

    /**
     * Creates a vertical datum from an enumerated type value.
     * The default implementation creates a {@link DefaultVerticalDatum} instance.
     *
     * @param  properties  name and other properties to give to the new object.
     * @param  type        the type of this vertical datum (often geoidal).
     * @throws FactoryException if the object creation failed.
     *
     * @see DefaultVerticalDatum#DefaultVerticalDatum(Map, VerticalDatumType)
     * @see GeodeticAuthorityFactory#createVerticalDatum(String)
     */
    @Override
    public VerticalDatum createVerticalDatum(final Map<String,?> properties,
            final VerticalDatumType type) throws FactoryException
    {
        final DefaultVerticalDatum datum;
        try {
            datum = new DefaultVerticalDatum(complete(properties), type);
        } catch (IllegalArgumentException exception) {
            throw new InvalidGeodeticParameterException(exception);
        }
        return unique("createVerticalDatum", datum);
    }

    /**
     * Creates a vertical coordinate system.
     * This coordinate system can be used with vertical and derived CRS.
     *
     * <h4>Dependencies</h4>
     * The components needed by this method can be created by the following methods:
     * <ol>
     *   <li>{@link #createCoordinateSystemAxis(Map, String, AxisDirection, Unit)}</li>
     * </ol>
     *
     * The default implementation creates a {@link DefaultVerticalCS} instance.
     *
     * @param  properties  name and other properties to give to the new object.
     * @param  axis        the single axis (e.g. “height” or “depth”).
     * @throws FactoryException if the object creation failed.
     *
     * @see DefaultVerticalCS#DefaultVerticalCS(Map, CoordinateSystemAxis)
     * @see GeodeticAuthorityFactory#createVerticalCS(String)
     */
    @Override
    public VerticalCS createVerticalCS(final Map<String,?> properties,
            final CoordinateSystemAxis axis) throws FactoryException
    {
        final DefaultVerticalCS cs;
        try {
            cs = new DefaultVerticalCS(complete(properties), axis);
        } catch (IllegalArgumentException exception) {
            throw new InvalidGeodeticParameterException(exception);
        }
        return unique("createVerticalCS", cs);
    }

    /**
     * Creates a temporal coordinate reference system.
     *
     * <h4>Dependencies</h4>
     * The components needed by this method can be created by the following methods:
     * <ol>
     *   <li>{@link #createCoordinateSystemAxis(Map, String, AxisDirection, Unit)}</li>
     *   <li>{@link #createTimeCS(Map, CoordinateSystemAxis)}</li>
     *   <li>{@link #createTemporalDatum(Map, Date)}</li>
     * </ol>
     *
     * The default implementation creates a {@link DefaultTemporalCRS} instance.
     *
     * @param  properties  name and other properties to give to the new object.
     * @param  datum       the temporal datum to use in created CRS.
     * @param  cs          the temporal coordinate system for the created CRS.
     * @throws FactoryException if the object creation failed.
     *
     * @see DefaultTemporalCRS#DefaultTemporalCRS(Map, TemporalDatum, TimeCS)
     * @see GeodeticAuthorityFactory#createTemporalCRS(String)
     */
    @Override
    public TemporalCRS createTemporalCRS(final Map<String,?> properties,
            final TemporalDatum datum, final TimeCS cs) throws FactoryException
    {
        final DefaultTemporalCRS crs;
        try {
            crs = new DefaultTemporalCRS(complete(properties), datum, cs);
        } catch (IllegalArgumentException exception) {
            throw new InvalidGeodeticParameterException(exception);
        }
        return unique("createTemporalCRS", crs);
    }

    /**
     * Creates a temporal datum from an enumerated type value.
     * The default implementation creates a {@link DefaultTemporalDatum} instance.
     *
     * @param  properties  name and other properties to give to the new object.
     * @param  origin      the date and time origin of this temporal datum.
     * @throws FactoryException if the object creation failed.
     *
     * @see DefaultTemporalDatum#DefaultTemporalDatum(Map, Date)
     * @see GeodeticAuthorityFactory#createTemporalDatum(String)
     */
    @Override
    public TemporalDatum createTemporalDatum(final Map<String,?> properties,
            final Date origin) throws FactoryException
    {
        final DefaultTemporalDatum datum;
        try {
            datum = new DefaultTemporalDatum(complete(properties), origin);
        } catch (IllegalArgumentException exception) {
            throw new InvalidGeodeticParameterException(exception);
        }
        return unique("createTemporalDatum", datum);
    }

    /**
     * Creates a temporal coordinate system.
     * This coordinate system can be used with temporal and derived CRS.
     *
     * <h4>Dependencies</h4>
     * The components needed by this method can be created by the following methods:
     * <ol>
     *   <li>{@link #createCoordinateSystemAxis(Map, String, AxisDirection, Unit)}</li>
     * </ol>
     *
     * The default implementation creates a {@link DefaultTimeCS} instance.
     *
     * @param  properties  name and other properties to give to the new object.
     * @param  axis        the single axis.
     * @throws FactoryException if the object creation failed.
     *
     * @see DefaultTimeCS#DefaultTimeCS(Map, CoordinateSystemAxis)
     * @see GeodeticAuthorityFactory#createTimeCS(String)
     */
    @Override
    public TimeCS createTimeCS(final Map<String,?> properties,
            final CoordinateSystemAxis axis) throws FactoryException
    {
        final DefaultTimeCS cs;
        try {
            cs = new DefaultTimeCS(complete(properties), axis);
        } catch (IllegalArgumentException exception) {
            throw new InvalidGeodeticParameterException(exception);
        }
        return unique("createTimeCS", cs);
    }

    /**
     * Creates a parametric coordinate reference system.
     * Parametric CRS can be used for physical properties or functions that vary monotonically with height.
     * A typical example is the pressure in meteorological applications.
     *
     * <h4>Dependencies</h4>
     * The components needed by this method can be created by the following methods:
     * <ol>
     *   <li>{@link #createCoordinateSystemAxis(Map, String, AxisDirection, Unit)}</li>
     *   <li>{@link #createParametricCS(Map, CoordinateSystemAxis)}</li>
     *   <li>{@link #createParametricDatum(Map)}</li>
     * </ol>
     *
     * The default implementation creates a {@link DefaultParametricCRS} instance.
     *
     * <div class="warning"><b>Warning:</b> in a future SIS version, the parameter types may be changed to
     * {@code org.opengis.referencing.datum.ParametricDatum} and {@code org.opengis.referencing.cs.ParametricCS},
     * and the return type may be changed to {@code org.opengis.referencing.crs.ParametricCRS}.
     * Those change are pending GeoAPI revision.</div>
     *
     * @param  properties  name and other properties to give to the new object.
     * @param  datum       the parametric datum to use in created CRS.
     * @param  cs          the parametric coordinate system for the created CRS.
     * @throws FactoryException if the object creation failed.
     *
     * @see DefaultParametricCRS#DefaultParametricCRS(Map, DefaultParametricDatum, DefaultParametricCS)
     * @see GeodeticAuthorityFactory#createParametricCRS(String)
     */
    public DefaultParametricCRS createParametricCRS(final Map<String,?> properties,
            final DefaultParametricDatum datum, final DefaultParametricCS cs) throws FactoryException
    {
        final DefaultParametricCRS crs;
        try {
            crs = new DefaultParametricCRS(complete(properties), datum, cs);
        } catch (IllegalArgumentException exception) {
            throw new InvalidGeodeticParameterException(exception);
        }
        return unique("createParametricCRS", crs);
    }

    /**
     * Creates a parametric datum.
     * The default implementation creates a {@link DefaultParametricDatum} instance.
     *
     * <div class="warning"><b>Warning:</b> in a future SIS version, the return type may be changed
     * to {@code org.opengis.referencing.datum.ParametricDatum}. This change is pending GeoAPI revision.</div>
     *
     * @param  properties  name and other properties to give to the new object.
     * @throws FactoryException if the object creation failed.
     *
     * @see DefaultParametricDatum#DefaultParametricDatum(Map)
     * @see GeodeticAuthorityFactory#createParametricDatum(String)
     */
    public DefaultParametricDatum createParametricDatum(final Map<String,?> properties)
            throws FactoryException
    {
        final DefaultParametricDatum datum;
        try {
            datum = new DefaultParametricDatum(complete(properties));
        } catch (IllegalArgumentException exception) {
            throw new InvalidGeodeticParameterException(exception);
        }
        return unique("createParametricDatum", datum);
    }

    /**
     * Creates a parametric coordinate system.
     * This coordinate system can be used only with parametric CRS.
     *
     * <h4>Dependencies</h4>
     * The components needed by this method can be created by the following methods:
     * <ol>
     *   <li>{@link #createCoordinateSystemAxis(Map, String, AxisDirection, Unit)}</li>
     * </ol>
     *
     * The default implementation creates a {@link DefaultParametricCS} instance.
     *
     * <div class="warning"><b>Warning:</b> in a future SIS version, the return type may be changed
     * to {@code org.opengis.referencing.cs.ParametricCS}. This change is pending GeoAPI revision.</div>
     *
     * @param  properties  name and other properties to give to the new object.
     * @param  axis        the single axis.
     * @throws FactoryException if the object creation failed.
     *
     * @see DefaultParametricCS#DefaultParametricCS(Map, CoordinateSystemAxis)
     * @see GeodeticAuthorityFactory#createParametricCS(String)
     */
    public DefaultParametricCS createParametricCS(Map<String, ?> properties, CoordinateSystemAxis axis) throws FactoryException {
        final DefaultParametricCS cs;
        try {
            cs = new DefaultParametricCS(complete(properties), axis);
        } catch (IllegalArgumentException exception) {
            throw new InvalidGeodeticParameterException(exception);
        }
        return unique("createParametricCS", cs);
    }

    /**
     * Creates a compound coordinate reference system from an ordered list of CRS components.
     * Apache SIS is permissive on the order of components that can be used in a compound CRS.
     * However for better inter-operability, users are encouraged to follow the order mandated by ISO 19162:
     *
     * <ol>
     *   <li>A mandatory horizontal CRS (only one of two-dimensional {@code GeographicCRS} or {@code ProjectedCRS} or {@code EngineeringCRS}).</li>
     *   <li>Optionally followed by a {@code VerticalCRS} or a {@code ParametricCRS} (but not both).</li>
     *   <li>Optionally followed by a {@code TemporalCRS}.</li>
     * </ol>
     *
     * The default implementation creates a {@link DefaultCompoundCRS} instance.
     *
     * @param  properties  name and other properties to give to the new object.
     * @param  components  the sequence of coordinate reference systems making the compound CRS.
     * @throws FactoryException if the object creation failed.
     *
     * @see DefaultCompoundCRS#DefaultCompoundCRS(Map, CoordinateReferenceSystem...)
     * @see GeodeticAuthorityFactory#createCompoundCRS(String)
     * @see org.apache.sis.referencing.CRS#compound(CoordinateReferenceSystem...)
     */
    @Override
    public CompoundCRS createCompoundCRS(final Map<String,?> properties,
            final CoordinateReferenceSystem... components) throws FactoryException
    {
        final DefaultCompoundCRS crs;
        try {
            crs = new DefaultCompoundCRS(complete(properties), components);
        } catch (IllegalArgumentException exception) {
            throw new InvalidGeodeticParameterException(exception);
        }
        return unique("createCompoundCRS", crs);
    }

    /**
     * Creates an image coordinate reference system.
     * The default implementation creates a {@link DefaultImageCRS} instance.
     *
     * @param  properties  name and other properties to give to the new object.
     * @param  datum       the image datum to use in created CRS.
     * @param  cs          the Cartesian or oblique Cartesian coordinate system for the created CRS.
     * @throws FactoryException if the object creation failed.
     *
     * @see DefaultImageCRS#DefaultImageCRS(Map, ImageDatum, AffineCS)
     * @see GeodeticAuthorityFactory#createImageCRS(String)
     */
    @Override
    public ImageCRS createImageCRS(final Map<String,?> properties,
            final ImageDatum datum, final AffineCS cs) throws FactoryException
    {
        final DefaultImageCRS crs;
        try {
            crs = new DefaultImageCRS(complete(properties), datum, cs);
        } catch (IllegalArgumentException exception) {
            throw new InvalidGeodeticParameterException(exception);
        }
        return unique("createImageCRS", crs);
    }

    /**
     * Creates an image datum.
     * The default implementation creates a {@link DefaultImageDatum} instance.
     *
     * @param  properties  Name and other properties to give to the new object.
     * @param  pixelInCell Specification of the way the image grid is associated with the image data attributes.
     * @throws FactoryException if the object creation failed.
     *
     * @see DefaultImageDatum#DefaultImageDatum(Map, PixelInCell)
     * @see GeodeticAuthorityFactory#createImageDatum(String)
     */
    @Override
    public ImageDatum createImageDatum(final Map<String,?> properties,
            final PixelInCell pixelInCell) throws FactoryException
    {
        final DefaultImageDatum datum;
        try {
            datum = new DefaultImageDatum(complete(properties), pixelInCell);
        } catch (IllegalArgumentException exception) {
            throw new InvalidGeodeticParameterException(exception);
        }
        return unique("createImageDatum", datum);
    }

    /**
     * Creates a two-dimensional affine coordinate system from the given pair of axis.
     * This coordinate system can be used with image and engineering CRS.
     *
     * <h4>Dependencies</h4>
     * The components needed by this method can be created by the following methods:
     * <ol>
     *   <li>{@link #createCoordinateSystemAxis(Map, String, AxisDirection, Unit)}</li>
     * </ol>
     *
     * The default implementation creates a {@link DefaultAffineCS} instance.
     *
     * @param  properties  name and other properties to give to the new object.
     * @param  axis0       the first  axis.
     * @param  axis1       the second axis.
     * @throws FactoryException if the object creation failed.
     *
     * @see DefaultAffineCS#DefaultAffineCS(Map, CoordinateSystemAxis, CoordinateSystemAxis)
     */
    @Override
    public AffineCS createAffineCS(final Map<String,?> properties,
            final CoordinateSystemAxis axis0,
            final CoordinateSystemAxis axis1) throws FactoryException
    {
        final DefaultAffineCS cs;
        try {
            cs = new DefaultAffineCS(complete(properties), axis0, axis1);
        } catch (IllegalArgumentException exception) {
            throw new InvalidGeodeticParameterException(exception);
        }
        return unique("createAffineCS", cs);
    }

    /**
     * Creates a engineering coordinate reference system.
     * Engineering CRS can be divided into two broad categories:
     *
     * <ul>
     *   <li>earth-fixed systems applied to engineering activities on or near the surface of the earth;</li>
     *   <li>CRSs on moving platforms such as road vehicles, vessels, aircraft, or spacecraft.</li>
     * </ul>
     *
     * <h4>Dependencies</h4>
     * The components needed by this method can be created by the following methods:
     * <ol>
     *   <li>{@link #createCoordinateSystemAxis(Map, String, AxisDirection, Unit)}</li>
     *   <li>A {@code createFooCS(…)} method for Cartesian, spherical, linear, affine, polar, cylindrical or user-defined CS.</li>
     *   <li>{@link #createEngineeringDatum(Map)}</li>
     * </ol>
     *
     * The default implementation creates a {@link DefaultEngineeringCRS} instance.
     *
     * @param  properties  name and other properties to give to the new object.
     * @param  datum       the engineering datum to use in created CRS.
     * @param  cs          the coordinate system for the created CRS.
     * @throws FactoryException if the object creation failed.
     *
     * @see DefaultEngineeringCRS#DefaultEngineeringCRS(Map, EngineeringDatum, CoordinateSystem)
     * @see GeodeticAuthorityFactory#createEngineeringCRS(String)
     */
    @Override
    public EngineeringCRS createEngineeringCRS(final Map<String,?> properties,
            final EngineeringDatum datum, final CoordinateSystem cs) throws FactoryException
    {
        final DefaultEngineeringCRS crs;
        try {
            crs = new DefaultEngineeringCRS(complete(properties), datum, cs);
        } catch (IllegalArgumentException exception) {
            throw new InvalidGeodeticParameterException(exception);
        }
        return unique("createEngineeringCRS", crs);
    }

    /**
     * Creates an engineering datum.
     * The default implementation creates a {@link DefaultEngineeringDatum} instance.
     *
     * @param  properties  name and other properties to give to the new object.
     * @throws FactoryException if the object creation failed.
     *
     * @see DefaultEngineeringDatum#DefaultEngineeringDatum(Map)
     * @see GeodeticAuthorityFactory#createEngineeringDatum(String)
     */
    @Override
    public EngineeringDatum createEngineeringDatum(final Map<String,?> properties)
            throws FactoryException
    {
        final DefaultEngineeringDatum datum;
        try {
            datum = new DefaultEngineeringDatum(complete(properties));
        } catch (IllegalArgumentException exception) {
            throw new InvalidGeodeticParameterException(exception);
        }
        return unique("createEngineeringDatum", datum);
    }

    /**
     * Creates a three-dimensional affine coordinate system from the given set of axis.
     * This coordinate system can be used with engineering CRS.
     *
     * <h4>Dependencies</h4>
     * The components needed by this method can be created by the following methods:
     * <ol>
     *   <li>{@link #createCoordinateSystemAxis(Map, String, AxisDirection, Unit)}</li>
     * </ol>
     *
     * The default implementation creates a {@link DefaultAffineCS} instance.
     *
     * @param  properties  name and other properties to give to the new object.
     * @param  axis0       the first  axis.
     * @param  axis1       the second axis.
     * @param  axis2       the third  axis.
     * @throws FactoryException if the object creation failed.
     *
     * @see DefaultAffineCS#DefaultAffineCS(Map, CoordinateSystemAxis, CoordinateSystemAxis, CoordinateSystemAxis)
     */
    @Override
    public AffineCS createAffineCS(final Map<String,?> properties,
            final CoordinateSystemAxis axis0,
            final CoordinateSystemAxis axis1,
            final CoordinateSystemAxis axis2) throws FactoryException
    {
        final DefaultAffineCS cs;
        try {
            cs = new DefaultAffineCS(complete(properties), axis0, axis1, axis2);
        } catch (IllegalArgumentException exception) {
            throw new InvalidGeodeticParameterException(exception);
        }
        return unique("createAffineCS", cs);
    }

    /**
     * Creates a cylindrical coordinate system from the given set of axis.
     * This coordinate system can be used with engineering CRS.
     *
     * <h4>Dependencies</h4>
     * The components needed by this method can be created by the following methods:
     * <ol>
     *   <li>{@link #createCoordinateSystemAxis(Map, String, AxisDirection, Unit)}</li>
     * </ol>
     *
     * The default implementation creates a {@link DefaultCylindricalCS} instance.
     *
     * @param  properties  name and other properties to give to the new object.
     * @param  axis0       the first  axis.
     * @param  axis1       the second axis.
     * @param  axis2       the third  axis.
     * @throws FactoryException if the object creation failed.
     *
     * @see DefaultCylindricalCS#DefaultCylindricalCS(Map, CoordinateSystemAxis, CoordinateSystemAxis, CoordinateSystemAxis)
     * @see GeodeticAuthorityFactory#createCylindricalCS(String)
     */
    @Override
    public CylindricalCS createCylindricalCS(final Map<String,?> properties,
            final CoordinateSystemAxis axis0,
            final CoordinateSystemAxis axis1,
            final CoordinateSystemAxis axis2) throws FactoryException
    {
        final DefaultCylindricalCS cs;
        try {
            cs = new DefaultCylindricalCS(complete(properties), axis0, axis1, axis2);
        } catch (IllegalArgumentException exception) {
            throw new InvalidGeodeticParameterException(exception);
        }
        return unique("createCylindricalCS", cs);
    }

    /**
     * Creates a polar coordinate system from the given pair of axis.
     * This coordinate system can be used with engineering CRS.
     *
     * <h4>Dependencies</h4>
     * The components needed by this method can be created by the following methods:
     * <ol>
     *   <li>{@link #createCoordinateSystemAxis(Map, String, AxisDirection, Unit)}</li>
     * </ol>
     *
     * The default implementation creates a {@link DefaultPolarCS} instance.
     *
     * @param  properties  name and other properties to give to the new object.
     * @param  axis0       the first  axis.
     * @param  axis1       the second axis.
     * @throws FactoryException if the object creation failed.
     *
     * @see DefaultPolarCS#DefaultPolarCS(Map, CoordinateSystemAxis, CoordinateSystemAxis)
     * @see GeodeticAuthorityFactory#createPolarCS(String)
     */
    @Override
    public PolarCS createPolarCS(final Map<String,?> properties,
            final CoordinateSystemAxis axis0,
            final CoordinateSystemAxis axis1) throws FactoryException
    {
        final DefaultPolarCS cs;
        try {
            cs = new DefaultPolarCS(complete(properties), axis0, axis1);
        } catch (IllegalArgumentException exception) {
            throw new InvalidGeodeticParameterException(exception);
        }
        return unique("createPolarCS", cs);
    }

    /**
     * Creates a linear coordinate system.
     * This coordinate system can be used with engineering CRS.
     *
     * <h4>Dependencies</h4>
     * The components needed by this method can be created by the following methods:
     * <ol>
     *   <li>{@link #createCoordinateSystemAxis(Map, String, AxisDirection, Unit)}</li>
     * </ol>
     *
     * The default implementation creates a {@link DefaultLinearCS} instance.
     *
     * @param  properties  name and other properties to give to the new object.
     * @param  axis        the single axis.
     * @throws FactoryException if the object creation failed.
     *
     * @see DefaultLinearCS#DefaultLinearCS(Map, CoordinateSystemAxis)
     */
    @Override
    public LinearCS createLinearCS(final Map<String,?> properties,
            final CoordinateSystemAxis axis) throws FactoryException
    {
        final DefaultLinearCS cs;
        try {
            cs = new DefaultLinearCS(complete(properties), axis);
        } catch (IllegalArgumentException exception) {
            throw new InvalidGeodeticParameterException(exception);
        }
        return unique("createLinearCS", cs);
    }

    /**
     * Creates a two-dimensional user defined coordinate system from the given pair of axis.
     * This coordinate system can be used with engineering CRS.
     *
     * <h4>Dependencies</h4>
     * The components needed by this method can be created by the following methods:
     * <ol>
     *   <li>{@link #createCoordinateSystemAxis(Map, String, AxisDirection, Unit)}</li>
     * </ol>
     *
     * The default implementation creates a {@link DefaultUserDefinedCS} instance.
     *
     * @param  properties  name and other properties to give to the new object.
     * @param  axis0       the first  axis.
     * @param  axis1       the second axis.
     * @throws FactoryException if the object creation failed.
     *
     * @see DefaultUserDefinedCS#DefaultUserDefinedCS(Map, CoordinateSystemAxis, CoordinateSystemAxis)
     */
    @Override
    public UserDefinedCS createUserDefinedCS(final Map<String,?> properties,
            final CoordinateSystemAxis axis0,
            final CoordinateSystemAxis axis1) throws FactoryException
    {
        final DefaultUserDefinedCS cs;
        try {
            cs = new DefaultUserDefinedCS(complete(properties), axis0, axis1);
        } catch (IllegalArgumentException exception) {
            throw new InvalidGeodeticParameterException(exception);
        }
        return unique("createUserDefinedCS", cs);
    }

    /**
     * Creates a three-dimensional user defined coordinate system from the given set of axis.
     * This coordinate system can be used with engineering CRS.
     *
     * <h4>Dependencies</h4>
     * The components needed by this method can be created by the following methods:
     * <ol>
     *   <li>{@link #createCoordinateSystemAxis(Map, String, AxisDirection, Unit)}</li>
     * </ol>
     *
     * The default implementation creates a {@link DefaultUserDefinedCS} instance.
     *
     * @param  properties  name and other properties to give to the new object.
     * @param  axis0       the first  axis.
     * @param  axis1       the second axis.
     * @param  axis2       the third  axis.
     * @throws FactoryException if the object creation failed.
     *
     * @see DefaultUserDefinedCS#DefaultUserDefinedCS(Map, CoordinateSystemAxis, CoordinateSystemAxis, CoordinateSystemAxis)
     */
    @Override
    public UserDefinedCS createUserDefinedCS(final Map<String,?> properties,
            final CoordinateSystemAxis axis0,
            final CoordinateSystemAxis axis1,
            final CoordinateSystemAxis axis2) throws FactoryException
    {
        final DefaultUserDefinedCS cs;
        try {
            cs = new DefaultUserDefinedCS(complete(properties), axis0, axis1, axis2);
        } catch (IllegalArgumentException exception) {
            throw new InvalidGeodeticParameterException(exception);
        }
        return unique("createUserDefinedCS", cs);
    }

    /**
     * Creates a coordinate system axis from an abbreviation and a unit.
     * Note that the axis name is constrained by ISO 19111 depending on the coordinate reference system type.
     * See the GeoAPI {@link CoordinateSystemAxis} javadoc for more information.
     *
     * <p>The default implementation creates a {@link DefaultCoordinateSystemAxis} instance.</p>
     *
     * @param  properties    name and other properties to give to the new object.
     * @param  abbreviation  the coordinate axis abbreviation.
     * @param  direction     the axis direction.
     * @param  unit          the coordinate axis unit.
     * @throws FactoryException if the object creation failed.
     *
     * @see DefaultCoordinateSystemAxis#DefaultCoordinateSystemAxis(Map, String, AxisDirection, Unit)
     * @see GeodeticAuthorityFactory#createCoordinateSystemAxis(String)
     */
    @Override
    public CoordinateSystemAxis createCoordinateSystemAxis(final Map<String,?> properties,
            final String abbreviation, final AxisDirection direction,
            final Unit<?> unit) throws FactoryException
    {
        final DefaultCoordinateSystemAxis axis;
        try {
            axis = new DefaultCoordinateSystemAxis(complete(properties), abbreviation, direction, unit);
        } catch (IllegalArgumentException exception) {
            throw new InvalidGeodeticParameterException(exception);
        }
        return unique("createCoordinateSystemAxis", axis);
    }

    /**
     * Creates a coordinate reference system object from a XML string.
     * Note that the given argument is the XML document itself,
     * <strong>not</strong> a URL to a XML document.
     *
     * <p>The default implementation delegates to {@link XML#unmarshal(String)}</p>
     *
     * @param  xml  coordinate reference system encoded in XML format.
     * @throws FactoryException if the object creation failed.
     *
     * @see XML#unmarshal(String)
     * @see org.apache.sis.referencing.CRS#fromXML(String)
     */
    @Override
    public CoordinateReferenceSystem createFromXML(final String xml) throws FactoryException {
        final Object object;
        try {
            object = XML.unmarshal(xml);
        } catch (JAXBException e) {
            /*
             * The JAXB exception if often a wrapper around other exceptions, sometimes InvocationTargetException.
             * The exception cause is called "linked exception" by JAXB, presumably because it predates standard
             * chained exception mechanism introduced in Java 1.4. The JAXB linked exceptions do not propagate the
             * error message, so we have to take it from the cause, skipping InvocationTargetException since they
             * are wrapper for other causes. If the cause is a JAXBException, we will keep it as the declared cause
             * for simplifying the stack trace.
             */
            String message = e.getLocalizedMessage();
            Throwable cause = e.getCause();
            if (cause instanceof Exception) {
                cause = Exceptions.unwrap((Exception) cause);
                if (cause instanceof JAXBException) {
                    e = (JAXBException) cause;
                }
                if (message == null) {
                    message = cause.getLocalizedMessage();
                }
            }
            throw new FactoryException(message, e);
        }
        if (object instanceof CoordinateReferenceSystem) {
            return (CoordinateReferenceSystem) object;
        } else {
            throw new FactoryException(Errors.getResources(defaultProperties).getString(
                    Errors.Keys.IllegalClass_2, CoordinateReferenceSystem.class, object.getClass()));
        }
    }

    /**
     * Creates a Coordinate Reference System object from a <cite>Well Known Text</cite> (WKT).
     * This method understands both version 1 (a.k.a. OGC 01-009) and version 2 (a.k.a. ISO 19162)
     * of the WKT format.
     *
     * <h4>Example</h4>
     * Below is a slightly simplified WKT 2 string for a Mercator projection.
     * For making this example smaller, some optional {@code UNIT[…]} and {@code ORDER[…]} elements have been omitted.
     *
     * {@snippet lang="wkt" :
     *   ProjectedCRS["SIRGAS 2000 / Brazil Mercator",
     *     BaseGeodCRS["SIRGAS 2000",
     *       Datum["Sistema de Referencia Geocentrico para las Americas 2000",
     *         Ellipsoid["GRS 1980", 6378137, 298.257222101]]],
     *     Conversion["Petrobras Mercator",
     *       Method["Mercator (variant B)", Id["EPSG",9805]],
     *       Parameter["Latitude of 1st standard parallel", -2],
     *       Parameter["Longitude of natural origin", -43],
     *       Parameter["False easting", 5000000],
     *       Parameter["False northing", 10000000]],
     *     CS[cartesian,2],
     *       Axis["easting (E)", east],
     *       Axis["northing (N)", north],
     *       LengthUnit["metre", 1],
     *     Id["EPSG",5641]]
     *   }
     *
     * <h4>Logging</h4>
     * If the given text contains non-fatal anomalies
     * (unknown or unsupported WKT elements, inconsistent unit definitions, unparsable axis abbreviations, <i>etc.</i>),
     * warnings may be reported in a {@linkplain java.util.logging.Logger logger} named {@code "org.apache.sis.io.wkt"}.
     * However, this parser does not verify if the overall parsed object matches the EPSG (or other authority) definition,
     * since this geodetic object factory is not an {@linkplain GeodeticAuthorityFactory authority factory}.
     * For such verification, see the {@link org.apache.sis.referencing.CRS#fromWKT(String)} convenience method.
     *
     * <h4>Usage and performance considerations</h4>
     * The default implementation uses a shared instance of {@link org.apache.sis.io.wkt.WKTFormat}
     * with the addition of thread-safety. This is okay for occasional use,
     * but is sub-optimal if this method is extensively used in a multi-thread environment.
     * Furthermore, this method offers no control on the WKT {@linkplain org.apache.sis.io.wkt.Convention conventions}
     * in use and on the handling of {@linkplain org.apache.sis.io.wkt.Warnings warnings}.
     * Applications which need to parse a large amount of WKT strings should consider to use
     * the {@link org.apache.sis.io.wkt.WKTFormat} class instead of this method.
     *
     * @param  text  coordinate system encoded in Well-Known Text format (version 1 or 2).
     * @throws FactoryException if the object creation failed.
     *
     * @see org.apache.sis.io.wkt
     * @see org.apache.sis.referencing.CRS#fromWKT(String)
     * @see <a href="http://docs.opengeospatial.org/is/12-063r5/12-063r5.html">WKT 2 specification</a>
     * @see <a href="http://www.geoapi.org/3.0/javadoc/org/opengis/referencing/doc-files/WKT.html">Legacy WKT 1</a>
     */
    @Override
    public CoordinateReferenceSystem createFromWKT(final String text) throws FactoryException {
        ArgumentChecks.ensureNonEmpty("text", text);
        Parser p = parser.getAndSet(null);
        if (p == null) try {
            Constructor<? extends Parser> c = parserConstructor;
            if (c == null) {
                c = Class.forName("org.apache.sis.io.wkt.GeodeticObjectParser").asSubclass(Parser.class)
                         .getConstructor(Map.class, ObjectFactory.class, MathTransformFactory.class);
                c.setAccessible(true);
                parserConstructor = c;
            }
            p = c.newInstance(defaultProperties, this, getMathTransformFactory());
        } catch (ReflectiveOperationException e) {
            throw new FactoryException(e);
        }
        final Object object;
        try {
            object = p.createFromWKT(text);
        } catch (FactoryException e) {
            /*
             * In the case of map projection, the parsing may fail because a projection parameter is not known to SIS.
             * If this happen, replace the generic exception thrown be the parser (which is `FactoryException`) by a
             * more specific one. Note that `InvalidGeodeticParameterException` is defined only in this referencing
             * module, so we could not throw it from the `org.apache.sis.metadata` module that contain the parser.
             */
            Throwable cause = e.getCause();
            while (cause != null) {
                if (cause instanceof ParameterNotFoundException) {
                    throw new InvalidGeodeticParameterException(e.getLocalizedMessage(), cause);
                }
                cause = cause.getCause();
            }
            throw e;
        }
        parser.set(p);
        if (object instanceof CoordinateReferenceSystem) {
            return (CoordinateReferenceSystem) object;
        } else {
            throw new FactoryException(Errors.getResources(defaultProperties).getString(
                    Errors.Keys.IllegalClass_2, CoordinateReferenceSystem.class, object.getClass()));
        }
    }
}<|MERGE_RESOLUTION|>--- conflicted
+++ resolved
@@ -108,32 +108,16 @@
  *     <td>{@value org.opengis.metadata.Identifier#CODE_KEY}</td>
  *     <td>{@link String}</td>
  *     <td>{@link NamedIdentifier#getCode()} on the {@linkplain AbstractIdentifiedObject#getName() name}</td>
-<<<<<<< HEAD
- *   </tr>
- *   <tr>
+ *   </tr><tr>
  *     <td>"codespace"</td>
  *     <td>{@link String}</td>
  *     <td>{@link NamedIdentifier#getCodeSpace()} on the {@linkplain AbstractIdentifiedObject#getName() name}</td>
- *   </tr>
- *   <tr>
+ *   </tr><tr>
  *     <td>"version"</td>
  *     <td>{@link String}</td>
  *     <td>{@link NamedIdentifier#getVersion()} on the {@linkplain AbstractIdentifiedObject#getName() name}</td>
- *   </tr>
- *   <tr>
+ *   </tr><tr>
  *     <td>"description"</td>
-=======
- *   </tr><tr>
- *     <td>{@value org.opengis.metadata.Identifier#CODESPACE_KEY}</td>
- *     <td>{@link String}</td>
- *     <td>{@link NamedIdentifier#getCodeSpace()} on the {@linkplain AbstractIdentifiedObject#getName() name}</td>
- *   </tr><tr>
- *     <td>{@value org.opengis.metadata.Identifier#VERSION_KEY}</td>
- *     <td>{@link String}</td>
- *     <td>{@link NamedIdentifier#getVersion()} on the {@linkplain AbstractIdentifiedObject#getName() name}</td>
- *   </tr><tr>
- *     <td>{@value org.opengis.metadata.Identifier#DESCRIPTION_KEY}</td>
->>>>>>> c2bcdb96
  *     <td>{@link String}</td>
  *     <td>{@link NamedIdentifier#getDescription()} on the {@linkplain AbstractIdentifiedObject#getName() name}</td>
  *   </tr><tr>
@@ -145,8 +129,8 @@
  *     <td>{@link Identifier} (optionally as array)</td>
  *     <td>{@link AbstractIdentifiedObject#getIdentifiers()}</td>
  *   </tr><tr>
- *     <td>{@value org.opengis.referencing.IdentifiedObject#DOMAINS_KEY}</td>
- *     <td>{@link org.opengis.referencing.ObjectDomain} (optionally as array)</td>
+ *     <td>"domains"</td>
+ *     <td>{@link org.apache.sis.referencing.DefaultObjectDomain} (optionally as array)</td>
  *     <td>{@link #getDomains()}</td>
  *   </tr><tr>
  *     <td>{@value org.opengis.referencing.ReferenceSystem#DOMAIN_OF_VALIDITY_KEY}</td>
