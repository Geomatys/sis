/*
 * Licensed to the Apache Software Foundation (ASF) under one or more
 * contributor license agreements.  See the NOTICE file distributed with
 * this work for additional information regarding copyright ownership.
 * The ASF licenses this file to You under the Apache License, Version 2.0
 * (the "License"); you may not use this file except in compliance with
 * the License.  You may obtain a copy of the License at
 *
 *     http://www.apache.org/licenses/LICENSE-2.0
 *
 * Unless required by applicable law or agreed to in writing, software
 * distributed under the License is distributed on an "AS IS" BASIS,
 * WITHOUT WARRANTIES OR CONDITIONS OF ANY KIND, either express or implied.
 * See the License for the specific language governing permissions and
 * limitations under the License.
 */
package org.apache.sis.referencing.factory;

import java.util.Date;
import java.util.Locale;
import java.util.Map;
import java.util.Objects;
import java.util.Collection;
import java.util.logging.Level;
import java.util.logging.Logger;
import java.util.logging.LogRecord;
import java.util.concurrent.atomic.AtomicReference;
import java.lang.reflect.Constructor;
import jakarta.xml.bind.JAXBException;
import javax.measure.Unit;
import javax.measure.quantity.Angle;
import javax.measure.quantity.Length;
import org.opengis.util.GenericName;
import org.opengis.util.FactoryException;
import org.opengis.util.InternationalString;
import org.opengis.metadata.Identifier;
import org.opengis.metadata.extent.Extent;
import org.opengis.metadata.quality.PositionalAccuracy;
import org.opengis.referencing.*;
import org.opengis.referencing.cs.*;
import org.opengis.referencing.crs.*;
import org.opengis.referencing.datum.*;
import org.opengis.referencing.operation.*;
import org.opengis.parameter.ParameterNotFoundException;
import org.apache.sis.referencing.NamedIdentifier;
import org.apache.sis.referencing.IdentifiedObjects;
import org.apache.sis.referencing.AbstractIdentifiedObject;
import org.apache.sis.referencing.cs.*;
import org.apache.sis.referencing.crs.*;
import org.apache.sis.referencing.datum.*;
import org.apache.sis.referencing.operation.transform.DefaultMathTransformFactory;
import org.apache.sis.referencing.privy.ReferencingFactoryContainer;
import org.apache.sis.referencing.internal.MergedProperties;
import org.apache.sis.system.Loggers;
import org.apache.sis.system.Semaphores;
import org.apache.sis.util.ArgumentChecks;
import org.apache.sis.util.Exceptions;
import org.apache.sis.util.collection.WeakHashSet;
import org.apache.sis.util.iso.AbstractFactory;
import org.apache.sis.util.resources.Messages;
import org.apache.sis.util.resources.Errors;
import org.apache.sis.util.logging.Logging;
import org.apache.sis.io.wkt.Parser;
import org.apache.sis.xml.XML;


/**
 * Creates {@linkplain org.apache.sis.referencing.crs.AbstractCRS Coordinate Reference System} (CRS) implementations,
 * with their {@linkplain org.apache.sis.referencing.cs.AbstractCS Coordinate System} (CS)
 * and {@linkplain org.apache.sis.referencing.datum.AbstractDatum Datum} components.
 * This factory serves two purposes:
 *
 * <ul>
 *   <li><b>For users</b>, allows the creation of complex objects that cannot be created by the authority factories,
 *       without explicit dependency to Apache SIS (when using the GeoAPI interfaces implemented by this class).</li>
 *   <li><b>For providers</b>, allows <i>inversion of control</i> by overriding methods in this class,
 *       then specifying the customized instance to other services that consume {@code CRSFactory} (for example
 *       authority factories or {@linkplain org.apache.sis.io.wkt.WKTFormat WKT parsers}).</li>
 * </ul>
 *
 * This {@code GeodeticObjectFactory} class is not easy to use directly.
 * Users are encouraged to use an authority factory instead
 * (or the {@link org.apache.sis.referencing.CRS#forCode(String)} convenience method)
 * when the CRS object to construct can be identified by a code in the namespace of an authority (typically EPSG).
 *
 * <h2>Object properties</h2>
 * Most factory methods expect a {@link Map Map&lt;String,?&gt;} argument, often followed by explicit arguments.
 * Unless otherwise noticed, information provided in the {@code properties} map are considered ignorable metadata
 * while information provided in explicit arguments have an impact on coordinate transformation results.
 *
 * <p>The following table lists the keys recognized by the {@code GeodeticObjectFactory} default implementation,
 * together with the type of values associated to those keys.
 * A value for the {@code "name"} key is mandatory for all objects, while all other properties are optional.
 * {@code GeodeticObjectFactory} methods ignore all unknown properties.</p>
 *
 * <table class="sis">
 *   <caption>Recognized properties (non exhaustive list)</caption>
 *   <tr>
 *     <th>Property name</th>
 *     <th>Value type</th>
 *     <th>Returned by</th>
 *   </tr><tr>
 *     <td>{@value org.opengis.referencing.IdentifiedObject#NAME_KEY}</td>
 *     <td>{@link Identifier} or {@link String}</td>
 *     <td>{@link AbstractIdentifiedObject#getName()}</td>
 *   </tr><tr>
 *     <td>{@value org.opengis.metadata.Identifier#AUTHORITY_KEY}</td>
 *     <td>{@link String} or {@link org.opengis.metadata.citation.Citation}</td>
 *     <td>{@link NamedIdentifier#getAuthority()} on the {@linkplain AbstractIdentifiedObject#getName() name}</td>
 *   </tr><tr>
 *     <td>{@value org.opengis.metadata.Identifier#CODE_KEY}</td>
 *     <td>{@link String}</td>
 *     <td>{@link NamedIdentifier#getCode()} on the {@linkplain AbstractIdentifiedObject#getName() name}</td>
 *   </tr><tr>
 *     <td>"codespace"</td>
 *     <td>{@link String}</td>
 *     <td>{@link NamedIdentifier#getCodeSpace()} on the {@linkplain AbstractIdentifiedObject#getName() name}</td>
 *   </tr><tr>
 *     <td>"version"</td>
 *     <td>{@link String}</td>
 *     <td>{@link NamedIdentifier#getVersion()} on the {@linkplain AbstractIdentifiedObject#getName() name}</td>
 *   </tr><tr>
 *     <td>"description"</td>
 *     <td>{@link String}</td>
 *     <td>{@link NamedIdentifier#getDescription()} on the {@linkplain AbstractIdentifiedObject#getName() name}</td>
 *   </tr><tr>
 *     <td>{@value org.opengis.referencing.IdentifiedObject#ALIAS_KEY}</td>
 *     <td>{@link GenericName} or {@link CharSequence} (optionally as array)</td>
 *     <td>{@link AbstractIdentifiedObject#getAlias()}</td>
 *   </tr><tr>
 *     <td>{@value org.opengis.referencing.IdentifiedObject#IDENTIFIERS_KEY}</td>
 *     <td>{@link Identifier} (optionally as array)</td>
 *     <td>{@link AbstractIdentifiedObject#getIdentifiers()}</td>
 *   </tr><tr>
 *     <td>"domains"</td>
 *     <td>{@link org.apache.sis.referencing.DefaultObjectDomain} (optionally as array)</td>
 *     <td>{@link AbstractIdentifiedObject#getDomains()}</td>
 *   </tr><tr>
 *     <td>{@value org.opengis.referencing.ReferenceSystem#DOMAIN_OF_VALIDITY_KEY}</td>
 *     <td>{@link Extent}</td>
 *     <td>{@link org.apache.sis.referencing.DefaultObjectDomain#getDomainOfValidity()}</td>
 *   </tr><tr>
 *     <td>{@value org.opengis.referencing.ReferenceSystem#SCOPE_KEY}</td>
 *     <td>{@link String} or {@link InternationalString}</td>
 *     <td>{@link org.apache.sis.referencing.DefaultObjectDomain#getScope()}</td>
 *   </tr><tr>
 *     <td>{@value org.opengis.referencing.datum.Datum#ANCHOR_POINT_KEY}</td>
 *     <td>{@link InternationalString} or {@link String}</td>
 *     <td>{@link AbstractDatum#getAnchorDefinition()}</td>
 *   </tr><tr>
 *     <td>{@value "anchorEpoch"}</td>
 *     <td>{@link java.time.temporal.Temporal}</td>
 *     <td>{@link AbstractDatum#getAnchorEpoch()}</td>
 *   </tr><tr>
 *     <td>{@value org.opengis.referencing.IdentifiedObject#REMARKS_KEY}</td>
 *     <td>{@link InternationalString} or {@link String}</td>
 *     <td>{@link AbstractIdentifiedObject#getRemarks()}</td>
 *   </tr><tr>
 *     <td>{@value org.apache.sis.referencing.AbstractIdentifiedObject#DEPRECATED_KEY}</td>
 *     <td>{@link Boolean}</td>
 *     <td>{@link AbstractIdentifiedObject#isDeprecated()}</td>
 *   </tr><tr>
 *     <td>{@value org.apache.sis.referencing.AbstractIdentifiedObject#LOCALE_KEY}</td>
 *     <td>{@link Locale}</td>
 *     <td>(none)</td>
 *   </tr>
 * </table>
 *
 * <h2>Localization</h2>
 * All localizable attributes like {@code "remarks"} may have a language and country code suffix.
 * For example, the {@code "remarks_fr"} property stands for remarks in {@linkplain Locale#FRENCH French} and
 * the {@code "remarks_fr_CA"} property stands for remarks in {@linkplain Locale#CANADA_FRENCH French Canadian}.
 * They are convenience properties for building the {@code InternationalString} value.
 *
 * <p>The {@code "locale"} property applies only in case of exception for formatting the error message, and
 * is used only on a <em>best effort</em> basis. The locale is discarded after successful construction
 * since localizations are applied by the {@link InternationalString#toString(Locale)} method.</p>
 *
 * @author  Martin Desruisseaux (IRD, Geomatys)
 * @author  Guilhem Legal (Geomatys)
 * @author  Johann Sorel (Geomatys)
 * @version 1.5
 * @since   0.6
 */
public class GeodeticObjectFactory extends AbstractFactory implements CRSFactory, CSFactory, DatumFactory, Parser {
    /**
     * The logger to use for reporting object creations.
     */
    private static final Logger LOGGER = Logger.getLogger(Loggers.CRS_FACTORY);

    /**
     * The constructor for WKT parsers, fetched when first needed. The WKT parser is defined in the
     * same module as this class, so we will hopefully not have security issues.  But we have to
     * use reflection because the parser class is not yet public (because we do not want to commit
     * its API yet).
     */
    private static volatile Constructor<? extends Parser> parserConstructor;

    /**
     * The default properties, or an empty map if none. This map shall not change after construction in
     * order to allow usage without synchronization in multi-thread context. But we do not need to wrap
     * in a unmodifiable map since {@code GeodeticObjectFactory} does not provide public access to it.
     */
    private final Map<String,?> defaultProperties;

    /**
     * Weak references to existing objects (CRS, CS, Datum, Ellipsoid or PrimeMeridian).
     * This set is used in order to return a pre-existing object instead of creating a new one.
     */
    private final WeakHashSet<AbstractIdentifiedObject> pool;

    /**
     * The <i>Well Known Text</i> parser for {@code CoordinateReferenceSystem} instances.
     * This parser is not thread-safe, so we need to prevent two threads from using the same instance at the same time.
     */
    private final AtomicReference<Parser> parser;

    /**
     * The default factory instance.
     */
    private static final GeodeticObjectFactory INSTANCE = new GeodeticObjectFactory();

    /**
     * Returns the default provider of {@code IdentifiedObject} instances.
     * This is the factory used by the Apache SIS library when no non-null
     * {@link CRSFactory}, {@link CSFactory} or {@link DatumFactory} has been explicitly specified.
     * This method can be invoked directly, or indirectly through
     * {@code ServiceLoader.load(T)} where <var>T</var> is one of above-cited interfaces.
     *
     * @return the default provider of geodetic objects.
     *
     * @see java.util.ServiceLoader
     * @since 1.4
     */
    public static GeodeticObjectFactory provider() {
        return INSTANCE;
    }

    /**
     * Constructs a factory with no default properties.
     *
     * @see #provider()
     */
    public GeodeticObjectFactory() {
        this(null);
    }

    /**
     * Constructs a factory with the given default properties.
     * {@code GeodeticObjectFactory} will fallback on the map given to this constructor for any property
     * not present in the map provided to a {@code createFoo(Map<String,?>, …)} method.
     *
     * @param  properties  the default properties, or {@code null} if none.
     */
    public GeodeticObjectFactory(final Map<String,?> properties) {
        defaultProperties = (properties != null) ? Map.copyOf(properties) : Map.of();
        pool = new WeakHashSet<>(AbstractIdentifiedObject.class);
        parser = new AtomicReference<>();
    }

    /**
     * Returns the union of the given {@code properties} map with the default properties given at
     * {@linkplain #GeodeticObjectFactory(Map) construction time}. Entries in the given properties
     * map have precedence, even if their {@linkplain java.util.Map.Entry#getValue() value} is {@code null}
     * (i.e. a null value "erase" the default property value).
     * Entries with null value after the union will be omitted.
     *
     * <p>This method is invoked by all {@code createFoo(Map<String,?>, …)} methods. Subclasses can
     * override this method if they want to add, remove or edit property values with more flexibility
     * than {@linkplain #GeodeticObjectFactory(Map) constant values specified at construction time}.</p>
     *
     * @param  properties  the properties supplied in a call to a {@code createFoo(Map, …)} method.
     * @return the union of the given properties with the default properties.
     */
    protected Map<String,?> complete(final Map<String,?> properties) {
        return new MergedProperties(Objects.requireNonNull(properties), defaultProperties) {
            /**
             * Returns the value for an "invisible" entry providing the math transform factory to use.
             * The enclosing factory handles the {@code "mtFactory"} differently than other properties
             * because a math transform factory is normally not needed for {@link GeodeticObjectFactory}.
             * However, an exception exists when creating the SIS implementation of derived or projected
             * CRS, because of the way we implemented derived CRS. But this oddity is specific to SIS.
             */
            @Override
            protected Object invisibleEntry(final Object key) {
                if (ReferencingFactoryContainer.MT_FACTORY.equals(key)) {
                    return DefaultMathTransformFactory.provider();
                } else {
                    return super.invisibleEntry(key);
                }
            }
        };
    }

    /**
     * Returns a unique instance of the given object. If this method recycles an existing object,
     * then the existing instance is returned silently. Otherwise this method logs a message at
     * {@link Level#FINE} or {@link Level#FINER} telling that a new object has been created.
     * The finer level is used if the object has been creating during an operation that creates
     * a lot of candidates in search for a CRS matching some criterion.
     */
    private <T extends AbstractIdentifiedObject> T unique(final String caller, final T object) {
        final T c = pool.unique(object);
        if (c == object) {
            final Level level = Semaphores.query(Semaphores.FINER_OBJECT_CREATION_LOGS) ? Level.FINER : Level.FINE;
            if (LOGGER.isLoggable(level)) {
                final String id = IdentifiedObjects.toString(IdentifiedObjects.getIdentifier(c, null));
                final LogRecord record = Messages.forLocale(null).getLogRecord(level,
                        (id != null) ? Messages.Keys.CreatedIdentifiedObject_3
                                     : Messages.Keys.CreatedNamedObject_2,
                        c.getInterface(), c.getName().getCode(), id);

                Logging.completeAndLog(LOGGER, GeodeticObjectFactory.class, caller, record);
            }
        }
        return c;
    }

    /**
     * Creates a geocentric coordinate reference system from a Cartesian coordinate system.
     * Geocentric CRS have their origin at the approximate centre of mass of the earth.
     * An {@linkplain #createGeocentricCRS(Map, GeodeticDatum, SphericalCS) alternate method} allows creation of the
     * same kind of CRS with spherical coordinate system instead of a Cartesian one.
     *
     * <div class="warning"><b>Warning:</b> In a future SIS version, the return type may be changed to the
     * {@link GeodeticCRS} parent interface. This is because ISO 19111 does not defines specific interface
     * for the geocentric case. Users should assign the return value to a {@code GeodeticCRS} type.</div>
     *
     * <h4>Dependencies</h4>
     * The components needed by this method can be created by the following methods:
     * <ol>
     *   <li>{@link #createCoordinateSystemAxis(Map, String, AxisDirection, Unit)}</li>
     *   <li>{@link #createCartesianCS(Map, CoordinateSystemAxis, CoordinateSystemAxis, CoordinateSystemAxis)}</li>
     *   <li>One of:<ul>
     *     <li>{@link #createEllipsoid(Map, double, double, Unit)}</li>
     *     <li>{@link #createFlattenedSphere(Map, double, double, Unit)}</li>
     *   </ul></li>
     *   <li>{@link #createPrimeMeridian(Map, double, Unit)}</li>
     *   <li>{@link #createGeodeticDatum(Map, Ellipsoid, PrimeMeridian)}</li>
     *   <li>{@link #createDatumEnsemble(Map, Collection, PositionalAccuracy)} (optional)</li>
     * </ol>
     *
     * At least one of the {@code datum} and {@code ensemble} arguments shall be non-null.
     * The default implementation creates a {@link DefaultGeocentricCRS} instance.
     *
     * @param  properties  name and other properties to give to the new object.
<<<<<<< HEAD
     * @param  datum       the geodetic reference frame to use in created CRS.
=======
     * @param  datum       geodetic reference frame, or {@code null} if the CRS is associated only to a datum ensemble.
     * @param  ensemble    collection of reference frames which for low accuracy requirements may be considered to be
     *                     insignificantly different from each other, or {@code null} if there is no such ensemble.
     * @param  cs          the three-dimensional Cartesian coordinate system for the created CRS.
     * @throws FactoryException if the object creation failed.
     *
     * @see GeodeticAuthorityFactory#createGeodeticCRS(String)
     * @see DefaultGeocentricCRS#DefaultGeocentricCRS(Map, GeodeticDatum, CartesianCS)
     *
     * @since 1.5
     */
    @Override
    public GeodeticCRS createGeodeticCRS(final Map<String,?> properties,
                                         final GeodeticDatum datum,
                                         final DatumEnsemble<GeodeticDatum> ensemble,
                                         final CartesianCS cs)
            throws FactoryException
    {
        final DefaultGeocentricCRS crs;
        try {
            crs = new DefaultGeocentricCRS(complete(properties), datum, ensemble, cs);
        } catch (IllegalArgumentException exception) {
            throw new InvalidGeodeticParameterException(exception);
        }
        return unique("createGeodeticCRS", crs);
    }

    /**
     * Creates a geocentric coordinate reference system from a Cartesian coordinate system.
     *
     * @param  properties  name and other properties to give to the new object.
     * @param  datum       the geodetic datum to use in created CRS.
>>>>>>> c4eceb3e
     * @param  cs          the three-dimensional Cartesian coordinate system for the created CRS.
     * @throws FactoryException if the object creation failed.
     *
     * @see GeodeticAuthorityFactory#createGeocentricCRS(String)
     * @see DefaultGeocentricCRS#DefaultGeocentricCRS(Map, GeodeticDatum, CartesianCS)
     */
    @Override
    public GeocentricCRS createGeocentricCRS(final Map<String,?> properties,
            final GeodeticDatum datum, final CartesianCS cs) throws FactoryException
    {
        final DefaultGeocentricCRS crs;
        try {
            crs = new DefaultGeocentricCRS(complete(properties), datum, cs);
        } catch (IllegalArgumentException exception) {
            throw new InvalidGeodeticParameterException(exception);
        }
        return unique("createGeocentricCRS", crs);
    }

    /**
     * Creates a three-dimensional Cartesian coordinate system from the given set of axis.
     * This coordinate system can be used with geocentric, engineering and derived CRS.
     *
     * <h4>Dependencies</h4>
     * The components needed by this method can be created by the following methods:
     * <ol>
     *   <li>{@link #createCoordinateSystemAxis(Map, String, AxisDirection, Unit)}</li>
     * </ol>
     *
     * The default implementation creates a {@link DefaultCartesianCS} instance.
     *
     * @param  properties  name and other properties to give to the new object.
     * @param  axis0       the first  axis (e.g. “Geocentric X”).
     * @param  axis1       the second axis (e.g. “Geocentric Y”).
     * @param  axis2       the third  axis (e.g. “Geocentric Z”).
     * @throws FactoryException if the object creation failed.
     *
     * @see DefaultCartesianCS#DefaultCartesianCS(Map, CoordinateSystemAxis, CoordinateSystemAxis, CoordinateSystemAxis)
     * @see GeodeticAuthorityFactory#createCartesianCS(String)
     */
    @Override
    public CartesianCS createCartesianCS(final Map<String,?> properties,
                                         final CoordinateSystemAxis axis0,
                                         final CoordinateSystemAxis axis1,
                                         final CoordinateSystemAxis axis2)
            throws FactoryException
    {
        final DefaultCartesianCS cs;
        try {
            cs = new DefaultCartesianCS(complete(properties), axis0, axis1, axis2);
        } catch (IllegalArgumentException exception) {
            throw new InvalidGeodeticParameterException(exception);
        }
        return unique("createCartesianCS", cs);
    }

    /**
     * Creates a geocentric coordinate reference system from a spherical coordinate system.
     * Geocentric CRS have their origin at the approximate centre of mass of the earth.
     * An {@linkplain #createGeocentricCRS(Map, GeodeticDatum, CartesianCS) alternate method} allows creation of the
     * same kind of CRS with Cartesian coordinate system instead of a spherical one.
     *
     * <div class="warning"><b>Warning:</b> In a future SIS version, the return type may be changed to the
     * {@link GeodeticCRS} parent interface. This is because ISO 19111 does not defines specific interface
     * for the geocentric case. Users should assign the return value to a {@code GeodeticCRS} type.</div>
     *
     * <h4>Dependencies</h4>
     * The components needed by this method can be created by the following methods:
     * <ol>
     *   <li>{@link #createCoordinateSystemAxis(Map, String, AxisDirection, Unit)}</li>
     *   <li>{@link #createSphericalCS(Map, CoordinateSystemAxis, CoordinateSystemAxis, CoordinateSystemAxis)}</li>
     *   <li>One of:<ul>
     *     <li>{@link #createEllipsoid(Map, double, double, Unit)}</li>
     *     <li>{@link #createFlattenedSphere(Map, double, double, Unit)}</li>
     *   </ul></li>
     *   <li>{@link #createPrimeMeridian(Map, double, Unit)}</li>
     *   <li>{@link #createGeodeticDatum(Map, Ellipsoid, PrimeMeridian)}</li>
     *   <li>{@link #createDatumEnsemble(Map, Collection, PositionalAccuracy)} (optional)</li>
     * </ol>
     *
     * At least one of the {@code datum} and {@code ensemble} arguments shall be non-null.
     * The default implementation creates a {@link DefaultGeocentricCRS} instance.
     *
     * @param  properties  name and other properties to give to the new object.
<<<<<<< HEAD
     * @param  datum       geodetic reference frame to use in created CRS.
=======
     * @param  datum       geodetic reference frame, or {@code null} if the CRS is associated only to a datum ensemble.
     * @param  ensemble    collection of reference frames which for low accuracy requirements may be considered to be
     *                     insignificantly different from each other, or {@code null} if there is no such ensemble.
>>>>>>> c4eceb3e
     * @param  cs          the spherical coordinate system for the created CRS.
     * @throws FactoryException if the object creation failed.
     *
     * @see DefaultGeocentricCRS#DefaultGeocentricCRS(Map, GeodeticDatum, SphericalCS)
<<<<<<< HEAD
     * @see GeodeticAuthorityFactory#createGeocentricCRS(String)
=======
     * @see GeodeticAuthorityFactory#createGeodeticCRS(String)
     *
     * @since 1.5
     */
    @Override
    public GeodeticCRS createGeodeticCRS(final Map<String,?> properties,
                                         final GeodeticDatum datum,
                                         final DatumEnsemble<GeodeticDatum> ensemble,
                                         final SphericalCS cs)
            throws FactoryException
    {
        final DefaultGeocentricCRS crs;
        try {
            crs = new DefaultGeocentricCRS(complete(properties), datum, ensemble, cs);
        } catch (IllegalArgumentException exception) {
            throw new InvalidGeodeticParameterException(exception);
        }
        return unique("createGeodeticCRS", crs);
    }

    /**
     * Creates a geocentric coordinate reference system from a spherical coordinate system.
     *
     * @param  properties  name and other properties to give to the new object.
     * @param  datum       the geodetic datum to use in created CRS.
     * @param  cs          the three-dimensional Cartesian coordinate system for the created CRS.
     * @throws FactoryException if the object creation failed.
     *
     * @deprecated ISO 19111:2019 does not define an explicit class for geocentric CRS.
     * Use {@link #createGeodeticCRS(Map, GeodeticDatum, SphericalCS)} instead.
>>>>>>> c4eceb3e
     */
    @Override
    public GeocentricCRS createGeocentricCRS(final Map<String,?> properties,
            final GeodeticDatum datum, final SphericalCS cs) throws FactoryException
    {
        final DefaultGeocentricCRS crs;
        try {
            crs = new DefaultGeocentricCRS(complete(properties), datum, cs);
        } catch (IllegalArgumentException exception) {
            throw new InvalidGeodeticParameterException(exception);
        }
        return unique("createGeocentricCRS", crs);
    }

    /**
     * Creates a spherical coordinate system from the given set of axis.
     * This coordinate system can be used with geocentric, engineering and derived CRS.
     *
     * <h4>Dependencies</h4>
     * The components needed by this method can be created by the following methods:
     * <ol>
     *   <li>{@link #createCoordinateSystemAxis(Map, String, AxisDirection, Unit)}</li>
     * </ol>
     *
     * The default implementation creates a {@link DefaultSphericalCS} instance.
     *
     * @param  properties  name and other properties to give to the new object.
     * @param  axis0       the first  axis (e.g. “Spherical latitude”).
     * @param  axis1       the second axis (e.g. “Spherical longitude”).
     * @param  axis2       the third  axis (e.g. “Geocentric radius”).
     * @throws FactoryException if the object creation failed.
     *
     * @see DefaultSphericalCS#DefaultSphericalCS(Map, CoordinateSystemAxis, CoordinateSystemAxis, CoordinateSystemAxis)
     * @see GeodeticAuthorityFactory#createSphericalCS(String)
     */
    @Override
    public SphericalCS createSphericalCS(final Map<String,?> properties,
                                         final CoordinateSystemAxis axis0,
                                         final CoordinateSystemAxis axis1,
                                         final CoordinateSystemAxis axis2)
            throws FactoryException
    {
        final DefaultSphericalCS cs;
        try {
            cs = new DefaultSphericalCS(complete(properties), axis0, axis1, axis2);
        } catch (IllegalArgumentException exception) {
            throw new InvalidGeodeticParameterException(exception);
        }
        return unique("createSphericalCS", cs);
    }

    /**
     * Creates a spherical coordinate system without radius.
     * This coordinate system can be used with geocentric, engineering and derived CRS.
     *
     * <h4>Dependencies</h4>
     * The components needed by this method can be created by the following methods:
     * <ol>
     *   <li>{@link #createCoordinateSystemAxis(Map, String, AxisDirection, Unit)}</li>
     * </ol>
     *
     * The default implementation creates a {@link DefaultSphericalCS} instance.
     *
     * @param  properties  name and other properties to give to the new object.
     * @param  axis0       the first  axis (e.g. “Spherical latitude”).
     * @param  axis1       the second axis (e.g. “Spherical longitude”).
     * @throws FactoryException if the object creation failed.
     *
     * @see DefaultSphericalCS#DefaultSphericalCS(Map, CoordinateSystemAxis, CoordinateSystemAxis)
     *
     * @since 1.4
     */
    public SphericalCS createSphericalCS(final Map<String,?> properties,
                                         final CoordinateSystemAxis axis0,
                                         final CoordinateSystemAxis axis1)
            throws FactoryException
    {
        final DefaultSphericalCS cs;
        try {
            cs = new DefaultSphericalCS(complete(properties), axis0, axis1);
        } catch (IllegalArgumentException exception) {
            throw new InvalidGeodeticParameterException(exception);
        }
        return unique("createSphericalCS", cs);
    }

    /**
     * Creates a geographic coordinate reference system. It can be (<var>latitude</var>, <var>longitude</var>)
     * or (<var>longitude</var>, <var>latitude</var>), optionally with an ellipsoidal height.
     *
     * <h4>Dependencies</h4>
     * The components needed by this method can be created by the following methods:
     * <ol>
     *   <li>{@link #createCoordinateSystemAxis(Map, String, AxisDirection, Unit)}</li>
     *   <li>One of:<ul>
     *     <li>{@link #createEllipsoidalCS(Map, CoordinateSystemAxis, CoordinateSystemAxis)}</li>
     *     <li>{@link #createEllipsoidalCS(Map, CoordinateSystemAxis, CoordinateSystemAxis, CoordinateSystemAxis)}</li>
     *   </ul></li>
     *   <li>One of:<ul>
     *     <li>{@link #createEllipsoid(Map, double, double, Unit)}</li>
     *     <li>{@link #createFlattenedSphere(Map, double, double, Unit)}</li>
     *   </ul></li>
     *   <li>{@link #createPrimeMeridian(Map, double, Unit)}</li>
     *   <li>{@link #createGeodeticDatum(Map, Ellipsoid, PrimeMeridian)}</li>
     *   <li>{@link #createDatumEnsemble(Map, Collection, PositionalAccuracy)} (optional)</li>
     * </ol>
     *
     * At least one of the {@code datum} and {@code ensemble} arguments shall be non-null.
     * The default implementation creates a {@link DefaultGeographicCRS} instance.
     *
     * @param  properties  name and other properties to give to the new object.
<<<<<<< HEAD
     * @param  datum       geodetic reference frame to use in created CRS.
=======
     * @param  datum       geodetic reference frame, or {@code null} if the CRS is associated only to a datum ensemble.
     * @param  ensemble    collection of reference frames which for low accuracy requirements may be considered to be
     *                     insignificantly different from each other, or {@code null} if there is no such ensemble.
>>>>>>> c4eceb3e
     * @param  cs          the two- or three-dimensional ellipsoidal coordinate system for the created CRS.
     * @throws FactoryException if the object creation failed.
     *
     * @see DefaultGeographicCRS#DefaultGeographicCRS(Map, GeodeticDatum, EllipsoidalCS)
     * @see GeodeticAuthorityFactory#createGeographicCRS(String)
     *
     * @since 1.5
     */
    @Override
    public GeographicCRS createGeographicCRS(final Map<String,?> properties,
<<<<<<< HEAD
            final GeodeticDatum datum, final EllipsoidalCS cs) throws FactoryException
=======
                                             final GeodeticDatum datum,
                                             final DatumEnsemble<GeodeticDatum> ensemble,
                                             final EllipsoidalCS cs)
            throws FactoryException
>>>>>>> c4eceb3e
    {
        final DefaultGeographicCRS crs;
        try {
            crs = new DefaultGeographicCRS(complete(properties), datum, ensemble, cs);
        } catch (IllegalArgumentException exception) {
            throw new InvalidGeodeticParameterException(exception);
        }
        return unique("createGeographicCRS", crs);
    }

    /**
     * Creates a datum ensemble from a collection of members and an ensemble accuracy.
     *
     * @param  <D>         the type of datum contained in the ensemble.
     * @param  properties  name and other properties to give to the new object.
     * @param  members     datum or reference frames which are members of the datum ensemble.
     * @param  accuracy    inaccuracy introduced through use of the given collection of datums.
     * @return the datum ensemble for the given properties.
     * @throws FactoryException if the object creation failed.
     *
     * @since 1.5
     */
    @Override
    public <D extends Datum> DatumEnsemble<D> createDatumEnsemble(final Map<String,?> properties,
                                                                  final Collection<? extends D> members,
                                                                  final PositionalAccuracy accuracy)
            throws FactoryException
    {
        final DefaultDatumEnsemble<D> ensemble;
        try {
            ensemble = new DefaultDatumEnsemble<>(complete(properties), members, accuracy);
        } catch (IllegalArgumentException exception) {
            throw new InvalidGeodeticParameterException(exception);
        }
        return unique("createDatumEnsemble", ensemble);
    }

    /**
     * Creates a geodetic reference frame from ellipsoid and (optionally) Bursa-Wolf parameters.
     * Geodetic reference frame defines the location and orientation of an ellipsoid that approximates the shape of the earth.
     * This datum can be used with geographic, geocentric and engineering CRS.
     *
     * <h4>Dependencies</h4>
     * The components needed by this method can be created by the following methods:
     * <ol>
     *   <li>One of:<ul>
     *     <li>{@link #createEllipsoid(Map, double, double, Unit)}</li>
     *     <li>{@link #createFlattenedSphere(Map, double, double, Unit)}</li>
     *   </ul></li>
     *   <li>{@link #createPrimeMeridian(Map, double, Unit)}</li>
     * </ol>
     *
     * The default implementation creates a {@link DefaultGeodeticDatum} instance.
     *
     * @param  properties     name and other properties to give to the new object.
     * @param  ellipsoid      the ellipsoid to use in new geodetic reference frame.
     * @param  primeMeridian  the prime meridian to use in new geodetic reference frame.
     * @throws FactoryException if the object creation failed.
     *
     * @see DefaultGeodeticDatum#DefaultGeodeticDatum(Map, Ellipsoid, PrimeMeridian)
     * @see GeodeticAuthorityFactory#createGeodeticDatum(String)
     */
    @Override
    public GeodeticDatum createGeodeticDatum(final Map<String,?> properties,
                                             final Ellipsoid     ellipsoid,
                                             final PrimeMeridian primeMeridian)
            throws FactoryException
    {
        final DefaultGeodeticDatum datum;
        try {
            datum = new DefaultGeodeticDatum(complete(properties), ellipsoid, primeMeridian);
        } catch (IllegalArgumentException exception) {
            throw new InvalidGeodeticParameterException(exception);
        }
        return unique("createGeodeticDatum", datum);
    }

    /**
     * Creates a prime meridian, relative to Greenwich.
     * Defines the origin from which longitude values are determined.
     *
     * <p>The default implementation creates a {@link DefaultPrimeMeridian} instance.</p>
     *
     * @param  properties   name and other properties to give to the new object.
     * @param  longitude    the longitude of prime meridian in supplied angular units East of Greenwich.
     * @param  angularUnit  the angular units of longitude.
     * @throws FactoryException if the object creation failed.
     *
     * @see DefaultPrimeMeridian#DefaultPrimeMeridian(Map, double, Unit)
     * @see GeodeticAuthorityFactory#createPrimeMeridian(String)
     */
    @Override
    public PrimeMeridian createPrimeMeridian(final Map<String,?> properties,
                                             final double        longitude,
                                             final Unit<Angle>   angularUnit)
            throws FactoryException
    {
        final DefaultPrimeMeridian meridian;
        try {
            meridian = new DefaultPrimeMeridian(complete(properties), longitude, angularUnit);
        } catch (IllegalArgumentException exception) {
            throw new InvalidGeodeticParameterException(exception);
        }
        return unique("createPrimeMeridian", meridian);
    }

    /**
     * Creates an ellipsoidal coordinate system without ellipsoidal height.
     * It can be (<var>latitude</var>, <var>longitude</var>) or (<var>longitude</var>, <var>latitude</var>).
     *
     * <h4>Dependencies</h4>
     * The components needed by this method can be created by the following methods:
     * <ol>
     *   <li>{@link #createCoordinateSystemAxis(Map, String, AxisDirection, Unit)}</li>
     * </ol>
     *
     * The default implementation creates a {@link DefaultEllipsoidalCS} instance.
     *
     * @param  properties  name and other properties to give to the new object.
     * @param  axis0       the first  axis (e.g. “Geodetic latitude”).
     * @param  axis1       the second axis (e.g. “Geodetic longitude”).
     * @throws FactoryException if the object creation failed.
     *
     * @see DefaultEllipsoidalCS#DefaultEllipsoidalCS(Map, CoordinateSystemAxis, CoordinateSystemAxis)
     * @see GeodeticAuthorityFactory#createEllipsoidalCS(String)
     */
    @Override
    public EllipsoidalCS createEllipsoidalCS(final Map<String,?> properties,
                                             final CoordinateSystemAxis axis0,
                                             final CoordinateSystemAxis axis1)
            throws FactoryException
    {
        final DefaultEllipsoidalCS cs;
        try {
            cs = new DefaultEllipsoidalCS(complete(properties), axis0, axis1);
        } catch (IllegalArgumentException exception) {
            throw new InvalidGeodeticParameterException(exception);
        }
        return unique("createEllipsoidalCS", cs);
    }

    /**
     * Creates an ellipsoidal coordinate system with ellipsoidal height.
     * It can be (<var>latitude</var>, <var>longitude</var>, <var>height</var>)
     * or (<var>longitude</var>, <var>latitude</var>, <var>height</var>).
     *
     * <h4>Dependencies</h4>
     * The components needed by this method can be created by the following methods:
     * <ol>
     *   <li>{@link #createCoordinateSystemAxis(Map, String, AxisDirection, Unit)}</li>
     * </ol>
     *
     * The default implementation creates a {@link DefaultEllipsoidalCS} instance.
     *
     * @param  properties  name and other properties to give to the new object.
     * @param  axis0       the first  axis (e.g. “Geodetic latitude”).
     * @param  axis1       the second axis (e.g. “Geodetic longitude”).
     * @param  axis2       the third  axis (e.g. “Ellipsoidal height”).
     * @throws FactoryException if the object creation failed.
     *
     * @see DefaultEllipsoidalCS#DefaultEllipsoidalCS(Map, CoordinateSystemAxis, CoordinateSystemAxis, CoordinateSystemAxis)
     * @see GeodeticAuthorityFactory#createEllipsoidalCS(String)
     */
    @Override
    public EllipsoidalCS createEllipsoidalCS(final Map<String,?> properties,
                                             final CoordinateSystemAxis axis0,
                                             final CoordinateSystemAxis axis1,
                                             final CoordinateSystemAxis axis2)
            throws FactoryException
    {
        final DefaultEllipsoidalCS cs;
        try {
            cs = new DefaultEllipsoidalCS(complete(properties), axis0, axis1, axis2);
        } catch (IllegalArgumentException exception) {
            throw new InvalidGeodeticParameterException(exception);
        }
        return unique("createEllipsoidalCS", cs);
    }

    /**
     * Creates an ellipsoid from semi-axis length values.
     * The default implementation creates a {@link DefaultEllipsoid} instance.
     *
     * @param  properties     name and other properties to give to the new object.
     * @param  semiMajorAxis  the equatorial radius in supplied linear units.
     * @param  semiMinorAxis  the polar radius in supplied linear units.
     * @param  unit           the linear units of ellipsoid axes.
     * @throws FactoryException if the object creation failed.
     *
     * @see DefaultEllipsoid#createEllipsoid(Map, double, double, Unit)
     * @see GeodeticAuthorityFactory#createEllipsoid(String)
     */
    @Override
    public Ellipsoid createEllipsoid(final Map<String,?> properties,
                                     final double semiMajorAxis,
                                     final double semiMinorAxis,
                                     final Unit<Length> unit)
            throws FactoryException
    {
        final DefaultEllipsoid ellipsoid;
        try {
            ellipsoid = DefaultEllipsoid.createEllipsoid(complete(properties), semiMajorAxis, semiMinorAxis, unit);
        } catch (IllegalArgumentException exception) {
            throw new InvalidGeodeticParameterException(exception);
        }
        return unique("createEllipsoid", ellipsoid);
    }

    /**
     * Creates an ellipsoid from a major semi-axis length and inverse flattening.
     * The default implementation creates a {@link DefaultEllipsoid} instance.
     *
     * @param  properties         name and other properties to give to the new object.
     * @param  semiMajorAxis      the equatorial radius in supplied linear units.
     * @param  inverseFlattening  the eccentricity of ellipsoid.
     * @param  unit               the linear units of major axis.
     * @throws FactoryException if the object creation failed.
     *
     * @see DefaultEllipsoid#createFlattenedSphere(Map, double, double, Unit)
     * @see GeodeticAuthorityFactory#createEllipsoid(String)
     */
    @Override
    public Ellipsoid createFlattenedSphere(final Map<String,?> properties,
                                           final double semiMajorAxis,
                                           final double inverseFlattening,
                                           final Unit<Length> unit)
            throws FactoryException
    {
        final DefaultEllipsoid ellipsoid;
        try {
            ellipsoid = DefaultEllipsoid.createFlattenedSphere(complete(properties), semiMajorAxis, inverseFlattening, unit);
        } catch (IllegalArgumentException exception) {
            throw new InvalidGeodeticParameterException(exception);
        }
        return unique("createFlattenedSphere", ellipsoid);
    }

    /**
     * Creates a projected coordinate reference system from a conversion.
     * Projected CRS are used to approximate the shape of the earth on a planar surface in such a way
     * that the distortion that is inherent to the approximation is controlled and known.
     *
     * <h4>Dependencies</h4>
     * The components needed by this method can be created by the following methods:
     * <ol>
     *   <li>{@link #createCoordinateSystemAxis(Map, String, AxisDirection, Unit)}</li>
     *   <li>{@link #createCartesianCS(Map, CoordinateSystemAxis, CoordinateSystemAxis)}</li>
     *   <li>{@link #createEllipsoidalCS(Map, CoordinateSystemAxis, CoordinateSystemAxis)}</li>
     *   <li>One of:<ul>
     *     <li>{@link #createEllipsoid(Map, double, double, Unit)}</li>
     *     <li>{@link #createFlattenedSphere(Map, double, double, Unit)}</li>
     *   </ul></li>
     *   <li>{@link #createPrimeMeridian(Map, double, Unit)}</li>
     *   <li>{@link #createGeodeticDatum(Map, Ellipsoid, PrimeMeridian)}</li>
     *   <li>{@link #createGeographicCRS(Map, GeodeticDatum, EllipsoidalCS)}</li>
     *   <li>{@link org.apache.sis.referencing.operation.DefaultCoordinateOperationFactory#createDefiningConversion(Map, OperationMethod, ParameterValueGroup)}</li>
     * </ol>
     *
     * The supplied {@code conversion} argument shall <strong>not</strong> includes the operation steps
     * for performing {@linkplain org.apache.sis.referencing.cs.CoordinateSystems#swapAndScaleAxes unit
     * conversions and change of axis order} since those operations will be inferred by this constructor.
     *
     * <p>The default implementation creates a {@link DefaultProjectedCRS} instance.</p>
     *
     * @param  properties     name and other properties to give to the new object.
     * @param  baseCRS        the geographic coordinate reference system to base projection on.
     * @param  baseToDerived  the defining conversion from a {@linkplain AxesConvention#NORMALIZED normalized} base to a normalized derived CRS.
     * @param  derivedCS      the coordinate system for the projected CRS.
     * @throws FactoryException if the object creation failed.
     *
     * @see DefaultProjectedCRS#DefaultProjectedCRS(Map, GeographicCRS, Conversion, CartesianCS)
     * @see GeodeticAuthorityFactory#createProjectedCRS(String)
     */
    @Override
    public ProjectedCRS createProjectedCRS(final Map<String,?> properties,
                                           final GeographicCRS baseCRS,
                                           final Conversion    baseToDerived,
                                           final CartesianCS   derivedCS)
            throws FactoryException
    {
        final DefaultProjectedCRS crs;
        try {
            crs = new DefaultProjectedCRS(complete(properties), baseCRS, baseToDerived, derivedCS);
        } catch (IllegalArgumentException exception) {
            final Throwable cause = exception.getCause();
            if (cause instanceof FactoryException) {
                throw (FactoryException) cause;         // Must be propagated for allowing caller to catch NoSuchIdentifierException.
            }
            throw new InvalidGeodeticParameterException(exception);
        }
        return unique("createProjectedCRS", crs);
    }

    /**
     * Creates a two-dimensional Cartesian coordinate system from the given pair of axis.
     * This coordinate system can be used with projected, engineering and derived CRS.
     *
     * <h4>Dependencies</h4>
     * The components needed by this method can be created by the following methods:
     * <ol>
     *   <li>{@link #createCoordinateSystemAxis(Map, String, AxisDirection, Unit)}</li>
     * </ol>
     *
     * The default implementation creates a {@link DefaultCartesianCS} instance.
     *
     * @param  properties  name and other properties to give to the new object.
     * @param  axis0       the first  axis (e.g. “Easting”).
     * @param  axis1       the second axis (e.g. “Northing”).
     * @throws FactoryException if the object creation failed.
     *
     * @see DefaultCartesianCS#DefaultCartesianCS(Map, CoordinateSystemAxis, CoordinateSystemAxis)
     * @see GeodeticAuthorityFactory#createCartesianCS(String)
     */
    @Override
    public CartesianCS createCartesianCS(final Map<String,?> properties,
                                         final CoordinateSystemAxis axis0,
                                         final CoordinateSystemAxis axis1)
            throws FactoryException
    {
        final DefaultCartesianCS cs;
        try {
            cs = new DefaultCartesianCS(complete(properties), axis0, axis1);
        } catch (IllegalArgumentException exception) {
            throw new InvalidGeodeticParameterException(exception);
        }
        return unique("createCartesianCS", cs);
    }

    /**
     * Creates a derived coordinate reference system from a conversion.
     * The derived CRS returned by this method may also implement the {@link GeodeticCRS}, {@link VerticalCRS},
     * {@link TemporalCRS} or {@link EngineeringCRS} interface depending on the type of the base CRS and the
     * coordinate system.
     *
     * <h4>Dependencies</h4>
     * The components needed by this method can be created by the following methods:
     * <ol>
     *   <li>{@link #createCoordinateSystemAxis(Map, String, AxisDirection, Unit)}</li>
     *   <li>A {@code createFooCS(…)} method for Cartesian, spherical, ellipsoidal, vertical, temporal, linear, affine, polar, cylindrical or user-defined CS.</li>
     *   <li>Another {@code createFooCRS(…)} method for geocentric, geographic, vertical, temporal or engineering CRS.</li>
     *   <li>{@link org.apache.sis.referencing.operation.DefaultCoordinateOperationFactory#createDefiningConversion(Map, OperationMethod, ParameterValueGroup)}</li>
     * </ol>
     *
     * The supplied {@code conversion} argument shall <strong>not</strong> includes the operation steps
     * for performing {@linkplain org.apache.sis.referencing.cs.CoordinateSystems#swapAndScaleAxes unit
     * conversions and change of axis order} since those operations will be inferred by this constructor.
     *
     * <p>The default implementation creates a {@link DefaultDerivedCRS} instance.</p>
     *
     * @param  properties     name and other properties to give to the new object.
     * @param  baseCRS        the coordinate reference system to base projection on. Shall be an instance of {@link SingleCRS}.
     * @param  baseToDerived  the defining conversion from a {@linkplain AxesConvention#NORMALIZED normalized} base to a normalized derived CRS.
     * @param  derivedCS      the coordinate system for the derived CRS.
     * @throws FactoryException if the object creation failed.
     *
     * @see DefaultDerivedCRS#create(Map, SingleCRS, Conversion, CoordinateSystem)
     * @see GeodeticAuthorityFactory#createDerivedCRS(String)
     */
    @Override
    public DerivedCRS createDerivedCRS(final Map<String,?> properties,
                                       final CoordinateReferenceSystem baseCRS,
                                       final Conversion baseToDerived,
                                       final CoordinateSystem derivedCS)
            throws FactoryException
    {
        ArgumentChecks.ensureCanCast("baseCRS", SingleCRS.class, baseCRS);
        final DefaultDerivedCRS crs;
        try {
            crs = DefaultDerivedCRS.create(complete(properties), (SingleCRS) baseCRS, baseToDerived, derivedCS);
        } catch (IllegalArgumentException exception) {
            final Throwable cause = exception.getCause();
            if (cause instanceof FactoryException) {
                throw (FactoryException) cause;         // Must be propagated for allowing caller to catch NoSuchIdentifierException.
            }
            throw new InvalidGeodeticParameterException(exception);
        }
        return unique("createDerivedCRS", crs);
    }

    /**
     * Creates a vertical coordinate reference system.
     * Vertical CRSs make use of the direction of gravity to define the concept of height or depth,
     * but the relationship with gravity may not be straightforward.
     *
     * <h4>Dependencies</h4>
     * The components needed by this method can be created by the following methods:
     * <ol>
     *   <li>{@link #createCoordinateSystemAxis(Map, String, AxisDirection, Unit)}</li>
     *   <li>{@link #createVerticalCS(Map, CoordinateSystemAxis)}</li>
<<<<<<< HEAD
     *   <li>{@link #createVerticalDatum(Map, VerticalDatumType)}</li>
=======
     *   <li>{@link #createVerticalDatum(Map, RealizationMethod)}</li>
     *   <li>{@link #createDatumEnsemble(Map, Collection, PositionalAccuracy)} (optional)</li>
>>>>>>> c4eceb3e
     * </ol>
     *
     * At least one of the {@code datum} and {@code ensemble} arguments shall be non-null.
     * The default implementation creates a {@link DefaultVerticalCRS} instance.
     *
     * @param  properties  name and other properties to give to the new object.
<<<<<<< HEAD
     * @param  datum       the vertical datum to use in created CRS.
=======
     * @param  datum       vertical reference frame, or {@code null} if the CRS is associated only to a datum ensemble.
     * @param  ensemble    collection of reference frames which for low accuracy requirements may be considered to be
     *                     insignificantly different from each other, or {@code null} if there is no such ensemble.
>>>>>>> c4eceb3e
     * @param  cs          the vertical coordinate system for the created CRS.
     * @throws FactoryException if the object creation failed.
     *
     * @see DefaultVerticalCRS#DefaultVerticalCRS(Map, VerticalDatum, VerticalCS)
     * @see GeodeticAuthorityFactory#createVerticalCRS(String)
     *
     * @since 1.5
     */
    @Override
    public VerticalCRS createVerticalCRS(final Map<String,?> properties,
<<<<<<< HEAD
            final VerticalDatum datum, final VerticalCS cs) throws FactoryException
=======
                                         final VerticalDatum datum,
                                         final DatumEnsemble<VerticalDatum> ensemble,
                                         final VerticalCS cs)
            throws FactoryException
>>>>>>> c4eceb3e
    {
        final DefaultVerticalCRS crs;
        try {
            crs = new DefaultVerticalCRS(complete(properties), datum, ensemble, cs);
        } catch (IllegalArgumentException exception) {
            throw new InvalidGeodeticParameterException(exception);
        }
        return unique("createVerticalCRS", crs);
    }

    /**
<<<<<<< HEAD
=======
     * Creates a vertical datum from a realization method.
     * The default implementation creates a {@link DefaultVerticalDatum} instance.
     *
     * @param  properties  name and other properties to give to the new object.
     * @param  method      the realization method of the vertical datum, or {@code null} if none.
     * @throws FactoryException if the object creation failed.
     *
     * @see DefaultVerticalDatum#DefaultVerticalDatum(Map, RealizationMethod)
     * @see GeodeticAuthorityFactory#createVerticalDatum(String)
     *
     * @since 2.0 (temporary version number until this branch is released)
     */
    @Override
    public VerticalDatum createVerticalDatum(final Map<String,?> properties,
                                             final RealizationMethod method)
            throws FactoryException
    {
        final DefaultVerticalDatum datum;
        try {
            datum = new DefaultVerticalDatum(complete(properties), method);
        } catch (IllegalArgumentException exception) {
            throw new InvalidGeodeticParameterException(exception);
        }
        return unique("createVerticalDatum", datum);
    }

    /**
>>>>>>> c4eceb3e
     * Creates a vertical datum from an enumerated type value.
     * The default implementation creates a {@link DefaultVerticalDatum} instance.
     *
     * @param  properties  name and other properties to give to the new object.
     * @param  type        the type of this vertical datum (often geoidal).
     * @throws FactoryException if the object creation failed.
     *
     * @see DefaultVerticalDatum#DefaultVerticalDatum(Map, VerticalDatumType)
     * @see GeodeticAuthorityFactory#createVerticalDatum(String)
     */
    @Override
    public VerticalDatum createVerticalDatum(final Map<String,?> properties,
            final VerticalDatumType type) throws FactoryException
    {
        final DefaultVerticalDatum datum;
        try {
            datum = new DefaultVerticalDatum(complete(properties), type);
        } catch (IllegalArgumentException exception) {
            throw new InvalidGeodeticParameterException(exception);
        }
        return unique("createVerticalDatum", datum);
    }

    /**
     * Creates a vertical coordinate system.
     * This coordinate system can be used with vertical and derived CRS.
     *
     * <h4>Dependencies</h4>
     * The components needed by this method can be created by the following methods:
     * <ol>
     *   <li>{@link #createCoordinateSystemAxis(Map, String, AxisDirection, Unit)}</li>
     * </ol>
     *
     * The default implementation creates a {@link DefaultVerticalCS} instance.
     *
     * @param  properties  name and other properties to give to the new object.
     * @param  axis        the single axis (e.g. “height” or “depth”).
     * @throws FactoryException if the object creation failed.
     *
     * @see DefaultVerticalCS#DefaultVerticalCS(Map, CoordinateSystemAxis)
     * @see GeodeticAuthorityFactory#createVerticalCS(String)
     */
    @Override
    public VerticalCS createVerticalCS(final Map<String,?> properties,
                                       final CoordinateSystemAxis axis)
            throws FactoryException
    {
        final DefaultVerticalCS cs;
        try {
            cs = new DefaultVerticalCS(complete(properties), axis);
        } catch (IllegalArgumentException exception) {
            throw new InvalidGeodeticParameterException(exception);
        }
        return unique("createVerticalCS", cs);
    }

    /**
     * Creates a temporal coordinate reference system.
     *
     * <h4>Dependencies</h4>
     * The components needed by this method can be created by the following methods:
     * <ol>
     *   <li>{@link #createCoordinateSystemAxis(Map, String, AxisDirection, Unit)}</li>
     *   <li>{@link #createTimeCS(Map, CoordinateSystemAxis)}</li>
     *   <li>{@link #createTemporalDatum(Map, Date)}</li>
     *   <li>{@link #createDatumEnsemble(Map, Collection, PositionalAccuracy)} (optional)</li>
     * </ol>
     *
     * At least one of the {@code datum} and {@code ensemble} arguments shall be non-null.
     * The default implementation creates a {@link DefaultTemporalCRS} instance.
     *
     * @param  properties  name and other properties to give to the new object.
<<<<<<< HEAD
     * @param  datum       the temporal datum to use in created CRS.
=======
     * @param  datum       temporal datum, or {@code null} if the CRS is associated only to a datum ensemble.
     * @param  ensemble    collection of datum which for low accuracy requirements may be considered to be
     *                     insignificantly different from each other, or {@code null} if there is no such ensemble.
>>>>>>> c4eceb3e
     * @param  cs          the temporal coordinate system for the created CRS.
     * @throws FactoryException if the object creation failed.
     *
     * @see DefaultTemporalCRS#DefaultTemporalCRS(Map, TemporalDatum, TimeCS)
     * @see GeodeticAuthorityFactory#createTemporalCRS(String)
     *
     * @since 1.5
     */
    @Override
    public TemporalCRS createTemporalCRS(final Map<String,?> properties,
<<<<<<< HEAD
            final TemporalDatum datum, final TimeCS cs) throws FactoryException
=======
                                         final TemporalDatum datum,
                                         final DatumEnsemble<TemporalDatum> ensemble,
                                         final TimeCS cs) throws FactoryException
>>>>>>> c4eceb3e
    {
        final DefaultTemporalCRS crs;
        try {
            crs = new DefaultTemporalCRS(complete(properties), datum, ensemble, cs);
        } catch (IllegalArgumentException exception) {
            throw new InvalidGeodeticParameterException(exception);
        }
        return unique("createTemporalCRS", crs);
    }

    /**
     * Creates a temporal datum from an enumerated type value.
     * The default implementation creates a {@link DefaultTemporalDatum} instance.
     *
     * @param  properties  name and other properties to give to the new object.
     * @param  origin      the date and time origin of this temporal datum.
     * @throws FactoryException if the object creation failed.
     *
     * @see DefaultTemporalDatum#DefaultTemporalDatum(Map, Date)
     * @see GeodeticAuthorityFactory#createTemporalDatum(String)
     */
    @Override
    public TemporalDatum createTemporalDatum(final Map<String,?> properties,
<<<<<<< HEAD
            final Date origin) throws FactoryException
=======
                                             final Temporal origin)
            throws FactoryException
>>>>>>> c4eceb3e
    {
        final DefaultTemporalDatum datum;
        try {
            datum = new DefaultTemporalDatum(complete(properties), origin);
        } catch (IllegalArgumentException exception) {
            throw new InvalidGeodeticParameterException(exception);
        }
        return unique("createTemporalDatum", datum);
    }

    /**
     * Creates a temporal coordinate system.
     * This coordinate system can be used with temporal and derived CRS.
     *
     * <h4>Dependencies</h4>
     * The components needed by this method can be created by the following methods:
     * <ol>
     *   <li>{@link #createCoordinateSystemAxis(Map, String, AxisDirection, Unit)}</li>
     * </ol>
     *
     * The default implementation creates a {@link DefaultTimeCS} instance.
     *
     * @param  properties  name and other properties to give to the new object.
     * @param  axis        the single axis.
     * @throws FactoryException if the object creation failed.
     *
     * @see DefaultTimeCS#DefaultTimeCS(Map, CoordinateSystemAxis)
     * @see GeodeticAuthorityFactory#createTimeCS(String)
     */
    @Override
    public TimeCS createTimeCS(final Map<String,?> properties,
                               final CoordinateSystemAxis axis)
            throws FactoryException
    {
        final DefaultTimeCS cs;
        try {
            cs = new DefaultTimeCS(complete(properties), axis);
        } catch (IllegalArgumentException exception) {
            throw new InvalidGeodeticParameterException(exception);
        }
        return unique("createTimeCS", cs);
    }

    /**
     * Creates a parametric coordinate reference system.
     * Parametric CRS can be used for physical properties or functions that vary monotonically with height.
     * A typical example is the pressure in meteorological applications.
     *
     * <h4>Dependencies</h4>
     * The components needed by this method can be created by the following methods:
     * <ol>
     *   <li>{@link #createCoordinateSystemAxis(Map, String, AxisDirection, Unit)}</li>
     *   <li>{@link #createParametricCS(Map, CoordinateSystemAxis)}</li>
     *   <li>{@link #createParametricDatum(Map)}</li>
     *   <li>{@link #createDatumEnsemble(Map, Collection, PositionalAccuracy)} (optional)</li>
     * </ol>
     *
     * At least one of the {@code datum} and {@code ensemble} arguments shall be non-null.
     * The default implementation creates a {@link DefaultParametricCRS} instance.
     *
     * <div class="warning"><b>Warning:</b> in a future SIS version, the parameter types may be changed to
     * {@code org.opengis.referencing.datum.ParametricDatum} and {@code org.opengis.referencing.cs.ParametricCS},
     * and the return type may be changed to {@code org.opengis.referencing.crs.ParametricCRS}.
     * Those change are pending GeoAPI revision.</div>
     *
     * @param  properties  name and other properties to give to the new object.
<<<<<<< HEAD
     * @param  datum       the parametric datum to use in created CRS.
=======
     * @param  datum       parametric datum, or {@code null} if the CRS is associated only to a datum ensemble.
     * @param  ensemble    collection of datum which for low accuracy requirements may be considered to be
     *                     insignificantly different from each other, or {@code null} if there is no such ensemble.
>>>>>>> c4eceb3e
     * @param  cs          the parametric coordinate system for the created CRS.
     * @throws FactoryException if the object creation failed.
     *
     * @see DefaultParametricCRS#DefaultParametricCRS(Map, DefaultParametricDatum, DefaultParametricCS)
     * @see GeodeticAuthorityFactory#createParametricCRS(String)
     *
     * @since 1.5
     */
<<<<<<< HEAD
    public DefaultParametricCRS createParametricCRS(final Map<String,?> properties,
            final DefaultParametricDatum datum, final DefaultParametricCS cs) throws FactoryException
=======
    @Override
    public ParametricCRS createParametricCRS(final Map<String,?> properties,
                                             final ParametricDatum datum,
                                             final DatumEnsemble<ParametricDatum> ensemble,
                                             final ParametricCS cs)
            throws FactoryException
>>>>>>> c4eceb3e
    {
        final DefaultParametricCRS crs;
        try {
            crs = new DefaultParametricCRS(complete(properties), datum, ensemble, cs);
        } catch (IllegalArgumentException exception) {
            throw new InvalidGeodeticParameterException(exception);
        }
        return unique("createParametricCRS", crs);
    }

    /**
     * Creates a parametric datum.
     * The default implementation creates a {@link DefaultParametricDatum} instance.
     *
     * <div class="warning"><b>Warning:</b> in a future SIS version, the return type may be changed
     * to {@code org.opengis.referencing.datum.ParametricDatum}. This change is pending GeoAPI revision.</div>
     *
     * @param  properties  name and other properties to give to the new object.
     * @throws FactoryException if the object creation failed.
     *
     * @see DefaultParametricDatum#DefaultParametricDatum(Map)
     * @see GeodeticAuthorityFactory#createParametricDatum(String)
     */
    public DefaultParametricDatum createParametricDatum(final Map<String,?> properties)
            throws FactoryException
    {
        final DefaultParametricDatum datum;
        try {
            datum = new DefaultParametricDatum(complete(properties));
        } catch (IllegalArgumentException exception) {
            throw new InvalidGeodeticParameterException(exception);
        }
        return unique("createParametricDatum", datum);
    }

    /**
     * Creates a parametric coordinate system.
     * This coordinate system can be used only with parametric CRS.
     *
     * <h4>Dependencies</h4>
     * The components needed by this method can be created by the following methods:
     * <ol>
     *   <li>{@link #createCoordinateSystemAxis(Map, String, AxisDirection, Unit)}</li>
     * </ol>
     *
     * The default implementation creates a {@link DefaultParametricCS} instance.
     *
     * <div class="warning"><b>Warning:</b> in a future SIS version, the return type may be changed
     * to {@code org.opengis.referencing.cs.ParametricCS}. This change is pending GeoAPI revision.</div>
     *
     * @param  properties  name and other properties to give to the new object.
     * @param  axis        the single axis.
     * @throws FactoryException if the object creation failed.
     *
     * @see DefaultParametricCS#DefaultParametricCS(Map, CoordinateSystemAxis)
     * @see GeodeticAuthorityFactory#createParametricCS(String)
     */
<<<<<<< HEAD
    public DefaultParametricCS createParametricCS(Map<String, ?> properties, CoordinateSystemAxis axis) throws FactoryException {
=======
    @Override
    public ParametricCS createParametricCS(final Map<String, ?> properties,
                                           final CoordinateSystemAxis axis)
            throws FactoryException
    {
>>>>>>> c4eceb3e
        final DefaultParametricCS cs;
        try {
            cs = new DefaultParametricCS(complete(properties), axis);
        } catch (IllegalArgumentException exception) {
            throw new InvalidGeodeticParameterException(exception);
        }
        return unique("createParametricCS", cs);
    }

    /**
     * Creates a compound coordinate reference system from an ordered list of CRS components.
     * Apache SIS is permissive on the order of components that can be used in a compound CRS.
     * However for better inter-operability, users are encouraged to follow the order mandated by ISO 19162:
     *
     * <ol>
     *   <li>A mandatory horizontal CRS (only one of two-dimensional {@code GeographicCRS} or {@code ProjectedCRS} or {@code EngineeringCRS}).</li>
     *   <li>Optionally followed by a {@code VerticalCRS} or a {@code ParametricCRS} (but not both).</li>
     *   <li>Optionally followed by a {@code TemporalCRS}.</li>
     * </ol>
     *
     * The default implementation creates a {@link DefaultCompoundCRS} instance.
     *
     * @param  properties  name and other properties to give to the new object.
     * @param  components  the sequence of coordinate reference systems making the compound CRS.
     * @throws FactoryException if the object creation failed.
     *
     * @see DefaultCompoundCRS#DefaultCompoundCRS(Map, CoordinateReferenceSystem...)
     * @see GeodeticAuthorityFactory#createCompoundCRS(String)
     * @see org.apache.sis.referencing.CRS#compound(CoordinateReferenceSystem...)
     */
    @Override
    public CompoundCRS createCompoundCRS(final Map<String,?> properties,
                                         final CoordinateReferenceSystem... components)
            throws FactoryException
    {
        final DefaultCompoundCRS crs;
        try {
            crs = new DefaultCompoundCRS(complete(properties), components);
        } catch (IllegalArgumentException exception) {
            throw new InvalidGeodeticParameterException(exception);
        }
        return unique("createCompoundCRS", crs);
    }

    /**
     * Creates an image coordinate reference system.
     * The default implementation creates a {@link DefaultImageCRS} instance.
     *
     * @param  properties  name and other properties to give to the new object.
     * @param  datum       the image datum to use in created CRS.
     * @param  cs          the Cartesian or oblique Cartesian coordinate system for the created CRS.
     * @throws FactoryException if the object creation failed.
     *
     * @see DefaultImageCRS#DefaultImageCRS(Map, ImageDatum, AffineCS)
     * @see GeodeticAuthorityFactory#createImageCRS(String)
     *
     * @deprecated The {@code ImageCRS} class has been removed in ISO 19111:2019.
     *             It is replaced by {@code EngineeringCRS}.
     */
    @Override
    @Deprecated(since = "1.5")
    public ImageCRS createImageCRS(final Map<String,?> properties,
            final ImageDatum datum, final AffineCS cs) throws FactoryException
    {
        final DefaultImageCRS crs;
        try {
            crs = new DefaultImageCRS(complete(properties), datum, cs);
        } catch (IllegalArgumentException exception) {
            throw new InvalidGeodeticParameterException(exception);
        }
        return unique("createImageCRS", crs);
    }

    /**
     * Creates an image datum.
     * The default implementation creates a {@link DefaultImageDatum} instance.
     *
     * @param  properties  Name and other properties to give to the new object.
     * @param  pixelInCell Specification of the way the image grid is associated with the image data attributes.
     * @throws FactoryException if the object creation failed.
     *
     * @see DefaultImageDatum#DefaultImageDatum(Map, PixelInCell)
     * @see GeodeticAuthorityFactory#createImageDatum(String)
     *
     * @deprecated The {@code ImageDatum} class has been removed in ISO 19111:2019.
     *             It is replaced by {@code EngineeringDatum}.
     */
    @Override
    @Deprecated(since = "1.5")
    public ImageDatum createImageDatum(final Map<String,?> properties,
            final PixelInCell pixelInCell) throws FactoryException
    {
        final DefaultImageDatum datum;
        try {
            datum = new DefaultImageDatum(complete(properties), pixelInCell);
        } catch (IllegalArgumentException exception) {
            throw new InvalidGeodeticParameterException(exception);
        }
        return unique("createImageDatum", datum);
    }

    /**
     * Creates a two-dimensional affine coordinate system from the given pair of axis.
     * This coordinate system can be used with image and engineering CRS.
     *
     * <h4>Dependencies</h4>
     * The components needed by this method can be created by the following methods:
     * <ol>
     *   <li>{@link #createCoordinateSystemAxis(Map, String, AxisDirection, Unit)}</li>
     * </ol>
     *
     * The default implementation creates a {@link DefaultAffineCS} instance.
     *
     * @param  properties  name and other properties to give to the new object.
     * @param  axis0       the first  axis.
     * @param  axis1       the second axis.
     * @throws FactoryException if the object creation failed.
     *
     * @see DefaultAffineCS#DefaultAffineCS(Map, CoordinateSystemAxis, CoordinateSystemAxis)
     */
    @Override
    public AffineCS createAffineCS(final Map<String,?> properties,
                                   final CoordinateSystemAxis axis0,
                                   final CoordinateSystemAxis axis1)
            throws FactoryException
    {
        final DefaultAffineCS cs;
        try {
            cs = new DefaultAffineCS(complete(properties), axis0, axis1);
        } catch (IllegalArgumentException exception) {
            throw new InvalidGeodeticParameterException(exception);
        }
        return unique("createAffineCS", cs);
    }

    /**
     * Creates a engineering coordinate reference system.
     * Engineering CRS can be divided into two broad categories:
     *
     * <ul>
     *   <li>earth-fixed systems applied to engineering activities on or near the surface of the earth;</li>
     *   <li>CRSs on moving platforms such as road vehicles, vessels, aircraft, or spacecraft.</li>
     * </ul>
     *
     * <h4>Dependencies</h4>
     * The components needed by this method can be created by the following methods:
     * <ol>
     *   <li>{@link #createCoordinateSystemAxis(Map, String, AxisDirection, Unit)}</li>
     *   <li>A {@code createFooCS(…)} method for Cartesian, spherical, linear, affine, polar, cylindrical or user-defined CS.</li>
     *   <li>{@link #createEngineeringDatum(Map)}</li>
     *   <li>{@link #createDatumEnsemble(Map, Collection, PositionalAccuracy)} (optional)</li>
     * </ol>
     *
     * At least one of the {@code datum} and {@code ensemble} arguments shall be non-null.
     * The default implementation creates a {@link DefaultEngineeringCRS} instance.
     *
     * @param  properties  name and other properties to give to the new object.
<<<<<<< HEAD
     * @param  datum       the engineering datum to use in created CRS.
=======
     * @param  datum       engineering datum, or {@code null} if the CRS is associated only to a datum ensemble.
     * @param  ensemble    collection of datum which for low accuracy requirements may be considered to be
     *                     insignificantly different from each other, or {@code null} if there is no such ensemble.
>>>>>>> c4eceb3e
     * @param  cs          the coordinate system for the created CRS.
     * @throws FactoryException if the object creation failed.
     *
     * @see DefaultEngineeringCRS#DefaultEngineeringCRS(Map, EngineeringDatum, CoordinateSystem)
     * @see GeodeticAuthorityFactory#createEngineeringCRS(String)
     *
     * @since 1.5
     */
    @Override
    public EngineeringCRS createEngineeringCRS(final Map<String,?> properties,
<<<<<<< HEAD
            final EngineeringDatum datum, final CoordinateSystem cs) throws FactoryException
=======
                                               final EngineeringDatum datum,
                                               final DatumEnsemble<EngineeringDatum> ensemble,
                                               final CoordinateSystem cs)
            throws FactoryException
>>>>>>> c4eceb3e
    {
        final DefaultEngineeringCRS crs;
        try {
            crs = new DefaultEngineeringCRS(complete(properties), datum, ensemble, cs);
        } catch (IllegalArgumentException exception) {
            throw new InvalidGeodeticParameterException(exception);
        }
        return unique("createEngineeringCRS", crs);
    }

    /**
     * Creates an engineering datum.
     * The default implementation creates a {@link DefaultEngineeringDatum} instance.
     *
     * @param  properties  name and other properties to give to the new object.
     * @throws FactoryException if the object creation failed.
     *
     * @see DefaultEngineeringDatum#DefaultEngineeringDatum(Map)
     * @see GeodeticAuthorityFactory#createEngineeringDatum(String)
     */
    @Override
    public EngineeringDatum createEngineeringDatum(final Map<String,?> properties)
            throws FactoryException
    {
        final DefaultEngineeringDatum datum;
        try {
            datum = new DefaultEngineeringDatum(complete(properties));
        } catch (IllegalArgumentException exception) {
            throw new InvalidGeodeticParameterException(exception);
        }
        return unique("createEngineeringDatum", datum);
    }

    /**
     * Creates a three-dimensional affine coordinate system from the given set of axis.
     * This coordinate system can be used with engineering CRS.
     *
     * <h4>Dependencies</h4>
     * The components needed by this method can be created by the following methods:
     * <ol>
     *   <li>{@link #createCoordinateSystemAxis(Map, String, AxisDirection, Unit)}</li>
     * </ol>
     *
     * The default implementation creates a {@link DefaultAffineCS} instance.
     *
     * @param  properties  name and other properties to give to the new object.
     * @param  axis0       the first  axis.
     * @param  axis1       the second axis.
     * @param  axis2       the third  axis.
     * @throws FactoryException if the object creation failed.
     *
     * @see DefaultAffineCS#DefaultAffineCS(Map, CoordinateSystemAxis, CoordinateSystemAxis, CoordinateSystemAxis)
     */
    @Override
    public AffineCS createAffineCS(final Map<String,?> properties,
                                   final CoordinateSystemAxis axis0,
                                   final CoordinateSystemAxis axis1,
                                   final CoordinateSystemAxis axis2)
            throws FactoryException
    {
        final DefaultAffineCS cs;
        try {
            cs = new DefaultAffineCS(complete(properties), axis0, axis1, axis2);
        } catch (IllegalArgumentException exception) {
            throw new InvalidGeodeticParameterException(exception);
        }
        return unique("createAffineCS", cs);
    }

    /**
     * Creates a cylindrical coordinate system from the given set of axis.
     * This coordinate system can be used with engineering CRS.
     *
     * <h4>Dependencies</h4>
     * The components needed by this method can be created by the following methods:
     * <ol>
     *   <li>{@link #createCoordinateSystemAxis(Map, String, AxisDirection, Unit)}</li>
     * </ol>
     *
     * The default implementation creates a {@link DefaultCylindricalCS} instance.
     *
     * @param  properties  name and other properties to give to the new object.
     * @param  axis0       the first  axis.
     * @param  axis1       the second axis.
     * @param  axis2       the third  axis.
     * @throws FactoryException if the object creation failed.
     *
     * @see DefaultCylindricalCS#DefaultCylindricalCS(Map, CoordinateSystemAxis, CoordinateSystemAxis, CoordinateSystemAxis)
     * @see GeodeticAuthorityFactory#createCylindricalCS(String)
     */
    @Override
    public CylindricalCS createCylindricalCS(final Map<String,?> properties,
                                             final CoordinateSystemAxis axis0,
                                             final CoordinateSystemAxis axis1,
                                             final CoordinateSystemAxis axis2)
            throws FactoryException
    {
        final DefaultCylindricalCS cs;
        try {
            cs = new DefaultCylindricalCS(complete(properties), axis0, axis1, axis2);
        } catch (IllegalArgumentException exception) {
            throw new InvalidGeodeticParameterException(exception);
        }
        return unique("createCylindricalCS", cs);
    }

    /**
     * Creates a polar coordinate system from the given pair of axis.
     * This coordinate system can be used with engineering CRS.
     *
     * <h4>Dependencies</h4>
     * The components needed by this method can be created by the following methods:
     * <ol>
     *   <li>{@link #createCoordinateSystemAxis(Map, String, AxisDirection, Unit)}</li>
     * </ol>
     *
     * The default implementation creates a {@link DefaultPolarCS} instance.
     *
     * @param  properties  name and other properties to give to the new object.
     * @param  axis0       the first  axis.
     * @param  axis1       the second axis.
     * @throws FactoryException if the object creation failed.
     *
     * @see DefaultPolarCS#DefaultPolarCS(Map, CoordinateSystemAxis, CoordinateSystemAxis)
     * @see GeodeticAuthorityFactory#createPolarCS(String)
     */
    @Override
    public PolarCS createPolarCS(final Map<String,?> properties,
                                 final CoordinateSystemAxis axis0,
                                 final CoordinateSystemAxis axis1)
            throws FactoryException
    {
        final DefaultPolarCS cs;
        try {
            cs = new DefaultPolarCS(complete(properties), axis0, axis1);
        } catch (IllegalArgumentException exception) {
            throw new InvalidGeodeticParameterException(exception);
        }
        return unique("createPolarCS", cs);
    }

    /**
     * Creates a linear coordinate system.
     * This coordinate system can be used with engineering CRS.
     *
     * <h4>Dependencies</h4>
     * The components needed by this method can be created by the following methods:
     * <ol>
     *   <li>{@link #createCoordinateSystemAxis(Map, String, AxisDirection, Unit)}</li>
     * </ol>
     *
     * The default implementation creates a {@link DefaultLinearCS} instance.
     *
     * @param  properties  name and other properties to give to the new object.
     * @param  axis        the single axis.
     * @throws FactoryException if the object creation failed.
     *
     * @see DefaultLinearCS#DefaultLinearCS(Map, CoordinateSystemAxis)
     */
    @Override
    public LinearCS createLinearCS(final Map<String,?> properties,
                                   final CoordinateSystemAxis axis)
            throws FactoryException
    {
        final DefaultLinearCS cs;
        try {
            cs = new DefaultLinearCS(complete(properties), axis);
        } catch (IllegalArgumentException exception) {
            throw new InvalidGeodeticParameterException(exception);
        }
        return unique("createLinearCS", cs);
    }

    /**
     * Creates a two-dimensional user defined coordinate system from the given pair of axis.
     * This coordinate system can be used with engineering CRS.
     *
     * <h4>Dependencies</h4>
     * The components needed by this method can be created by the following methods:
     * <ol>
     *   <li>{@link #createCoordinateSystemAxis(Map, String, AxisDirection, Unit)}</li>
     * </ol>
     *
     * The default implementation creates a {@link DefaultUserDefinedCS} instance.
     *
     * @param  properties  name and other properties to give to the new object.
     * @param  axis0       the first  axis.
     * @param  axis1       the second axis.
     * @throws FactoryException if the object creation failed.
     *
     * @see DefaultUserDefinedCS#DefaultUserDefinedCS(Map, CoordinateSystemAxis, CoordinateSystemAxis)
     *
     * @deprecated The {@code UserDefinedCS} class has been removed from ISO 19111:2019.
     */
    @Override
    @Deprecated(since = "1.5")
    public UserDefinedCS createUserDefinedCS(final Map<String,?> properties,
            final CoordinateSystemAxis axis0,
            final CoordinateSystemAxis axis1) throws FactoryException
    {
        final DefaultUserDefinedCS cs;
        try {
            cs = new DefaultUserDefinedCS(complete(properties), axis0, axis1);
        } catch (IllegalArgumentException exception) {
            throw new InvalidGeodeticParameterException(exception);
        }
        return unique("createUserDefinedCS", cs);
    }

    /**
     * Creates a three-dimensional user defined coordinate system from the given set of axis.
     * This coordinate system can be used with engineering CRS.
     *
     * <h4>Dependencies</h4>
     * The components needed by this method can be created by the following methods:
     * <ol>
     *   <li>{@link #createCoordinateSystemAxis(Map, String, AxisDirection, Unit)}</li>
     * </ol>
     *
     * The default implementation creates a {@link DefaultUserDefinedCS} instance.
     *
     * @param  properties  name and other properties to give to the new object.
     * @param  axis0       the first  axis.
     * @param  axis1       the second axis.
     * @param  axis2       the third  axis.
     * @throws FactoryException if the object creation failed.
     *
     * @see DefaultUserDefinedCS#DefaultUserDefinedCS(Map, CoordinateSystemAxis, CoordinateSystemAxis, CoordinateSystemAxis)
     *
     * @deprecated The {@code UserDefinedCS} class has been removed from ISO 19111:2019.
     */
    @Override
    @Deprecated(since = "1.5")
    public UserDefinedCS createUserDefinedCS(final Map<String,?> properties,
            final CoordinateSystemAxis axis0,
            final CoordinateSystemAxis axis1,
            final CoordinateSystemAxis axis2) throws FactoryException
    {
        final DefaultUserDefinedCS cs;
        try {
            cs = new DefaultUserDefinedCS(complete(properties), axis0, axis1, axis2);
        } catch (IllegalArgumentException exception) {
            throw new InvalidGeodeticParameterException(exception);
        }
        return unique("createUserDefinedCS", cs);
    }

    /**
     * Creates a coordinate system axis from an abbreviation and a unit.
     * Note that the axis name is constrained by ISO 19111 depending on the coordinate reference system type.
     * See the GeoAPI {@link CoordinateSystemAxis} javadoc for more information.
     *
     * <p>The default implementation creates a {@link DefaultCoordinateSystemAxis} instance.</p>
     *
     * @param  properties    name and other properties to give to the new object.
     * @param  abbreviation  the coordinate axis abbreviation.
     * @param  direction     the axis direction.
     * @param  unit          the coordinate axis unit.
     * @throws FactoryException if the object creation failed.
     *
     * @see DefaultCoordinateSystemAxis#DefaultCoordinateSystemAxis(Map, String, AxisDirection, Unit)
     * @see GeodeticAuthorityFactory#createCoordinateSystemAxis(String)
     */
    @Override
    public CoordinateSystemAxis createCoordinateSystemAxis(final Map<String,?> properties,
                                                           final String abbreviation,
                                                           final AxisDirection direction,
                                                           final Unit<?> unit)
            throws FactoryException
    {
        final DefaultCoordinateSystemAxis axis;
        try {
            axis = new DefaultCoordinateSystemAxis(complete(properties), abbreviation, direction, unit);
        } catch (IllegalArgumentException exception) {
            throw new InvalidGeodeticParameterException(exception);
        }
        return unique("createCoordinateSystemAxis", axis);
    }

    /**
     * Creates a coordinate reference system object from a XML string.
     * Note that the given argument is the XML document itself,
     * <strong>not</strong> a URL to a XML document.
     *
     * <p>The default implementation delegates to {@link XML#unmarshal(String)}</p>
     *
     * @param  xml  coordinate reference system encoded in XML format.
     * @throws FactoryException if the object creation failed.
     *
     * @see XML#unmarshal(String)
     * @see org.apache.sis.referencing.CRS#fromXML(String)
     */
    @Override
    public CoordinateReferenceSystem createFromXML(final String xml) throws FactoryException {
        final Object object;
        try {
            object = XML.unmarshal(xml);
        } catch (JAXBException e) {
            /*
             * The JAXB exception if often a wrapper around other exceptions, sometimes InvocationTargetException.
             * The exception cause is called "linked exception" by JAXB, presumably because it predates standard
             * chained exception mechanism introduced in Java 1.4. The JAXB linked exceptions do not propagate the
             * error message, so we have to take it from the cause, skipping InvocationTargetException since they
             * are wrapper for other causes. If the cause is a JAXBException, we will keep it as the declared cause
             * for simplifying the stack trace.
             */
            String message = e.getLocalizedMessage();
            Throwable cause = e.getCause();
            if (cause instanceof Exception) {
                cause = Exceptions.unwrap((Exception) cause);
                if (cause instanceof JAXBException) {
                    e = (JAXBException) cause;
                }
                if (message == null) {
                    message = cause.getLocalizedMessage();
                }
            }
            throw new FactoryException(message, e);
        }
        if (object instanceof CoordinateReferenceSystem) {
            return (CoordinateReferenceSystem) object;
        } else {
            throw new FactoryException(Errors.forProperties(defaultProperties).getString(
                    Errors.Keys.IllegalClass_2, CoordinateReferenceSystem.class, object.getClass()));
        }
    }

    /**
     * Creates a Coordinate Reference System object from a <i>Well Known Text</i> (WKT).
     * This method understands both version 1 (a.k.a. OGC 01-009) and version 2 (a.k.a. ISO 19162)
     * of the WKT format.
     *
     * <h4>Example</h4>
     * Below is a slightly simplified WKT 2 string for a Mercator projection.
     * For making this example smaller, some optional {@code UNIT[…]} and {@code ORDER[…]} elements have been omitted.
     *
     * {@snippet lang="wkt" :
     *   ProjectedCRS["SIRGAS 2000 / Brazil Mercator",
     *     BaseGeodCRS["SIRGAS 2000",
     *       Datum["Sistema de Referencia Geocentrico para las Americas 2000",
     *         Ellipsoid["GRS 1980", 6378137, 298.257222101]]],
     *     Conversion["Petrobras Mercator",
     *       Method["Mercator (variant B)", Id["EPSG",9805]],
     *       Parameter["Latitude of 1st standard parallel", -2],
     *       Parameter["Longitude of natural origin", -43],
     *       Parameter["False easting", 5000000],
     *       Parameter["False northing", 10000000]],
     *     CS[cartesian,2],
     *       Axis["easting (E)", east],
     *       Axis["northing (N)", north],
     *       LengthUnit["metre", 1],
     *     Id["EPSG",5641]]
     *   }
     *
     * <h4>Logging</h4>
     * If the given text contains non-fatal anomalies
     * (unknown or unsupported WKT elements, inconsistent unit definitions, unparsable axis abbreviations, <i>etc.</i>),
     * warnings may be reported in a {@linkplain java.util.logging.Logger logger} named {@code "org.apache.sis.io.wkt"}.
     * However, this parser does not verify if the overall parsed object matches the EPSG (or other authority) definition,
     * since this geodetic object factory is not an {@linkplain GeodeticAuthorityFactory authority factory}.
     * For such verification, see the {@link org.apache.sis.referencing.CRS#fromWKT(String)} convenience method.
     *
     * <h4>Usage and performance considerations</h4>
     * The default implementation uses a shared instance of {@link org.apache.sis.io.wkt.WKTFormat}
     * with the addition of thread-safety. This is okay for occasional use,
     * but is sub-optimal if this method is extensively used in a multi-thread environment.
     * Furthermore, this method offers no control on the WKT {@linkplain org.apache.sis.io.wkt.Convention conventions}
     * in use and on the handling of {@linkplain org.apache.sis.io.wkt.Warnings warnings}.
     * Applications which need to parse a large number of WKT strings should consider to use
     * the {@link org.apache.sis.io.wkt.WKTFormat} class instead of this method.
     *
     * @param  wkt  coordinate system encoded in Well-Known Text format (version 1 or 2).
     * @throws FactoryException if the object creation failed.
     *
     * @see org.apache.sis.io.wkt
     * @see org.apache.sis.referencing.CRS#fromWKT(String)
     * @see <a href="http://docs.opengeospatial.org/is/12-063r5/12-063r5.html">WKT 2 specification</a>
     * @see <a href="http://www.geoapi.org/3.0/javadoc/org/opengis/referencing/doc-files/WKT.html">Legacy WKT 1</a>
     */
    @Override
    public CoordinateReferenceSystem createFromWKT(final String wkt) throws FactoryException {
        ArgumentChecks.ensureNonEmpty("wkt", wkt);
        Parser p = parser.getAndSet(null);
        if (p == null) try {
            Constructor<? extends Parser> c = parserConstructor;
            if (c == null) {
                c = Class.forName("org.apache.sis.io.wkt.GeodeticObjectParser").asSubclass(Parser.class)
                         .getConstructor(Map.class, ObjectFactory.class, MathTransformFactory.class);
                c.setAccessible(true);
                parserConstructor = c;
            }
            p = c.newInstance(defaultProperties, this, DefaultMathTransformFactory.provider());
        } catch (ReflectiveOperationException e) {
            throw new FactoryException(e);
        }
        final Object object;
        try {
            object = p.createFromWKT(wkt);
        } catch (FactoryException e) {
            /*
             * In the case of map projection, the parsing may fail because a projection parameter is not known to SIS.
             * If this happen, replace the generic exception thrown be the parser (which is `FactoryException`) by a
             * more specific one. Note that `InvalidGeodeticParameterException` is defined only in this referencing
             * module, so we could not throw it from the `org.apache.sis.metadata` module that contain the parser.
             */
            Throwable cause = e.getCause();
            while (cause != null) {
                if (cause instanceof ParameterNotFoundException) {
                    throw new InvalidGeodeticParameterException(e.getLocalizedMessage(), cause);
                }
                cause = cause.getCause();
            }
            throw e;
        }
        parser.set(p);
        if (object instanceof CoordinateReferenceSystem) {
            return (CoordinateReferenceSystem) object;
        } else {
            throw new FactoryException(Errors.forProperties(defaultProperties).getString(
                    Errors.Keys.IllegalClass_2, CoordinateReferenceSystem.class, object.getClass()));
        }
    }
}<|MERGE_RESOLUTION|>--- conflicted
+++ resolved
@@ -62,6 +62,9 @@
 import org.apache.sis.util.logging.Logging;
 import org.apache.sis.io.wkt.Parser;
 import org.apache.sis.xml.XML;
+
+// Specific to the main branch:
+import org.apache.sis.referencing.datum.DefaultDatumEnsemble;
 
 
 /**
@@ -344,9 +347,6 @@
      * The default implementation creates a {@link DefaultGeocentricCRS} instance.
      *
      * @param  properties  name and other properties to give to the new object.
-<<<<<<< HEAD
-     * @param  datum       the geodetic reference frame to use in created CRS.
-=======
      * @param  datum       geodetic reference frame, or {@code null} if the CRS is associated only to a datum ensemble.
      * @param  ensemble    collection of reference frames which for low accuracy requirements may be considered to be
      *                     insignificantly different from each other, or {@code null} if there is no such ensemble.
@@ -358,10 +358,9 @@
      *
      * @since 1.5
      */
-    @Override
     public GeodeticCRS createGeodeticCRS(final Map<String,?> properties,
                                          final GeodeticDatum datum,
-                                         final DatumEnsemble<GeodeticDatum> ensemble,
+                                         final DefaultDatumEnsemble<GeodeticDatum> ensemble,
                                          final CartesianCS cs)
             throws FactoryException
     {
@@ -379,7 +378,6 @@
      *
      * @param  properties  name and other properties to give to the new object.
      * @param  datum       the geodetic datum to use in created CRS.
->>>>>>> c4eceb3e
      * @param  cs          the three-dimensional Cartesian coordinate system for the created CRS.
      * @throws FactoryException if the object creation failed.
      *
@@ -464,28 +462,20 @@
      * The default implementation creates a {@link DefaultGeocentricCRS} instance.
      *
      * @param  properties  name and other properties to give to the new object.
-<<<<<<< HEAD
-     * @param  datum       geodetic reference frame to use in created CRS.
-=======
      * @param  datum       geodetic reference frame, or {@code null} if the CRS is associated only to a datum ensemble.
      * @param  ensemble    collection of reference frames which for low accuracy requirements may be considered to be
      *                     insignificantly different from each other, or {@code null} if there is no such ensemble.
->>>>>>> c4eceb3e
      * @param  cs          the spherical coordinate system for the created CRS.
      * @throws FactoryException if the object creation failed.
      *
      * @see DefaultGeocentricCRS#DefaultGeocentricCRS(Map, GeodeticDatum, SphericalCS)
-<<<<<<< HEAD
      * @see GeodeticAuthorityFactory#createGeocentricCRS(String)
-=======
-     * @see GeodeticAuthorityFactory#createGeodeticCRS(String)
      *
      * @since 1.5
      */
-    @Override
     public GeodeticCRS createGeodeticCRS(final Map<String,?> properties,
                                          final GeodeticDatum datum,
-                                         final DatumEnsemble<GeodeticDatum> ensemble,
+                                         final DefaultDatumEnsemble<GeodeticDatum> ensemble,
                                          final SphericalCS cs)
             throws FactoryException
     {
@@ -508,9 +498,9 @@
      *
      * @deprecated ISO 19111:2019 does not define an explicit class for geocentric CRS.
      * Use {@link #createGeodeticCRS(Map, GeodeticDatum, SphericalCS)} instead.
->>>>>>> c4eceb3e
-     */
-    @Override
+     */
+    @Override
+    @Deprecated
     public GeocentricCRS createGeocentricCRS(final Map<String,?> properties,
             final GeodeticDatum datum, final SphericalCS cs) throws FactoryException
     {
@@ -620,13 +610,9 @@
      * The default implementation creates a {@link DefaultGeographicCRS} instance.
      *
      * @param  properties  name and other properties to give to the new object.
-<<<<<<< HEAD
-     * @param  datum       geodetic reference frame to use in created CRS.
-=======
      * @param  datum       geodetic reference frame, or {@code null} if the CRS is associated only to a datum ensemble.
      * @param  ensemble    collection of reference frames which for low accuracy requirements may be considered to be
      *                     insignificantly different from each other, or {@code null} if there is no such ensemble.
->>>>>>> c4eceb3e
      * @param  cs          the two- or three-dimensional ellipsoidal coordinate system for the created CRS.
      * @throws FactoryException if the object creation failed.
      *
@@ -635,16 +621,11 @@
      *
      * @since 1.5
      */
-    @Override
     public GeographicCRS createGeographicCRS(final Map<String,?> properties,
-<<<<<<< HEAD
-            final GeodeticDatum datum, final EllipsoidalCS cs) throws FactoryException
-=======
                                              final GeodeticDatum datum,
-                                             final DatumEnsemble<GeodeticDatum> ensemble,
+                                             final DefaultDatumEnsemble<GeodeticDatum> ensemble,
                                              final EllipsoidalCS cs)
             throws FactoryException
->>>>>>> c4eceb3e
     {
         final DefaultGeographicCRS crs;
         try {
@@ -653,6 +634,25 @@
             throw new InvalidGeodeticParameterException(exception);
         }
         return unique("createGeographicCRS", crs);
+    }
+
+    /**
+     * Creates a geographic <abbr>CRS</abbr> from a reference frame.
+     * This is a shortcut for the {@linkplain #createGeographicCRS(Map, GeodeticDatum, DefaultDatumEnsemble, EllipsoidalCS)
+     * more generic method} without datum ensemble.
+     *
+     * @param  properties  name and other properties to give to the new object.
+     *                     Available properties are {@linkplain ObjectFactory listed there}.
+     * @param  datum       geodetic reference frame to use in created CRS.
+     * @param  cs          the ellipsoidal coordinate system for the created CRS.
+     * @return the coordinate reference system for the given properties.
+     * @throws FactoryException if the object creation failed.
+     */
+    @Override
+    public GeographicCRS createGeographicCRS(Map<String, ?> properties, GeodeticDatum datum, EllipsoidalCS cs)
+            throws FactoryException
+    {
+        return createGeographicCRS(properties, datum, null, cs);
     }
 
     /**
@@ -667,8 +667,7 @@
      *
      * @since 1.5
      */
-    @Override
-    public <D extends Datum> DatumEnsemble<D> createDatumEnsemble(final Map<String,?> properties,
+    public <D extends Datum> DefaultDatumEnsemble<D> createDatumEnsemble(final Map<String,?> properties,
                                                                   final Collection<? extends D> members,
                                                                   final PositionalAccuracy accuracy)
             throws FactoryException
@@ -1034,25 +1033,17 @@
      * <ol>
      *   <li>{@link #createCoordinateSystemAxis(Map, String, AxisDirection, Unit)}</li>
      *   <li>{@link #createVerticalCS(Map, CoordinateSystemAxis)}</li>
-<<<<<<< HEAD
      *   <li>{@link #createVerticalDatum(Map, VerticalDatumType)}</li>
-=======
-     *   <li>{@link #createVerticalDatum(Map, RealizationMethod)}</li>
      *   <li>{@link #createDatumEnsemble(Map, Collection, PositionalAccuracy)} (optional)</li>
->>>>>>> c4eceb3e
      * </ol>
      *
      * At least one of the {@code datum} and {@code ensemble} arguments shall be non-null.
      * The default implementation creates a {@link DefaultVerticalCRS} instance.
      *
      * @param  properties  name and other properties to give to the new object.
-<<<<<<< HEAD
-     * @param  datum       the vertical datum to use in created CRS.
-=======
      * @param  datum       vertical reference frame, or {@code null} if the CRS is associated only to a datum ensemble.
      * @param  ensemble    collection of reference frames which for low accuracy requirements may be considered to be
      *                     insignificantly different from each other, or {@code null} if there is no such ensemble.
->>>>>>> c4eceb3e
      * @param  cs          the vertical coordinate system for the created CRS.
      * @throws FactoryException if the object creation failed.
      *
@@ -1061,16 +1052,11 @@
      *
      * @since 1.5
      */
-    @Override
     public VerticalCRS createVerticalCRS(final Map<String,?> properties,
-<<<<<<< HEAD
-            final VerticalDatum datum, final VerticalCS cs) throws FactoryException
-=======
                                          final VerticalDatum datum,
-                                         final DatumEnsemble<VerticalDatum> ensemble,
+                                         final DefaultDatumEnsemble<VerticalDatum> ensemble,
                                          final VerticalCS cs)
             throws FactoryException
->>>>>>> c4eceb3e
     {
         final DefaultVerticalCRS crs;
         try {
@@ -1082,36 +1068,25 @@
     }
 
     /**
-<<<<<<< HEAD
-=======
-     * Creates a vertical datum from a realization method.
-     * The default implementation creates a {@link DefaultVerticalDatum} instance.
-     *
-     * @param  properties  name and other properties to give to the new object.
-     * @param  method      the realization method of the vertical datum, or {@code null} if none.
-     * @throws FactoryException if the object creation failed.
-     *
-     * @see DefaultVerticalDatum#DefaultVerticalDatum(Map, RealizationMethod)
-     * @see GeodeticAuthorityFactory#createVerticalDatum(String)
-     *
-     * @since 2.0 (temporary version number until this branch is released)
-     */
-    @Override
-    public VerticalDatum createVerticalDatum(final Map<String,?> properties,
-                                             final RealizationMethod method)
-            throws FactoryException
-    {
-        final DefaultVerticalDatum datum;
-        try {
-            datum = new DefaultVerticalDatum(complete(properties), method);
-        } catch (IllegalArgumentException exception) {
-            throw new InvalidGeodeticParameterException(exception);
-        }
-        return unique("createVerticalDatum", datum);
-    }
-
-    /**
->>>>>>> c4eceb3e
+     * Creates a vertical <abbr>CRS</abbr> from a reference frame.
+     * This is a shortcut for the {@linkplain #createVerticalCRS(Map, VerticalDatum, DefaultDatumEnsemble, VerticalCS)
+     * more generic method} without datum ensemble.
+     *
+     * @param  properties  name and other properties to give to the new object.
+     *                     Available properties are {@linkplain ObjectFactory listed there}.
+     * @param  datum       vertical datum to use in created CRS.
+     * @param  cs          the vertical coordinate system for the created CRS.
+     * @return the coordinate reference system for the given properties.
+     * @throws FactoryException if the object creation failed.
+     */
+    @Override
+    public VerticalCRS createVerticalCRS(Map<String, ?> properties, VerticalDatum datum, VerticalCS cs)
+            throws FactoryException
+    {
+        return createVerticalCRS(properties, datum, null, cs);
+    }
+
+    /**
      * Creates a vertical datum from an enumerated type value.
      * The default implementation creates a {@link DefaultVerticalDatum} instance.
      *
@@ -1184,13 +1159,9 @@
      * The default implementation creates a {@link DefaultTemporalCRS} instance.
      *
      * @param  properties  name and other properties to give to the new object.
-<<<<<<< HEAD
-     * @param  datum       the temporal datum to use in created CRS.
-=======
      * @param  datum       temporal datum, or {@code null} if the CRS is associated only to a datum ensemble.
      * @param  ensemble    collection of datum which for low accuracy requirements may be considered to be
      *                     insignificantly different from each other, or {@code null} if there is no such ensemble.
->>>>>>> c4eceb3e
      * @param  cs          the temporal coordinate system for the created CRS.
      * @throws FactoryException if the object creation failed.
      *
@@ -1199,15 +1170,10 @@
      *
      * @since 1.5
      */
-    @Override
     public TemporalCRS createTemporalCRS(final Map<String,?> properties,
-<<<<<<< HEAD
-            final TemporalDatum datum, final TimeCS cs) throws FactoryException
-=======
                                          final TemporalDatum datum,
-                                         final DatumEnsemble<TemporalDatum> ensemble,
+                                         final DefaultDatumEnsemble<TemporalDatum> ensemble,
                                          final TimeCS cs) throws FactoryException
->>>>>>> c4eceb3e
     {
         final DefaultTemporalCRS crs;
         try {
@@ -1216,6 +1182,25 @@
             throw new InvalidGeodeticParameterException(exception);
         }
         return unique("createTemporalCRS", crs);
+    }
+
+    /**
+     * Creates a temporal <abbr>CRS</abbr> from a datum.
+     * This is a shortcut for the {@linkplain #createTemporalCRS(Map, TemporalDatum, DefaultDatumEnsemble, TimeCS)
+     * more generic method} without datum ensemble.
+     *
+     * @param  properties  name and other properties to give to the new object.
+     *         Available properties are {@linkplain ObjectFactory listed there}.
+     * @param  datum  temporal datum to use in created CRS.
+     * @param  cs  the temporal coordinate system for the created CRS.
+     * @return the coordinate reference system for the given properties.
+     * @throws FactoryException if the object creation failed.
+     */
+    @Override
+    public TemporalCRS createTemporalCRS(Map<String, ?> properties, TemporalDatum datum, TimeCS cs)
+            throws FactoryException
+    {
+        return createTemporalCRS(properties, datum, null, cs);
     }
 
     /**
@@ -1231,12 +1216,8 @@
      */
     @Override
     public TemporalDatum createTemporalDatum(final Map<String,?> properties,
-<<<<<<< HEAD
-            final Date origin) throws FactoryException
-=======
-                                             final Temporal origin)
-            throws FactoryException
->>>>>>> c4eceb3e
+                                             final Date origin)
+            throws FactoryException
     {
         final DefaultTemporalDatum datum;
         try {
@@ -1303,13 +1284,9 @@
      * Those change are pending GeoAPI revision.</div>
      *
      * @param  properties  name and other properties to give to the new object.
-<<<<<<< HEAD
-     * @param  datum       the parametric datum to use in created CRS.
-=======
      * @param  datum       parametric datum, or {@code null} if the CRS is associated only to a datum ensemble.
      * @param  ensemble    collection of datum which for low accuracy requirements may be considered to be
      *                     insignificantly different from each other, or {@code null} if there is no such ensemble.
->>>>>>> c4eceb3e
      * @param  cs          the parametric coordinate system for the created CRS.
      * @throws FactoryException if the object creation failed.
      *
@@ -1318,17 +1295,11 @@
      *
      * @since 1.5
      */
-<<<<<<< HEAD
     public DefaultParametricCRS createParametricCRS(final Map<String,?> properties,
-            final DefaultParametricDatum datum, final DefaultParametricCS cs) throws FactoryException
-=======
-    @Override
-    public ParametricCRS createParametricCRS(final Map<String,?> properties,
-                                             final ParametricDatum datum,
-                                             final DatumEnsemble<ParametricDatum> ensemble,
-                                             final ParametricCS cs)
-            throws FactoryException
->>>>>>> c4eceb3e
+                                             final DefaultParametricDatum datum,
+                                             final DefaultDatumEnsemble<DefaultParametricDatum> ensemble,
+                                             final DefaultParametricCS cs)
+            throws FactoryException
     {
         final DefaultParametricCRS crs;
         try {
@@ -1337,6 +1308,26 @@
             throw new InvalidGeodeticParameterException(exception);
         }
         return unique("createParametricCRS", crs);
+    }
+
+    /**
+     * Creates a parametric <abbr>CRS</abbr> from a datum.
+     * This is a shortcut for the {@linkplain #createParametricCRS(Map, ParametricDatum, DatumEnsemble, ParametricCS)
+     * more generic method} without datum ensemble.
+     *
+     * @param  properties  name and other properties to give to the new object.
+     *         Available properties are {@linkplain ObjectFactory listed there}.
+     * @param  datum  temporal datum to use in created CRS.
+     * @param  cs  the temporal coordinate system for the created CRS.
+     * @return the coordinate reference system for the given properties.
+     * @throws FactoryException if the object creation failed.
+     */
+    public DefaultParametricCRS createParametricCRS(final Map<String,?> properties,
+                                             final DefaultParametricDatum datum,
+                                             final DefaultParametricCS cs)
+            throws FactoryException
+    {
+        return createParametricCRS(properties, datum, null, cs);
     }
 
     /**
@@ -1386,15 +1377,10 @@
      * @see DefaultParametricCS#DefaultParametricCS(Map, CoordinateSystemAxis)
      * @see GeodeticAuthorityFactory#createParametricCS(String)
      */
-<<<<<<< HEAD
-    public DefaultParametricCS createParametricCS(Map<String, ?> properties, CoordinateSystemAxis axis) throws FactoryException {
-=======
-    @Override
-    public ParametricCS createParametricCS(final Map<String, ?> properties,
+    public DefaultParametricCS createParametricCS(final Map<String, ?> properties,
                                            final CoordinateSystemAxis axis)
             throws FactoryException
     {
->>>>>>> c4eceb3e
         final DefaultParametricCS cs;
         try {
             cs = new DefaultParametricCS(complete(properties), axis);
@@ -1552,13 +1538,9 @@
      * The default implementation creates a {@link DefaultEngineeringCRS} instance.
      *
      * @param  properties  name and other properties to give to the new object.
-<<<<<<< HEAD
-     * @param  datum       the engineering datum to use in created CRS.
-=======
      * @param  datum       engineering datum, or {@code null} if the CRS is associated only to a datum ensemble.
      * @param  ensemble    collection of datum which for low accuracy requirements may be considered to be
      *                     insignificantly different from each other, or {@code null} if there is no such ensemble.
->>>>>>> c4eceb3e
      * @param  cs          the coordinate system for the created CRS.
      * @throws FactoryException if the object creation failed.
      *
@@ -1567,16 +1549,11 @@
      *
      * @since 1.5
      */
-    @Override
     public EngineeringCRS createEngineeringCRS(final Map<String,?> properties,
-<<<<<<< HEAD
-            final EngineeringDatum datum, final CoordinateSystem cs) throws FactoryException
-=======
                                                final EngineeringDatum datum,
-                                               final DatumEnsemble<EngineeringDatum> ensemble,
+                                               final DefaultDatumEnsemble<EngineeringDatum> ensemble,
                                                final CoordinateSystem cs)
             throws FactoryException
->>>>>>> c4eceb3e
     {
         final DefaultEngineeringCRS crs;
         try {
@@ -1585,6 +1562,25 @@
             throw new InvalidGeodeticParameterException(exception);
         }
         return unique("createEngineeringCRS", crs);
+    }
+
+    /**
+     * Creates a engineering <abbr>CRS</abbr> from a datum.
+     * This is a shortcut for the {@linkplain #createEngineeringCRS(Map, EngineeringDatum, DefaultDatumEnsemble, CoordinateSystem)
+     * more generic method} without datum ensemble.
+     *
+     * @param  properties  name and other properties to give to the new object.
+     *                     Available properties are {@linkplain ObjectFactory listed there}.
+     * @param  datum       engineering datum to use in created CRS.
+     * @param  cs          the coordinate system for the created CRS.
+     * @return the coordinate reference system for the given properties.
+     * @throws FactoryException if the object creation failed.
+     */
+    @Override
+    public EngineeringCRS createEngineeringCRS(Map<String, ?> properties, EngineeringDatum datum, CoordinateSystem cs)
+            throws FactoryException
+    {
+        return createEngineeringCRS(properties, datum, null, cs);
     }
 
     /**
