--- conflicted
+++ resolved
@@ -981,16 +981,39 @@
      * @since 2.0
      */
     @Override
-<<<<<<< HEAD
-    @Deprecated(since = "2.0")  // Temporary version number until this branch is released.
-=======
->>>>>>> adbe2180
     public VerticalDatum createVerticalDatum(final Map<String,?> properties,
             final RealizationMethod method) throws FactoryException
     {
         final DefaultVerticalDatum datum;
         try {
             datum = new DefaultVerticalDatum(complete(properties), method);
+        } catch (IllegalArgumentException exception) {
+            throw new InvalidGeodeticParameterException(exception);
+        }
+        return unique("createVerticalDatum", datum);
+    }
+
+    /**
+     * Creates a vertical datum from an enumerated type value.
+     * The default implementation creates a {@link DefaultVerticalDatum} instance.
+     *
+     * @param  properties  name and other properties to give to the new object.
+     * @param  type        the type of this vertical datum (often geoidal).
+     * @throws FactoryException if the object creation failed.
+     *
+     * @see DefaultVerticalDatum#DefaultVerticalDatum(Map, VerticalDatumType)
+     * @see GeodeticAuthorityFactory#createVerticalDatum(String)
+     *
+     * @deprecated As of ISO 19111:2019, the {@code VerticalDatumType} argument is replaced by {@code RealizationMethod}.
+     */
+    @Override
+    @Deprecated(since = "2.0")  // Temporary version number until this branch is released.
+    public VerticalDatum createVerticalDatum(final Map<String,?> properties,
+            final VerticalDatumType type) throws FactoryException
+    {
+        final DefaultVerticalDatum datum;
+        try {
+            datum = new DefaultVerticalDatum(complete(properties), type);
         } catch (IllegalArgumentException exception) {
             throw new InvalidGeodeticParameterException(exception);
         }
