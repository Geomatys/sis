/*
 * Licensed to the Apache Software Foundation (ASF) under one or more
 * contributor license agreements.  See the NOTICE file distributed with
 * this work for additional information regarding copyright ownership.
 * The ASF licenses this file to You under the Apache License, Version 2.0
 * (the "License"); you may not use this file except in compliance with
 * the License.  You may obtain a copy of the License at
 *
 *     http://www.apache.org/licenses/LICENSE-2.0
 *
 * Unless required by applicable law or agreed to in writing, software
 * distributed under the License is distributed on an "AS IS" BASIS,
 * WITHOUT WARRANTIES OR CONDITIONS OF ANY KIND, either express or implied.
 * See the License for the specific language governing permissions and
 * limitations under the License.
 */
package org.apache.sis.referencing.crs;

import java.util.Map;
import java.util.Objects;
import jakarta.xml.bind.annotation.XmlType;
import jakarta.xml.bind.annotation.XmlSeeAlso;
import jakarta.xml.bind.annotation.XmlRootElement;
import org.opengis.referencing.crs.SingleCRS;
import org.opengis.referencing.cs.CoordinateSystem;
import org.opengis.referencing.datum.Datum;
import org.apache.sis.util.Utilities;
import org.apache.sis.util.ArgumentChecks;
import org.apache.sis.util.ComparisonMode;
import org.apache.sis.util.resources.Errors;
import org.apache.sis.referencing.IdentifiedObjects;
import org.apache.sis.referencing.cs.AbstractCS;
import org.apache.sis.referencing.internal.Resources;
import org.apache.sis.metadata.privy.Identifiers;
import org.apache.sis.metadata.privy.ImplementationHelper;

// Specific to the main branch:
import org.opengis.referencing.ReferenceIdentifier;
import org.apache.sis.referencing.datum.DefaultDatumEnsemble;
import org.apache.sis.pending.geoapi.referencing.MissingMethods;


/**
 * Base class of <abbr>CRS</abbr> associated to a datum.
 *
 * @param  <D>  the type of datum associated to this <abbr>CRS</abbr>.
 *
 * @author  Martin Desruisseaux (IRD, Geomatys)
 */
@XmlType(name = "AbstractSingleCRSType")
@XmlRootElement(name = "AbstractSingleCRS")
@XmlSeeAlso({
    AbstractDerivedCRS.class,
    DefaultGeodeticCRS.class,
    DefaultVerticalCRS.class,
    DefaultTemporalCRS.class,
    DefaultParametricCRS.class,
    DefaultEngineeringCRS.class,
    DefaultImageCRS.class
})
class AbstractSingleCRS<D extends Datum> extends AbstractCRS implements SingleCRS {
    /**
     * Serial number for inter-operability with different versions.
     */
    private static final long serialVersionUID = 2876221982955686798L;

    /**
     * The datum, or {@code null} if the <abbr>CRS</abbr> is associated only to a datum ensemble.
     *
     * <p><b>Consider this field as final!</b>
     * This field is non-final only for construction convenience and for unmarshalling.</p>
     *
     * @see #getDatum()
     */
    @SuppressWarnings("serial")     // Most SIS implementations are serializable.
    private D datum;

    /**
     * Collection of reference frames which for low accuracy requirements may be considered to be
     * insignificantly different from each other. May be {@code null} if there is no such ensemble.
     *
     * @see #getDatumEnsemble()
     */
    @SuppressWarnings("serial")     // Most SIS implementations are serializable.
    private final DefaultDatumEnsemble<D> ensemble;

    /**
     * Creates a coordinate reference system from the given properties, datum and coordinate system.
     * At least one of the {@code datum} and {@code ensemble} arguments shall be non-null.
     * The properties given in argument follow the same rules as for the
     * {@linkplain AbstractReferenceSystem#AbstractReferenceSystem(Map) super-class constructor}.
     *
     * @param  properties  the properties to be given to the coordinate reference system.
     * @param  datumType   GeoAPI interface of the datum or members of the datum ensemble.
     * @param  datum       the datum, or {@code null} if the CRS is associated only to a datum ensemble.
     * @param  ensemble    collection of reference frames which for low accuracy requirements may be considered to be
     *                     insignificantly different from each other, or {@code null} if there is no such ensemble.
     * @param  cs          the coordinate system.
     */
    AbstractSingleCRS(final Map<String,?> properties,
                      final Class<D> datumType,
                      final D datum,
                      final DefaultDatumEnsemble<D> ensemble,
                      final CoordinateSystem cs)
    {
        super(properties, cs);
        if (datum instanceof DefaultDatumEnsemble<?>) {
            throw new IllegalArgumentException(Errors.forProperties(properties)
                    .getString(Errors.Keys.IllegalArgumentClass_2, "datum", DefaultDatumEnsemble.class.getSimpleName()));
        }
        this.datum    = datum;
        this.ensemble = ensemble;
        checkDatum(properties);
    }

    /**
     * Verifies the consistency between the datum and the ensemble.
     * At least one of the {@link #datum} and {@link #ensemble} arguments shall be non-null.
     *
     * @param  properties  user-specified properties given at construction time, or {@code null} if none.
     * @throws NullPointerException if both {@link #datum} and {@link #ensemble} are null.
     * @throws IllegalArgumentException if the datum is not a member of the ensemble.
     */
    private void checkDatum(final Map<String,?> properties) {
        if (ensemble == null) {
            ArgumentChecks.ensureNonNull("datum", datum);
        } else if (datum != null) {
            for (final D member : ensemble.getMembers()) {
                if (Utilities.equalsIgnoreMetadata(datum, member)) {
                    return;
                }
            }
            throw new IllegalArgumentException(Resources.forProperties(properties)
                        .getString(Resources.Keys.NotAMemberOfDatumEnsemble_2,
                                   IdentifiedObjects.getDisplayName(ensemble),
                                   IdentifiedObjects.getDisplayName(datum)));
        } else {
            ArgumentChecks.ensureNonEmpty("ensemble", ensemble.getMembers());
        }
    }

    /**
     * Creates a new CRS derived from the specified one, but with different axis order or unit.
     *
     * @param original  the original CRS from which to derive a new one.
     * @param id        new identifier for this CRS, or {@code null} if none.
     * @param cs        coordinate system with new axis order or units of measurement.
     */
    AbstractSingleCRS(final AbstractSingleCRS<D> original, final ReferenceIdentifier id, final AbstractCS cs) {
        super(original, id, cs);
        datum    = original.datum;
        ensemble = original.ensemble;
    }

    /**
     * Constructs a new coordinate reference system with the same values as the specified one.
     * This copy constructor provides a way to convert an arbitrary implementation into a SIS one
     * or a user-defined one (as a subclass), usually in order to leverage some implementation-specific API.
     *
     * <p>This constructor performs a shallow copy, i.e. the properties are not cloned.</p>
     *
     * <h4>Type safety</h4>
     * This constructor shall be invoked only by subclass constructors with a method signature where
     * the <abbr>CRS</abbr> type is an interface with {@code getDatum()} and {@code getDatumEnsemble()}
     * methods overridden with return type {@code <D>}.
     *
     * @param  crs  the coordinate reference system to copy.
     */
    @SuppressWarnings("unchecked")              // See "Type safety" in above Javadoc.
    AbstractSingleCRS(final SingleCRS crs) {
        super(crs);
        datum = (D) crs.getDatum();
        if (datum instanceof DefaultDatumEnsemble<?>) {
            throw new IllegalArgumentException(
                    Errors.format(Errors.Keys.IllegalPropertyValueClass_2, "datum", DefaultDatumEnsemble.class));
        }
        ensemble = (DefaultDatumEnsemble<D>) MissingMethods.getDatumEnsemble(crs);
        checkDatum(null);
    }

    /**
     * Returns the GeoAPI interface implemented by this class.
     * The default implementation returns {@code SingleCRS.class}.
     * Subclasses implementing a more specific GeoAPI interface shall override this method.
     *
     * @return the coordinate reference system interface implemented by this class.
     */
    @Override
    public Class<? extends SingleCRS> getInterface() {
        return SingleCRS.class;
    }

    /**
     * Returns the datum, or {@code null} if this <abbr>CRS</abbr> is associated only to a datum ensemble.
     *
     * @return the datum, or {@code null} if none.
     */
    @Override
    public D getDatum() {
        return datum;
    }

    /**
     * Returns the datum ensemble, or {@code null} if none.
     *
     * @return the datum ensemble, or {@code null} if none.
     */
    @Override
    public DefaultDatumEnsemble<D> getDatumEnsemble() {
        return ensemble;
    }

    /**
     * Returns whether the given datum may be considered as equivalent to the given datum ensemble.
     * Used for comparisons with {@link ComparisonMode#APPROXIMATE} for interoperability between
     * the legacy and the new definition of EPSG:4326.
     */
    private static boolean isHeuristicMatchForName(final DatumEnsemble<?> ensemble, final Datum datum, final ComparisonMode mode) {
        if (ensemble == null || datum == null) {
            return false;
        }
        final Boolean match = Identifiers.hasCommonIdentifier(ensemble.getIdentifiers(), datum.getIdentifiers());
        if (match != null) {
            return match;
        }
        return IdentifiedObjects.isHeuristicMatchForName(datum, ensemble.getName().getCode());
    }

    /**
     * Compares this coordinate reference system with the specified object for equality.
     *
     * @param  object  the object to compare to {@code this}.
     * @param  mode    whether to perform a strict or lenient comparison.
     * @return {@code true} if both objects are equal.
     *
     * @hidden because nothing new to said.
     */
    @Override
    public boolean equals(final Object object, ComparisonMode mode) {
        if (super.equals(object, mode)) {
            switch (mode) {
                case STRICT: {
                    final var that = (AbstractSingleCRS<?>) object;
                    return Objects.equals(datum, that.datum) && Objects.equals(ensemble, that.ensemble);
                }
                default: {
                    final var that = (SingleCRS) object;
<<<<<<< HEAD
                    return Utilities.deepEquals(getDatum(), that.getDatum(), mode) &&
                           Utilities.deepEquals(getDatumEnsemble(), MissingMethods.getDatumEnsemble(that), mode);
=======
                    final var d1   = this.getDatum();
                    final var d2   = that.getDatum();
                    if (mode == ComparisonMode.DEBUG) {
                        mode = ComparisonMode.ALLOW_VARIANT;    // For avoiding too early `AssertionError`.
                    }
                    if (Utilities.deepEquals(d1, d2, mode)) {
                        return mode.allowsVariant() || Utilities.deepEquals(getDatumEnsemble(), that.getDatumEnsemble(), mode);
                    } else if (mode.allowsVariant()) {
                        return isHeuristicMatchForName(this.getDatumEnsemble(), d2, mode) ||
                               isHeuristicMatchForName(that.getDatumEnsemble(), d1, mode);
                    }
>>>>>>> 236ded5a
                }
            }
        }
        return false;
    }

    /**
     * Invoked by {@code hashCode()} for computing the hash code when first needed.
     *
     * @return the hash code value. This value may change in any future Apache SIS version.
     *
     * @hidden because nothing new to said.
     */
    @Override
    protected long computeHashCode() {
        return super.computeHashCode() + Objects.hash(datum, ensemble);
    }




    /*
     ┏━━━━━━━━━━━━━━━━━━━━━━━━━━━━━━━━━━━━━━━━━━━━━━━━━━━━━━━━━━━━━━━━━━━━━━━━━━━━━━━━━━┓
     ┃                                                                                  ┃
     ┃                               XML support with JAXB                              ┃
     ┃                                                                                  ┃
     ┃        The following methods are invoked by JAXB using reflection (even if       ┃
     ┃        they are private) or are helpers for other methods invoked by JAXB.       ┃
     ┃        Those methods can be safely removed if Geographic Markup Language         ┃
     ┃        (GML) support is not needed.                                              ┃
     ┃                                                                                  ┃
     ┗━━━━━━━━━━━━━━━━━━━━━━━━━━━━━━━━━━━━━━━━━━━━━━━━━━━━━━━━━━━━━━━━━━━━━━━━━━━━━━━━━━┛
     */

    /**
     * Constructs a new object in which every attributes are set to a null value.
     * <strong>This is not a valid object.</strong> This constructor is strictly
     * reserved to JAXB, which will assign values to the fields using reflection.
     */
    AbstractSingleCRS() {
        ensemble = null;
        /*
         * The coordinate system is mandatory for SIS working. We do not verify its presence here
         * because the verification would have to be done in an `afterMarshal(…)` method and throwing
         * an exception in that method causes the whole unmarshalling to fail. But the SC_CRS adapter
         * does some verifications.
         */
    }

    /**
     * Sets the datum to the given value.
     * This method is indirectly invoked by JAXB at unmarshalling time.
     *
     * @param  name  the property name, used only in case of error message to format. Can be null for auto-detect.
     * @throws IllegalStateException if the datum has already been set.
     */
    final void setDatum(final String name, final D value) {
        if (datum == null) {
            datum = value;
        } else {
            ImplementationHelper.propertyAlreadySet(AbstractSingleCRS.class, "setDatum", name);
        }
    }
}<|MERGE_RESOLUTION|>--- conflicted
+++ resolved
@@ -215,7 +215,7 @@
      * Used for comparisons with {@link ComparisonMode#APPROXIMATE} for interoperability between
      * the legacy and the new definition of EPSG:4326.
      */
-    private static boolean isHeuristicMatchForName(final DatumEnsemble<?> ensemble, final Datum datum, final ComparisonMode mode) {
+    private static boolean isHeuristicMatchForName(final DefaultDatumEnsemble<?> ensemble, final Datum datum, final ComparisonMode mode) {
         if (ensemble == null || datum == null) {
             return false;
         }
@@ -245,22 +245,17 @@
                 }
                 default: {
                     final var that = (SingleCRS) object;
-<<<<<<< HEAD
-                    return Utilities.deepEquals(getDatum(), that.getDatum(), mode) &&
-                           Utilities.deepEquals(getDatumEnsemble(), MissingMethods.getDatumEnsemble(that), mode);
-=======
                     final var d1   = this.getDatum();
                     final var d2   = that.getDatum();
                     if (mode == ComparisonMode.DEBUG) {
                         mode = ComparisonMode.ALLOW_VARIANT;    // For avoiding too early `AssertionError`.
                     }
                     if (Utilities.deepEquals(d1, d2, mode)) {
-                        return mode.allowsVariant() || Utilities.deepEquals(getDatumEnsemble(), that.getDatumEnsemble(), mode);
+                        return mode.allowsVariant() || Utilities.deepEquals(getDatumEnsemble(), MissingMethods.getDatumEnsemble(that), mode);
                     } else if (mode.allowsVariant()) {
                         return isHeuristicMatchForName(this.getDatumEnsemble(), d2, mode) ||
-                               isHeuristicMatchForName(that.getDatumEnsemble(), d1, mode);
+                               isHeuristicMatchForName(MissingMethods.getDatumEnsemble(that), d1, mode);
                     }
->>>>>>> 236ded5a
                 }
             }
         }
