/*
 * Licensed to the Apache Software Foundation (ASF) under one or more
 * contributor license agreements.  See the NOTICE file distributed with
 * this work for additional information regarding copyright ownership.
 * The ASF licenses this file to You under the Apache License, Version 2.0
 * (the "License"); you may not use this file except in compliance with
 * the License.  You may obtain a copy of the License at
 *
 *     http://www.apache.org/licenses/LICENSE-2.0
 *
 * Unless required by applicable law or agreed to in writing, software
 * distributed under the License is distributed on an "AS IS" BASIS,
 * WITHOUT WARRANTIES OR CONDITIONS OF ANY KIND, either express or implied.
 * See the License for the specific language governing permissions and
 * limitations under the License.
 */
package org.apache.sis.referencing.privy;

import org.opengis.util.InternationalString;
import org.opengis.referencing.ReferenceSystem;
import org.apache.sis.xml.NilReason;
import org.apache.sis.xml.NilObject;
import org.apache.sis.referencing.NamedIdentifier;
import org.apache.sis.util.resources.Vocabulary;

// Specific to the main and geoapi-3.1 branches:
import org.opengis.referencing.ReferenceIdentifier;

// Specific to the main branch:
import java.util.Set;
import java.util.Collection;
import org.opengis.util.GenericName;
import org.opengis.metadata.extent.Extent;
import org.apache.sis.io.wkt.UnformattableObjectException;


/**
 * A referencing object for which every methods return {@code null} or a neutral value.
 * <strong>This is not a valid object</strong>. It is used only for initialization of
 * objects to be used by JAXB at unmarshalling time, as a way to simulate "no-argument"
 * constructor required by JAXB.
 *
 * @author  Martin Desruisseaux (Geomatys)
 */
public final class NilReferencingObject implements NilObject, ReferenceSystem {
    /**
     * The default name of {@code NilReferencingObject} instances.
     * We use this value because {@link ReferenceSystem#getName()}
     * is a mandatory property and not all code is tolerant to null name.
     *
     * <h4>Usage note</h4>
     * In theory we do not need a default name because it will be replaced by
     * the value of the {@code <gml:name>} element anyway at XML unmarshalling time.
     * But not all XML documents are valid, so the {@code <gml:name>} may be missing.
     */
    public static final ReferenceIdentifier UNNAMED = new NamedIdentifier(null, Vocabulary.format(Vocabulary.Keys.Unnamed));

    /**
     * The unique instance.
     */
    public static final NilReferencingObject INSTANCE = new NilReferencingObject();

    /**
     * Do not allow other instantiation of {@link #INSTANCE}.
     */
    private NilReferencingObject() {
    }

    /**
     * This object is empty because the value will be provided later.
     */
    @Override
    public NilReason getNilReason() {
        return NilReason.TEMPLATE;
    }

    /**
     * Returns the localized "unnamed" name because this property is mandatory.
     */
    @Override
    public ReferenceIdentifier getName() {
        return UNNAMED;
    }

    /**
     * For avoiding ambiguity.
     */
<<<<<<< HEAD
    @Override public ReferenceIdentifier      getName()        {return UNNAMED;}
    @Override public Collection<GenericName>  getAlias()       {return null;}
    @Override public Set<ReferenceIdentifier> getIdentifiers() {return null;}
    @Override public InternationalString      getRemarks()     {return null;}
    @Override public InternationalString      getScope()       {return null;}
    @Override public Extent getDomainOfValidity()              {return null;}

    /**
     * Throws the exception in all cases.
     *
     * @return never return.
     * @throws UnformattableObjectException always thrown.
     */
    @Override
    public String toWKT() throws UnformattableObjectException {
        throw new UnformattableObjectException();
=======
    @Override
    @Deprecated
    public InternationalString getScope() {
        return null;
>>>>>>> abe39d4f
    }
}<|MERGE_RESOLUTION|>--- conflicted
+++ resolved
@@ -85,12 +85,15 @@
     /**
      * For avoiding ambiguity.
      */
-<<<<<<< HEAD
-    @Override public ReferenceIdentifier      getName()        {return UNNAMED;}
+    @Override
+    @Deprecated
+    public InternationalString getScope() {
+        return null;
+    }
+
     @Override public Collection<GenericName>  getAlias()       {return null;}
     @Override public Set<ReferenceIdentifier> getIdentifiers() {return null;}
     @Override public InternationalString      getRemarks()     {return null;}
-    @Override public InternationalString      getScope()       {return null;}
     @Override public Extent getDomainOfValidity()              {return null;}
 
     /**
@@ -102,11 +105,5 @@
     @Override
     public String toWKT() throws UnformattableObjectException {
         throw new UnformattableObjectException();
-=======
-    @Override
-    @Deprecated
-    public InternationalString getScope() {
-        return null;
->>>>>>> abe39d4f
     }
 }