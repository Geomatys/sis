--- conflicted
+++ resolved
@@ -58,12 +58,9 @@
 import org.apache.sis.math.Statistics;
 import org.apache.sis.math.Vector;
 
-<<<<<<< HEAD
 // Specific to the main branch:
 import org.opengis.referencing.ReferenceIdentifier;
 
-=======
->>>>>>> c912771e
 
 /**
  * Utility methods for referencing WKT formatting.
@@ -498,7 +495,9 @@
                 for (GeographicExtent element : extent.getGeographicElements()) {
                     if (element instanceof GeographicDescription) {
                         Identifier id = ((GeographicDescription) element).getGeographicIdentifier();
-                        if (id != null && Constants.EPSG.equalsIgnoreCase(id.getCodeSpace())) {
+                        if (id instanceof ReferenceIdentifier &&
+                                Constants.EPSG.equalsIgnoreCase(((ReferenceIdentifier) id).getCodeSpace()))
+                        {
                             String name = id.getCode();
                             if (name != null && !name.isEmpty() && Character.isLetter(name.codePointAt(0))) {
                                 description = new SimpleInternationalString(name);
