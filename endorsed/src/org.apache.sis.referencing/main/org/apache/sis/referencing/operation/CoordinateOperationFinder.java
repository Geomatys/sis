/*
 * Licensed to the Apache Software Foundation (ASF) under one or more
 * contributor license agreements.  See the NOTICE file distributed with
 * this work for additional information regarding copyright ownership.
 * The ASF licenses this file to You under the Apache License, Version 2.0
 * (the "License"); you may not use this file except in compliance with
 * the License.  You may obtain a copy of the License at
 *
 *     http://www.apache.org/licenses/LICENSE-2.0
 *
 * Unless required by applicable law or agreed to in writing, software
 * distributed under the License is distributed on an "AS IS" BASIS,
 * WITHOUT WARRANTIES OR CONDITIONS OF ANY KIND, either express or implied.
 * See the License for the specific language governing permissions and
 * limitations under the License.
 */
package org.apache.sis.referencing.operation;

import java.util.Map;
import java.util.HashMap;
import java.util.List;
import java.util.ArrayList;
import java.util.Collections;
import java.util.ListIterator;
import java.util.Optional;
import java.time.Duration;
import javax.measure.Unit;
import javax.measure.IncommensurableException;
import javax.measure.quantity.Time;
import org.opengis.util.FactoryException;
import org.opengis.referencing.IdentifiedObject;
import org.opengis.referencing.cs.*;
import org.opengis.referencing.crs.*;
import org.opengis.referencing.datum.*;
import org.opengis.referencing.operation.*;
import org.opengis.metadata.Identifier;
import org.opengis.metadata.quality.PositionalAccuracy;
import org.opengis.metadata.extent.GeographicBoundingBox;
import org.opengis.parameter.ParameterValueGroup;
import org.apache.sis.measure.Units;
import org.apache.sis.metadata.iso.citation.Citations;
import org.apache.sis.metadata.iso.extent.Extents;
import org.apache.sis.referencing.CRS;
import org.apache.sis.referencing.CommonCRS;
import org.apache.sis.referencing.IdentifiedObjects;
import org.apache.sis.referencing.NamedIdentifier;
import org.apache.sis.referencing.privy.AxisDirections;
import org.apache.sis.referencing.privy.CoordinateOperations;
import org.apache.sis.referencing.privy.EllipsoidalHeightCombiner;
import org.apache.sis.referencing.privy.ReferencingUtilities;
import org.apache.sis.referencing.internal.AnnotatedMatrix;
import org.apache.sis.referencing.internal.PositionalAccuracyConstant;
import org.apache.sis.referencing.internal.Resources;
import org.apache.sis.referencing.cs.CoordinateSystems;
import org.apache.sis.referencing.datum.BursaWolfParameters;
import org.apache.sis.referencing.datum.DefaultGeodeticDatum;
import org.apache.sis.referencing.datum.DatumOrEnsemble;
import org.apache.sis.referencing.operation.matrix.Matrices;
import org.apache.sis.referencing.operation.matrix.MatrixSIS;
import org.apache.sis.referencing.operation.matrix.NoninvertibleMatrixException;
import org.apache.sis.referencing.operation.provider.DatumShiftMethod;
import org.apache.sis.referencing.operation.provider.GeocentricAffine;
import org.apache.sis.util.Utilities;
import org.apache.sis.util.ArgumentChecks;
import org.apache.sis.util.privy.Constants;
import org.apache.sis.util.privy.DoubleDouble;
import org.apache.sis.util.resources.Vocabulary;

// Specific to the main and geoapi-3.1 branches:
import org.apache.sis.temporal.TemporalDate;


/**
 * Finds a conversion or transformation path from a source CRS to a target CRS.
 * This class implements two strategies for searching the coordinate operation:
 *
 * <ol class="verbose">
 *   <li>When <code>{@linkplain #createOperation createOperation}(sourceCRS, targetCRS)</code> is invoked,
 *       this class first {@linkplain org.apache.sis.referencing.factory.IdentifiedObjectFinder tries to
 *       find the authority codes} for the given source and target CRS. If such codes are found, they are
 *       {@linkplain org.apache.sis.referencing.factory.GeodeticAuthorityFactory#createFromCoordinateReferenceSystemCodes
 *       submitted to a registry of coordinate operations}. If an operation is found, it will be returned.
 *
 *       <div class="note"><b>Note:</b> the above is known as the <i>late-binding</i> approach.
 *       The late-binding approach allows the authority to define better suited operations than what
 *       we would get if we were transforming everything from and to a pivot system (e.g. WGS84).
 *       In addition, this approach provides useful information like the coordinate operation
 *       {@linkplain AbstractCoordinateOperation#getDomains() domain of validity} and
 *       {@linkplain AbstractCoordinateOperation#getCoordinateOperationAccuracy() accuracy}.</div>
 *   </li>
 *   <li>If the above authority factory does not know about the specified CRS, then this class tries to
 *       infer the coordinate operation by itself. The CRS type is examined and the work is dispatched
 *       to one or many of the {@code createOperationStep(…)} protected methods defined in this class.
 *       Those methods use properties associated to the CRS, including {@code BOUNDCRS} or {@code TOWGS84}
 *       elements found in <i>Well Known Text</i> (WKT).
 *
 *       <div class="note"><b>Note:</b> the use of elements like {@code TOWGS84} is known as the
 *       <i>early-binding</i> approach. The operation found by this approach may be sub-optimal.
 *       The early-binding approach is used only as a fallback when the late-binding approach gave no result.</div>
 *   </li>
 * </ol>
 *
 * <h2>Customization</h2>
 * Instances of this class are created by {@link DefaultCoordinateOperationFactory}.
 * The only public method is {@link #createOperation(CoordinateReferenceSystem, CoordinateReferenceSystem)},
 * which dispatches its work to the {@code createOperationStep(…)} protected methods.
 * Developers can override those protected methods if they want to alter the way some operations are created.
 *
 * <h2>Limitations</h2>
 * <ul>
 *   <li>Each instance of this class shall be used only once.</li>
 *   <li>This class is not thread-safe. A new instance shall be created for each coordinate operation to infer.</li>
 * </ul>
 *
 * @author  Martin Desruisseaux (Geomatys)
 * @version 1.5
 *
 * @see DefaultCoordinateOperationFactory#createOperation(CoordinateReferenceSystem, CoordinateReferenceSystem, CoordinateOperationContext)
 *
 * @since 0.7
 */
public class CoordinateOperationFinder extends CoordinateOperationRegistry {
    /**
     * Identifiers used as the basis for identifier of CRS used as an intermediate step.
     * The values can be of two kinds:
     *
     * <ul>
     *   <li>If the value is an instance of {@link Integer}, then this is the number
     *       of identifiers derived from the identifier associated to the key.</li>
     *   <li>Otherwise the key is itself an {@link Identifier} derived from another
     *       identifier, and the value is that identifier.</li>
     * </ul>
     *
     * @see #derivedFrom(IdentifiedObject)
     */
    private final Map<Identifier,Object> identifierOfStepCRS;

    /**
     * The pair of source and target CRS for which we already searched a coordinate operation.
     * This is used as a safety against infinite recursion.
     */
    private final Map<CRSPair,Boolean> previousSearches;

    /**
     * Whether this finder instance is allowed to use {@link DefaultCoordinateOperationFactory#cache}.
     */
    private final boolean canReadFromCache;

    /**
     * Whether the operation can be cached. This flag shall be {@code false} if
     * the operation depends on parameters that may vary between two executions.
     *
     * @see #canStoreInCache()
     */
    private boolean canStoreInCache;

    /**
     * Creates a new instance for the given factory and context.
     *
     * @param  registry  the factory to use for creating operations as defined by authority, or {@code null} if none.
     * @param  factory   the factory to use for creating operations not found in the registry.
     * @param  context   the area of interest and desired accuracy, or {@code null} if none.
     * @throws FactoryException if an error occurred while initializing this {@code CoordinateOperationFinder}.
     *
     * @see DefaultCoordinateOperationFactory#createOperationFinder(CoordinateOperationAuthorityFactory, CoordinateOperationContext)
     */
    public CoordinateOperationFinder(final CoordinateOperationAuthorityFactory registry,
                                     final CoordinateOperationFactory          factory,
                                     final CoordinateOperationContext          context) throws FactoryException
    {
        super(registry, factory, context);
        identifierOfStepCRS = new HashMap<>(8);
        previousSearches    = new HashMap<>(8);
        canReadFromCache    = (context == null) && (factory == factorySIS) && CoordinateOperationContext.canReadFromCache();
        canStoreInCache     = (context == null);
    }

    /**
     * Infers an operation for conversion or transformation between two coordinate reference systems.
     * If a non-null authority factory – the <i>registry</i> – has been specified at construction time,
     * then this method will first query that factory (<i>late-binding</i> approach – see class javadoc).
     * If no operation has been found in the registry or if no registry has been specified to the constructor,
     * this method inspects the given CRS and delegates the work to one or many {@code createOperationStep(…)}
     * methods (<i>early-binding</i> approach).
     *
     * <p>The default implementation invokes <code>{@linkplain #createOperations createOperations}(sourceCRS,
     * targetCRS)</code>, then returns the first operation in the returned list or throws an exception if the
     * list is empty.</p>
     *
     * @param  sourceCRS  input coordinate reference system.
     * @param  targetCRS  output coordinate reference system.
     * @return a coordinate operation from {@code sourceCRS} to {@code targetCRS}.
     * @throws OperationNotFoundException if no operation path was found from {@code sourceCRS} to {@code targetCRS}.
     * @throws FactoryException if the operation creation failed for some other reason.
     */
    public CoordinateOperation createOperation(final CoordinateReferenceSystem sourceCRS,
                                               final CoordinateReferenceSystem targetCRS)
            throws OperationNotFoundException, FactoryException
    {
        final boolean oldState = stopAtFirst;
        stopAtFirst = true;
        final List<CoordinateOperation> operations = createOperations(sourceCRS, targetCRS);
        stopAtFirst = oldState;
        if (!operations.isEmpty()) {
            return operations.get(0);
        }
        throw new OperationNotFoundException(notFoundMessage(sourceCRS, targetCRS));
    }

    /**
     * Infers operations for conversions or transformations between two coordinate reference systems.
     * If a non-null authority factory – the <i>registry</i> – has been specified at construction time,
     * then this method will first query that factory (<i>late-binding</i> approach – see class javadoc).
     * If no operation has been found in the registry or if no registry has been specified to the constructor,
     * this method inspects the given CRS and delegates the work to one or many {@code createOperationStep(…)}
     * methods (<i>early-binding</i> approach).
     *
     * <p>At first, this method is invoked with the {@code sourceCRS} and {@code targetCRS} arguments given to the
     * {@link DefaultCoordinateOperationFactory#createOperation(CoordinateReferenceSystem, CoordinateReferenceSystem,
     * CoordinateOperationContext) CoordinateOperationFactory.createOperation(…)} method. But then, this method may
     * be invoked recursively by some {@code createOperationStep(…)} methods with different source or target CRS,
     * for example in order to process the {@linkplain org.apache.sis.referencing.crs.DefaultProjectedCRS#getBaseCRS()
     * base geographic CRS} of a projected CRS.</p>
     *
     * <p>Coordinate operations are returned in preference order: best operations for the area of interest should be first.
     * The returned list is modifiable: callers can add, remove or set elements without impact on this
     * {@code CoordinateOperationFinder} instance.</p>
     *
     * @param  sourceCRS  input coordinate reference system.
     * @param  targetCRS  output coordinate reference system.
     * @return coordinate operations from {@code sourceCRS} to {@code targetCRS}.
     * @throws OperationNotFoundException if no operation path was found from {@code sourceCRS} to {@code targetCRS}.
     * @throws FactoryException if the operation creation failed for some other reason.
     *
     * @since 1.0
     */
    @Override
    public List<CoordinateOperation> createOperations(final CoordinateReferenceSystem sourceCRS,
                                                      final CoordinateReferenceSystem targetCRS)
            throws FactoryException
    {
        ArgumentChecks.ensureNonNull("sourceCRS", sourceCRS);
        ArgumentChecks.ensureNonNull("targetCRS", targetCRS);
        if (CRS.equivalent(sourceCRS, targetCRS)) try {
            return asList(createFromAffineTransform(AXIS_CHANGES, sourceCRS, targetCRS, null,
                            CoordinateSystems.swapAndScaleAxes(sourceCRS.getCoordinateSystem(),
                                                               targetCRS.getCoordinateSystem())));
        } catch (IllegalArgumentException | IncommensurableException e) {
            final CRSPair key = new CRSPair(sourceCRS, targetCRS);
            throw new FactoryException(resources().getString(Resources.Keys.CanNotInstantiateGeodeticObject_1, key), e);
        }
        /*
         * If this method is invoked recursively, verify if the requested operation is already in the cache.
         * We do not perform this verification on the first invocation because it was already verified by
         * DefaultCoordinateOperationFactory.createOperation(…). We do not block if the operation is in
         * process of being computed in another thread because of the risk of deadlock. If the operation
         * is not in the cache, store the key in our internal map for preventing infinite recursion.
         */
        final CRSPair key = new CRSPair(sourceCRS, targetCRS);
        if (canReadFromCache && stopAtFirst && !previousSearches.isEmpty()) {
            final CoordinateOperation op = factorySIS.cache.peek(key);
            if (op != null) return asList(op);      // Must be a modifiable list as per this method contract.
        }
        if (previousSearches.put(key, Boolean.TRUE) != null) {
            throw new FactoryException(resources().getString(Resources.Keys.RecursiveCreateCallForCode_2, CoordinateOperation.class, key));
        }
        /*
         * If the user did not specify an area of interest, use the domain of validity of the CRS.
         */
        GeographicBoundingBox bbox = Extents.getGeographicBoundingBox(areaOfInterest);
        if (bbox == null) {
            bbox = Extents.intersection(CRS.getGeographicBoundingBox(sourceCRS),
                                        CRS.getGeographicBoundingBox(targetCRS));
            areaOfInterest = CoordinateOperationContext.setGeographicBoundingBox(areaOfInterest, bbox);
        }
        /*
         * Verify in the EPSG dataset if the operation is explicitly defined by an authority.
         */
        if (registry != null) {
            final List<CoordinateOperation> authoritatives = super.createOperations(sourceCRS, targetCRS);
            if (!authoritatives.isEmpty()) return authoritatives;
        }
        // ┌────────────────────────────────────────────────────────────────────────┐
        // │                       Derived  →  any Single CRS                       │
        // └────────────────────────────────────────────────────────────────────────┘
        if (sourceCRS instanceof GeneralDerivedCRS) {
            final var source = (GeneralDerivedCRS) sourceCRS;
            if (targetCRS instanceof GeneralDerivedCRS) {
                return createOperationStep(source, (GeneralDerivedCRS) targetCRS);
            }
            if (targetCRS instanceof SingleCRS) {
                return createOperationStep(source, (SingleCRS) targetCRS);
            }
        }
        // ┌────────────────────────────────────────────────────────────────────────┐
        // │                       any Single CRS  →  Derived                       │
        // └────────────────────────────────────────────────────────────────────────┘
        if (targetCRS instanceof GeneralDerivedCRS) {
            final var target = (GeneralDerivedCRS) targetCRS;
            if (sourceCRS instanceof SingleCRS) {
                return createOperationStep((SingleCRS) sourceCRS, target);
            }
        }
        // ┌────────────────────────────────────────────────────────────────────────┐
        // │            Geodetic  →  Geocetric, Geographic or Projected             │
        // └────────────────────────────────────────────────────────────────────────┘
        if (sourceCRS instanceof GeodeticCRS) {
            final GeodeticCRS source = (GeodeticCRS) sourceCRS;
            if (targetCRS instanceof GeodeticCRS) {
                return createOperationStep(source, (GeodeticCRS) targetCRS);
            }
            if (targetCRS instanceof VerticalCRS) {
                return createOperationStep(source, (VerticalCRS) targetCRS);
            }
        }
        // ┌────────────────────────────────────────────────────────────────────────┐
        // │                         Vertical  →  Vertical                          │
        // └────────────────────────────────────────────────────────────────────────┘
        if (sourceCRS instanceof VerticalCRS) {
            final VerticalCRS source = (VerticalCRS) sourceCRS;
            if (targetCRS instanceof VerticalCRS) {
                return createOperationStep(source, (VerticalCRS) targetCRS);
            }
        }
        // ┌────────────────────────────────────────────────────────────────────────┐
        // │                         Temporal  →  Temporal                          │
        // └────────────────────────────────────────────────────────────────────────┘
        if (sourceCRS instanceof TemporalCRS) {
            final TemporalCRS source = (TemporalCRS) sourceCRS;
            if (targetCRS instanceof TemporalCRS) {
                return createOperationStep(source, (TemporalCRS) targetCRS);
            }
        }
        // ┌────────────────────────────────────────────────────────────────────────┐
        // │                Any single CRS  ↔  CRS of the same type                 │
        // └────────────────────────────────────────────────────────────────────────┘
        if (sourceCRS instanceof SingleCRS && targetCRS instanceof SingleCRS) {
            return createOperationStepFallback((SingleCRS) sourceCRS, (SingleCRS) targetCRS);
        }
        // ┌────────────────────────────────────────────────────────────────────────┐
        // │                        Compound  ↔  various CRS                        │
        // └────────────────────────────────────────────────────────────────────────┘
        if (sourceCRS instanceof CompoundCRS || targetCRS instanceof CompoundCRS) {
            return createOperationStep(sourceCRS, CRS.getSingleComponents(sourceCRS),
                                       targetCRS, CRS.getSingleComponents(targetCRS));
        }
        throw new OperationNotFoundException(notFoundMessage(sourceCRS, targetCRS));
    }

    /**
     * Creates operations from an arbitrary single CRS to a derived coordinate reference system.
     * Conversions from {@code GeographicCRS} to {@code ProjectedCRS} are also handled by this method,
     * since projected CRS are a special kind of {@code GeneralDerivedCRS}.
     *
     * <p>The default implementation constructs the following operation chain:</p>
     * <blockquote><code>sourceCRS  →  {@linkplain DerivedCRS#getBaseCRS() baseCRS}  →  targetCRS</code></blockquote>
     *
     * where the conversion from {@code baseCRS} to {@code targetCRS} is obtained from
     * <code>targetCRS.{@linkplain DerivedCRS#getConversionFromBase() getConversionFromBase()}</code>.
     *
     * <p>This method returns only <em>one</em> step for a chain of concatenated operations (to be built by the caller).
     * But a list is returned because the same step may be implemented by different operation methods. Only one element
     * in the returned list should be selected (usually the first one).</p>
     *
     * @param  sourceCRS  input coordinate reference system.
     * @param  targetCRS  output coordinate reference system.
     * @return coordinate operations from {@code sourceCRS} to {@code targetCRS}.
     * @throws FactoryException if the operation cannot be constructed.
     */
    protected List<CoordinateOperation> createOperationStep(final SingleCRS sourceCRS,
                                                            final GeneralDerivedCRS targetCRS)
            throws FactoryException
    {
        final List<CoordinateOperation> operations = createOperations(sourceCRS, targetCRS.getBaseCRS());
        final ListIterator<CoordinateOperation> it = operations.listIterator();
        if (it.hasNext()) {
            final CoordinateOperation step2 = targetCRS.getConversionFromBase();
            do {
                final CoordinateOperation step1 = it.next();
                it.set(concatenate(step1, step2));
            } while (it.hasNext());
        }
        return operations;
    }

    /**
     * Creates an operation from a derived CRS to an arbitrary single coordinate reference system.
     * Conversions from {@code ProjectedCRS} to {@code GeographicCRS} are also handled by this method,
     * since projected CRS are a special kind of {@code GeneralDerivedCRS}.
     *
     * <p>The default implementation constructs the following operation chain:</p>
     * <blockquote><code>sourceCRS  →  {@linkplain DerivedCRS#getBaseCRS() baseCRS}  →  targetCRS</code></blockquote>
     *
     * where the conversion from {@code sourceCRS} to {@code baseCRS} is obtained from the inverse of
     * <code>sourceCRS.{@linkplain DerivedCRS#getConversionFromBase() getConversionFromBase()}</code>.
     *
     * <p>This method returns only <em>one</em> step for a chain of concatenated operations (to be built by the caller).
     * But a list is returned because the same step may be implemented by different operation methods. Only one element
     * in the returned list should be selected (usually the first one).</p>
     *
     * @param  sourceCRS  input coordinate reference system.
     * @param  targetCRS  output coordinate reference system.
     * @return a coordinate operation from {@code sourceCRS} to {@code targetCRS}.
     * @throws FactoryException if the operation cannot be constructed.
     */
    protected List<CoordinateOperation> createOperationStep(final GeneralDerivedCRS sourceCRS,
                                                            final SingleCRS targetCRS)
            throws FactoryException
    {
        final List<CoordinateOperation> operations = createOperations(sourceCRS.getBaseCRS(), targetCRS);
        final ListIterator<CoordinateOperation> it = operations.listIterator();
        if (it.hasNext()) {
            final CoordinateOperation step1;
            try {
                step1 = inverse(sourceCRS.getConversionFromBase());
            } catch (OperationNotFoundException exception) {
                throw exception;
            } catch (FactoryException | NoninvertibleTransformException exception) {
                throw new OperationNotFoundException(canNotInvert(sourceCRS), exception);
            }
            do {
                final CoordinateOperation step2 = it.next();
                it.set(concatenate(step1, step2));
            } while (it.hasNext());
        }
        return operations;
    }

    /**
     * Creates an operation between two derived coordinate reference systems.
     * The default implementation performs three steps:
     *
     * <ol>
     *   <li>Convert from {@code sourceCRS} to its base CRS.</li>
     *   <li>Convert the source base CRS to target base CRS.</li>
     *   <li>Convert from the target base CRS to the {@code targetCRS}.</li>
     * </ol>
     *
     * <p>This method returns only <em>one</em> step for a chain of concatenated operations (to be built by the caller).
     * But a list is returned because the same step may be implemented by different operation methods. Only one element
     * in the returned list should be selected (usually the first one).</p>
     *
     * @param  sourceCRS  input coordinate reference system.
     * @param  targetCRS  output coordinate reference system.
     * @return a coordinate operation from {@code sourceCRS} to {@code targetCRS}.
     * @throws FactoryException if the operation cannot be constructed.
     */
    protected List<CoordinateOperation> createOperationStep(final GeneralDerivedCRS sourceCRS,
                                                            final GeneralDerivedCRS targetCRS)
            throws FactoryException
    {
        final List<CoordinateOperation> operations = createOperations(sourceCRS.getBaseCRS(), targetCRS.getBaseCRS());
        final ListIterator<CoordinateOperation> it = operations.listIterator();
        if (it.hasNext()) {
            final CoordinateOperation step3 = targetCRS.getConversionFromBase();
            final CoordinateOperation step1;
            try {
                step1 = inverse(sourceCRS.getConversionFromBase());
            } catch (OperationNotFoundException exception) {
                throw exception;
            } catch (FactoryException | NoninvertibleTransformException exception) {
                throw new OperationNotFoundException(canNotInvert(sourceCRS), exception);
            }
            do {
                final CoordinateOperation step2 = it.next();
                it.set(concatenate(step1, step2, step3));
            } while (it.hasNext());
        }
        return operations;
    }

    /**
     * Creates an operation between two geodetic (geographic or geocentric) coordinate reference systems.
     * The default implementation can:
     *
     * <ul>
     *   <li>adjust axis order and orientation, for example converting from (<i>North</i>, <i>West</i>)
     *       axes to (<i>East</i>, <i>North</i>) axes,</li>
     *   <li>apply units conversion if needed,</li>
     *   <li>perform longitude rotation if needed,</li>
     *   <li>perform datum shift if {@linkplain BursaWolfParameters Bursa-Wolf parameters} are available
     *       for the area of interest.</li>
     * </ul>
     *
     * This method returns only <em>one</em> step for a chain of concatenated operations (to be built by the caller).
     * But a list is returned because the same step may be implemented by different operation methods.
     * Only one element in the returned list should be selected (usually the first one).
     *
     * @param  sourceCRS  input coordinate reference system.
     * @param  targetCRS  output coordinate reference system.
     * @return a coordinate operation from {@code sourceCRS} to {@code targetCRS}.
     * @throws FactoryException if the operation cannot be constructed.
     */
    protected List<CoordinateOperation> createOperationStep(final GeodeticCRS sourceCRS,
                                                            final GeodeticCRS targetCRS)
            throws FactoryException
    {
        final CoordinateSystem sourceCS = sourceCRS.getCoordinateSystem();
        final CoordinateSystem targetCS = targetCRS.getCoordinateSystem();
        final GeodeticDatum sourceDatum = DatumOrEnsemble.asDatum(sourceCRS);
        final GeodeticDatum targetDatum = DatumOrEnsemble.asDatum(targetCRS);
        /*
         * Find the type of operation depending on whether there is a change of geodetic reference frame (datum).
         * The `DATUM_SHIFT`, `UNSPECIFIED_DATUM_CHANGE` and `SAME_DATUM_ENSEMBLE` identifiers mean that there is
         * a datum change, and all other identifiers mean that the coordinate operation is only a change of
         * coordinate system type (Ellipsoidal ↔ Cartesian ↔ Spherical), axis swapping and unit conversions.
         */
        Identifier typeOfChange;
        final Matrix datumShift;
        final MathTransform transform;
        ParameterValueGroup parameters;
        final Optional<OperationMethod> method;
        final Optional<GeodeticDatum> finalDatum;
        final boolean sameDatumOrEnsemble;
        if (Utilities.equalsIgnoreMetadata(sourceDatum, targetDatum)) {
            finalDatum = Optional.empty();
            sameDatumOrEnsemble = true;
            typeOfChange = (sourceCS instanceof EllipsoidalCS)
                        == (targetCS instanceof EllipsoidalCS) ? AXIS_CHANGES : GEOCENTRIC_CONVERSION;
        } else {
            finalDatum = DatumOrEnsemble.asTargetDatum(sourceCRS, targetCRS);
            sameDatumOrEnsemble = finalDatum.isPresent();
            typeOfChange = sameDatumOrEnsemble ? SAME_DATUM_ENSEMBLE : UNSPECIFIED_DATUM_CHANGE;
        }
        if (sameDatumOrEnsemble) {
            /*
             * Coordinate system change (including change in the number of dimensions) without datum shift.
             * May contain the addition of ellipsoidal height or spherical radius, which need an ellipsoid.
             */
<<<<<<< HEAD
            final boolean isGeographic = (sourceCS instanceof EllipsoidalCS);
            identifier = isGeographic != (targetCS instanceof EllipsoidalCS) ? GEOCENTRIC_CONVERSION : AXIS_CHANGES;
            final var builder = CoordinateOperations.builder(factorySIS.getMathTransformFactory(), Constants.COORDINATE_SYSTEM_CONVERSION);
            final var ellipsoid = (isGeographic ? sourceDatum : targetDatum).getEllipsoid();
            builder.setSourceAxes(sourceCS, ellipsoid);
            builder.setTargetAxes(targetCS, ellipsoid);
=======
            final var builder = factorySIS.getMathTransformFactory().builder(Constants.COORDINATE_SYSTEM_CONVERSION);
            builder.setSourceAxes(sourceCS, sourceDatum.getEllipsoid());
            builder.setTargetAxes(targetCS, targetDatum.getEllipsoid());
>>>>>>> a1e3ecb8
            transform  = builder.create();
            method     = builder.getMethod();
            parameters = builder.parameters();
            datumShift = null;
        } else {
            /*
             * Conceptually, all transformations below could be done by first converting from source coordinate
             * system to geocentric Cartesian coordinates (X,Y,Z), apply an affine transform represented by the
             * datum shift matrix, then convert from the (X′,Y′,Z′) coordinates to the target coordinate system.
             * However, there are exceptions to this path:
             *
             *   1) Conversion from ellipsoidal to spherical CS can skip the Cartesian step for performance.
             *   2) Transformation between ellipsoidal CS may use the Molodensky approximation as a shortcut.
             *   3) Even when really going through the XYZ coordinates, the name of that operation depends on
             *      whether the source and target CRS are geocentric or geographic, 2- or 3-dimensional,
             *      whether there is a translation, the rotation sign, etc.
             *
             * Possible operations are:
             *
             *    - Position Vector transformation (in geocentric, geographic-2D or geographic-3D domains)
             *    - Geocentric translation         (in geocentric, geographic-2D or geographic-3D domains)
             *    - [Abridged] Molodensky          (as an approximation of geocentric translation)
             *    - Identity                       (if the desired accuracy is so large than we can skip datum shift)
             */
            if (sourceDatum instanceof DefaultGeodeticDatum) {
                final var impl = (DefaultGeodeticDatum) sourceDatum;
                datumShift = impl.getPositionVectorTransformation(targetDatum, areaOfInterest);
                if (datumShift != null) typeOfChange = DATUM_SHIFT;
            } else if (targetDatum instanceof DefaultGeodeticDatum) {
                final var impl = (DefaultGeodeticDatum) targetDatum;
                Matrix matrix = impl.getPositionVectorTransformation(sourceDatum, areaOfInterest);
                if (matrix != null) try {
                    matrix = Matrices.inverse(matrix);
                    typeOfChange = DATUM_SHIFT;
                } catch (NoninvertibleMatrixException e) {
                    recoverableException("createOperationStep", e);
                    matrix = null;
                }
                datumShift = matrix;
            } else {
                datumShift = null;
            }
            var builder = new MathTransformContext(factorySIS.getMathTransformFactory(), sourceDatum, targetDatum);
            builder.setSourceAxes(sourceCS, sourceDatum.getEllipsoid());
            builder.setTargetAxes(targetCS, targetDatum.getEllipsoid());
            parameters = GeocentricAffine.createParameters(sourceCS, targetCS, datumShift,
                                            DatumShiftMethod.forAccuracy(desiredAccuracy));
            if (parameters != null) {
                builder.setParameters(parameters, false);
                transform = builder.create();
            } else {
                transform = builder.createAffineGeocentric(datumShift);
            }
            method     = builder.getMethod();
            parameters = builder.parametersForMetadata();
        }
        /*
         * Adjust the accuracy information if the datum shift has been computed by an indirect path.
         * The indirect path uses a third datum (typically WGS84) as an intermediate between the two
         * specified datum.
         */
        final Map<String, Object> properties = properties(typeOfChange);
        PositionalAccuracy accuracy = finalDatum.flatMap(DatumOrEnsemble::getAccuracy).orElseGet(() ->
            (datumShift instanceof AnnotatedMatrix) ? ((AnnotatedMatrix) datumShift).accuracy : null
        );
        final Class<? extends SingleOperation> type;
        if (isDatumChange(typeOfChange)) {
            type = Transformation.class;
            if (accuracy == null) {
                accuracy = (typeOfChange == UNSPECIFIED_DATUM_CHANGE)
                     ? PositionalAccuracyConstant.DATUM_SHIFT_OMITTED
                     : PositionalAccuracyConstant.DATUM_SHIFT_APPLIED;
            }
        } else {
            type = Conversion.class;
        }
        properties.put(CoordinateOperation.COORDINATE_OPERATION_ACCURACY_KEY, accuracy);
        return asList(createFromMathTransform(properties, sourceCRS, targetCRS, transform, method.orElse(null), parameters, type));
    }

    /**
     * Creates an operation between a geodetic and a vertical coordinate reference systems.
     * The height returned by this method will usually be part of a
     * {@linkplain DefaultPassThroughOperation pass-through operation}.
     *
     * <p>This method returns only <em>one</em> step for a chain of concatenated operations (to be built by the caller).
     * But a list is returned because the same step may be implemented by different operation methods. Only one element
     * in the returned list should be selected (usually the first one).</p>
     *
     * @param  sourceCRS  input coordinate reference system.
     * @param  targetCRS  output coordinate reference system.
     * @return a coordinate operation from {@code sourceCRS} to {@code targetCRS}.
     * @throws FactoryException if the operation cannot be constructed.
     */
    protected List<CoordinateOperation> createOperationStep(final GeodeticCRS sourceCRS,
                                                            final VerticalCRS targetCRS)
            throws FactoryException
    {
        /*
         * We will perform the conversion or transformation as a 3 steps process:
         *
         *     source CRS          →
         *     interpolation CRS   →
         *     ellipsoidal height  →
         *     target height
         */
        CoordinateOperation step1 = null;
        CoordinateOperation step2;
        CoordinateOperation step3 = null;
        /*
         * Convert the source CRS to the CRS needed for transforming the heights.
         * For now this step is fixed to a three-dimensional geographic CRS, but
         * a future version should use a plugin-mechanism, with the code below
         * as the last fallback.
         */
        CoordinateReferenceSystem interpolationCRS = sourceCRS;
        CoordinateSystem interpolationCS = interpolationCRS.getCoordinateSystem();
        if (!(interpolationCS instanceof EllipsoidalCS)) {
            final EllipsoidalCS cs = CommonCRS.WGS84.geographic3D().getCoordinateSystem();
            if (!Utilities.equalsIgnoreMetadata(interpolationCS, cs)) {
                final GeographicCRS stepCRS = factorySIS.crsFactory.createGeographicCRS(
                        derivedFrom(sourceCRS),
                        DatumOrEnsemble.asDatum(sourceCRS),
                        cs);
                step1 = createOperation(sourceCRS, toAuthorityDefinition(GeographicCRS.class, stepCRS));
                interpolationCRS = step1.getTargetCRS();
                interpolationCS  = interpolationCRS.getCoordinateSystem();
            }
        }
        /*
         * Transform from ellipsoidal height to the height requested by the caller.
         * This operation requires the horizontal components (φ,λ) of source CRS,
         * unless the user asked for ellipsoidal height (which strictly speaking
         * is not allowed by ISO 19111). Those horizontal components are given by
         * the interpolation CRS.
         *
         * TODO: store the interpolationCRS in some field for allowing other methods to use it.
         */
        final int i = AxisDirections.indexOfColinear(interpolationCS, AxisDirection.UP);
        if (i < 0) {
            throw new OperationNotFoundException(notFoundMessage(sourceCRS, targetCRS));
        }
        final CoordinateSystemAxis expectedAxis = interpolationCS.getAxis(i);
        final boolean isEllipsoidalHeight;      // Whether heightCRS is okay or need to be recreated.
        VerticalCRS heightCRS = targetCRS;      // First candidate, will be replaced if it doesn't fit.
        VerticalCS  heightCS  = heightCRS.getCoordinateSystem();
        if (Utilities.equalsIgnoreMetadata(heightCS.getAxis(0), expectedAxis)) {
            isEllipsoidalHeight = ReferencingUtilities.isEllipsoidalHeight(DatumOrEnsemble.asDatum(heightCRS));
        } else {
            heightCRS = CommonCRS.Vertical.ELLIPSOIDAL.crs();
            heightCS  = heightCRS.getCoordinateSystem();
            isEllipsoidalHeight = Utilities.equalsIgnoreMetadata(heightCS.getAxis(0), expectedAxis);
            if (!isEllipsoidalHeight) {
                heightCS = toAuthorityDefinition(VerticalCS.class, factorySIS.csFactory
                        .createVerticalCS(derivedFrom(heightCS), expectedAxis));
            }
        }
        if (!isEllipsoidalHeight) {                     // `false` if we need to change datum, unit or axis direction.
            heightCRS = toAuthorityDefinition(VerticalCRS.class,
                    factorySIS.crsFactory.createVerticalCRS(derivedFrom(heightCRS), CommonCRS.Vertical.ELLIPSOIDAL.datum(), heightCS));
        }
        if (heightCRS != targetCRS) {
            step3     = createOperation(heightCRS, targetCRS);  // May need interpolationCRS for performing datum change.
            heightCRS = (VerticalCRS) step3.getSourceCRS();
            heightCS  = heightCRS.getCoordinateSystem();
        }
        /*
         * Conversion from three-dimensional geographic CRS to ellipsoidal height.
         * This part does nothing more than dropping the horizontal components,
         * like the "Geographic3D to 2D conversion" (EPSG:9659).
         * It is not the job of this block to perform unit conversions.
         * Unit conversions, if needed, are done by `step3` computed in above block.
         *
         * The "Geographic3DtoVertical.md" file in the `provider` package is a reminder.
         * If this policy is changed, that file should be edited accordingly.
         */
        final int srcDim = interpolationCS.getDimension();                          // Should always be 3.
        final int tgtDim = heightCS.getDimension();                                 // Should always be 1.
        final Matrix matrix = Matrices.createZero(tgtDim + 1, srcDim + 1);
        matrix.setElement(0,      i,      1);                                       // Scale factor for height.
        matrix.setElement(tgtDim, srcDim, 1);                                       // Always 1 for affine transform.
        step2 = createFromAffineTransform(AXIS_CHANGES, interpolationCRS, heightCRS, null, matrix);
        return asList(concatenate(step1, step2, step3));
    }

    /**
     * Creates an operation between two vertical coordinate reference systems.
     * The default implementation checks if both CRS use the same datum, then
     * adjusts for axis direction and units.
     *
     * <p>This method returns only <em>one</em> step for a chain of concatenated operations (to be built by the caller).
     * But a list is returned because the same step may be implemented by different operation methods. Only one element
     * in the returned list should be selected (usually the first one).</p>
     *
     * @param  sourceCRS  input coordinate reference system.
     * @param  targetCRS  output coordinate reference system.
     * @return a coordinate operation from {@code sourceCRS} to {@code targetCRS}.
     * @throws FactoryException if the operation cannot be constructed.
     *
     * @todo Needs to implement vertical datum shift.
     */
    protected List<CoordinateOperation> createOperationStep(final VerticalCRS sourceCRS,
                                                            final VerticalCRS targetCRS)
            throws FactoryException
    {
        final VerticalDatum sourceDatum = DatumOrEnsemble.asDatum(sourceCRS);
        final VerticalDatum targetDatum = DatumOrEnsemble.asDatum(targetCRS);
        final Optional<VerticalDatum> finalDatum;
        final Identifier typeOfChange;
        if (Utilities.equalsIgnoreMetadata(sourceDatum, targetDatum)) {
            finalDatum   = Optional.empty();
            typeOfChange = AXIS_CHANGES;
        } else {
            finalDatum = DatumOrEnsemble.asTargetDatum(sourceCRS, targetCRS);
            if (finalDatum.isEmpty()) {
                throw new OperationNotFoundException(datumChangeNotFound(sourceDatum, targetDatum));
            }
            typeOfChange = SAME_DATUM_ENSEMBLE;
        }
        final VerticalCS sourceCS = sourceCRS.getCoordinateSystem();
        final VerticalCS targetCS = targetCRS.getCoordinateSystem();
        final Matrix matrix;
        try {
            matrix = CoordinateSystems.swapAndScaleAxes(sourceCS, targetCS);
        } catch (IllegalArgumentException | IncommensurableException exception) {
            throw new OperationNotFoundException(notFoundMessage(sourceCRS, targetCRS), exception);
        }
        // TODO: should we replace `targetCRS` if `finalDatum` is not equal to `targetDatum`?
        return asList(createFromAffineTransform(typeOfChange, sourceCRS, targetCRS, finalDatum, matrix));
    }

    /**
     * Creates an operation between two temporal coordinate reference systems.
     * The default implementation checks if both CRS use the same datum, then
     * adjusts for axis direction, units and epoch.
     *
     * <p>This method returns only <em>one</em> step for a chain of concatenated operations (to be built by the caller).
     * But a list is returned because the same step may be implemented by different operation methods. Only one element
     * in the returned list should be selected (usually the first one).</p>
     *
     * @todo The current version performs only unit conversion and change of datum epoch,
     *       assuming that everything else is equivalent. This is probably not sufficient,
     *       as the relationship between two temporal datum may be non-linear.
     *       We should invoke {@link DatumOrEnsemble#asTargetDatum(TemporalCRS, TemporalCRS)}
     *       for checking if the datum are equivalent, but doing so require that we remove
     *       the origin attribute from {@link TemporalDatum}.
     *       This change has been proposed to <abbr>OGC</abbr>.
     *
     * @param  sourceCRS  input coordinate reference system.
     * @param  targetCRS  output coordinate reference system.
     * @return a coordinate operation from {@code sourceCRS} to {@code targetCRS}.
     * @throws FactoryException if the operation cannot be constructed.
     */
    protected List<CoordinateOperation> createOperationStep(final TemporalCRS sourceCRS,
                                                            final TemporalCRS targetCRS)
            throws FactoryException
    {
        final TemporalDatum sourceDatum = DatumOrEnsemble.asDatum(sourceCRS);
        final TemporalDatum targetDatum = DatumOrEnsemble.asDatum(targetCRS);
        final Optional<TemporalDatum> finalDatum;
        final Identifier typeOfChange;
        if (Utilities.equalsIgnoreMetadata(sourceDatum, targetDatum)) {
            finalDatum   = Optional.empty();
            typeOfChange = AXIS_CHANGES;
        } else {
            finalDatum   = DatumOrEnsemble.asTargetDatum(sourceCRS, targetCRS);
            typeOfChange = finalDatum.isPresent() ? SAME_DATUM_ENSEMBLE : DATUM_SHIFT;
            // We do not default to `UNSPECIFIED_DATUM_CHANGE` because the change is not completely unspecified.
        }
        final TimeCS sourceCS = sourceCRS.getCoordinateSystem();
        final TimeCS targetCS = targetCRS.getCoordinateSystem();
        /*
         * Compute the epoch shift. The epoch is the "time zero" in a particular coordinate reference system.
         * For example, the epoch of Java temporal objects (e.g. `Instant`) is january 1, 1970 at 00:00 UTC.
         * We compute how much to add to a time in `sourceCRS` in order to get a time in `targetCRS`.
         * This "epoch shift" is in units of `targetCRS`.
         */
        final Unit<Time> targetUnit = targetCS.getAxis(0).getUnit().asType(Time.class);
        DoubleDouble epochShift = DoubleDouble.of(Duration.between(
                TemporalDate.toTemporal(targetDatum.getOrigin()),
                TemporalDate.toTemporal(sourceDatum.getOrigin())));
        epochShift = DoubleDouble.of(Units.NANOSECOND.getConverterTo(targetUnit).convert(epochShift), true);
        /*
         * Check axis directions. The method `swapAndScaleAxes` should returns a matrix of size 2×2.
         * The element at index (0,0) may be +1 if source and target axes are in the same direction,
         * or -1 if there are in opposite direction ("PAST" vs "FUTURE"). The value may be something
         * else than ±1 if a unit conversion is applied too.  For example, the value is 60 if time in
         * sourceCRS is in hours while time in targetCRS is in minutes.
         *
         * The "epoch shift" previously computed is a translation. Consequently, it is added to element (0,1).
         */
        final MatrixSIS matrix;
        try {
            matrix = MatrixSIS.castOrCopy(CoordinateSystems.swapAndScaleAxes(sourceCS, targetCS));
        } catch (IllegalArgumentException | IncommensurableException exception) {
            throw new OperationNotFoundException(notFoundMessage(sourceCRS, targetCRS), exception);
        }
        final int translationColumn = matrix.getNumCol() - 1;           // Paranoiac check: should always be 1.
        final var translation = DoubleDouble.of(matrix.getNumber(0, translationColumn), true);
        matrix.setNumber(0, translationColumn, translation.add(epochShift));
        // TODO: should we replace `targetCRS` if `finalDatum` is not equal to `targetDatum`?
        return asList(createFromAffineTransform(typeOfChange, sourceCRS, targetCRS, finalDatum, matrix));
    }

    /**
     * Creates an operation between two coordinate reference systems having no specialized method.
     * The two given <abbr>CRS</abbr> should be of the same type. This is not verified directly by
     * this method. However, because the <abbr>CRS</abbr> type is determined by the datum type
     * (sometimes completed by the <abbr>CS</abbr> type), having equivalent datum and compatible
     * <abbr>CS</abbr> should be a sufficient criterion for saying that the <abbr>CRS</abbr> are
     * of the same type.
     *
     * <p>This method should be invoked as in last resort only.</p>
     *
     * <h4>Implementation type</h4>
     * The method body is a pattern repeated in most {@code createOperationStep(…)} methods of this class.
     * Except that in other methods, the logic is interleaved with more complex checks for datum changes.
     * Understanding the code of this method can help to understand the code of other methods.
     *
     * @param  sourceCRS  input coordinate reference system.
     * @param  targetCRS  output coordinate reference system.
     * @return a coordinate operation from {@code sourceCRS} to {@code targetCRS}.
     * @throws FactoryException if the operation cannot be constructed.
     */
    private List<CoordinateOperation> createOperationStepFallback(final SingleCRS sourceCRS,
                                                                  final SingleCRS targetCRS)
            throws FactoryException
    {
        final IdentifiedObject sourceDatum = DatumOrEnsemble.of(sourceCRS);
        final IdentifiedObject targetDatum = DatumOrEnsemble.of(targetCRS);
        final Optional<IdentifiedObject> finalDatum;
        final Identifier typeOfChange;
        if (Utilities.equalsIgnoreMetadata(sourceDatum, targetDatum)) {
            finalDatum   = Optional.empty();
            typeOfChange = AXIS_CHANGES;
        } else {
            finalDatum = DatumOrEnsemble.ofTarget(sourceCRS, targetCRS);
            if (finalDatum.isEmpty()) {
                throw new OperationNotFoundException(datumChangeNotFound(sourceDatum, targetDatum));
            }
            typeOfChange = SAME_DATUM_ENSEMBLE;
        }
        final CoordinateSystem sourceCS = sourceCRS.getCoordinateSystem();
        final CoordinateSystem targetCS = targetCRS.getCoordinateSystem();
        final Matrix matrix;
        try {
            matrix = CoordinateSystems.swapAndScaleAxes(sourceCS, targetCS);
        } catch (IllegalArgumentException | IncommensurableException exception) {
            throw new OperationNotFoundException(notFoundMessage(sourceCRS, targetCRS), exception);
        }
        // TODO: should we replace `targetCRS` if `finalDatum` is not equal to `targetDatum`?
        return asList(createFromAffineTransform(typeOfChange, sourceCRS, targetCRS, finalDatum, matrix));
    }

    /**
     * Creates an operation between at least one {@code CompoundCRS} (usually the source) and an arbitrary CRS.
     * The default implementation tries to invoke the {@link #createOperation createOperation(…)} method with
     * various combinations of source and target components. A preference is given for components of the same
     * type (e.g. source {@link GeodeticCRS} with target {@code GeodeticCRS}, <i>etc.</i>).
     *
     * <p>This method returns only <em>one</em> step for a chain of concatenated operations (to be built by the caller).
     * But a list is returned because the same step may be implemented by different operation methods. Only one element
     * in the returned list should be selected (usually the first one).</p>
     *
     * @param  sourceCRS         input coordinate reference system.
     * @param  sourceComponents  components of the source CRS.
     * @param  targetCRS         output coordinate reference system.
     * @param  targetComponents  components of the target CRS.
     * @return a coordinate operation from {@code sourceCRS} to {@code targetCRS}.
     * @throws FactoryException if the operation cannot be constructed.
     */
    protected List<CoordinateOperation> createOperationStep(
            final CoordinateReferenceSystem sourceCRS, final List<? extends SingleCRS> sourceComponents,
            final CoordinateReferenceSystem targetCRS, final List<? extends SingleCRS> targetComponents)
            throws FactoryException
    {
        /*
         * Operations found are stored in the `infos` array, but are not yet wrapped in PassThroughOperations.
         * We need to know first if some coordinate values need reordering for matching the target CRS order.
         * We also need to know if any source coordinates should be dropped.
         */
        final SubOperationInfo[] infos;
        try {
            infos = SubOperationInfo.createSteps(this, sourceComponents, targetComponents);
        } catch (NoninvertibleTransformException e) {
            throw new OperationNotFoundException(notFoundMessage(sourceCRS, targetCRS), e);
        } catch (TransformException e) {
            throw new FactoryException(notFoundMessage(sourceCRS, targetCRS), e);
        }
        if (infos == null) {
            throw new OperationNotFoundException(notFoundMessage(sourceCRS, targetCRS));
        }
        /*
         * At this point, a coordinate operation has been found for all components of the target CRS.
         * However, the CoordinateOperation.getSourceCRS() values are not necessarily in the same order
         * than in the `sourceComponents` list given to this method, and some dimensions may be dropped.
         * The matrix computed by sourceToSelected(…) gives us the rearrangement needed for the coordinate
         * operations that we just found.
         */
        final CoordinateReferenceSystem[] stepComponents = SubOperationInfo.getSourceCRS(infos);
        final Matrix select = SubOperationInfo.sourceToSelected(sourceCRS.getCoordinateSystem().getDimension(), infos);
        /*
         * First, we need a CRS matching the above-cited rearrangement. That CRS will be named `stepSourceCRS`
         * and its components will be named `stepComponents`. Then we will execute a loop in which each component
         * is progressively (one by one) updated from a source component to a target component. A new step CRS is
         * recreated each time, since it will be needed for each PassThroughOperation.
         */
        CoordinateReferenceSystem stepSourceCRS;
        CoordinateOperation operation;
        if (select.isIdentity()) {
            stepSourceCRS = sourceCRS;                // No rearrangement - we can use source CRS as-is.
            operation = null;
        } else {
            if (stepComponents.length == 1) {
                stepSourceCRS = stepComponents[0];    // Slight optimization of the next block (in the `else` case).
            } else {
                CompoundCRS crs = factorySIS.crsFactory.createCompoundCRS(derivedFrom(sourceCRS), stepComponents);
                stepSourceCRS = toAuthorityDefinition(CoordinateReferenceSystem.class, crs);
            }
            operation = createFromAffineTransform(AXIS_CHANGES, sourceCRS, stepSourceCRS, null, select);
        }
        /*
         * For each sub-operation, create a `PassThroughOperation` for the (`stepSourceCRS` → `stepTargetCRS`) operation.
         * Each source CRS in the loop will be for dimensions at indices [`firstAffectedCoordinate` … `endAtDimension`-1].
         * Note that those indices are not necessarily the same as the indices in the fields of the same name in
         * `SubOperationInfo`, because those indices are not relative to the same `CompoundCRS`.
         */
        int endAtDimension = 0;
        int remainingSourceDimensions = select.getNumRow() - 1;
        final int indexOfFinal = SubOperationInfo.indexOfFinal(infos);
        for (int i=0; i<stepComponents.length; i++) {
            final SubOperationInfo          info   = infos[i];
            final CoordinateReferenceSystem source = stepComponents[i];
            final CoordinateReferenceSystem target = targetComponents.get(info.targetComponentIndex);
            canStoreInCache &= info.canStoreInCache;
            /*
             * In order to compute `stepTargetCRS`, replace in-place a single element in `stepComponents`.
             * For each step except the last one, `stepTargetCRS` is a mix of target CRS and source CRS.
             * Only after the loop finished, `stepTargetCRS` will become the complete target definition.
             */
            final CoordinateReferenceSystem stepTargetCRS;
            stepComponents[info.targetComponentIndex] = target;
            if (i >= indexOfFinal) {
                stepTargetCRS = targetCRS;              // If all remaining transforms are identity, we reached the final CRS.
            } else if (info.isIdentity()) {
                stepTargetCRS = stepSourceCRS;          // In any identity transform, the source and target CRS are equal.
            } else if (stepComponents.length == 1) {
                stepTargetCRS = target;                 // Slight optimization of the next block.
            } else {
                stepTargetCRS = createCompoundCRS(target, stepComponents);
            }
            int delta = source.getCoordinateSystem().getDimension();
            final int firstAffectedCoordinate = endAtDimension;
            endAtDimension += delta;
            final int numTrailingCoordinates = remainingSourceDimensions - endAtDimension;
            CoordinateOperation subOperation = info.operation;
            if ((firstAffectedCoordinate | numTrailingCoordinates) != 0) {
                final Map<String,?> properties = IdentifiedObjects.getProperties(subOperation);
                /*
                 * The `DefaultPassThroughOperation` constuctor expects a `SingleOperation`.
                 * In most case, the `subOperation` is already of this kind.
                 * However if it is not, try to copy it in such object.
                 */
                final SingleOperation op;
                if (SubTypes.isSingleOperation(subOperation)) {
                    op = (SingleOperation) subOperation;
                } else {
                    final MathTransform subTransform = subOperation.getMathTransform();
                    op = factorySIS.createSingleOperation(properties,
                            subOperation.getSourceCRS(), subOperation.getTargetCRS(), null,
                            new DefaultOperationMethod(subTransform), subTransform);
                }
                subOperation = new DefaultPassThroughOperation(
                        properties,
                        stepSourceCRS,
                        stepTargetCRS,
                        op,
                        firstAffectedCoordinate,
                        numTrailingCoordinates);
            }
            /*
             * Concatenate the operation with the ones we have found so far, and use the current `stepTargetCRS`
             * as the source CRS for the next operation step. We also need to adjust the dimension indices,
             * since the previous operations may have removed some dimensions. Note that the delta may also
             * be negative in a few occasions.
             */
            operation = concatenate(operation, subOperation);
            stepSourceCRS = stepTargetCRS;
            delta -= target.getCoordinateSystem().getDimension();
            endAtDimension -= delta;
            remainingSourceDimensions -= delta;
        }
        /*
         * If there is some target dimensions that are set to constant values instead of computed from the
         * source dimensions, add those constants as the last step. It never occur except is some particular
         * contexts like when computing a transform between two `GridGeometry` instances.
         */
        if (stepComponents.length < infos.length) try {
            final Matrix m = SubOperationInfo.createConstantOperation(infos,
                    stepSourceCRS.getCoordinateSystem().getDimension(),
                        targetCRS.getCoordinateSystem().getDimension());
            operation = concatenate(operation, createFromAffineTransform(CONSTANTS, stepSourceCRS, targetCRS, null, m));
            for (int i = stepComponents.length; i < infos.length; i++) {
                canStoreInCache &= infos[i].canStoreInCache;
            }
        } catch (TransformException e) {
            throw new FactoryException(notFoundMessage(sourceCRS, targetCRS), e);
        }
        return asList(operation);
    }





    //  ╔═════════════════════════════════════════════════════════╗
    //  ║                                                         ║
    //  ║                M I S C E L L A N E O U S                ║
    //  ║                                                         ║
    //  ╚═════════════════════════════════════════════════════════╝

    /**
     * Creates a coordinate operation from a matrix, which usually describes an affine transform.
     * A default {@link OperationMethod} object is given to the returned operation. In the special case
     * where {@code typeOfChange} {@linkplain #isDatumChange(Identifier) is for a datum change},
     * the operation will be a {@link Transformation} instance instead of {@link Conversion}.
     *
     * @param  typeOfChange  the identifier for the operation to be created.
     * @param  sourceCRS     the source coordinate reference system.
     * @param  targetCRS     the target coordinate reference system.
     * @param  finalDatum    the ensemble that determines the operation accuracy, or {@code null} if none.
     * @param  matrix        the matrix which describe an affine transform operation.
     * @return the conversion or transformation.
     * @throws FactoryException if the operation cannot be created.
     */
    private CoordinateOperation createFromAffineTransform(
            final Identifier typeOfChange,
            final CoordinateReferenceSystem sourceCRS,
            final CoordinateReferenceSystem targetCRS,
            final Optional<? extends IdentifiedObject> finalDatum,
            final Matrix matrix) throws FactoryException
    {
        final MathTransform transform = factorySIS.getMathTransformFactory().createAffineTransform(matrix);
        final Map<String, Object> properties = properties(typeOfChange);
        if (finalDatum != null) {
            finalDatum.flatMap(DatumOrEnsemble::getAccuracy)
                    .ifPresent((accuracy) -> properties.put(CoordinateOperation.COORDINATE_OPERATION_ACCURACY_KEY, accuracy));
        }
        // Note: we cannot rely on whether the accuracy was non-null for determining the type.
        Class<? extends CoordinateOperation> type = Conversion.class;
        if (isDatumChange(typeOfChange)) {
            type = Transformation.class;
        }
        return createFromMathTransform(properties, sourceCRS, targetCRS, transform, null, null, type);
    }

    /**
     * Creates a compound CRS, but we special processing for (two-dimensional Geographic + ellipsoidal heights) tuples.
     * If any such tuple is found, a three-dimensional geographic CRS is created instead of the compound CRS.
     *
     * @param  template    the CRS from which to inherit properties.
     * @param  components  ordered array of {@code CoordinateReferenceSystem} objects.
     * @return the coordinate reference system for the given properties.
     * @throws FactoryException if the object creation failed.
     *
     * @see EllipsoidalHeightCombiner#createCompoundCRS(Map, CoordinateReferenceSystem...)
     */
    private CoordinateReferenceSystem createCompoundCRS(final CoordinateReferenceSystem template,
            final CoordinateReferenceSystem[] components) throws FactoryException
    {
        EllipsoidalHeightCombiner c = new EllipsoidalHeightCombiner(factorySIS.crsFactory, factorySIS.csFactory, factory);
        CoordinateReferenceSystem crs = c.createCompoundCRS(derivedFrom(template), components);
        return toAuthorityDefinition(CoordinateReferenceSystem.class, crs);
    }

    /**
     * Concatenates two operation steps.
     * The new concatenated operation gets an automatically generated name.
     *
     * <h4>Special case</h4>
     * If one of the given operation steps performs a change of axis order or units,
     * then that change will be merged with the other operation instead of creating an {@link ConcatenatedOperation}.
     *
     * @param  step1  the first  step, or {@code null} for the identity operation.
     * @param  step2  the second step, or {@code null} for the identity operation.
     * @return a concatenated operation, or {@code null} if all arguments were null.
     * @throws FactoryException if the operation cannot be constructed.
     */
    private CoordinateOperation concatenate(final CoordinateOperation step1,
                                            final CoordinateOperation step2)
            throws FactoryException
    {
        if (isIdentity(step1)) return step2;
        if (isIdentity(step2)) return step1;
        final MathTransform mt1 = step1.getMathTransform();
        final MathTransform mt2 = step2.getMathTransform();
        final CoordinateReferenceSystem sourceCRS = step1.getSourceCRS();
        final CoordinateReferenceSystem targetCRS = step2.getTargetCRS();
        /*
         * If one of the transform performs nothing more than a change of axis order or units, do
         * not expose that conversion in a ConcatenatedTransform.  Instead, merge that conversion
         * with the "main" operation. The intent is to simplify the operation chain by hidding
         * trivial operations.
         */
        CoordinateOperation main = null;
        final boolean isAxisChange1 = canHide(step1.getName());
        final boolean isAxisChange2 = canHide(step2.getName());
        if (isAxisChange1 && isAxisChange2 && isAffine(step1) && isAffine(step2)) {
            main = step2;                                           // Arbitrarily take the last step.
            if (main.getName() == IDENTITY && step1.getName() != IDENTITY) {
                main = step1;
            }
        } else {
            if (isAxisChange1 && mt1.getSourceDimensions() == mt1.getTargetDimensions()) main = step2;
            if (isAxisChange2 && mt2.getSourceDimensions() == mt2.getTargetDimensions()) main = step1;
        }
        if (SubTypes.isSingleOperation(main)) {
            final SingleOperation op = (SingleOperation) main;
            main = createFromMathTransform(
                    new HashMap<>(IdentifiedObjects.getProperties(main)),
                    sourceCRS,
                    targetCRS,
                    factorySIS.getMathTransformFactory().createConcatenatedTransform(mt1, mt2),
                    op.getMethod(),
                    op.getParameterValues(),
                    typeOf(op));
        } else {
            main = factory.createConcatenatedOperation(defaultName(sourceCRS, targetCRS), step1, step2);
        }
        /*
         * Sometimes we get a concatenated operation made of an operation followed by its inverse.
         * We can identify thoses case when the associated MathTransform is the identity transform.
         * In such case, simplify by replacing the ConcatenatedTransform by a SingleTransform.
         */
        if (main instanceof ConcatenatedOperation && main.getMathTransform().isIdentity()) {
            Class<? extends CoordinateOperation> type = null;
            for (final CoordinateOperation component : ((ConcatenatedOperation) main).getOperations()) {
                if (component instanceof Transformation) {
                    type = Transformation.class;
                    break;
                }
            }
            main = createFromMathTransform(new HashMap<>(IdentifiedObjects.getProperties(main)),
                    main.getSourceCRS(), main.getTargetCRS(), main.getMathTransform(), null, null, type);
        }
        return main;
    }

    /**
     * Concatenates three transformation steps. If the first and/or the last operation is an {@link #AXIS_CHANGES},
     * then it will be included as part of the second operation instead of creating a {@link ConcatenatedOperation}.
     * If a concatenated operation is created, it will get an automatically generated name.
     *
     * @param  step1  the first  step, or {@code null} for the identity operation.
     * @param  step2  the second step, or {@code null} for the identity operation.
     * @param  step3  the third  step, or {@code null} for the identity operation.
     * @return a concatenated operation, or {@code null} if all arguments were null.
     * @throws FactoryException if the operation cannot be constructed.
     */
    private CoordinateOperation concatenate(final CoordinateOperation step1,
                                            final CoordinateOperation step2,
                                            final CoordinateOperation step3)
            throws FactoryException
    {
        if (isIdentity(step1)) return concatenate(step2, step3);
        if (isIdentity(step2)) return concatenate(step1, step3);
        if (isIdentity(step3)) return concatenate(step1, step2);
        if (canHide(step1.getName())) return concatenate(concatenate(step1, step2), step3);
        if (canHide(step3.getName())) return concatenate(step1, concatenate(step2, step3));
        final Map<String,?> properties = defaultName(step1.getSourceCRS(), step3.getTargetCRS());
        return factory.createConcatenatedOperation(properties, step1, step2, step3);
    }

    /**
     * Returns {@code true} if the given operation is non-null and use the affine operation method.
     */
    private static boolean isAffine(final CoordinateOperation operation) {
        return IdentifiedObjects.isHeuristicMatchForName(CoordinateOperations.getMethod(operation), Constants.AFFINE);
    }

    /**
     * Returns {@code true} if the specified operation is an identity conversion.
     * This method always returns {@code false} for transformations even if their
     * associated math transform is an identity one, because such transformations
     * are usually datum shift and must be visible.
     */
    private static boolean isIdentity(final CoordinateOperation operation) {
        if (operation == null) {
            return true;
        }
        if ((operation instanceof Conversion) && operation.getMathTransform().isIdentity()) {
            return CoordinateOperations.wrapAroundChanges(operation).isEmpty();
        }
        return false;
    }

    /**
     * Returns {@code true} if a coordinate operation of the given name can be hidden
     * in the list of operations. Note that the {@code MathTransform} will still take
     * the operation in account however.
     *
     * @see #isDatumChange(Identifier)
     */
    private static boolean canHide(final Identifier id) {
        return (id == AXIS_CHANGES) || (id == IDENTITY);
    }

    /**
     * Returns the given name in a singleton map.
     */
    private static Map<String,?> properties(final String name) {
        return Map.of(IdentifiedObject.NAME_KEY, name);
    }

    /**
     * Returns a name for an object derived from the specified one.
     * This method builds a name of the form "{@literal <original identifier>} (step 1)"
     * where "(step 1)" may be replaced by "(step 2)", "(step 3)", <i>etc.</i> if this
     * method has already been invoked for the same identifier (directly or indirectly).
     */
    private Map<String,?> derivedFrom(final IdentifiedObject object) {
        Identifier oldID = object.getName();
        Object p = identifierOfStepCRS.get(oldID);
        if (p instanceof Identifier) {
            oldID = (Identifier) p;
            p = identifierOfStepCRS.get(oldID);
        }
        final int count = (p != null) ? (Integer) p + 1 : 1;
        final Identifier newID = new NamedIdentifier(Citations.SIS, oldID.getCode() + " (step " + count + ')');
        identifierOfStepCRS.put(newID, oldID);
        identifierOfStepCRS.put(oldID, count);

        final Map<String,Object> properties = properties(newID);
        properties.put(IdentifiedObject.REMARKS_KEY, Vocabulary.formatInternational(Vocabulary.Keys.DerivedFrom_1, label(object)));
        return properties;
    }

    /**
     * Returns a name for a transformation between two CRS.
     */
    private static Map<String,?> defaultName(CoordinateReferenceSystem source, CoordinateReferenceSystem target) {
        return properties(new CRSPair(source, target).toString());
    }

    /**
     * Returns the given operation as a list of one element. We cannot use {@link Collections#singletonList(Object)}
     * because the list needs to be modifiable, as required by {@link #createOperations(CoordinateReferenceSystem,
     * CoordinateReferenceSystem)} method contract.
     */
    private static List<CoordinateOperation> asList(final CoordinateOperation operation) {
        final var operations = new ArrayList<CoordinateOperation>(1);
        operations.add(operation);
        return operations;
    }

    /**
     * Returns an error message for "No path found from sourceCRS to targetCRS".
     * This is used for the construction of {@link OperationNotFoundException}.
     *
     * @param  source  the source CRS.
     * @param  target  the target CRS.
     * @return a default error message.
     *
     * @see #datumChangeNotFound(IdentifiedObject, IdentifiedObject)
     */
    private String notFoundMessage(final CoordinateReferenceSystem source, final CoordinateReferenceSystem target) {
        return resources().getString(Resources.Keys.CoordinateOperationNotFound_2, label(source), label(target));
    }

    /**
     * Returns an error message for "Cannot invert operation XYZ.".
     * This is used for the construction of {@link OperationNotFoundException}.
     *
     * @param  crs  the CRS having a conversion that cannot be inverted.
     * @return a default error message.
     */
    private String canNotInvert(final GeneralDerivedCRS crs) {
        return resources().getString(Resources.Keys.NonInvertibleOperation_1, label(crs.getConversionFromBase()));
    }

    /**
     * Returns whether the operation can be cached. This is {@code false} if
     * the operation depends on parameters that may vary between two executions.
     */
    final boolean canStoreInCache() {
        return canStoreInCache;
    }
}<|MERGE_RESOLUTION|>--- conflicted
+++ resolved
@@ -527,18 +527,9 @@
              * Coordinate system change (including change in the number of dimensions) without datum shift.
              * May contain the addition of ellipsoidal height or spherical radius, which need an ellipsoid.
              */
-<<<<<<< HEAD
-            final boolean isGeographic = (sourceCS instanceof EllipsoidalCS);
-            identifier = isGeographic != (targetCS instanceof EllipsoidalCS) ? GEOCENTRIC_CONVERSION : AXIS_CHANGES;
             final var builder = CoordinateOperations.builder(factorySIS.getMathTransformFactory(), Constants.COORDINATE_SYSTEM_CONVERSION);
-            final var ellipsoid = (isGeographic ? sourceDatum : targetDatum).getEllipsoid();
-            builder.setSourceAxes(sourceCS, ellipsoid);
-            builder.setTargetAxes(targetCS, ellipsoid);
-=======
-            final var builder = factorySIS.getMathTransformFactory().builder(Constants.COORDINATE_SYSTEM_CONVERSION);
             builder.setSourceAxes(sourceCS, sourceDatum.getEllipsoid());
             builder.setTargetAxes(targetCS, targetDatum.getEllipsoid());
->>>>>>> a1e3ecb8
             transform  = builder.create();
             method     = builder.getMethod();
             parameters = builder.parameters();
