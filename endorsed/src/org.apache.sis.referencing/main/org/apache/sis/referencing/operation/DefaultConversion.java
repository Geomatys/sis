--- conflicted
+++ resolved
@@ -371,16 +371,9 @@
      *
      * @since 1.5
      */
-<<<<<<< HEAD
-    public <T extends Conversion> T specialize(final Class<T> baseType,
-            final CoordinateReferenceSystem sourceCRS, final CoordinateReferenceSystem targetCRS,
-            MathTransformFactory factory) throws FactoryException
-=======
-    @SuppressWarnings("deprecation")
     public Conversion specialize(final CoordinateReferenceSystem sourceCRS,
                                  final CoordinateReferenceSystem targetCRS,
                                  MathTransformFactory factory) throws FactoryException
->>>>>>> 74a6061f
     {
         ArgumentChecks.ensureNonNull("sourceCRS", sourceCRS);
         ArgumentChecks.ensureNonNull("targetCRS", targetCRS);
