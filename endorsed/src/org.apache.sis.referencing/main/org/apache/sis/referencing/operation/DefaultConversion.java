/*
 * Licensed to the Apache Software Foundation (ASF) under one or more
 * contributor license agreements.  See the NOTICE file distributed with
 * this work for additional information regarding copyright ownership.
 * The ASF licenses this file to You under the Apache License, Version 2.0
 * (the "License"); you may not use this file except in compliance with
 * the License.  You may obtain a copy of the License at
 *
 *     http://www.apache.org/licenses/LICENSE-2.0
 *
 * Unless required by applicable law or agreed to in writing, software
 * distributed under the License is distributed on an "AS IS" BASIS,
 * WITHOUT WARRANTIES OR CONDITIONS OF ANY KIND, either express or implied.
 * See the License for the specific language governing permissions and
 * limitations under the License.
 */
package org.apache.sis.referencing.operation;

import java.util.Map;
import jakarta.xml.bind.annotation.XmlType;
import jakarta.xml.bind.annotation.XmlRootElement;
import javax.measure.IncommensurableException;
import org.opengis.util.FactoryException;
import org.opengis.parameter.ParameterValueGroup;
import org.opengis.referencing.operation.Conversion;
import org.opengis.referencing.operation.OperationMethod;
import org.opengis.referencing.operation.MathTransform;
import org.opengis.referencing.operation.MathTransformFactory;
import org.opengis.referencing.operation.Matrix;
import org.opengis.referencing.crs.SingleCRS;
import org.opengis.referencing.crs.GeneralDerivedCRS;
import org.opengis.referencing.crs.CoordinateReferenceSystem;
import org.opengis.referencing.datum.Datum;
import org.apache.sis.referencing.cs.CoordinateSystems;
import org.apache.sis.referencing.operation.transform.DefaultMathTransformFactory;
import org.apache.sis.referencing.operation.matrix.Matrices;
import org.apache.sis.referencing.privy.ReferencingUtilities;
import org.apache.sis.referencing.internal.Resources;
import org.apache.sis.util.ArgumentChecks;
import org.apache.sis.util.Utilities;
import org.apache.sis.util.resources.Errors;


/**
 * A parameterized mathematical operation that converts coordinates to another CRS without any change of
 * {@linkplain org.apache.sis.referencing.datum.AbstractDatum datum}.
 * The best-known example of a coordinate conversion is a map projection.
 * The parameters describing coordinate conversions are defined rather than empirically derived.
 *
 * <p>This coordinate operation contains an {@linkplain DefaultOperationMethod operation method}, usually
 * with associated {@linkplain org.apache.sis.parameter.DefaultParameterValueGroup parameter values}.
 * In the SIS implementation, the parameter values can be either inferred from the
 * {@linkplain org.apache.sis.referencing.operation.transform.AbstractMathTransform math transform}
 * or explicitly provided at construction time in a <dfn>defining conversion</dfn> (see below).</p>
 *
 * <h2>Defining conversions</h2>
 * {@code OperationMethod} instances are generally created for a pair of existing {@linkplain #getSourceCRS() source}
 * and {@linkplain #getTargetCRS() target CRS}. But {@code Conversion} instances without those information may exist
 * temporarily while creating a {@linkplain org.apache.sis.referencing.crs.DefaultDerivedCRS derived} or
 * {@linkplain org.apache.sis.referencing.crs.DefaultProjectedCRS projected CRS}.
 * Those <i>defining conversions</i> have no source and target CRS since those elements are provided by the
 * derived or projected CRS themselves. This class provides a {@linkplain #DefaultConversion(Map, OperationMethod,
 * MathTransform, ParameterValueGroup) constructor} for such defining conversions.
 *
 * <p>After the source and target CRS become known, we can invoke the {@link #specialize specialize(…)} method for
 * {@linkplain DefaultMathTransformFactory#createParameterizedTransform creating a math transform from the parameters}
 * and assign the source and target CRS to it.</p>
 *
 * <h2>Immutability and thread safety</h2>
 * This class is immutable and thus thread-safe if the property <em>values</em> (not necessarily the map itself)
 * given to the constructor are also immutable. This means that unless otherwise noted in the javadoc,
 * {@code Conversion} instances created using only SIS factories and static constants can be shared
 * by many objects and passed between threads without synchronization.
 *
 * @author  Martin Desruisseaux (IRD, Geomatys)
 * @version 1.5
 *
 * @see DefaultTransformation
 *
 * @since 0.6
 */
@XmlType(name = "ConversionType")
@XmlRootElement(name = "Conversion")
public class DefaultConversion extends AbstractSingleOperation implements Conversion {
    /**
     * Serial number for inter-operability with different versions.
     */
    private static final long serialVersionUID = -2148164324805562793L;

    /**
     * Creates a coordinate conversion from the given properties.
     * The properties given in argument follow the same rules as for the
     * {@linkplain AbstractCoordinateOperation#AbstractCoordinateOperation(Map, CoordinateReferenceSystem,
     * CoordinateReferenceSystem, CoordinateReferenceSystem, MathTransform) super-class constructor}.
     * The following table is a reminder of main (not all) properties:
     *
     * <table class="sis">
     *   <caption>Recognized properties (non exhaustive list)</caption>
     *   <tr>
     *     <th>Property name</th>
     *     <th>Value type</th>
     *     <th>Returned by</th>
     *   </tr><tr>
     *     <td>{@value org.opengis.referencing.IdentifiedObject#NAME_KEY}</td>
     *     <td>{@link org.opengis.metadata.Identifier} or {@link String}</td>
     *     <td>{@link #getName()}</td>
     *   </tr><tr>
     *     <td>{@value org.opengis.referencing.IdentifiedObject#IDENTIFIERS_KEY}</td>
     *     <td>{@link org.opengis.metadata.Identifier} (optionally as array)</td>
     *     <td>{@link #getIdentifiers()}</td>
     *   </tr><tr>
     *     <td>{@value org.opengis.referencing.ObjectDomain#DOMAIN_OF_VALIDITY_KEY}</td>
     *     <td>{@link org.opengis.metadata.extent.Extent}</td>
     *     <td>{@link org.apache.sis.referencing.DefaultObjectDomain#getDomainOfValidity()}</td>
     *   </tr>
     * </table>
     *
     * <h4>Relationship between datum</h4>
     * By definition, coordinate <b>conversions</b> do not change the datum. Consequently, the given {@code sourceCRS}
     * and {@code targetCRS} should use the same datum. If the datum is not the same, then the coordinate operation
     * should probably be a {@linkplain DefaultTransformation transformation} instead.
     * However, Apache SIS does not enforce that condition, but we encourage users to follow it.
     * The reason why SIS is tolerant is because some gray areas may exist about whether an operation
     * should be considered as a conversion or a transformation.
     *
     * <p>Note that while Apache SIS accepts to construct {@code DefaultConversion} instances
     * with different source and target datum, it does not accept to use such instances for
     * {@linkplain org.apache.sis.referencing.crs.DefaultDerivedCRS derived CRS} construction.</p>
     *
     * <h4>Example</h4>
     * Converting time instants from a {@linkplain org.apache.sis.referencing.crs.DefaultTemporalCRS temporal CRS}
     * using the <i>January 1st, 1950</i> epoch to another temporal CRS using the <i>January 1st, 1970</i> epoch
     * is a datum change, since the epoch is part of {@linkplain org.apache.sis.referencing.datum.DefaultTemporalDatum
     * temporal datum} definition. However, such operation does not have all the accuracy issues of transformations
     * between geodetic datum (empirically determined, over-determined systems, stochastic nature of the parameters).
     * Consequently, some users may consider sufficient to represent temporal epoch changes as conversions instead
     * than transformations.
     *
     * @param properties        the properties to be given to the identified object.
     * @param sourceCRS         the source CRS.
     * @param targetCRS         the target CRS, which shall use a datum {@linkplain Utilities#equalsIgnoreMetadata
     *                          equals (ignoring metadata)} to the source CRS datum.
     * @param interpolationCRS  the CRS of additional coordinates needed for the operation, or {@code null} if none.
     * @param method            the coordinate operation method (mandatory in all cases).
     * @param transform         transform from positions in the source CRS to positions in the target CRS.
     */
    public DefaultConversion(final Map<String,?>             properties,
                             final CoordinateReferenceSystem sourceCRS,
                             final CoordinateReferenceSystem targetCRS,
                             final CoordinateReferenceSystem interpolationCRS,
                             final OperationMethod           method,
                             final MathTransform             transform)
    {
        super(properties, sourceCRS, targetCRS, interpolationCRS, method, transform);
        ArgumentChecks.ensureNonNull("sourceCRS", sourceCRS);
        ArgumentChecks.ensureNonNull("targetCRS", targetCRS);
    }

    /**
     * Creates a defining conversion from the given transform and/or parameters.
     * This conversion has no source and target CRS since those elements are usually unknown
     * at <i>defining conversion</i> construction time.
     * The source and target CRS will become known later, at the
     * {@linkplain org.apache.sis.referencing.crs.DefaultDerivedCRS Derived CRS} or
     * {@linkplain org.apache.sis.referencing.crs.DefaultProjectedCRS Projected CRS}
     * construction time.
     *
     * <p>The {@code properties} map given in argument follows the same rules as for the
     * {@linkplain #DefaultConversion(Map, CoordinateReferenceSystem, CoordinateReferenceSystem,
     * CoordinateReferenceSystem, OperationMethod, MathTransform) above constructor}.</p>
     *
     * <h4>Transform and parameters arguments</h4>
     * At least one of the {@code transform} or {@code parameters} argument must be non-null.
     * If the caller supplies a {@code transform} argument, then it shall be a transform expecting
     * {@linkplain org.apache.sis.referencing.cs.AxesConvention#NORMALIZED normalized} input coordinates
     * and producing normalized output coordinates. See {@link org.apache.sis.referencing.cs.AxesConvention}
     * for more information about what Apache SIS means by "normalized".
     *
     * <p>If the caller cannot yet supply a {@code MathTransform}, then (s)he shall supply the parameter values needed
     * for creating that transform, with the possible omission of {@code "semi_major"} and {@code "semi_minor"} values.
     * The semi-major and semi-minor parameter values will be set automatically when the
     * {@link #specialize specialize(…)} method will be invoked.</p>
     *
     * <p>If both the {@code transform} and {@code parameters} arguments are non-null, then the latter should describe
     * the parameters used for creating the transform. Those parameters will be stored for information purpose and can
     * be given back by the {@link #getParameterValues()} method.</p>
     *
     * @param properties  the properties to be given to the identified object.
     * @param method      the operation method.
     * @param transform   transform from positions in the source CRS to positions in the target CRS, or {@code null}.
     * @param parameters  the {@code transform} parameter values, or {@code null}.
     *
     * @see DefaultMathTransformFactory#swapAndScaleAxes(MathTransform, DefaultMathTransformFactory.Context)
     */
    @SuppressWarnings("this-escape")    // False positive.
    public DefaultConversion(final Map<String,?>       properties,
                             final OperationMethod     method,
                             final MathTransform       transform,
                             final ParameterValueGroup parameters)
    {
        super(properties, method);
        this.transform = transform;
        if (transform == null && parameters == null) {
            throw new IllegalArgumentException(Resources.forProperties(properties)
                    .getString(Resources.Keys.UnspecifiedParameterValues));
        }
        setParameterValues(parameters, null);
        checkDimensions(properties);
    }

    /**
     * Constructs a new conversion with the same values as the specified one, together with the
     * specified source and target CRS. While the source conversion can be an arbitrary one,
     * it is typically a defining conversion.
     *
     * @param definition  the defining conversion.
     * @param source      the new source CRS.
     * @param target      the new target CRS.
     * @param factory     the factory to use for creating a transform from the parameters or for performing axis changes.
     */
<<<<<<< HEAD
    @SuppressWarnings("deprecation")
    DefaultConversion(final Conversion definition,
                      final CoordinateReferenceSystem source,
                      final CoordinateReferenceSystem target,
                      final MathTransformFactory factory,
                      final OperationMethod[] actual) throws FactoryException
=======
    private DefaultConversion(final Conversion definition,
                              final CoordinateReferenceSystem source,
                              final CoordinateReferenceSystem target,
                              final MathTransformFactory factory) throws FactoryException
>>>>>>> 7a049f94
    {
        super(definition);
        int interpDim = ReferencingUtilities.getDimension(super.getInterpolationCRS().orElse(null));
        if (transform == null) {
            /*
             * If the user did not specified explicitly a MathTransform, we will need to create it from the parameters.
             * This case happen when creating a ProjectedCRS because the length of semi-major and semi-minor axes are
             * often missing at defining conversion creation time. Since this constructor know those semi-axis lengths
             * thanks to the `sourceCRS` argument, we can complete the parameters.
             */
            if (parameters == null) {
                throw new IllegalArgumentException(Resources.format(Resources.Keys.UnspecifiedParameterValues));
            }
            if (factory instanceof DefaultMathTransformFactory) {
                /*
                 * Apache SIS specific API (not yet defined in GeoAPI, but could be proposed).
                 * Note that setTarget(…) intentionally uses only the CoordinateSystem instead of the full
                 * CoordinateReferenceSystem because the targetCRS is typically under construction when this
                 * method in invoked, and attempts to use it can cause NullPointerException.
                 */
                final DefaultMathTransformFactory.Context context;
                if (target instanceof GeneralDerivedCRS) {
                    context = ReferencingUtilities.createTransformContext(source, null);
                    context.setTarget(target.getCoordinateSystem());    // Using `target` would be unsafe here.
                } else {
                    context = ReferencingUtilities.createTransformContext(source, target);
                }
                transform = ((DefaultMathTransformFactory) factory).createParameterizedTransform(parameters, context);
                setParameterValues(context.getCompletedParameters(), context.getContextualParameters());
            } else {
                /*
                 * Fallback for non-SIS implementation. Equivalent to the above code, except that we can
                 * not get the parameters completed with semi-major and semi-minor axis lengths. Most of
                 * the code should work anyway.
                 */
                transform = factory.createBaseToDerived(source, parameters, target.getCoordinateSystem());
            }
        } else {
            /*
             * If the user specified explicitly a MathTransform, we may still need to swap or scale axes.
             * If this conversion is a defining conversion (which is usually the case when creating a new
             * ProjectedCRS), then DefaultMathTransformFactory has a specialized createBaseToDerived(…)
             * method for this job.
             */
            if (sourceCRS == null && targetCRS == null && factory instanceof DefaultMathTransformFactory) {
                final var context = new DefaultMathTransformFactory.Context();
                context.setSource(source.getCoordinateSystem());
                context.setTarget(target.getCoordinateSystem());    // See comment on the other setTarget(…) call.
                transform = ((DefaultMathTransformFactory) factory).swapAndScaleAxes(transform, context);
            } else {
                /*
                 * If we cannot use our SIS factory implementation, or if this conversion is not a defining
                 * conversion (i.e. if this is the conversion of an existing ProjectedCRS, in which case the
                 * math transform may not be normalized), then we fallback on a simpler swapAndScaleAxes(…)
                 * method defined in this class. This is needed for AbstractCRS.forConvention(AxisConvention).
                 */
                transform = swapAndScaleAxes(transform, source, sourceCRS, interpDim, true,  factory);
                transform = swapAndScaleAxes(transform, targetCRS, target, interpDim, false, factory);
                interpDim = 0;  // Skip createPassThroughTransform(…) since it was handled by swapAndScaleAxes(…).
            }
        }
        if (interpDim != 0) {
            transform = factory.createPassThroughTransform(interpDim, transform, 0);
        }
        sourceCRS = source;
        targetCRS = target;
    }

    /**
     * Creates a new coordinate operation with the same values as the specified one.
     * This copy constructor provides a way to convert an arbitrary implementation into a SIS one
     * or a user-defined one (as a subclass), usually in order to leverage some implementation-specific API.
     *
     * <p>This constructor performs a shallow copy, i.e. the properties are not cloned.</p>
     *
     * @param  operation  the coordinate operation to copy.
     *
     * @see #castOrCopy(Conversion)
     */
    protected DefaultConversion(final Conversion operation) {
        super(operation);
    }

    /**
     * Returns a SIS coordinate operation implementation with the values of the given arbitrary implementation.
     * This method performs the first applicable action in the following choices:
     *
     * <ul>
     *   <li>If the given object is {@code null}, then this method returns {@code null}.</li>
     *   <li>Otherwise if the given object is already an instance of
     *       {@code DefaultConversion}, then it is returned unchanged.</li>
     *   <li>Otherwise a new {@code DefaultConversion} instance is created using the
     *       {@linkplain #DefaultConversion(Conversion) copy constructor} and returned.
     *       Note that this is a <em>shallow</em> copy operation, because the other
     *       properties contained in the given object are not recursively copied.</li>
     * </ul>
     *
     * @param  object  the object to get as a SIS implementation, or {@code null} if none.
     * @return a SIS implementation containing the values of the given object (may be the
     *         given object itself), or {@code null} if the argument was null.
     */
    public static DefaultConversion castOrCopy(final Conversion object) {
        if (object == null || object instanceof DefaultConversion) {
            return (DefaultConversion) object;
        }
        return new DefaultConversion(object);
    }

    /**
     * Returns the GeoAPI interface implemented by this class.
     * The default implementation returns {@code Conversion.class}.
     *
     * @return the conversion interface implemented by this class.
     */
    @Override
    public Class<? extends Conversion> getInterface() {
        return Conversion.class;
    }

    /**
     * Returns a specialization of this conversion with non-null <abbr>CRS</abbr>s.
     * This {@code specialize(…)} method is typically invoked on {@linkplain #DefaultConversion(Map,
     * OperationMethod, MathTransform, ParameterValueGroup) defining conversion} instances,
     * when more information become available about the conversion to create.
     *
     * @param  sourceCRS  the source CRS.
     * @param  targetCRS  the target CRS.
     * @param  factory    the factory to use for creating a transform from the parameters
     *         or for performing axis changes, or {@code null} for the default factory.
     * @return conversion which declares the given <abbr>CRS</abbr>s as the source and target.
     * @throws MismatchedDatumException if the given CRS do not use the same datum as the source and target CRS
     *         of this conversion.
     * @throws FactoryException if the creation of a {@link MathTransform} from the {@linkplain #getParameterValues()
     *         parameter values}, or a {@linkplain CoordinateSystems#swapAndScaleAxes change of axis order or units}
     *         failed.
     *
     * @see DefaultMathTransformFactory#createParameterizedTransform(ParameterValueGroup, DefaultMathTransformFactory.Context)
     *
     * @since 1.5
     */
<<<<<<< HEAD
    @SuppressWarnings("deprecation")
    public <T extends Conversion> T specialize(final Class<T> baseType,
            final CoordinateReferenceSystem sourceCRS, final CoordinateReferenceSystem targetCRS,
            MathTransformFactory factory) throws FactoryException
=======
    public Conversion specialize(final CoordinateReferenceSystem sourceCRS,
                                 final CoordinateReferenceSystem targetCRS,
                                 MathTransformFactory factory) throws FactoryException
>>>>>>> 7a049f94
    {
        ArgumentChecks.ensureNonNull("sourceCRS", sourceCRS);
        ArgumentChecks.ensureNonNull("targetCRS", targetCRS);
        /*
         * Conceptual consistency check: verify that the new CRSs use the same datum as the previous ones,
         * since the purpose of this method is not to apply datum changes. Datum changes are the purpose of
         * a dedicated kind of operations, namely Transformation.
         */
        ensureCompatibleDatum("sourceCRS", super.getSourceCRS(), sourceCRS);
        if (!(targetCRS instanceof GeneralDerivedCRS)) {
            ensureCompatibleDatum("targetCRS", super.getTargetCRS(), targetCRS);
        } else {
            /*
             * Special case for derived and projected CRS: we cannot check directly the datum of the target CRS
             * of a derived CRS, because this method is invoked indirectly by SIS AbstractDerivedCRS constructor
             * before its `conversionFromBase` field is set. Since the Apache SIS implementations of derived CRS
             * map the datum to getConversionFromBase().getSourceCRS().getDatum(), invoking targetCRS.getDatum()
             * below may result in a NullPointerException. Instead, we verify that `this` conversion use the same
             * datum for source and target CRS, since DerivedCRS and ProjectedCRS are expected to have the same
             * datum than their source CRS.
             */
            ensureCompatibleDatum("targetCRS", sourceCRS, super.getTargetCRS());
        }
        if (super.getSourceCRS() == sourceCRS &&
            super.getTargetCRS() == targetCRS &&
            super.getMathTransform() != null)
        {
            return this;
        }
        if (factory == null) {
            factory = DefaultMathTransformFactory.provider();
        }
        return new DefaultConversion(this, sourceCRS, targetCRS, factory);
    }

    /**
     * Ensures that the {@code actual} CRS uses a datum which is equal, ignoring metadata,
     * to the datum of the {@code expected} CRS.
     *
     * @param  param     the parameter name, used only in case of error.
     * @param  expected  the CRS containing the expected datum, or {@code null}.
     * @param  actual    the CRS for which to check the datum, or {@code null}.
     * @throws MismatchedDatumException if the two CRS use different datum.
     */
    private static void ensureCompatibleDatum(final String param,
            final CoordinateReferenceSystem expected,
            final CoordinateReferenceSystem actual)
    {
        if ((expected instanceof SingleCRS) && (actual instanceof SingleCRS)) {
            final Datum datum = ((SingleCRS) expected).getDatum();
            if (datum != null && !Utilities.equalsIgnoreMetadata(datum, ((SingleCRS) actual).getDatum())) {
                throw new MismatchedDatumException(Resources.format(
                        Resources.Keys.IncompatibleDatum_2, datum.getName(), param));
            }
        }
    }

    /**
     * Concatenates to the given transform the operation needed for swapping and scaling the axes.
     * The two coordinate systems must implement the same GeoAPI coordinate system interface.
     * For example if {@code sourceCRS} uses a {@code CartesianCS}, then {@code targetCRS} must use
     * a {@code CartesianCS} too.
     *
     * @param  transform  the transform to which to concatenate axis changes.
     * @param  sourceCRS  the first CRS of the pair for which to check for axes changes.
     * @param  targetCRS  the second CRS of the pair for which to check for axes changes.
     * @param  interpDim  the number of dimensions of the interpolation CRS, or 0 if none.
     * @param  isSource   {@code true} for pre-concatenating the changes, or {@code false} for post-concatenating.
     * @param  factory    the factory to use for performing axis changes.
     */
    private static MathTransform swapAndScaleAxes(MathTransform transform,
            final CoordinateReferenceSystem sourceCRS,
            final CoordinateReferenceSystem targetCRS,
            final int interpDim, final boolean isSource,
            final MathTransformFactory factory) throws FactoryException
    {
        if (sourceCRS != null && targetCRS != null && sourceCRS != targetCRS) try {
            Matrix m = CoordinateSystems.swapAndScaleAxes(sourceCRS.getCoordinateSystem(),
                                                          targetCRS.getCoordinateSystem());
            if (!m.isIdentity()) {
                if (interpDim != 0) {
                    m = Matrices.createPassThrough(interpDim, m, 0);
                }
                final MathTransform s = factory.createAffineTransform(m);
                transform = factory.createConcatenatedTransform(isSource ? s : transform,
                                                                isSource ? transform : s);
            }
        } catch (IncommensurableException e) {
            throw new IllegalArgumentException(Errors.format(Errors.Keys.IllegalArgumentValue_2,
                    (isSource ? "sourceCRS" : "targetCRS"),
                    (isSource ?  sourceCRS  :  targetCRS).getName()), e);
        }
        return transform;
    }




    /*
     ┏━━━━━━━━━━━━━━━━━━━━━━━━━━━━━━━━━━━━━━━━━━━━━━━━━━━━━━━━━━━━━━━━━━━━━━━━━━━━━━━━━━┓
     ┃                                                                                  ┃
     ┃                               XML support with JAXB                              ┃
     ┃                                                                                  ┃
     ┃        The following methods are invoked by JAXB using reflection (even if       ┃
     ┃        they are private) or are helpers for other methods invoked by JAXB.       ┃
     ┃        Those methods can be safely removed if Geographic Markup Language         ┃
     ┃        (GML) support is not needed.                                              ┃
     ┃                                                                                  ┃
     ┗━━━━━━━━━━━━━━━━━━━━━━━━━━━━━━━━━━━━━━━━━━━━━━━━━━━━━━━━━━━━━━━━━━━━━━━━━━━━━━━━━━┛
     */

    /**
     * Constructs a new object in which every attributes are set to a null value.
     * <strong>This is not a valid object.</strong> This constructor is strictly
     * reserved to JAXB, which will assign values to the fields using reflection.
     */
    private DefaultConversion() {
    }
}<|MERGE_RESOLUTION|>--- conflicted
+++ resolved
@@ -23,6 +23,7 @@
 import org.opengis.util.FactoryException;
 import org.opengis.parameter.ParameterValueGroup;
 import org.opengis.referencing.operation.Conversion;
+import org.opengis.referencing.operation.Projection;
 import org.opengis.referencing.operation.OperationMethod;
 import org.opengis.referencing.operation.MathTransform;
 import org.opengis.referencing.operation.MathTransformFactory;
@@ -39,6 +40,10 @@
 import org.apache.sis.util.ArgumentChecks;
 import org.apache.sis.util.Utilities;
 import org.apache.sis.util.resources.Errors;
+
+// Specific to the main and geoapi-3.1 branches:
+import org.opengis.referencing.crs.GeographicCRS;
+import org.opengis.referencing.crs.ProjectedCRS;
 
 
 /**
@@ -218,19 +223,11 @@
      * @param target      the new target CRS.
      * @param factory     the factory to use for creating a transform from the parameters or for performing axis changes.
      */
-<<<<<<< HEAD
     @SuppressWarnings("deprecation")
     DefaultConversion(final Conversion definition,
                       final CoordinateReferenceSystem source,
                       final CoordinateReferenceSystem target,
-                      final MathTransformFactory factory,
-                      final OperationMethod[] actual) throws FactoryException
-=======
-    private DefaultConversion(final Conversion definition,
-                              final CoordinateReferenceSystem source,
-                              final CoordinateReferenceSystem target,
-                              final MathTransformFactory factory) throws FactoryException
->>>>>>> 7a049f94
+                      final MathTransformFactory factory) throws FactoryException
     {
         super(definition);
         int interpDim = ReferencingUtilities.getDimension(super.getInterpolationCRS().orElse(null));
@@ -336,7 +333,11 @@
         if (object == null || object instanceof DefaultConversion) {
             return (DefaultConversion) object;
         }
-        return new DefaultConversion(object);
+        if (object instanceof Projection) {
+            return new DefaultProjection((Projection) object);
+        } else {
+            return new DefaultConversion(object);
+        }
     }
 
     /**
@@ -371,16 +372,10 @@
      *
      * @since 1.5
      */
-<<<<<<< HEAD
     @SuppressWarnings("deprecation")
-    public <T extends Conversion> T specialize(final Class<T> baseType,
-            final CoordinateReferenceSystem sourceCRS, final CoordinateReferenceSystem targetCRS,
-            MathTransformFactory factory) throws FactoryException
-=======
     public Conversion specialize(final CoordinateReferenceSystem sourceCRS,
                                  final CoordinateReferenceSystem targetCRS,
                                  MathTransformFactory factory) throws FactoryException
->>>>>>> 7a049f94
     {
         ArgumentChecks.ensureNonNull("sourceCRS", sourceCRS);
         ArgumentChecks.ensureNonNull("targetCRS", targetCRS);
@@ -404,14 +399,19 @@
              */
             ensureCompatibleDatum("targetCRS", sourceCRS, super.getTargetCRS());
         }
+        final boolean isProjection = (targetCRS instanceof ProjectedCRS) && (sourceCRS instanceof GeographicCRS);
         if (super.getSourceCRS() == sourceCRS &&
             super.getTargetCRS() == targetCRS &&
-            super.getMathTransform() != null)
+            super.getMathTransform() != null &&
+            isProjection == (this instanceof Projection))
         {
             return this;
         }
         if (factory == null) {
             factory = DefaultMathTransformFactory.provider();
+        }
+        if (isProjection) {
+            return new DefaultProjection(this, sourceCRS, targetCRS, factory);
         }
         return new DefaultConversion(this, sourceCRS, targetCRS, factory);
     }
