--- conflicted
+++ resolved
@@ -182,7 +182,6 @@
      * Returns a description of the object corresponding to a code.
      *
      * @param  code  value allocated by authority.
-<<<<<<< HEAD
      * @return a description of the object, or {@code null} if the object
      *         corresponding to the specified {@code code} has no description.
      * @throws NoSuchAuthorityCodeException if the specified {@code code} was not found.
@@ -193,16 +192,6 @@
      */
     @Override
     @Deprecated(since = "1.5")
-=======
-     * @return a description of the object, or empty if the object corresponding to the specified code has no description.
-     * @throws FactoryException if an error occurred while fetching the description.
-     *
-     * @deprecated Replaced by {@link #getDescriptionText(Class, String)} because authority code without type are ambiguous.
-     */
-    @Override
-    @Deprecated(since="1.5")
-    @SuppressWarnings("removal")    // Cannot be removed before a migration to GeoAPI 4.0.
->>>>>>> bb738fc5
     public InternationalString getDescriptionText(final String code) throws FactoryException {
         return getDescriptionText(CoordinateReferenceSystem.class, code).orElse(null);
     }
