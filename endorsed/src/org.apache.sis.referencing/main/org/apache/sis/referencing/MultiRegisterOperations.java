/*
 * Licensed to the Apache Software Foundation (ASF) under one or more
 * contributor license agreements.  See the NOTICE file distributed with
 * this work for additional information regarding copyright ownership.
 * The ASF licenses this file to You under the Apache License, Version 2.0
 * (the "License"); you may not use this file except in compliance with
 * the License.  You may obtain a copy of the License at
 *
 *     http://www.apache.org/licenses/LICENSE-2.0
 *
 * Unless required by applicable law or agreed to in writing, software
 * distributed under the License is distributed on an "AS IS" BASIS,
 * WITHOUT WARRANTIES OR CONDITIONS OF ANY KIND, either express or implied.
 * See the License for the specific language governing permissions and
 * limitations under the License.
 */
package org.apache.sis.referencing;

import java.util.Map;
import java.util.Set;
import java.util.List;
import java.util.Iterator;
import java.util.AbstractSet;
import java.util.Objects;
import java.util.Optional;
import org.opengis.util.Factory;
import org.opengis.util.FactoryException;
import org.opengis.metadata.extent.GeographicBoundingBox;
import org.opengis.referencing.AuthorityFactory;
import org.opengis.referencing.crs.CRSFactory;
import org.opengis.referencing.crs.CRSAuthorityFactory;
import org.opengis.referencing.crs.CoordinateReferenceSystem;
import org.opengis.referencing.cs.CSFactory;
import org.opengis.referencing.cs.CSAuthorityFactory;
import org.opengis.referencing.datum.DatumFactory;
import org.opengis.referencing.datum.DatumAuthorityFactory;
import org.opengis.referencing.operation.CoordinateOperation;
import org.opengis.referencing.operation.CoordinateOperationFactory;
import org.opengis.referencing.operation.CoordinateOperationAuthorityFactory;
import org.opengis.referencing.operation.MathTransformFactory;
import org.apache.sis.referencing.factory.GeodeticObjectFactory;
import org.apache.sis.referencing.factory.MultiAuthoritiesFactory;
import org.apache.sis.referencing.factory.NoSuchAuthorityFactoryException;
import org.apache.sis.referencing.operation.DefaultCoordinateOperationFactory;
import org.apache.sis.referencing.operation.transform.DefaultMathTransformFactory;
import org.apache.sis.util.logging.Logging;
import org.apache.sis.util.resources.Errors;
import org.apache.sis.util.iso.AbstractFactory;

<<<<<<< HEAD
=======
// Specific to the geoapi-3.1 and geoapi-4.0 branches:
import org.opengis.referencing.RegisterOperations;
import org.opengis.referencing.crs.SingleCRS;
import org.apache.sis.referencing.datum.DatumOrEnsemble;

>>>>>>> 343f672e

/**
 * Finds <abbr>CRS</abbr>s or coordinate operations in one or many geodetic registries.
 * Each {@code MultiRegisterOperations} instance can narrow the search to a single registry,
 * a specific version of that registry, or to a domain of validity.
 * Each instance is immutable and thread-safe.
 *
 * <p>This class delegates its work to {@linkplain CRS#forCode(String) static methods} or to
 * {@link MultiAuthoritiesFactory}. It does not provide new services compared to the above,
 * but provides a more high-level <abbr>API</abbr> with the most important registry-based
 * services in a single place. {@link RegisterOperations} can also be used as en entry point,
 * with accesses to the low-level <abbr>API</abbr> granted by {@link #getFactory(Class)}.</p>
 *
 * <h2>User-defined geodetic registries</h2>
 * User-defined authorities can be added to the SIS environment by creating {@link CRSAuthorityFactory}
 * implementations with a public no-argument constructor or a public static {@code provider()} method,
 * and declaring the name of those classes in the {@code module-info.java} file as a provider of the
 * {@code org.opengis.referencing.crs.CRSAuthorityFactory} service.
 *
 * @author  Martin Desruisseaux (Geomatys)
 * @version 1.5
 * @since   1.5
 */
public class MultiRegisterOperations extends AbstractFactory {
    /**
     * Types of factories supported by this implementation.
     * A value of {@code true} means that the factory is an authority factory.
     * A value of {@code false} means that the factory is an object factory.
     *
     * @see #getFactory(Class)
     */
    private static final Map<Class<?>, Boolean> FACTORY_TYPES = Map.of(
            CoordinateOperationAuthorityFactory.class, Boolean.TRUE,
            DatumAuthorityFactory.class, Boolean.TRUE,
            CRSAuthorityFactory.class,   Boolean.TRUE,
            CSAuthorityFactory.class,    Boolean.TRUE,
            DatumFactory.class,          Boolean.FALSE,
            CRSFactory.class,            Boolean.FALSE,
            CSFactory.class,             Boolean.FALSE);

    /**
     * The authority of the <abbr>CRS</abbr> and coordinate operations to search,
     * or {@code null} for all authorities. In the latter case, the authority must
     * be specified in the code, for example {@code "EPSG:4326"} instead of "4326".
     *
     * @see #withAuthority(String)
     */
    private final String authority;

    /**
     * Version of the registry to use, or {@code null} for the default version.
     * Can be non-null only if {@link #authority} is also non-null.
     * If null, the default version is usually the latest one.
     *
     * @see #withVersion(String)
     */
    private final String version;

    /**
     * The area of interest for coordinate operations, or {@code null} for the whole world.
     *
     * @see #withAreaOfInterest(GeographicBoundingBox)
     */
    private final GeographicBoundingBox areaOfInterest;

    /**
     * The authority factory to use for extracting <abbr>CRS</abbr> instances, or {@code null} if no
     * authority has been specified. In the latter case, {@link CRS} static methods should be used.
     * In Apache SIS implementation, this is also an {@link CoordinateOperationAuthorityFactory}.
     *
     * @see #findCoordinateReferenceSystem(String)
     * @see #findCoordinateOperation(String)
     */
    private final CRSAuthorityFactory crsFactory;

    /**
     * The singleton instance for all authorities in their default versions, with no <abbr>AOI</abbr>.
     *
     * @see #provider()
     */
    private static final MultiRegisterOperations DEFAULT = new MultiRegisterOperations();

    /**
     * Returns an instance which will search <abbr>CRS</abbr> definitions in all registries that are known to SIS.
     * Because this instance is not for a specific registry, the authority will need to be part of the {@code code}
     * argument given to {@code create(String)} methods. For example, {@code "EPSG:4326"} instead of {@code "4326"}.
     * The registry can be made implicit by a call to {@link #withAuthority(String)}.
     *
     * @return the default instance for all registries known to SIS.
     */
    public static MultiRegisterOperations provider() {
        return DEFAULT;
    }

    /**
     * Creates an instance which will search <abbr>CRS</abbr> definitions in all registries that are known to SIS.
     *
     * @see #provider()
     */
    private MultiRegisterOperations() {
        authority      = null;
        version        = null;
        crsFactory     = null;
        areaOfInterest = null;
    }

    /**
     * Creates an instance with the same register than the given instance, but a different <abbr>AOI</abbr>.
     *
     * @param source          the register from which to copy the authority and version.
     * @param areaOfInterest  the new area of interest (<abbr>AOI</abbr>), or {@code null} if none.
     *
     * @see #withAreaOfInterest(GeographicBoundingBox)
     */
    protected MultiRegisterOperations(final MultiRegisterOperations source, final GeographicBoundingBox areaOfInterest) {
        authority  = source.authority;
        version    = source.version;
        crsFactory = source.crsFactory;
        this.areaOfInterest = areaOfInterest;
    }

    /**
     * Creates an instance which will use the registry of the specified authority, optionally at a specified version.
     *
     * @param source     the register from which to copy the area of interest.
     * @param authority  identification of the registry to use (e.g., "EPSG").
     * @param version    the registry version to use, or {@code null} for the default version.
     * @throws NoSuchAuthorityFactoryException if the specified registry has not been found.
     * @throws FactoryException if an error occurred while initializing this factory.
     *
     * @see #withAuthority(String)
     * @see #withVersion(String)
     */
    protected MultiRegisterOperations(final MultiRegisterOperations source, final String authority, final String version)
            throws FactoryException
    {
        this.authority      = Objects.requireNonNull(authority);
        this.version        = version;
        this.areaOfInterest = source.areaOfInterest;
        crsFactory = AuthorityFactories.ALL.getAuthorityFactory(CRSAuthorityFactory.class, authority, version);
    }

    /**
     * Returns an instance for a geodetic registry of the specified authority, such as "EPSG".
     * If a {@linkplain #withVersion(String) version number was specified} previously, that version is cleared.
     * If an area of interest was specified, the same area of interest is reused.
     *
     * <h2>User-defined geodetic registries</h2>
     * A user-defined authority can be specified if the implementation is declared in a {@code module-info}
     * file as a {@link CRSAuthorityFactory} service. See class javadoc for more information.
     *
     * @param  newValue  the desired authority, or {@code null} for all of them.
     * @return register operations for the specified authority.
     * @throws NoSuchAuthorityFactoryException if the given authority is unknown to SIS.
     * @throws FactoryException if the factory cannot be created for another reason.
     *
     * @see CRS#getAuthorityFactory(String)
     */
    public MultiRegisterOperations withAuthority(final String newValue) throws FactoryException {
        if (version == null && Objects.equals(authority, newValue)) {
            return this;
        } else if (newValue == null) {
            return DEFAULT.withAreaOfInterest(areaOfInterest);
        } else {
            return new MultiRegisterOperations(this, newValue, null);
        }
    }

    /**
     * Returns an instance for the specified version of the geodetic registry.
     * A non-null authority must have been {@linkplain #withAuthority(String) specified} before to invoke this method.
     * If an area of interest was specified, the same area of interest is reused.
     *
     * @param  newValue  the desired version, or {@code null} for the default version.
     * @return register operations for the specified version of the geodetic registry.
     * @throws IllegalStateException if the version is non-null and no authority has been specified previously.
     * @throws NoSuchAuthorityFactoryException if the given version is unknown to SIS.
     * @throws FactoryException if the factory cannot be created for another reason.
     */
    public MultiRegisterOperations withVersion(final String newValue) throws FactoryException {
        if (Objects.equals(version, newValue)) {
            return this;
        } else if (newValue == null && authority == null) {
            return DEFAULT.withAreaOfInterest(areaOfInterest);
        } else if (authority != null) {
            return new MultiRegisterOperations(this, authority, newValue);
        } else {
            throw new IllegalStateException(Errors.format(Errors.Keys.MissingValueForProperty_1, "authority"));
        }
    }

    /**
     * Returns an instance for the specified area of interest (<abbr>AOI</abbr>).
     * The area of interest is used for filtering coordinate operations between
     * a {@linkplain #findCoordinateOperations between a pair of CRSs}.
     *
     * @param  newValue  the desired area of interest, or {@code null} for the world.
     * @return register operations for the specified area of interest.
     */
    public MultiRegisterOperations withAreaOfInterest(final GeographicBoundingBox newValue) {
        if (Objects.equals(areaOfInterest, newValue)) {
            return this;
        } else if (newValue == null && authority == null && version == null) {
            return DEFAULT;
        } else {
            return new MultiRegisterOperations(this, newValue);
        }
    }

    /**
     * Extracts <abbr>CRS</abbr> details from the registry. If this {@code RegisterOperations} has not
     * been restricted to a specific authority by a call to {@link #withAuthority(String)}, then the
     * given code must contain the authority (e.g., {@code "EPSG:4326"} instead of {@code "4326"}.
     * Otherwise, this method delegates to {@link CRS#forCode(jString)}.
     *
     * <p>By default, this method recognizes the {@code "EPSG"} and {@code "OGC"} authorities.
     * In the {@code "EPSG"} case, whether the full set of EPSG codes is supported or not depends
     * on whether a {@linkplain org.apache.sis.referencing.factory.sql connection to the database}
     * can be established. If no connection can be established, then this method uses a small embedded
     * EPSG factory containing at least the CRS defined in the {@link #forCode(String)} method javadoc.</p>
     *
     * @param  code  <abbr>CRS</abbr> identifier allocated by the authority.
     * @return the <abbr>CRS</abbr> for the given authority code.
     * @throws NoSuchAuthorityCodeException if the specified {@code code} was not found.
     * @throws FactoryException if the search failed for some other reason.
     *
     * @see CRS#forCode(String)
     */
    public CoordinateReferenceSystem findCoordinateReferenceSystem(final String code) throws FactoryException {
        if (crsFactory != null) {
            return crsFactory.createCoordinateReferenceSystem(code);
        }
        return CRS.forCode(code);
    }

    /**
     * Extracts coordinate operation details from the registry. If this {@code RegisterOperations}
     * has not been restricted to a specific authority by a call to {@link #withAuthority(String)},
     * then the given code must contain the authority.
     *
     * @param  code  operation identifier allocated by the authority.
     * @return the operation for the given authority code.
     * @throws NoSuchAuthorityCodeException if the specified {@code code} was not found.
     * @throws FactoryException if the search failed for some other reason.
     */
    public CoordinateOperation findCoordinateOperation(String code) throws FactoryException {
        if (crsFactory instanceof CoordinateOperationAuthorityFactory) {
            ((CoordinateOperationAuthorityFactory) crsFactory).createCoordinateOperation(code);
        }
        return AuthorityFactories.ALL.createCoordinateOperation(code);
    }

    /**
     * Finds or infers any coordinate operations for which the given <abbr>CRS</abbr>s are the source and target,
     * in that order. This method searches for operation paths defined in the registry.
     * If none are found, this method tries to infer a path itself.
     *
     * @param  source  the source <abbr>CRS</abbr>.
     * @param  target  the target <abbr>CRS</abbr>.
     * @return coordinate operations found or inferred between the given pair <abbr>CRS</abbr>s. May be an empty set.
     * @throws FactoryException if an error occurred while searching for coordinate operations.
     */
    public Set<CoordinateOperation> findCoordinateOperations(CoordinateReferenceSystem source, CoordinateReferenceSystem target)
            throws FactoryException
    {
        final List<CoordinateOperation> operations = CRS.findOperations(source, target, areaOfInterest);
        return new AbstractSet<>() {    // Assuming that the list does not contain duplicated elements.
            @Override public Iterator<CoordinateOperation> iterator() {return operations.iterator();}
            @Override public boolean isEmpty() {return operations.isEmpty();}
            @Override public int size() {return operations.size();}
        };
    }

    /**
<<<<<<< HEAD
=======
     * Determines whether two <abbr>CRS</abbr>s are members of one ensemble.
     * If this method returns {@code true}, then for low accuracy purposes coordinate sets referenced
     * to these <abbr>CRS</abbr>s may be merged without coordinate transformation.
     * The attribute {@link DatumEnsemble#getEnsembleAccuracy()} gives some indication
     * of the inaccuracy introduced through such merger.
     *
     * @param  source  the source <abbr>CRS</abbr>.
     * @param  target  the target <abbr>CRS</abbr>.
     * @return whether the two <abbr>CRS</abbr>s are members of one ensemble.
     * @throws FactoryException if an error occurred while searching for ensemble information in the registry.
     */
    @Override
    public boolean areMembersOfSameEnsemble(CoordinateReferenceSystem source, CoordinateReferenceSystem target)
            throws FactoryException
    {
        final List<SingleCRS> sources = CRS.getSingleComponents(source);
        final List<SingleCRS> targets = CRS.getSingleComponents(target);
        final int n = targets.size();
        if (sources.size() != n) {
            return false;
        }
        for (int i=0; i<n; i++) {
            if (DatumOrEnsemble.ofTarget(sources.get(i), targets.get(i)).isEmpty()) {
                return false;
            }
        }
        return true;
    }

    /**
>>>>>>> 343f672e
     * Returns a factory used for building components of <abbr>CRS</abbr> or coordinate operations.
     * The factories returned by this method provide accesses to the low-level services used by this
     * {@code RegisterOperations} instance for implementing its high-level services.
     *
     * @param  <T>   compile-time value of the {@code type} argument.
     * @param  type  the desired type of factory.
     * @return factory of the specified type.
     * @throws NullPointerException if the specified type is null.
     * @throws IllegalArgumentException if the specified type is not one of the above-cited values.
     * @throws FactoryException if an error occurred while searching or preparing the requested factory.
     */
    public <T extends Factory> Optional<T> getFactory(final Class<? extends T> type) throws FactoryException {
        final Factory factory;
        final Boolean b = FACTORY_TYPES.get(type);
        if (b != null) {
            if (b) {
                final MultiAuthoritiesFactory mf = AuthorityFactories.ALL;
                if (authority == null) {
                    factory = mf;
                } else try {
                    factory = mf.getAuthorityFactory(type.asSubclass(AuthorityFactory.class), authority, version);
                } catch (NoSuchAuthorityFactoryException e) {
                    Logging.recoverableException(AuthorityFactories.LOGGER, MultiRegisterOperations.class, "getFactory", e);
                    return Optional.empty();
                }
            } else {
                factory = GeodeticObjectFactory.provider();
            }
        } else if (type == CoordinateOperationFactory.class) {
            factory = DefaultCoordinateOperationFactory.provider();
        } else if (type == MathTransformFactory.class) {
            factory = DefaultMathTransformFactory.provider();
        } else {
            throw new IllegalArgumentException(Errors.format(Errors.Keys.IllegalArgumentValue_2, "type", type));
        }
        return Optional.of(type.cast(factory));
    }
}<|MERGE_RESOLUTION|>--- conflicted
+++ resolved
@@ -47,14 +47,6 @@
 import org.apache.sis.util.resources.Errors;
 import org.apache.sis.util.iso.AbstractFactory;
 
-<<<<<<< HEAD
-=======
-// Specific to the geoapi-3.1 and geoapi-4.0 branches:
-import org.opengis.referencing.RegisterOperations;
-import org.opengis.referencing.crs.SingleCRS;
-import org.apache.sis.referencing.datum.DatumOrEnsemble;
-
->>>>>>> 343f672e
 
 /**
  * Finds <abbr>CRS</abbr>s or coordinate operations in one or many geodetic registries.
@@ -65,7 +57,7 @@
  * <p>This class delegates its work to {@linkplain CRS#forCode(String) static methods} or to
  * {@link MultiAuthoritiesFactory}. It does not provide new services compared to the above,
  * but provides a more high-level <abbr>API</abbr> with the most important registry-based
- * services in a single place. {@link RegisterOperations} can also be used as en entry point,
+ * services in a single place. {@code RegisterOperations} can also be used as en entry point,
  * with accesses to the low-level <abbr>API</abbr> granted by {@link #getFactory(Class)}.</p>
  *
  * <h2>User-defined geodetic registries</h2>
@@ -329,39 +321,6 @@
     }
 
     /**
-<<<<<<< HEAD
-=======
-     * Determines whether two <abbr>CRS</abbr>s are members of one ensemble.
-     * If this method returns {@code true}, then for low accuracy purposes coordinate sets referenced
-     * to these <abbr>CRS</abbr>s may be merged without coordinate transformation.
-     * The attribute {@link DatumEnsemble#getEnsembleAccuracy()} gives some indication
-     * of the inaccuracy introduced through such merger.
-     *
-     * @param  source  the source <abbr>CRS</abbr>.
-     * @param  target  the target <abbr>CRS</abbr>.
-     * @return whether the two <abbr>CRS</abbr>s are members of one ensemble.
-     * @throws FactoryException if an error occurred while searching for ensemble information in the registry.
-     */
-    @Override
-    public boolean areMembersOfSameEnsemble(CoordinateReferenceSystem source, CoordinateReferenceSystem target)
-            throws FactoryException
-    {
-        final List<SingleCRS> sources = CRS.getSingleComponents(source);
-        final List<SingleCRS> targets = CRS.getSingleComponents(target);
-        final int n = targets.size();
-        if (sources.size() != n) {
-            return false;
-        }
-        for (int i=0; i<n; i++) {
-            if (DatumOrEnsemble.ofTarget(sources.get(i), targets.get(i)).isEmpty()) {
-                return false;
-            }
-        }
-        return true;
-    }
-
-    /**
->>>>>>> 343f672e
      * Returns a factory used for building components of <abbr>CRS</abbr> or coordinate operations.
      * The factories returned by this method provide accesses to the low-level services used by this
      * {@code RegisterOperations} instance for implementing its high-level services.
