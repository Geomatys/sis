/*
 * Licensed to the Apache Software Foundation (ASF) under one or more
 * contributor license agreements.  See the NOTICE file distributed with
 * this work for additional information regarding copyright ownership.
 * The ASF licenses this file to You under the Apache License, Version 2.0
 * (the "License"); you may not use this file except in compliance with
 * the License.  You may obtain a copy of the License at
 *
 *     http://www.apache.org/licenses/LICENSE-2.0
 *
 * Unless required by applicable law or agreed to in writing, software
 * distributed under the License is distributed on an "AS IS" BASIS,
 * WITHOUT WARRANTIES OR CONDITIONS OF ANY KIND, either express or implied.
 * See the License for the specific language governing permissions and
 * limitations under the License.
 */
package org.apache.sis.referencing.datum;

import java.util.Map;
import java.util.Objects;
import java.time.temporal.Temporal;
import jakarta.xml.bind.annotation.XmlType;
import jakarta.xml.bind.annotation.XmlElement;
import jakarta.xml.bind.annotation.XmlRootElement;
import org.opengis.util.GenericName;
import org.opengis.util.InternationalString;
import org.opengis.referencing.datum.VerticalDatum;
import org.opengis.referencing.cs.CoordinateSystemAxis;
import org.opengis.referencing.crs.CoordinateReferenceSystem;
import org.apache.sis.io.wkt.Formatter;
import org.apache.sis.io.wkt.FormattableObject;
import org.apache.sis.util.ComparisonMode;
import org.apache.sis.xml.bind.Context;
import org.apache.sis.xml.privy.LegacyNamespaces;
import org.apache.sis.referencing.privy.WKTKeywords;
import org.apache.sis.referencing.internal.VerticalDatumTypes;
import org.apache.sis.metadata.privy.ImplementationHelper;

// Specific to the main and geoapi-3.1 branches:
import org.opengis.referencing.datum.VerticalDatumType;

// Specific to the main branch:
import org.opengis.referencing.ReferenceIdentifier;


/**
 * Identifies a particular reference level surface used as a zero-height surface.
 * There are several types of vertical datums, and each may place constraints on the
 * {@linkplain org.opengis.referencing.cs.CoordinateSystemAxis coordinate system axis} with which
 * it is combined to create a {@linkplain org.opengis.referencing.crs.VerticalCRS vertical CRS}.
 *
 * <h2>Creating new vertical datum instances</h2>
 * New instances can be created either directly by specifying all information to a factory method (choices 3
 * and 4 below), or indirectly by specifying the identifier of an entry in a database (choices 1 and 2 below).
 * Choice 1 in the following list is the easiest but most restrictive way to get a vertical datum.
 * The other choices provide more freedom.
 *
 * <ol>
 *   <li>Create a {@code VerticalDatum} from one of the static convenience shortcuts listed in
 *       {@link org.apache.sis.referencing.CommonCRS.Vertical#datum()}.</li>
 *   <li>Create a {@code VerticalDatum} from an identifier in a database by invoking
 *       {@link org.opengis.referencing.datum.DatumAuthorityFactory#createVerticalDatum(String)}.</li>
 *   <li>Create a {@code VerticalDatum} by invoking the {@code DatumFactory.createVerticalDatum(…)} method
 *       (implemented for example by {@link org.apache.sis.referencing.factory.GeodeticObjectFactory}).</li>
 *   <li>Create a {@code DefaultVerticalDatum} by invoking the
 *       {@linkplain #DefaultVerticalDatum(Map, VerticalDatumType) constructor}.</li>
 * </ol>
 *
 * <b>Example:</b> the following code gets a vertical datum for height above the geoid:
 *
 * {@snippet lang="java" :
 *     VerticalDatum datum = CommonCRS.Vertical.GEOID.datum();
 *     }
 *
 * <h2>Immutability and thread safety</h2>
 * This class is immutable and thus thread-safe if the property <em>values</em> (not necessarily the map itself)
 * given to the constructor are also immutable. Unless otherwise noted in the javadoc, this condition holds if
 * all components were created using only SIS factories and static constants.
 *
 * @author  Martin Desruisseaux (IRD, Geomatys)
 * @version 1.5
 *
 * @see org.apache.sis.referencing.CommonCRS.Vertical#datum()
 * @see org.apache.sis.referencing.cs.DefaultVerticalCS
 * @see org.apache.sis.referencing.crs.DefaultVerticalCRS
 * @see org.apache.sis.referencing.factory.GeodeticAuthorityFactory#createVerticalDatum(String)
 *
 * @since 0.4
 */
@XmlType(name = "VerticalDatumType")
@XmlRootElement(name = "VerticalDatum")
public class DefaultVerticalDatum extends AbstractDatum implements VerticalDatum {
    /**
     * Serial number for inter-operability with different versions.
     */
    private static final long serialVersionUID = 380347456670516572L;

    /**
     * The type of this vertical datum.
     * If {@code null}, a value will be inferred from the name by {@link #type()}.
     *
     * @see #type()
     * @see #getVerticalDatumType()
     */
    private VerticalDatumType type;

    /**
     * Creates a vertical datum from the given properties. The properties map is given
     * unchanged to the {@linkplain AbstractDatum#AbstractDatum(Map) super-class constructor}.
     * The following table is a reminder of main (not all) properties:
     *
     * <table class="sis">
     *   <caption>Recognized properties (non exhaustive list)</caption>
     *   <tr>
     *     <th>Property name</th>
     *     <th>Value type</th>
     *     <th>Returned by</th>
     *   </tr><tr>
     *     <td>{@value org.opengis.referencing.IdentifiedObject#NAME_KEY}</td>
     *     <td>{@link ReferenceIdentifier} or {@link String}</td>
     *     <td>{@link #getName()}</td>
     *   </tr><tr>
     *     <td>{@value org.opengis.referencing.IdentifiedObject#ALIAS_KEY}</td>
     *     <td>{@link GenericName} or {@link CharSequence} (optionally as array)</td>
     *     <td>{@link #getAlias()}</td>
     *   </tr><tr>
     *     <td>{@value org.opengis.referencing.IdentifiedObject#IDENTIFIERS_KEY}</td>
     *     <td>{@link ReferenceIdentifier} (optionally as array)</td>
     *     <td>{@link #getIdentifiers()}</td>
     *   </tr><tr>
     *     <td>"domains"</td>
     *     <td>{@link org.apache.sis.referencing.DefaultObjectDomain} (optionally as array)</td>
     *     <td>{@link #getDomains()}</td>
     *   </tr><tr>
     *     <td>{@value org.opengis.referencing.IdentifiedObject#REMARKS_KEY}</td>
     *     <td>{@link InternationalString} or {@link String}</td>
     *     <td>{@link #getRemarks()}</td>
     *   </tr><tr>
     *     <td>{@value org.opengis.referencing.datum.Datum#ANCHOR_POINT_KEY}</td>
     *     <td>{@link InternationalString} or {@link String}</td>
     *     <td>{@link #getAnchorDefinition()}</td>
     *   </tr><tr>
     *     <td>{@code "anchorEpoch"}</td>
     *     <td>{@link java.time.temporal.Temporal}</td>
     *     <td>{@link #getAnchorEpoch()}</td>
     *   </tr>
     * </table>
     *
     * @param  properties  the properties to be given to the identified object.
     * @param  type        the type of this vertical datum.
     *
     * @see org.apache.sis.referencing.factory.GeodeticObjectFactory#createVerticalDatum(Map, VerticalDatumType)
     */
    public DefaultVerticalDatum(final Map<String,?> properties, final VerticalDatumType type) {
        super(properties);
        this.type = Objects.requireNonNull(type);
    }

    /**
     * Creates a new datum with the same values as the specified one.
     * This copy constructor provides a way to convert an arbitrary implementation into a SIS one
     * or a user-defined one (as a subclass), usually in order to leverage some implementation-specific API.
     *
     * <p>This constructor performs a shallow copy, i.e. the properties are not cloned.</p>
     *
     * @param  datum  the datum to copy.
     *
     * @see #castOrCopy(VerticalDatum)
     */
    protected DefaultVerticalDatum(final VerticalDatum datum) {
        super(datum);
        type = datum.getVerticalDatumType();
    }

    /**
     * Returns a SIS datum implementation with the same values as the given arbitrary implementation.
     * If the given object is {@code null}, then this method returns {@code null}.
     * Otherwise if the given object is already a SIS implementation, then the given object is returned unchanged.
     * Otherwise a new SIS implementation is created and initialized to the attribute values of the given object.
     *
     * @param  object  the object to get as a SIS implementation, or {@code null} if none.
     * @return a SIS implementation containing the values of the given object (may be the
     *         given object itself), or {@code null} if the argument was null.
     */
    public static DefaultVerticalDatum castOrCopy(final VerticalDatum object) {
        return (object == null) || (object instanceof DefaultVerticalDatum) ?
                (DefaultVerticalDatum) object : new DefaultVerticalDatum(object);
    }

    /**
     * Returns the GeoAPI interface implemented by this class.
     * The SIS implementation returns {@code VerticalDatum.class}.
     *
     * <h4>Note for implementers</h4>
     * Subclasses usually do not need to override this method since GeoAPI does not define {@code VerticalDatum}
     * sub-interface. Overriding possibility is left mostly for implementers who wish to extend GeoAPI with their
     * own set of interfaces.
     *
     * @return {@code VerticalDatum.class} or a user-defined sub-interface.
     */
    @Override
    public Class<? extends VerticalDatum> getInterface() {
        return VerticalDatum.class;
    }

    /**
     * Returns the type of this datum, or infers the type from the datum name if no type were specified.
     * The latter case occurs after unmarshalling, since GML 3.2 does not contain any attribute for the datum type.
     * It may also happen if the datum were created using reflection.
     *
     * <p>This method uses heuristic rules and may be changed in any future SIS version.</p>
     *
     * <p>No synchronization needed; this is not a problem if this value is computed twice.
     * This method returns only existing immutable instances.</p>
     *
     * @see #getVerticalDatumType()
     * @see #getTypeElement()
     */
    private VerticalDatumType type() {
        VerticalDatumType t = type;
        if (t == null) {
            final ReferenceIdentifier name = super.getName();
            type = t = VerticalDatumTypes.fromDatum(name != null ? name.getCode() : null, super.getAlias(), null);
        }
        return t;
    }

    /**
     * Returns the type of this vertical datum.
     *
     * <h4>Historical note:</h4>
     * This property was defined in the ISO 19111 specification published in 2003,
     * but removed from the revision published 2007.
     * This property provides an information similar to the {@linkplain #getAnchorPoint() anchor definition},
     * but in a programmatic way more suitable to coordinate transformation engines.
     *
     * @return the type of this vertical datum.
     */
    @Override
    public VerticalDatumType getVerticalDatumType() {
        return type();
    }

    /**
     * Returns the datum type if it was explicitly specified, or otherwise tries to guess it.
     * This method may return {@code null} if it cannot guess the method. This is used for compatibility
     * with legacy formats such as WKT 1 or GML 3.1, before realization method became a formal property.
     */
    private VerticalDatumType getOrGuessMethod(final FormattableObject parent) {
        @SuppressWarnings("LocalVariableHidesMemberVariable")
        final VerticalDatumType type = getVerticalDatumType();
        if (type != null && type != VerticalDatumType.OTHER_SURFACE) {
            return type;
        }
        return VerticalDatumTypes.fromMethod(getRealizationMethod().orElseGet(() -> {
            CoordinateSystemAxis axis = null;
            if (parent instanceof CoordinateReferenceSystem) {
                axis = ((CoordinateReferenceSystem) parent).getCoordinateSystem().getAxis(0);
            }
            return VerticalDatumTypes.fromDatum(getName().getCode(), getAlias(), axis);
        }));
    }

    /**
     * A vertical reference frame in which some of the defining parameters have time dependency.
     * The parameter values are valid at the time given by the
     * {@linkplain #getFrameReferenceEpoch() frame reference epoch}.
     *
     * <div class="note"><b>Upcoming API change:</b>
     * this class may implement a {@code DynamicReferenceFrame} interface from the GeoAPI standard
     * after the next GeoAPI release. In the meantime, {@code DynamicReferenceFrame} is not a public API.</div>
     *
     * @author  Martin Desruisseaux (Geomatys)
     * @version 1.5
     * @since   1.5
     */
    public static class Dynamic extends DefaultVerticalDatum implements DynamicReferenceFrame {
        /**
         * For cross-version compatibility.
         */
        private static final long serialVersionUID = -2047994195060747008L;

        /**
         * The epoch to which the definition of the dynamic reference frame is referenced.
         */
        @SuppressWarnings("serial")                     // Standard Java implementations are serializable.
        private final Temporal frameReferenceEpoch;

        /**
         * Creates a dynamic reference frame from the given properties.
         * See super-class constructor for more information.
         *
         * @param  properties  the properties to be given to the identified object.
         * @param  type        the type of this vertical datum.
         * @param  epoch       the epoch to which the definition of the dynamic reference frame is referenced.
         */
        public Dynamic(Map<String,?> properties, VerticalDatumType type, Temporal epoch) {
            super(properties, type);
            frameReferenceEpoch = Objects.requireNonNull(epoch);
        }

        /**
         * Creates a new datum with the same values as the specified datum, which must be dynamic.
         *
         * @param  datum  the datum to copy.
         * @throws ClassCastException if the given datum is not an instance of {@code DynamicReferenceFrame}.
         *
         * @see #castOrCopy(VerticalDatum)
         */
        protected Dynamic(final VerticalDatum datum) {
            super(datum);
            frameReferenceEpoch = Objects.requireNonNull(((DynamicReferenceFrame) datum).getFrameReferenceEpoch());
        }

        /**
         * Returns the epoch to which the coordinates of stations defining the dynamic reference frame are referenced.
         * The type of the returned object depends on the epoch accuracy and the calendar in use.
         * It may be merely a {@link java.time.Year}.
         *
         * @return the epoch to which the definition of the dynamic reference frame is referenced.
         */
        @Override
        public Temporal getFrameReferenceEpoch() {
            return frameReferenceEpoch;
        }

        /**
         * Compares the specified object with this datum for equality.
         *
         * @hidden because nothing new to said.
         */
        @Override
        public boolean equals(final Object object, final ComparisonMode mode) {
            return super.equals(object, mode) && (mode != ComparisonMode.STRICT ||
                    frameReferenceEpoch.equals(((Dynamic) object).frameReferenceEpoch));
        }

        /**
         * Invoked by {@code hashCode()} for computing the hash code when first needed.
         *
         * @hidden because nothing new to said.
         */
        @Override
        protected long computeHashCode() {
            return super.computeHashCode() + 31 * frameReferenceEpoch.hashCode();
        }
    }

    /**
     * Compares this vertical datum with the specified object for equality.
     *
     * @param  object  the object to compare to {@code this}.
     * @param  mode    the strictness level of the comparison.
     * @return {@code true} if both objects are equal.
     *
     * @hidden because nothing new to said.
     */
    @Override
    public boolean equals(final Object object, final ComparisonMode mode) {
        if (object == this) {
            return true;                                                    // Slight optimization.
        }
        if (!super.equals(object, mode)) {
            return false;
        }
        switch (mode) {
            case STRICT: {
                final var other = (DefaultVerticalDatum) object;
                return type().equals(other.type());
            }
            case BY_CONTRACT: {
                final var other = (VerticalDatum) object;
                return Objects.equals(getVerticalDatumType(), other.getVerticalDatumType());
            }
            default: {
                /*
                 * VerticalDatumType is considered as metadata because it is related to the anchor definition,
                 * which is itself considered as metadata. Furthermore, GeodeticObjectParser and EPSGDataAccess
                 * do not always set this property to the same value, because of historical changes in the WKT.
                 */
                return true;
            }
        }
    }

    /**
     * Invoked by {@code hashCode()} for computing the hash code when first needed.
     * See {@link org.apache.sis.referencing.AbstractIdentifiedObject#computeHashCode()}
     * for more information.
     *
     * @return the hash code value. This value may change in any future Apache SIS version.
     *
     * @hidden because nothing new to said.
     */
    @Override
    protected long computeHashCode() {
        return super.computeHashCode() + type().hashCode();
    }

    /**
     * Formats this datum as a <i>Well Known Text</i> {@code VerticalDatum[…]} element.
     *
     * <h4>Compatibility note</h4>
     * OGC 01-009 defined numerical codes for various vertical datum types, for example 2005 for geoidal height.
     * Such codes were formatted for all {@code Datum} subtypes in WKT 1. Datum types became specified only for
     * vertical datum in the ISO 19111:2003 standard, then removed completely in the ISO 19111:2007 standard.
     * They were reintroduced in a different form ({@code RealizationMethod}) in the ISO 19111:2019 standard.
     *
     * @return {@code "VerticalDatum"} (WKT 2) or {@code "Vert_Datum"} (WKT 1).
     *
     * @see <a href="http://docs.opengeospatial.org/is/12-063r5/12-063r5.html#71">WKT 2 specification §10.2</a>
     */
    @Override
    protected String formatTo(final Formatter formatter) {
        super.formatTo(formatter);
        if (formatter.getConvention().majorVersion() == 1) {
<<<<<<< HEAD
            formatter.append(VerticalDatumTypes.toLegacyCode(type()));
=======
            formatter.append(VerticalDatumTypes.toLegacyCode(getOrGuessMethod(formatter.getEnclosingElement(1))));
>>>>>>> 4e0bc740
            return WKTKeywords.Vert_Datum;
        }
        return formatter.shortOrLong(WKTKeywords.VDatum, WKTKeywords.VerticalDatum);
    }




    /*
     ┏━━━━━━━━━━━━━━━━━━━━━━━━━━━━━━━━━━━━━━━━━━━━━━━━━━━━━━━━━━━━━━━━━━━━━━━━━━━━━━━━━━┓
     ┃                                                                                  ┃
     ┃                               XML support with JAXB                              ┃
     ┃                                                                                  ┃
     ┃        The following methods are invoked by JAXB using reflection (even if       ┃
     ┃        they are private) or are helpers for other methods invoked by JAXB.       ┃
     ┃        Those methods can be safely removed if Geographic Markup Language         ┃
     ┃        (GML) support is not needed.                                              ┃
     ┃                                                                                  ┃
     ┗━━━━━━━━━━━━━━━━━━━━━━━━━━━━━━━━━━━━━━━━━━━━━━━━━━━━━━━━━━━━━━━━━━━━━━━━━━━━━━━━━━┛
     */

    /**
     * Constructs a new datum in which every attributes are set to a null value.
     * <strong>This is not a valid object.</strong> This constructor is strictly
     * reserved to JAXB, which will assign values to the fields using reflection.
     */
    private DefaultVerticalDatum() {
    }

    /**
     * Returns the type to be marshalled to XML.
     * This element was present in GML 3.0 and 3.1, but has been removed from GML 3.2.
     *
     * @see <a href="http://issues.apache.org/jira/browse/SIS-160">SIS-160: Need XSLT between GML 3.1 and 3.2</a>
     */
    @XmlElement(name = "verticalDatumType")
    private VerticalDatumType getTypeElement() {
        if (Context.isGMLVersion(Context.current(), LegacyNamespaces.VERSION_3_2)) {
            return null;
        }
        return getOrGuessMethod(null);
    }

    /**
     * Invoked by JAXB only. The vertical datum type is set only if it has not already been specified.
     */
    private void setTypeElement(final VerticalDatumType t) {
        if (type == null) {
            type = t;
        } else {
            ImplementationHelper.propertyAlreadySet(DefaultVerticalDatum.class, "setTypeElement", "verticalDatumType");
        }
    }
}<|MERGE_RESOLUTION|>--- conflicted
+++ resolved
@@ -96,10 +96,9 @@
     private static final long serialVersionUID = 380347456670516572L;
 
     /**
-     * The type of this vertical datum.
-     * If {@code null}, a value will be inferred from the name by {@link #type()}.
-     *
-     * @see #type()
+     * The type of this vertical datum, or {@code null} if unspecified.
+     * In the latter case, a default will be inferred when requested.
+     *
      * @see #getVerticalDatumType()
      */
     private VerticalDatumType type;
@@ -204,28 +203,6 @@
     }
 
     /**
-     * Returns the type of this datum, or infers the type from the datum name if no type were specified.
-     * The latter case occurs after unmarshalling, since GML 3.2 does not contain any attribute for the datum type.
-     * It may also happen if the datum were created using reflection.
-     *
-     * <p>This method uses heuristic rules and may be changed in any future SIS version.</p>
-     *
-     * <p>No synchronization needed; this is not a problem if this value is computed twice.
-     * This method returns only existing immutable instances.</p>
-     *
-     * @see #getVerticalDatumType()
-     * @see #getTypeElement()
-     */
-    private VerticalDatumType type() {
-        VerticalDatumType t = type;
-        if (t == null) {
-            final ReferenceIdentifier name = super.getName();
-            type = t = VerticalDatumTypes.fromDatum(name != null ? name.getCode() : null, super.getAlias(), null);
-        }
-        return t;
-    }
-
-    /**
      * Returns the type of this vertical datum.
      *
      * <h4>Historical note:</h4>
@@ -238,7 +215,11 @@
      */
     @Override
     public VerticalDatumType getVerticalDatumType() {
-        return type();
+        if (type == null) {
+            // Do not store the value because it depends on the context (whether we know the axis).
+            return VerticalDatumTypes.fromDatum(super.getName().getCode(), super.getAlias(), null);
+        }
+        return type;
     }
 
     /**
@@ -247,18 +228,14 @@
      * with legacy formats such as WKT 1 or GML 3.1, before realization method became a formal property.
      */
     private VerticalDatumType getOrGuessMethod(final FormattableObject parent) {
-        @SuppressWarnings("LocalVariableHidesMemberVariable")
-        final VerticalDatumType type = getVerticalDatumType();
         if (type != null && type != VerticalDatumType.OTHER_SURFACE) {
             return type;
         }
-        return VerticalDatumTypes.fromMethod(getRealizationMethod().orElseGet(() -> {
-            CoordinateSystemAxis axis = null;
-            if (parent instanceof CoordinateReferenceSystem) {
-                axis = ((CoordinateReferenceSystem) parent).getCoordinateSystem().getAxis(0);
-            }
-            return VerticalDatumTypes.fromDatum(getName().getCode(), getAlias(), axis);
-        }));
+        CoordinateSystemAxis axis = null;
+        if (parent instanceof CoordinateReferenceSystem) {
+            axis = ((CoordinateReferenceSystem) parent).getCoordinateSystem().getAxis(0);
+        }
+        return VerticalDatumTypes.fromDatum(getName().getCode(), getAlias(), axis);
     }
 
     /**
@@ -366,7 +343,7 @@
         switch (mode) {
             case STRICT: {
                 final var other = (DefaultVerticalDatum) object;
-                return type().equals(other.type());
+                return Objects.equals(type, other.type);
             }
             case BY_CONTRACT: {
                 final var other = (VerticalDatum) object;
@@ -394,7 +371,7 @@
      */
     @Override
     protected long computeHashCode() {
-        return super.computeHashCode() + type().hashCode();
+        return super.computeHashCode() + Objects.hashCode(type);
     }
 
     /**
@@ -414,11 +391,7 @@
     protected String formatTo(final Formatter formatter) {
         super.formatTo(formatter);
         if (formatter.getConvention().majorVersion() == 1) {
-<<<<<<< HEAD
-            formatter.append(VerticalDatumTypes.toLegacyCode(type()));
-=======
             formatter.append(VerticalDatumTypes.toLegacyCode(getOrGuessMethod(formatter.getEnclosingElement(1))));
->>>>>>> 4e0bc740
             return WKTKeywords.Vert_Datum;
         }
         return formatter.shortOrLong(WKTKeywords.VDatum, WKTKeywords.VerticalDatum);
