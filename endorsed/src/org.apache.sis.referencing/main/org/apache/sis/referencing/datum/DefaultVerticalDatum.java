/*
 * Licensed to the Apache Software Foundation (ASF) under one or more
 * contributor license agreements.  See the NOTICE file distributed with
 * this work for additional information regarding copyright ownership.
 * The ASF licenses this file to You under the Apache License, Version 2.0
 * (the "License"); you may not use this file except in compliance with
 * the License.  You may obtain a copy of the License at
 *
 *     http://www.apache.org/licenses/LICENSE-2.0
 *
 * Unless required by applicable law or agreed to in writing, software
 * distributed under the License is distributed on an "AS IS" BASIS,
 * WITHOUT WARRANTIES OR CONDITIONS OF ANY KIND, either express or implied.
 * See the License for the specific language governing permissions and
 * limitations under the License.
 */
package org.apache.sis.referencing.datum;

import java.util.Map;
import java.util.Objects;
import java.time.temporal.Temporal;
import jakarta.xml.bind.annotation.XmlType;
import jakarta.xml.bind.annotation.XmlElement;
import jakarta.xml.bind.annotation.XmlRootElement;
import org.opengis.util.GenericName;
import org.opengis.util.InternationalString;
import org.opengis.referencing.datum.VerticalDatum;
import org.opengis.referencing.cs.CoordinateSystemAxis;
import org.opengis.referencing.crs.CoordinateReferenceSystem;
import org.apache.sis.io.wkt.Formatter;
import org.apache.sis.io.wkt.FormattableObject;
import org.apache.sis.util.ComparisonMode;
import org.apache.sis.xml.bind.Context;
import org.apache.sis.xml.privy.LegacyNamespaces;
import org.apache.sis.referencing.privy.WKTKeywords;
import org.apache.sis.referencing.internal.VerticalDatumTypes;
import org.apache.sis.metadata.privy.ImplementationHelper;

// Specific to the main and geoapi-3.1 branches:
import org.opengis.referencing.datum.VerticalDatumType;

// Specific to the geoapi-3.1 and geoapi-4.0 branches:
import java.util.Optional;
import org.opengis.referencing.datum.DynamicReferenceFrame;
import org.opengis.referencing.datum.RealizationMethod;
import org.opengis.metadata.Identifier;


/**
 * Identifies a particular reference level surface used as a zero-height surface.
 * There are several types of vertical datums, and each may place constraints on the
 * {@linkplain org.opengis.referencing.cs.CoordinateSystemAxis coordinate system axis} with which
 * it is combined to create a {@linkplain org.opengis.referencing.crs.VerticalCRS vertical CRS}.
 *
 * <h2>Creating new vertical datum instances</h2>
 * New instances can be created either directly by specifying all information to a factory method (choices 3
 * and 4 below), or indirectly by specifying the identifier of an entry in a database (choices 1 and 2 below).
 * Choice 1 in the following list is the easiest but most restrictive way to get a vertical datum.
 * The other choices provide more freedom.
 *
 * <ol>
 *   <li>Create a {@code VerticalDatum} from one of the static convenience shortcuts listed in
 *       {@link org.apache.sis.referencing.CommonCRS.Vertical#datum()}.</li>
 *   <li>Create a {@code VerticalDatum} from an identifier in a database by invoking
 *       {@link org.opengis.referencing.datum.DatumAuthorityFactory#createVerticalDatum(String)}.</li>
 *   <li>Create a {@code VerticalDatum} by invoking the {@code DatumFactory.createVerticalDatum(…)} method
 *       (implemented for example by {@link org.apache.sis.referencing.factory.GeodeticObjectFactory}).</li>
 *   <li>Create a {@code DefaultVerticalDatum} by invoking the
 *       {@linkplain #DefaultVerticalDatum(Map, RealizationMethod) constructor}.</li>
 * </ol>
 *
 * <b>Example:</b> the following code gets a vertical datum for height above the geoid:
 *
 * {@snippet lang="java" :
 *     VerticalDatum datum = CommonCRS.Vertical.GEOID.datum();
 *     }
 *
 * <h2>Immutability and thread safety</h2>
 * This class is immutable and thus thread-safe if the property <em>values</em> (not necessarily the map itself)
 * given to the constructor are also immutable. Unless otherwise noted in the javadoc, this condition holds if
 * all components were created using only SIS factories and static constants.
 *
 * @author  Martin Desruisseaux (IRD, Geomatys)
 * @version 1.5
 *
 * @see org.apache.sis.referencing.CommonCRS.Vertical#datum()
 * @see org.apache.sis.referencing.cs.DefaultVerticalCS
 * @see org.apache.sis.referencing.crs.DefaultVerticalCRS
 * @see org.apache.sis.referencing.factory.GeodeticAuthorityFactory#createVerticalDatum(String)
 *
 * @since 0.4
 */
@XmlType(name = "VerticalDatumType")
@XmlRootElement(name = "VerticalDatum")
public class DefaultVerticalDatum extends AbstractDatum implements VerticalDatum {
    /**
     * Serial number for inter-operability with different versions.
     */
    private static final long serialVersionUID = 380347456670516572L;

    /**
     * The realization method (geoid, tidal, <i>etc.</i>), or {@code null} if unspecified.
     *
     * @see #getRealizationMethod()
     */
    private RealizationMethod method;

    /**
     * The type of this vertical datum.
     *
     * @see #getVerticalDatumType()
     */
    @SuppressWarnings("deprecation")
    private VerticalDatumType type;

    /**
     * Creates a vertical datum from the given properties. The properties map is given
     * unchanged to the {@linkplain AbstractDatum#AbstractDatum(Map) super-class constructor}.
     * The following table is a reminder of main (not all) properties:
     *
     * <table class="sis">
     *   <caption>Recognized properties (non exhaustive list)</caption>
     *   <tr>
     *     <th>Property name</th>
     *     <th>Value type</th>
     *     <th>Returned by</th>
     *   </tr><tr>
     *     <td>{@value org.opengis.referencing.IdentifiedObject#NAME_KEY}</td>
     *     <td>{@link Identifier} or {@link String}</td>
     *     <td>{@link #getName()}</td>
     *   </tr><tr>
     *     <td>{@value org.opengis.referencing.IdentifiedObject#ALIAS_KEY}</td>
     *     <td>{@link GenericName} or {@link CharSequence} (optionally as array)</td>
     *     <td>{@link #getAlias()}</td>
     *   </tr><tr>
     *     <td>{@value org.opengis.referencing.IdentifiedObject#IDENTIFIERS_KEY}</td>
     *     <td>{@link Identifier} (optionally as array)</td>
     *     <td>{@link #getIdentifiers()}</td>
     *   </tr><tr>
     *     <td>{@value org.opengis.referencing.IdentifiedObject#DOMAINS_KEY}</td>
     *     <td>{@link org.opengis.referencing.ObjectDomain} (optionally as array)</td>
     *     <td>{@link #getDomains()}</td>
     *   </tr><tr>
     *     <td>{@value org.opengis.referencing.IdentifiedObject#REMARKS_KEY}</td>
     *     <td>{@link InternationalString} or {@link String}</td>
     *     <td>{@link #getRemarks()}</td>
     *   </tr><tr>
     *     <td>{@value org.opengis.referencing.datum.Datum#ANCHOR_DEFINITION_KEY}</td>
     *     <td>{@link InternationalString} or {@link String}</td>
     *     <td>{@link #getAnchorDefinition()}</td>
     *   </tr><tr>
     *     <td>{@value org.opengis.referencing.datum.Datum#ANCHOR_EPOCH_KEY}</td>
     *     <td>{@link java.time.temporal.Temporal}</td>
     *     <td>{@link #getAnchorEpoch()}</td>
     *   </tr>
     * </table>
     *
     * @param  properties  the properties to be given to the identified object.
     * @param  method      the realization method (geoid, tidal, <i>etc.</i>), or {@code null} if unspecified.
     *
     * @since 2.0 (temporary version number until this branch is released)
     */
    @SuppressWarnings("this-escape")
    public DefaultVerticalDatum(final Map<String,?> properties, final RealizationMethod method) {
        super(properties);
        this.method = method;
        type = VerticalDatumTypes.fromMethod(method);
    }

    /**
     * Creates a vertical datum from the given properties.
     *
     * @param  properties  the properties to be given to the identified object.
     * @param  type        the type of this vertical datum.
     *
     * @deprecated As of ISO 19111:2019, the {@code VerticalDatumType} argument is replaced by {@code RealizationMethod}.
     */
    @Deprecated(since = "2.0")  // Temporary version number until this branch is released.
    public DefaultVerticalDatum(final Map<String,?> properties, final VerticalDatumType type) {
        super(properties);
        this.type = Objects.requireNonNull(type);
        method = VerticalDatumTypes.toMethod(type);
    }

    /**
     * Creates a new datum with the same values as the specified one.
     * This copy constructor provides a way to convert an arbitrary implementation into a SIS one
     * or a user-defined one (as a subclass), usually in order to leverage some implementation-specific API.
     *
     * <p>This constructor performs a shallow copy, i.e. the properties are not cloned.</p>
     *
     * @param  datum  the datum to copy.
     *
     * @see #castOrCopy(VerticalDatum)
     */
    @SuppressWarnings("deprecation")
    protected DefaultVerticalDatum(final VerticalDatum datum) {
        super(datum);
        method = datum.getRealizationMethod().orElse(null);
        type = datum.getVerticalDatumType();
    }

    /**
     * Returns a SIS datum implementation with the same values as the given arbitrary implementation.
     * If the given object is {@code null}, then this method returns {@code null}.
     * Otherwise if the given object is already a SIS implementation, then the given object is returned unchanged.
     * Otherwise a new SIS implementation is created and initialized to the attribute values of the given object.
     *
     * @param  object  the object to get as a SIS implementation, or {@code null} if none.
     * @return a SIS implementation containing the values of the given object (may be the
     *         given object itself), or {@code null} if the argument was null.
     */
    public static DefaultVerticalDatum castOrCopy(final VerticalDatum object) {
        return (object == null) || (object instanceof DefaultVerticalDatum) ?
                (DefaultVerticalDatum) object : new DefaultVerticalDatum(object);
    }

    /**
     * Returns the GeoAPI interface implemented by this class.
     * The SIS implementation returns {@code VerticalDatum.class}.
     *
     * <h4>Note for implementers</h4>
     * Subclasses usually do not need to override this method since GeoAPI does not define {@code VerticalDatum}
     * sub-interface. Overriding possibility is left mostly for implementers who wish to extend GeoAPI with their
     * own set of interfaces.
     *
     * @return {@code VerticalDatum.class} or a user-defined sub-interface.
     */
    @Override
    public Class<? extends VerticalDatum> getInterface() {
        return VerticalDatum.class;
    }

    /**
     * Returns the method through which this vertical reference frame is realized.
     *
     * @return method through which this vertical reference frame is realized.
     *
     * @since 2.0 (temporary version number until this branch is released)
     */
    @Override
    public Optional<RealizationMethod> getRealizationMethod() {
        return Optional.ofNullable(method);
    }

    /**
<<<<<<< HEAD
     * Returns the type of this vertical datum.
     *
     * <h4>Historical note:</h4>
     * This property was defined in the ISO 19111 specification published in 2003,
     * but removed from the revision published 2007.
     * This property provides an information similar to the {@linkplain #getAnchorPoint() anchor definition},
     * but in a programmatic way more suitable to coordinate transformation engines.
     *
     * @return the type of this vertical datum.
     *
     * @deprecated As of ISO 19111:2019, the {@code VerticalDatumType} argument is replaced by {@code RealizationMethod}.
     */
    @Override
    @Deprecated(since = "2.0")  // Temporary version number until this branch is released.
    public VerticalDatumType getVerticalDatumType() {
        return type;
=======
     * Returns the realization method if it was explicitly specified, or otherwise tries to guess it.
     * This method may return {@code null} if it cannot guess the method. This is used for compatibility
     * with legacy formats such as WKT 1 or GML 3.1, before realization method became a formal property.
     */
    private RealizationMethod getOrGuessMethod(final FormattableObject parent) {
        return getRealizationMethod().orElseGet(() -> {
            CoordinateSystemAxis axis = null;
            if (parent instanceof CoordinateReferenceSystem) {
                axis = ((CoordinateReferenceSystem) parent).getCoordinateSystem().getAxis(0);
            }
            return VerticalDatumTypes.fromDatum(getName().getCode(), getAlias(), axis);
        });
>>>>>>> c9641c42
    }

    /**
     * A vertical reference frame in which some of the defining parameters have time dependency.
     * The parameter values are valid at the time given by the
     * {@linkplain #getFrameReferenceEpoch() frame reference epoch}.
     *
     * @author  Martin Desruisseaux (Geomatys)
     * @version 1.5
     * @since   1.5
     */
    public static class Dynamic extends DefaultVerticalDatum implements DynamicReferenceFrame {
        /**
         * For cross-version compatibility.
         */
        private static final long serialVersionUID = -2047994195060747008L;

        /**
         * The epoch to which the definition of the dynamic reference frame is referenced.
         */
        @SuppressWarnings("serial")                     // Standard Java implementations are serializable.
        private final Temporal frameReferenceEpoch;

        /**
         * Creates a dynamic reference frame from the given properties.
         * See super-class constructor for more information.
         *
         * @param  properties  the properties to be given to the identified object.
         * @param  method      the realization method (geoid, tidal, <i>etc.</i>), or {@code null} if unspecified.
         * @param  epoch       the epoch to which the definition of the dynamic reference frame is referenced.
         *
         * @since 2.0 (temporary version number until this branch is released)
         */
        public Dynamic(Map<String,?> properties, RealizationMethod method, Temporal epoch) {
            super(properties, method);
            frameReferenceEpoch = Objects.requireNonNull(epoch);
        }

        /**
         * Creates a dynamic reference frame from the given properties.
         * See super-class constructor for more information.
         *
         * @param  properties  the properties to be given to the identified object.
         * @param  type        the type of this vertical datum.
         * @param  epoch       the epoch to which the definition of the dynamic reference frame is referenced.
         *
         * @deprecated As of ISO 19111:2019, the {@code VerticalDatumType} argument is replaced by {@code RealizationMethod}.
         */
        @Deprecated(since = "2.0")  // Temporary version number until this branch is released.
        public Dynamic(Map<String,?> properties, VerticalDatumType type, Temporal epoch) {
            super(properties, type);
            frameReferenceEpoch = Objects.requireNonNull(epoch);
        }

        /**
         * Creates a new datum with the same values as the specified datum, which must be dynamic.
         *
         * @param  datum  the datum to copy.
         * @throws ClassCastException if the given datum is not an instance of {@link DynamicReferenceFrame}.
         *
         * @see #castOrCopy(VerticalDatum)
         */
        protected Dynamic(final VerticalDatum datum) {
            super(datum);
            frameReferenceEpoch = Objects.requireNonNull(((DynamicReferenceFrame) datum).getFrameReferenceEpoch());
        }

        /**
         * Returns the epoch to which the coordinates of stations defining the dynamic reference frame are referenced.
         * The type of the returned object depends on the epoch accuracy and the calendar in use.
         * It may be merely a {@link java.time.Year}.
         *
         * @return the epoch to which the definition of the dynamic reference frame is referenced.
         */
        @Override
        public Temporal getFrameReferenceEpoch() {
            return frameReferenceEpoch;
        }

        /**
         * Compares the specified object with this datum for equality.
         *
         * @hidden because nothing new to said.
         */
        @Override
        public boolean equals(final Object object, final ComparisonMode mode) {
            return super.equals(object, mode) && (mode != ComparisonMode.STRICT ||
                    frameReferenceEpoch.equals(((Dynamic) object).frameReferenceEpoch));
        }

        /**
         * Invoked by {@code hashCode()} for computing the hash code when first needed.
         *
         * @hidden because nothing new to said.
         */
        @Override
        protected long computeHashCode() {
            return super.computeHashCode() + 31 * frameReferenceEpoch.hashCode();
        }
    }

    /**
     * Compares this vertical datum with the specified object for equality.
     *
     * @param  object  the object to compare to {@code this}.
     * @param  mode    the strictness level of the comparison.
     * @return {@code true} if both objects are equal.
     *
     * @hidden because nothing new to said.
     */
    @Override
    @SuppressWarnings("deprecation")
    public boolean equals(final Object object, final ComparisonMode mode) {
        if (object == this) {
            return true;                                                    // Slight optimization.
        }
        if (!super.equals(object, mode)) {
            return false;
        }
        switch (mode) {
            case STRICT: {
                final var other = (DefaultVerticalDatum) object;
                return Objects.equals(method, other.method) && Objects.equals(type, other.type);
            }
            case BY_CONTRACT: {
                final var other = (VerticalDatum) object;
                return Objects.equals(getRealizationMethod(), other.getRealizationMethod()) &&
                       Objects.equals(getVerticalDatumType(), other.getVerticalDatumType());
            }
            default: {
                /*
                 * RealizationMethod is considered as metadata because it is related to the anchor definition,
                 * which is itself considered as metadata. Furthermore, GeodeticObjectParser and EPSGDataAccess
                 * do not always set this property to the same value, because of historical changes in the WKT.
                 */
                return true;
            }
        }
    }

    /**
     * Invoked by {@code hashCode()} for computing the hash code when first needed.
     * See {@link org.apache.sis.referencing.AbstractIdentifiedObject#computeHashCode()}
     * for more information.
     *
     * @return the hash code value. This value may change in any future Apache SIS version.
     *
     * @hidden because nothing new to said.
     */
    @Override
    protected long computeHashCode() {
        return super.computeHashCode() + 37 * Objects.hashCode(method);
    }

    /**
     * Formats this datum as a <i>Well Known Text</i> {@code VerticalDatum[…]} element.
     *
     * <h4>Compatibility note</h4>
     * OGC 01-009 defined numerical codes for various vertical datum types, for example 2005 for geoidal height.
     * Such codes were formatted for all {@code Datum} subtypes in WKT 1. Datum types became specified only for
     * vertical datum in the ISO 19111:2003 standard, then removed completely in the ISO 19111:2007 standard.
     * They were reintroduced in a different form ({@link RealizationMethod}) in the ISO 19111:2019 standard.
     *
     * @return {@code "VerticalDatum"} (WKT 2) or {@code "Vert_Datum"} (WKT 1).
     *
     * @see <a href="http://docs.opengeospatial.org/is/12-063r5/12-063r5.html#71">WKT 2 specification §10.2</a>
     */
    @Override
    protected String formatTo(final Formatter formatter) {
        super.formatTo(formatter);
        if (formatter.getConvention().majorVersion() == 1) {
<<<<<<< HEAD
            formatter.append(VerticalDatumTypes.toLegacyCode(getVerticalDatumType()));
=======
            formatter.append(VerticalDatumTypes.toLegacyCode(getOrGuessMethod(formatter.getEnclosingElement(1))));
>>>>>>> c9641c42
            return WKTKeywords.Vert_Datum;
        }
        return formatter.shortOrLong(WKTKeywords.VDatum, WKTKeywords.VerticalDatum);
    }




    /*
     ┏━━━━━━━━━━━━━━━━━━━━━━━━━━━━━━━━━━━━━━━━━━━━━━━━━━━━━━━━━━━━━━━━━━━━━━━━━━━━━━━━━━┓
     ┃                                                                                  ┃
     ┃                               XML support with JAXB                              ┃
     ┃                                                                                  ┃
     ┃        The following methods are invoked by JAXB using reflection (even if       ┃
     ┃        they are private) or are helpers for other methods invoked by JAXB.       ┃
     ┃        Those methods can be safely removed if Geographic Markup Language         ┃
     ┃        (GML) support is not needed.                                              ┃
     ┃                                                                                  ┃
     ┗━━━━━━━━━━━━━━━━━━━━━━━━━━━━━━━━━━━━━━━━━━━━━━━━━━━━━━━━━━━━━━━━━━━━━━━━━━━━━━━━━━┛
     */

    /**
     * Constructs a new datum in which every attributes are set to a null value.
     * <strong>This is not a valid object.</strong> This constructor is strictly
     * reserved to JAXB, which will assign values to the fields using reflection.
     */
    private DefaultVerticalDatum() {
    }

    /**
     * Returns the type to be marshalled to XML.
     * This element was present in GML 3.0 and 3.1, but has been removed from GML 3.2.
     *
     * @see <a href="http://issues.apache.org/jira/browse/SIS-160">SIS-160: Need XSLT between GML 3.1 and 3.2</a>
     */
    @SuppressWarnings("deprecation")
    @XmlElement(name = "verticalDatumType")
<<<<<<< HEAD
    private VerticalDatumType getTypeElement() {
        return Context.isGMLVersion(Context.current(), LegacyNamespaces.VERSION_3_2) ? null : getVerticalDatumType();
=======
    @XmlJavaTypeAdapter(CollapsedStringAdapter.class)
    private String getTypeElement() {
        if (Context.isGMLVersion(Context.current(), LegacyNamespaces.VERSION_3_2)) {
            return null;
        }
        return VerticalDatumTypes.toLegacyName(getOrGuessMethod(null));
>>>>>>> c9641c42
    }

    /**
     * Invoked by JAXB only. The vertical datum type is set only if it has not already been specified.
     */
    @SuppressWarnings("deprecation")
    private void setTypeElement(final VerticalDatumType value) {
        if (type == null) {
            type = value;
            method = VerticalDatumTypes.toMethod(value);
        } else {
            ImplementationHelper.propertyAlreadySet(DefaultVerticalDatum.class, "setTypeElement", "verticalDatumType");
        }
    }
}<|MERGE_RESOLUTION|>--- conflicted
+++ resolved
@@ -244,7 +244,6 @@
     }
 
     /**
-<<<<<<< HEAD
      * Returns the type of this vertical datum.
      *
      * <h4>Historical note:</h4>
@@ -261,20 +260,26 @@
     @Deprecated(since = "2.0")  // Temporary version number until this branch is released.
     public VerticalDatumType getVerticalDatumType() {
         return type;
-=======
-     * Returns the realization method if it was explicitly specified, or otherwise tries to guess it.
+    }
+
+    /**
+     * Returns the datum type if it was explicitly specified, or otherwise tries to guess it.
      * This method may return {@code null} if it cannot guess the method. This is used for compatibility
      * with legacy formats such as WKT 1 or GML 3.1, before realization method became a formal property.
      */
-    private RealizationMethod getOrGuessMethod(final FormattableObject parent) {
-        return getRealizationMethod().orElseGet(() -> {
+    private VerticalDatumType getOrGuessMethod(final FormattableObject parent) {
+        @SuppressWarnings("LocalVariableHidesMemberVariable")
+        final VerticalDatumType type = getVerticalDatumType();
+        if (type != null && type != VerticalDatumType.OTHER_SURFACE) {
+            return type;
+        }
+        return VerticalDatumTypes.fromMethod(getRealizationMethod().orElseGet(() -> {
             CoordinateSystemAxis axis = null;
             if (parent instanceof CoordinateReferenceSystem) {
                 axis = ((CoordinateReferenceSystem) parent).getCoordinateSystem().getAxis(0);
             }
             return VerticalDatumTypes.fromDatum(getName().getCode(), getAlias(), axis);
-        });
->>>>>>> c9641c42
+        }));
     }
 
     /**
@@ -446,11 +451,7 @@
     protected String formatTo(final Formatter formatter) {
         super.formatTo(formatter);
         if (formatter.getConvention().majorVersion() == 1) {
-<<<<<<< HEAD
-            formatter.append(VerticalDatumTypes.toLegacyCode(getVerticalDatumType()));
-=======
             formatter.append(VerticalDatumTypes.toLegacyCode(getOrGuessMethod(formatter.getEnclosingElement(1))));
->>>>>>> c9641c42
             return WKTKeywords.Vert_Datum;
         }
         return formatter.shortOrLong(WKTKeywords.VDatum, WKTKeywords.VerticalDatum);
@@ -488,17 +489,11 @@
      */
     @SuppressWarnings("deprecation")
     @XmlElement(name = "verticalDatumType")
-<<<<<<< HEAD
     private VerticalDatumType getTypeElement() {
-        return Context.isGMLVersion(Context.current(), LegacyNamespaces.VERSION_3_2) ? null : getVerticalDatumType();
-=======
-    @XmlJavaTypeAdapter(CollapsedStringAdapter.class)
-    private String getTypeElement() {
         if (Context.isGMLVersion(Context.current(), LegacyNamespaces.VERSION_3_2)) {
             return null;
         }
-        return VerticalDatumTypes.toLegacyName(getOrGuessMethod(null));
->>>>>>> c9641c42
+        return getOrGuessMethod(null);
     }
 
     /**
