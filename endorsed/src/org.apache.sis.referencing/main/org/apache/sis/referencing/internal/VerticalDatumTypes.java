--- conflicted
+++ resolved
@@ -235,7 +235,6 @@
                 return VerticalDatumType.GEOIDAL;
             }
             if (name.regionMatches(true, 0, "geoid", 0, 5)) {
-<<<<<<< HEAD
                 return VerticalDatumType.GEOIDAL;
             }
             if (name.equalsIgnoreCase("Tidal")) {
@@ -247,9 +246,6 @@
                     return CodeLists.find(VerticalDatumType.class, new VerticalDatumTypes(name));
                 }
                 i += Character.charCount(c);
-=======
-                return RealizationMethod.GEOID;
->>>>>>> 236ded5a
             }
         }
         return null;
