/*
 * Licensed to the Apache Software Foundation (ASF) under one or more
 * contributor license agreements.  See the NOTICE file distributed with
 * this work for additional information regarding copyright ownership.
 * The ASF licenses this file to You under the Apache License, Version 2.0
 * (the "License"); you may not use this file except in compliance with
 * the License.  You may obtain a copy of the License at
 *
 *     http://www.apache.org/licenses/LICENSE-2.0
 *
 * Unless required by applicable law or agreed to in writing, software
 * distributed under the License is distributed on an "AS IS" BASIS,
 * WITHOUT WARRANTIES OR CONDITIONS OF ANY KIND, either express or implied.
 * See the License for the specific language governing permissions and
 * limitations under the License.
 */
package org.apache.sis.referencing.internal;

import java.util.Collection;
import javax.measure.Unit;
import org.opengis.util.CodeList;
import org.opengis.util.GenericName;
import org.opengis.referencing.datum.VerticalDatumType;
import org.opengis.referencing.cs.CoordinateSystemAxis;
import org.opengis.referencing.cs.AxisDirection;
import org.apache.sis.util.Characters;
import org.apache.sis.util.CharSequences;
import org.apache.sis.util.StringBuilders;
import org.apache.sis.util.privy.CodeLists;
import org.apache.sis.measure.Units;


/**
 * Extensions to the standard set of {@link VerticalDatumType}.
 * Those constants are not in public API because they were intentionally omitted from ISO 19111,
 * and the ISO experts said that they should really not be public.
 *
 * <p>This class implements {@code CodeList.Filter} for opportunist reasons.
 * This implementation convenience may change in any future SIS version.</p>
 *
 * @author  Martin Desruisseaux (IRD, Geomatys)
 */
public final class VerticalDatumTypes implements CodeList.Filter {
    /**
     * A vertical datum for ellipsoidal heights that are measured along the
     * normal to the ellipsoid used in the definition of horizontal datum.
     *
     * <p>Identifier: {@code CS_DatumType.CS_VD_Ellipsoidal}</p>
     */
    public static final VerticalDatumType ELLIPSOIDAL = VerticalDatumType.valueOf("ELLIPSOIDAL");

    /**
     * A vertical datum for orthometric heights that are measured along the plumb line.
     *
     * <p>Identifier: {@code CS_DatumType.CS_VD_Orthometric}</p>
     */
    public static final VerticalDatumType ORTHOMETRIC = VerticalDatumType.valueOf("ORTHOMETRIC");

    /**
     * Mapping from the numeric values used in legacy specification (OGC 01-009) to {@link VerticalDatumType}.
     * Indices in this array are the legacy codes minus 2000.
     *
     * <strong>This array shall not be fill before the above static constants.</strong>
     */
    private static final VerticalDatumType[] TYPES;

    /**
     * Mapping from {@link VerticalDatumType} to the numeric values used in legacy specification (OGC 01-009).
     */
    private static final short[] LEGACY_CODES;
    static {
        TYPES = new VerticalDatumType[7];
        LEGACY_CODES = new short[Math.max(ELLIPSOIDAL.ordinal(), ORTHOMETRIC.ordinal()) + 1];
        for (short code = 2000; code <= 2006; code++) {
            final VerticalDatumType type;
            switch (code) {
                case 2000: type = VerticalDatumType .OTHER_SURFACE; break;  // CS_VD_Other
                case 2001: type = VerticalDatumTypes.ORTHOMETRIC;   break;  // CS_VD_Orthometric
                case 2002: type = VerticalDatumTypes.ELLIPSOIDAL;   break;  // CS_VD_Ellipsoidal
                case 2003: type = VerticalDatumType .BAROMETRIC;    break;  // CS_VD_AltitudeBarometric
                case 2005: type = VerticalDatumType .GEOIDAL;       break;  // CS_VD_GeoidModelDerived
                case 2006: type = VerticalDatumType .DEPTH;         break;  // CS_VD_Depth
                default:   continue;
            }
            TYPES[code - 2000] = type;
            LEGACY_CODES[type.ordinal()] = code;
        }
    }

    /**
     * Returns the vertical datum type from a legacy code. The legacy codes were defined in
     * <a href="https://www.ogc.org/standards/ct">OGC 01-009</a>
     * (<cite>Coordinate Transformation Services)</cite>, which also defined the version 1 of
     * <a href="http://www.geoapi.org/3.0/javadoc/org/opengis/referencing/doc-files/WKT.html"><cite>Well
     * Known Text</cite></a> format (WKT 1). This method is used for WKT 1 parsing.
     *
     * @param  code  the legacy vertical datum code.
     * @return the vertical datum type, or {@code null} if the code is unrecognized.
     */
    public static VerticalDatumType fromLegacy(int code) {
        code -= 2000;
        return (code >= 0 && code < TYPES.length) ? TYPES[code] : null;
    }

    /**
     * Returns the legacy code for the datum type, or 0 if unknown.
     * This method is used for WKT 1 formatting.
     *
     * @param  type  the vertical datum type, or {@code null} if unknown.
     * @return the legacy code for the given datum type, or 0 if unknown.
     */
    public static int toLegacy(final VerticalDatumType type) {
        if (type != null) {
            final int ordinal = type.ordinal();
            if (ordinal >= 0 && ordinal < LEGACY_CODES.length) {
                return LEGACY_CODES[ordinal];
            }
        }
        return 0;
    }

    /**
     * Guesses the type of a datum from its name, aliases or a given vertical axis. This is sometimes needed
     * after XML unmarshalling or WKT parsing, since GML 3.2 and ISO 19162 do not contain any attribute for
     * the datum type.
     *
     * <p>This method uses heuristic rules and may be changed in any future SIS version.
     * If the type cannot be determined, defaults to {@link VerticalDatumType#OTHER_SURFACE}.</p>
     *
     * @param  name     the name of the datum for which to guess a type, or {@code null} if unknown.
     * @param  aliases  the aliases of the datum for which to guess a type, or {@code null} if unknown.
     * @param  axis     the vertical axis for which to guess a type, or {@code null} if unknown.
     * @return a datum type, or {@link VerticalDatumType#OTHER_SURFACE} if none can be guessed.
     */
    public static VerticalDatumType guess(final String name, final Collection<? extends GenericName> aliases,
            final CoordinateSystemAxis axis)
    {
        VerticalDatumType type = guess(name);
        if (type != null) {
            return type;
        }
        if (aliases != null) {
            for (final GenericName alias : aliases) {
                type = guess(alias.tip().toString());
                if (type != null) {
                    return type;
                }
            }
        }
        if (axis != null) {
            final Unit<?> unit = axis.getUnit();
            if (Units.isLinear(unit)) {
                final String abbreviation = axis.getAbbreviation();
                if (abbreviation.length() == 1) {
                    AxisDirection dir = AxisDirection.UP;               // Expected direction for accepting the type.
                    switch (abbreviation.charAt(0)) {
                        case 'h': type = ELLIPSOIDAL; break;
                        case 'H': type = VerticalDatumType.GEOIDAL; break;
                        case 'D': type = VerticalDatumType.DEPTH; dir = AxisDirection.DOWN; break;
                        default:  return VerticalDatumType.OTHER_SURFACE;
                    }
                    if (dir.equals(axis.getDirection())) {
                        return type;
                    }
                }
            } else if (Units.isPressure(unit)) {
                return VerticalDatumType.BAROMETRIC;
            }
        }
        return VerticalDatumType.OTHER_SURFACE;
    }

    /**
     * Guesses the type of a datum of the given name. This method attempts to guess only if the given name
     * contains at least one letter. If the type cannot be determined, returns {@code null}.
     *
     * @param  name  name of the datum for which to guess a type, or {@code null}.
     * @return a datum type, or {@code null} if none can be guessed.
     */
    private static VerticalDatumType guess(final String name) {
        if (name != null) {
            if (CharSequences.equalsFiltered("Mean Sea Level", name, Characters.Filter.LETTERS_AND_DIGITS, true)) {
                return VerticalDatumType.GEOIDAL;
            }
            for (int i=0; i<name.length();) {
                final int c = name.codePointAt(i);
                if (Character.isLetter(c)) {
<<<<<<< HEAD
                    return CodeList.valueOf(VerticalDatumType.class, new VerticalDatumTypes(name));
=======
                    return CodeLists.find(VerticalDatumType.class, new VerticalDatumTypes(name));
>>>>>>> b8b49e9b
                }
                i += Character.charCount(c);
            }
        }
        return null;
    }

    /**
     * The name of a datum to compare against the list of datum types,
     * in upper-case and (if possible) using US-ASCII characters.
     */
    private final StringBuilder datum;

    /**
     * Creates a new {@code CodeList.Filter} which will compare the given datum name against the list of datum types.
     * The comparison is case-insensitive and ignores some non-ASCII characters. The exact algorithm applied here is
     * implementation dependent and may change in any future version.
     *
     * @param  name  the datum name.
     */
    private VerticalDatumTypes(final String name) {
        final int length = name.length();
        datum = new StringBuilder(length);
        for (int i=0; i<length;) {
            final int c = name.codePointAt(i);
            datum.appendCodePoint(Character.toUpperCase(c));
            i += Character.charCount(c);
        }
        StringBuilders.toASCII(datum);
    }

    /**
     * Returns {@code true} if the name of the given code is the prefix of a word in the datum name.
     * We do not test the characters following the prefix because the word may be incomplete
     * (e.g. {@code "geoid"} versus {@code "geoidal"}).
     *
     * <p>This method is public as an implementation side-effect and should be ignored.</p>
     *
     * @param  code  the code to test.
     * @return {@code true} if the code matches the criterion.
      */
    @Override
    public boolean accept(final CodeList<?> code) {
        final int i = datum.indexOf(code.name());
        return (i == 0) || (i >= 0 && Character.isWhitespace(datum.codePointBefore(i)));
    }

    /**
     * Returns {@code null} for disabling the creation of new code list elements.
     * This method is public as an implementation side-effect and should be ignored.
     *
     * @return {@code null}.
     */
    @Override
    public String codename() {
        return null;
    }
}<|MERGE_RESOLUTION|>--- conflicted
+++ resolved
@@ -17,6 +17,7 @@
 package org.apache.sis.referencing.internal;
 
 import java.util.Collection;
+import java.util.function.Predicate;
 import javax.measure.Unit;
 import org.opengis.util.CodeList;
 import org.opengis.util.GenericName;
@@ -35,12 +36,12 @@
  * Those constants are not in public API because they were intentionally omitted from ISO 19111,
  * and the ISO experts said that they should really not be public.
  *
- * <p>This class implements {@code CodeList.Filter} for opportunist reasons.
+ * <p>This class implements {@link Predicate} for opportunist reasons.
  * This implementation convenience may change in any future SIS version.</p>
  *
  * @author  Martin Desruisseaux (IRD, Geomatys)
  */
-public final class VerticalDatumTypes implements CodeList.Filter {
+public final class VerticalDatumTypes implements Predicate<CodeList<?>> {
     /**
      * A vertical datum for ellipsoidal heights that are measured along the
      * normal to the ellipsoid used in the definition of horizontal datum.
@@ -185,11 +186,7 @@
             for (int i=0; i<name.length();) {
                 final int c = name.codePointAt(i);
                 if (Character.isLetter(c)) {
-<<<<<<< HEAD
-                    return CodeList.valueOf(VerticalDatumType.class, new VerticalDatumTypes(name));
-=======
                     return CodeLists.find(VerticalDatumType.class, new VerticalDatumTypes(name));
->>>>>>> b8b49e9b
                 }
                 i += Character.charCount(c);
             }
@@ -232,19 +229,8 @@
      * @return {@code true} if the code matches the criterion.
       */
     @Override
-    public boolean accept(final CodeList<?> code) {
+    public boolean test(final CodeList<?> code) {
         final int i = datum.indexOf(code.name());
         return (i == 0) || (i >= 0 && Character.isWhitespace(datum.codePointBefore(i)));
     }
-
-    /**
-     * Returns {@code null} for disabling the creation of new code list elements.
-     * This method is public as an implementation side-effect and should be ignored.
-     *
-     * @return {@code null}.
-     */
-    @Override
-    public String codename() {
-        return null;
-    }
 }