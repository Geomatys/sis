/*
 * Licensed to the Apache Software Foundation (ASF) under one or more
 * contributor license agreements.  See the NOTICE file distributed with
 * this work for additional information regarding copyright ownership.
 * The ASF licenses this file to You under the Apache License, Version 2.0
 * (the "License"); you may not use this file except in compliance with
 * the License.  You may obtain a copy of the License at
 *
 *     http://www.apache.org/licenses/LICENSE-2.0
 *
 * Unless required by applicable law or agreed to in writing, software
 * distributed under the License is distributed on an "AS IS" BASIS,
 * WITHOUT WARRANTIES OR CONDITIONS OF ANY KIND, either express or implied.
 * See the License for the specific language governing permissions and
 * limitations under the License.
 */
package org.apache.sis.referencing.internal;

import java.util.Locale;
import java.util.Collection;
import javax.measure.Unit;
import org.opengis.util.GenericName;
import org.opengis.referencing.datum.RealizationMethod;
import org.opengis.referencing.datum.VerticalDatumType;
import org.opengis.referencing.cs.CoordinateSystemAxis;
import org.opengis.referencing.cs.AxisDirection;
import org.apache.sis.util.Characters;
import org.apache.sis.util.CharSequences;
import org.apache.sis.measure.Units;


/**
 * Extensions to the standard set of {@link RealizationEpoch}.
 * Some of those constants are derived from a legacy {@link VerticalDatumType} code list.
 * Those constants are not in public API because they were intentionally omitted from ISO 19111,
 * and the ISO experts said that they should really not be public.
 *
 * @author  Martin Desruisseaux (IRD, Geomatys)
 */
public final class VerticalDatumTypes {
    /**
     * A pseudo-realization method for ellipsoidal heights that are measured along
     * the normal to the ellipsoid used in the definition of horizontal datum.
     * <strong>The use of this method is deprecated</strong> as ellipsoidal height
     * should never be separated from the horizontal components according ISO 19111.
     *
     * <h4>Legacy</h4>
     * This type was associated to code 2000 in the {@code Vert_Datum} element of the legacy WKT 1 format.
     * The UML identifier was {@code CS_DatumType.CS_VD_Ellipsoidal}.
     *
     * @see org.apache.sis.referencing.CommonCRS.Vertical#ELLIPSOIDAL
     */
    static final String ELLIPSOIDAL = "ELLIPSOIDAL";

    /**
     * A vertical datum type for orthometric heights that are measured along the plumb line.
     *
     * <h4>Legacy</h4>
     * This type was associated to code 2001 in the {@code Vert_Datum} element of the legacy WKT 1 format.
     * The UML identifier was {@code CS_DatumType.CS_VD_Orthometric}.
     */
    private static final String ORTHOMETRIC = "ORTHOMETRIC";

    /**
     * A vertical datum type for origin of the vertical axis based on atmospheric pressure.
     *
     * <h4>Legacy</h4>
     * This type was associated to code 2003 in the {@code Vert_Datum} element of the legacy WKT 1 format.
     * The UML identifier was {@code CS_DatumType.CS_VD_AltitudeBarometric}.
     *
     * @see org.apache.sis.referencing.CommonCRS.Vertical#BAROMETRIC
     */
    static final String BAROMETRIC = "BAROMETRIC";

    /**
     * Do not allow instantiation of this class.
     */
    private VerticalDatumTypes() {
    }

    /**
     * Returns a pseudo-realization method for ellipsoidal heights.
     * <strong>The use of this method is deprecated</strong> as ellipsoidal height
     * should never be separated from the horizontal components according ISO 19111.
     *
     * <h4>Maintenance note</h4>
     * If the implementation of this method is modified, search for {@code RealizationMethod.valueOf}
     * at least in {@link org.apache.sis.referencing.CommonCRS.Vertical#datum()} and make sure that
     * the code is equivalent.
     *
     * @return the ellipsoidal pseudo-realization method.
     */
    public static RealizationMethod ellipsoidal() {
        return RealizationMethod.valueOf(ELLIPSOIDAL);
    }

    /**
     * Returns {@code true} if the given value is the ellipsoidal pseudo-realization method.
     *
     * @param  method  the method to test, or {@code null}.
     * @return whether the given method is the ellipsoidal pseudo-realization method.
     */
    public static boolean ellipsoidal(final RealizationMethod method) {
        return (method != null) && ELLIPSOIDAL.equalsIgnoreCase(method.name());
    }

    /**
     * Returns the vertical datum type from a legacy code. The legacy codes were defined in
     * OGC 01-009 (<cite>Coordinate Transformation Services)</cite>, which also defined the version 1
     * of <cite>Well Known Text</cite></a> format (WKT 1). This method is used for WKT 1 parsing.
     *
     * @param  code  the legacy vertical datum code.
     * @return the vertical datum type, or {@code null} if none.
     */
    public static RealizationMethod fromLegacy(final int code) {
        switch (code) {
        //  case 2000: return null;                                     // CS_VD_Other
            case 2001: return RealizationMethod.valueOf(ORTHOMETRIC);   // CS_VD_Orthometric
            case 2002: return ellipsoidal();                            // CS_VD_Ellipsoidal
            case 2003: return RealizationMethod.valueOf(BAROMETRIC);    // CS_VD_AltitudeBarometric
            case 2005: return RealizationMethod.GEOID;                  // CS_VD_GeoidModelDerived
            case 2006: return RealizationMethod.TIDAL;                  // CS_VD_Depth
            default:   return null;
        }
    }

    /**
     * Returns the legacy code for the datum type, or 2000 (other surface) if unknown.
     * This method is used for WKT 1 formatting.
     *
     * @param  type  the vertical datum type, or {@code null} if unknown.
     * @return the legacy code for the given datum type, or 0 if unknown.
     */
<<<<<<< HEAD
    @SuppressWarnings("deprecation")
    public static int toLegacy(final VerticalDatumType type) {
        if (type != null) {
            switch (type.name()) {
=======
    public static int toLegacy(final RealizationMethod method) {
        if (method != null) {
            switch (method.name().toUpperCase(Locale.US)) {
>>>>>>> 3e79841b
                case ORTHOMETRIC: return 2001;      // CS_VD_Orthometric
                case ELLIPSOIDAL: return 2002;      // CS_VD_Ellipsoidal
                case BAROMETRIC:  return 2003;      // CS_VD_AltitudeBarometric
                case "GEOIDAL":   return 2005;      // CS_VD_GeoidModelDerived
                case "DEPTH":     return 2006;      // CS_VD_Depth
            }
        }
        return 2000;
    }

    /**
     * Returns the vertical datum type from a realization method.
     * If the given method cannot be mapped to a legacy type, then this method returns "other surface".
     * This is because the vertical datum type was a mandatory property in legacy OGC/ISO standards.
     * This method is used for writing GML documents older than GML 3.2.
     *
     * @param  method  the realization method, or {@code null}.
     * @return the vertical datum type (never null).
     */
    @SuppressWarnings("deprecation")
    public static VerticalDatumType fromMethod(final RealizationMethod method) {
        if (method == RealizationMethod.GEOID) return VerticalDatumType.GEOIDAL;
        if (method == RealizationMethod.TIDAL) return VerticalDatumType.DEPTH;
        if (method != null) {
            return VerticalDatumType.valueOf(method.name().toUpperCase(Locale.US));
        }
        return VerticalDatumType.OTHER_SURFACE;
    }

    /**
     * Returns the realization method from a vertical datum type.
     * This method is used for reading GML documents older than GML 3.2.
     *
     * @param  type  the vertical datum type, or {@code null}.
     * @return the realization method, or {@code null} if none.
     */
    @SuppressWarnings("deprecation")
    public static RealizationMethod toMethod(final VerticalDatumType type) {
        if (type != null) {
            if (type == VerticalDatumType.GEOIDAL)         return RealizationMethod.GEOID;
            if (type == VerticalDatumType.DEPTH)           return RealizationMethod.TIDAL;
            if (type == VerticalDatumType.BAROMETRIC)      return RealizationMethod.valueOf(BAROMETRIC);
            if (ORTHOMETRIC.equalsIgnoreCase(type.name())) return RealizationMethod.valueOf(ORTHOMETRIC);
            if (ELLIPSOIDAL.equalsIgnoreCase(type.name())) return ellipsoidal();
        }
        return null;
    }

    /**
     * Guesses the realization method of a datum from its name, aliases or a given vertical axis.
     * This is sometimes needed after XML unmarshalling or WKT parsing, because GML 3.2 and ISO 19162
     * do not contain any attribute for the datum type.
     *
     * <p>This method uses heuristic rules and may be changed in any future SIS version.</p>
     *
     * @param  name     the name of the datum for which to guess a type, or {@code null} if unknown.
     * @param  aliases  the aliases of the datum for which to guess a type, or {@code null} if unknown.
     * @param  axis     the vertical axis for which to guess a type, or {@code null} if unknown.
     * @return a datum type, or {@code null} if none can be guessed.
     */
    public static RealizationMethod guess(final String name, final Collection<? extends GenericName> aliases,
            final CoordinateSystemAxis axis)
    {
        RealizationMethod method = guess(name);
        if (method != null) {
            return method;
        }
        if (aliases != null) {
            for (final GenericName alias : aliases) {
                method = guess(alias.tip().toString());
                if (method != null) {
                    return method;
                }
            }
        }
        if (axis != null) {
            final Unit<?> unit = axis.getUnit();
            if (Units.isLinear(unit)) {
                final String abbreviation = axis.getAbbreviation();
                if (abbreviation.length() == 1) {
                    AxisDirection dir = AxisDirection.UP;               // Expected direction for accepting the type.
                    switch (abbreviation.charAt(0)) {
                        case 'h': method = ellipsoidal(); break;
                        case 'H': method = RealizationMethod.GEOID; break;
                        case 'D': method = RealizationMethod.TIDAL; dir = AxisDirection.DOWN; break;
                        default:  return null;
                    }
                    if (dir.equals(axis.getDirection())) {
                        return method;
                    }
                }
            } else if (Units.isPressure(unit)) {
                return RealizationMethod.valueOf(BAROMETRIC);
            }
        }
        return null;
    }

    /**
     * Guesses the realization method of a datum of the given name. This method attempts to guess only if
     * the given name contains at least one letter. If the type cannot be determined, returns {@code null}.
     *
     * @param  name  name of the datum for which to guess a realization method, or {@code null}.
     * @return a realization method, or {@code null} if none can be guessed.
     */
    private static RealizationMethod guess(final String name) {
        if (name != null) {
            if (CharSequences.equalsFiltered("Mean Sea Level", name, Characters.Filter.LETTERS_AND_DIGITS, true)) {
                return RealizationMethod.TIDAL;
            }
            if (name.contains("geoid")) {
                return RealizationMethod.GEOID;
            }
        }
        return null;
    }
}<|MERGE_RESOLUTION|>--- conflicted
+++ resolved
@@ -131,16 +131,10 @@
      * @param  type  the vertical datum type, or {@code null} if unknown.
      * @return the legacy code for the given datum type, or 0 if unknown.
      */
-<<<<<<< HEAD
     @SuppressWarnings("deprecation")
     public static int toLegacy(final VerticalDatumType type) {
         if (type != null) {
-            switch (type.name()) {
-=======
-    public static int toLegacy(final RealizationMethod method) {
-        if (method != null) {
-            switch (method.name().toUpperCase(Locale.US)) {
->>>>>>> 3e79841b
+            switch (type.name().toUpperCase(Locale.US)) {
                 case ORTHOMETRIC: return 2001;      // CS_VD_Orthometric
                 case ELLIPSOIDAL: return 2002;      // CS_VD_Ellipsoidal
                 case BAROMETRIC:  return 2003;      // CS_VD_AltitudeBarometric
