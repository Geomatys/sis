--- conflicted
+++ resolved
@@ -148,14 +148,11 @@
                 case ORTHOMETRIC: return 2001;      // CS_VD_Orthometric
                 case ELLIPSOIDAL: return 2002;      // CS_VD_Ellipsoidal
                 case BAROMETRIC:  return 2003;      // CS_VD_AltitudeBarometric
-<<<<<<< HEAD
-                case "GEOIDAL":   return 2005;      // CS_VD_GeoidModelDerived
-                case "DEPTH":     return 2006;      // CS_VD_Depth
-=======
+                case "GEOIDAL":
                 case "GEOID":     return 2005;      // CS_VD_GeoidModelDerived
                 case "LEVELLING": // From ISO: "adjustment of a levelling network fixed to one or more tide gauges".
-                case "TIDAL":     return 2006;      // CS_VD_Depth
->>>>>>> c9641c42
+                case "TIDAL":
+                case "DEPTH":     return 2006;      // CS_VD_Depth
             }
         }
         return 2000;
