--- conflicted
+++ resolved
@@ -75,31 +75,7 @@
     /**
      * Serial number for inter-operability with different versions.
      */
-<<<<<<< HEAD
-    private static final long serialVersionUID = -6205678223972395910L;
-
-    /**
-     * The datum, or {@code null} if the CRS is associated only to a datum ensemble.
-     *
-     * <p><b>Consider this field as final!</b>
-     * This field is modified only at unmarshalling time by {@link #setDatum(GeodeticDatum)}</p>
-     *
-     * @see #getDatum()
-     */
-    @SuppressWarnings("serial")     // Most SIS implementations are serializable.
-    private GeodeticDatum datum;
-
-    /**
-     * Collection of reference frames which for low accuracy requirements may be considered to be
-     * insignificantly different from each other. May be {@code null} if there is no such ensemble.
-     *
-     * @see #getDatumEnsemble()
-     */
-    @SuppressWarnings("serial")     // Most SIS implementations are serializable.
-    final DefaultDatumEnsemble<GeodeticDatum> ensemble;
-=======
     private static final long serialVersionUID = -1634312292667977126L;
->>>>>>> d3af9977
 
     /**
      * Creates a coordinate reference system from the given properties, datum and coordinate system.
@@ -141,12 +117,6 @@
      */
     protected DefaultGeodeticCRS(final GeodeticCRS crs) {
         super(crs);
-<<<<<<< HEAD
-        datum    = crs.getDatum();
-        ensemble = (crs instanceof DefaultGeodeticCRS) ? ((DefaultGeodeticCRS) crs).getDatumEnsemble() : null;
-        checkDatum(datum, ensemble);
-=======
->>>>>>> d3af9977
     }
 
     /**
@@ -187,16 +157,6 @@
     @XmlElement(name = "geodeticDatum", required = true)
     public GeodeticDatum getDatum() {
         return super.getDatum();
-    }
-
-    /**
-     * Returns the datum ensemble.
-     *
-     * @return the datum ensemble, or {@code null} if none.
-     */
-    @Override
-    DefaultDatumEnsemble<GeodeticDatum> getDatumEnsemble() {
-        return ensemble;
     }
 
     /**
