/*
 * Licensed to the Apache Software Foundation (ASF) under one or more
 * contributor license agreements.  See the NOTICE file distributed with
 * this work for additional information regarding copyright ownership.
 * The ASF licenses this file to You under the Apache License, Version 2.0
 * (the "License"); you may not use this file except in compliance with
 * the License.  You may obtain a copy of the License at
 *
 *     http://www.apache.org/licenses/LICENSE-2.0
 *
 * Unless required by applicable law or agreed to in writing, software
 * distributed under the License is distributed on an "AS IS" BASIS,
 * WITHOUT WARRANTIES OR CONDITIONS OF ANY KIND, either express or implied.
 * See the License for the specific language governing permissions and
 * limitations under the License.
 */
package org.apache.sis.referencing.crs;

import java.util.Map;
import jakarta.xml.bind.annotation.XmlType;
import jakarta.xml.bind.annotation.XmlElement;
import jakarta.xml.bind.annotation.XmlRootElement;
import javax.measure.Unit;
import javax.measure.quantity.Angle;
import org.opengis.referencing.cs.CartesianCS;
import org.opengis.referencing.cs.SphericalCS;
import org.opengis.referencing.cs.EllipsoidalCS;
import org.opengis.referencing.cs.CoordinateSystem;
import org.opengis.referencing.crs.GeodeticCRS;
import org.opengis.referencing.crs.SingleCRS;
import org.opengis.referencing.datum.GeodeticDatum;
import org.opengis.referencing.datum.PrimeMeridian;
import org.apache.sis.referencing.AbstractReferenceSystem;
import org.apache.sis.referencing.CRS;
import org.apache.sis.referencing.cs.AbstractCS;
import org.apache.sis.referencing.datum.DatumOrEnsemble;
import org.apache.sis.referencing.datum.DefaultGeodeticDatum;
import org.apache.sis.referencing.datum.DefaultPrimeMeridian;
import org.apache.sis.referencing.internal.Legacy;
import org.apache.sis.referencing.privy.AxisDirections;
import org.apache.sis.referencing.privy.WKTKeywords;
import org.apache.sis.referencing.privy.WKTUtilities;
import org.apache.sis.referencing.privy.ReferencingUtilities;
import org.apache.sis.util.resources.Errors;
import org.apache.sis.io.wkt.Convention;
import org.apache.sis.io.wkt.Formatter;

// Specific to the main branch:
import org.opengis.referencing.ReferenceIdentifier;
import org.apache.sis.referencing.datum.DefaultDatumEnsemble;
import org.apache.sis.pending.geoapi.referencing.MissingMethods;


/**
 * A 2- or 3-dimensional coordinate reference system based on a geodetic reference frame.
 * The CRS is geographic if associated with an ellipsoidal coordinate system,
 * or geocentric if associated with a spherical or Cartesian coordinate system.
 *
 * <p><b>Used with datum type:</b>
 *   {@linkplain org.apache.sis.referencing.datum.DefaultGeodeticDatum Geodetic}.<br>
 * <b>Used with coordinate system types:</b>
 *   {@linkplain org.apache.sis.referencing.cs.DefaultCartesianCS Cartesian},
 *   {@linkplain org.apache.sis.referencing.cs.DefaultSphericalCS Spherical} or
 *   {@linkplain org.apache.sis.referencing.cs.DefaultEllipsoidalCS Ellipsoidal}.
 * </p>
 *
 * @author  Martin Desruisseaux (IRD, Geomatys)
 */
@XmlType(name = "GeodeticCRSType", propOrder = {
    "ellipsoidalCS",
    "cartesianCS",
    "sphericalCS",
    "datum"
})
@XmlRootElement(name = "GeodeticCRS")
class DefaultGeodeticCRS extends AbstractSingleCRS<GeodeticDatum> implements GeodeticCRS {
    /**
     * Serial number for inter-operability with different versions.
     */
    private static final long serialVersionUID = -1634312292667977126L;

    /**
     * Creates a coordinate reference system from the given properties, datum and coordinate system.
     * The properties given in argument follow the same rules as for the
     * {@linkplain AbstractReferenceSystem#AbstractReferenceSystem(Map) super-class constructor}.
     *
     * <p>This constructor is not public because it does not verify the {@code cs} type.</p>
     *
     * @param  properties  the properties to be given to the coordinate reference system.
     * @param  datum       the datum, or {@code null} if the CRS is associated only to a datum ensemble.
     * @param  ensemble    collection of reference frames which for low accuracy requirements may be considered to be
     *                     insignificantly different from each other, or {@code null} if there is no such ensemble.
     * @param  cs          the coordinate system.
     */
    DefaultGeodeticCRS(final Map<String,?> properties,
                       final GeodeticDatum datum,
                       final DefaultDatumEnsemble<GeodeticDatum> ensemble,
                       final CoordinateSystem cs)
    {
        super(properties, GeodeticDatum.class, datum, ensemble, cs);
    }

    /**
     * Creates a new CRS derived from the specified one, but with different axis order or unit.
     * This is for implementing the {@link #createSameType(AbstractCS)} method only.
     */
    DefaultGeodeticCRS(final DefaultGeodeticCRS original, final ReferenceIdentifier id, final AbstractCS cs) {
        super(original, id, cs);
    }

    /**
     * Constructs a new coordinate reference system with the same values as the specified one.
     * This copy constructor provides a way to convert an arbitrary implementation into a SIS one
     * or a user-defined one (as a subclass), usually in order to leverage some implementation-specific API.
     *
     * <p>This constructor performs a shallow copy, i.e. the properties are not cloned.</p>
     *
     * @param  crs  the coordinate reference system to copy.
     */
    protected DefaultGeodeticCRS(final GeodeticCRS crs) {
        super(crs);
    }

    /**
     * Creates an exception to throw for a coordinate system of illegal class.
     * This is a helper method for sub-classes.
     *
     * @param cs the user-specified coordinate system.
     * @return the exception to throw.
     */
    static IllegalArgumentException illegalCoordinateSystemType(final CoordinateSystem cs) {
        return new IllegalArgumentException(Errors.format(Errors.Keys.IllegalCoordinateSystem_1,
                ReferencingUtilities.getInterface(CoordinateSystem.class, cs)));
    }

    /**
     * Returns the GeoAPI interface implemented by this class.
     * The SIS implementation returns {@code GeodeticCRS.class}.
     * Subclasses implementing a more specific GeoAPI interface shall override this method.
     *
     * @return the coordinate reference system interface implemented by this class.
     */
    @Override
    public Class<? extends GeodeticCRS> getInterface() {
        return GeodeticCRS.class;
    }

    /**
     * Returns the datum, or {@code null} if the CRS is associated only to a datum ensemble.
     *
     * This method is overridden in subclasses for documentation purpose only, mostly for showing
     * this method in the appropriate position in javadoc (instead of at the bottom of the page).
     * If {@code DefaultGeodeticCRS} is made public in a future SIS version, then we could remove
     * the overridden methods.
     *
     * @return the datum.
     */
    @Override
    @XmlElement(name = "geodeticDatum", required = true)
    public GeodeticDatum getDatum() {
        return super.getDatum();
    }

    /**
<<<<<<< HEAD
     * Initializes the handler for getting datum ensemble of an arbitrary CRS.
     */
    static {
        MissingMethods.geodeticDatumEnsemble = (crs) ->
                (crs instanceof DefaultGeodeticCRS) ? ((DefaultGeodeticCRS) crs).getDatumEnsemble() : null;
    }

    /**
     * Returns the datum or a view of the ensemble as a datum.
     * The {@code legacy} argument tells whether this method is invoked for formatting in a legacy <abbr>WKT</abbr> format.
     */
    @Override
    final GeodeticDatum getDatumOrEnsemble(final boolean legacy) {
        return legacy ? DatumOrEnsemble.asDatum(this) : getDatum();
    }

    /**
=======
>>>>>>> 11f61146
     * Returns a coordinate reference system of the same type as this CRS but with different axes.
     * This method shall be overridden by all {@code DefaultGeodeticCRS} subclasses in this package.
     *
     * @param  cs  the coordinate system with new axes.
     * @return new CRS of the same type and datum than this CRS, but with the given axes.
     */
    @Override
    AbstractCRS createSameType(final AbstractCS cs) {
        return new DefaultGeodeticCRS(this, null, cs);
    }

    /**
     * Formats this CRS as a <i>Well Known Text</i> {@code GeodeticCRS[…]} or {@code GeographicCRS[…]} element.
     * More information about the WKT format is documented in subclasses.
     *
     * @return {@code "GeodeticCRS"} (WKT 2) or {@code "GeogCS"}/{@code "GeocCS"} (WKT 1).
     */
    @Override
    protected String formatTo(final Formatter formatter) {
        WKTUtilities.appendName(this, formatter, null);
        CoordinateSystem cs = getCoordinateSystem();
        final Convention convention = formatter.getConvention();
        final boolean isWKT1 = (convention.majorVersion() == 1);
        final boolean isGeographic = (cs instanceof EllipsoidalCS);
        if (isWKT1 && isGeographic && cs.getDimension() == 3) {
            /*
             * Version 1 of WKT format did not have three-dimensional GeographicCRS. Instead, such CRS were formatted
             * as a CompoundCRS made of a two-dimensional GeographicCRS with a VerticalCRS for the ellipsoidal height.
             * Note that such compound is illegal in WKT 2 and ISO 19111 standard, as ellipsoidal height shall not be
             * separated from the geographic component. So we perform this separation only at WKT 1 formatting time.
             */
            SingleCRS first  = CRS.getHorizontalComponent(this);
            SingleCRS second = CRS.getVerticalComponent(this, true);
            if (first != null && second != null) {                      // Should not be null, but we are paranoiac.
                if (AxisDirections.isVertical(cs.getAxis(0).getDirection())) {
                    // It is very unusual to have VerticalCRS first, but our code tries to be robust.
                    final SingleCRS t = first;
                    first = second; second = t;
                }
                formatter.newLine(); formatter.append(WKTUtilities.toFormattable(first));
                formatter.newLine(); formatter.append(WKTUtilities.toFormattable(second));
                formatter.newLine();
                return WKTKeywords.Compd_CS;
            }
        }
        /*
         * Unconditionally format the datum element, followed by the prime meridian.
         * The prime meridian is part of datum according ISO 19111, but is formatted
         * as a sibling (rather than a child) element in WKT for historical reasons.
         */
        formatter.newLine();
        formatDatum(formatter);
        formatter.newLine();
        final Unit<Angle> angularUnit = AxisDirections.getAngularUnit(cs, null);
        DatumOrEnsemble.getPrimeMeridian(this).ifPresent((PrimeMeridian pm) -> {
            // Really this specific enum, not Convention.isSimplified().
            if (convention != Convention.WKT2_SIMPLIFIED || pm.getGreenwichLongitude() != 0) {
                final Unit<Angle> oldUnit = formatter.addContextualUnit(angularUnit);
                formatter.indent(1);
                formatter.appendFormattable(pm, DefaultPrimeMeridian::castOrCopy);
                formatter.indent(-1);
                formatter.newLine();
                formatter.restoreContextualUnit(angularUnit, oldUnit);
            }
        });
        /*
         * Get the coordinate system to format. This will also determine the units to write and the keyword to
         * return in WKT 1 format. Note that for the WKT 1 format, we need to replace the coordinate system by
         * an instance conform to the legacy conventions.
         *
         * We cannot delegate the work below to subclasses,  because XML unmarshalling of a geodetic CRS will
         * NOT create an instance of a subclass (because the distinction between geographic and geocentric CRS
         * is not anymore in ISO 19111:2007).
         */
        final boolean isBaseCRS;
        if (isWKT1) {
            if (!isGeographic) {                            // If not geographic, then presumed geocentric.
                if (cs instanceof CartesianCS) {
                    cs = Legacy.forGeocentricCRS((CartesianCS) cs, true);
                } else {
                    formatter.setInvalidWKT(cs, null);      // SphericalCS was not supported in WKT 1.
                }
            }
            isBaseCRS = false;
        } else {
            isBaseCRS = isBaseCRS(formatter);
        }
        /*
         * Format the coordinate system, except if this CRS is the base CRS of an AbstractDerivedCRS in WKT 2 format.
         * This is because ISO 19162 omits the coordinate system definition of enclosed base CRS in order to simplify
         * the WKT. The `formatCS(…)` method may write axis unit before or after the axes depending on whether we are
         * formatting WKT version 1 or 2 respectively.
         *
         * Note that even if we do not format the CS, we may still write the units if we are formatting in "simplified"
         * mode (as opposed to the more verbose mode). This looks like the opposite of what we would expect, but this is
         * because formatting the unit here allow us to avoid repeating the unit in projection parameters when this CRS
         * is part of a ProjectedCRS. Note however that in such case, the units to format are the angular units because
         * the linear units will be formatted in the enclosing PROJCS[…] element.
         */
        if (!isBaseCRS || convention == Convention.INTERNAL) {
            formatCS(formatter, cs, ReferencingUtilities.getUnit(cs), isWKT1);    // Will also format the axes unit.
        } else if (convention.isSimplified()) {
            formatter.append(formatter.toContextualUnit(angularUnit));
        }
        /*
         * For WKT 1, the keyword depends on the subclass: "GeogCS" for GeographicCRS or "GeocCS" for GeocentricCRS.
         * However, we cannot rely on the subclass for choosing the keyword, because after XML unmarhaling we only
         * have a GeodeticCRS. We need to make the choice in this base class. The CS type is a sufficient criterion.
         */
        if (isWKT1) {
            return isGeographic ? WKTKeywords.GeogCS : WKTKeywords.GeocCS;
        } else if (isGeographic && convention.supports(Convention.WKT2_2019)) {
            return isBaseCRS ? WKTKeywords.BaseGeogCRS
                   : formatter.shortOrLong(WKTKeywords.GeogCRS, WKTKeywords.GeographicCRS);
        } else {
            return isBaseCRS ? WKTKeywords.BaseGeodCRS
                   : formatter.shortOrLong(WKTKeywords.GeodCRS, WKTKeywords.GeodeticCRS);
        }
    }

    /**
     * Formats the datum or a view of the ensemble as a datum.
     */
    @Override
    final void formatDatum(final Formatter formatter) {
        formatDatum(formatter, this, getDatum(), DefaultGeodeticDatum::castOrCopy, DatumOrEnsemble::asDatum);
    }




    /*
     ┏━━━━━━━━━━━━━━━━━━━━━━━━━━━━━━━━━━━━━━━━━━━━━━━━━━━━━━━━━━━━━━━━━━━━━━━━━━━━━━━━━━┓
     ┃                                                                                  ┃
     ┃                               XML support with JAXB                              ┃
     ┃                                                                                  ┃
     ┃        The following methods are invoked by JAXB using reflection (even if       ┃
     ┃        they are private) or are helpers for other methods invoked by JAXB.       ┃
     ┃        Those methods can be safely removed if Geographic Markup Language         ┃
     ┃        (GML) support is not needed.                                              ┃
     ┃                                                                                  ┃
     ┗━━━━━━━━━━━━━━━━━━━━━━━━━━━━━━━━━━━━━━━━━━━━━━━━━━━━━━━━━━━━━━━━━━━━━━━━━━━━━━━━━━┛
     */

    /**
     * Constructs a new object in which every attributes are set to a null value.
     * <strong>This is not a valid object.</strong> This constructor is strictly
     * reserved to JAXB, which will assign values to the fields using reflection.
     */
    DefaultGeodeticCRS() {
        /*
         * The datum and the coordinate system are mandatory for SIS working. We do not verify their presence
         * here because the verification would have to be done in an `afterMarshal(…)` method and throwing an
         * exception in that method causes the whole unmarshalling to fail.  But the SC_CRS adapter does some
         * verifications.
         */
    }

    /**
     * Invoked by JAXB at unmarshalling time.
     *
     * @see #getDatum()
     */
    private void setDatum(final GeodeticDatum value) {
        setDatum("geodeticDatum", value);
    }

    /**
     * Invoked by JAXB at marshalling time.
     *
     * <h4>Implementation note</h4>
     * The usual way to handle {@code <xs:choice>} with JAXB is to annotate a single method like below:
     *
     * {@snippet lang="java" :
     *     @Override
     *     @XmlElements({
     *       @XmlElement(name = "ellipsoidalCS", type = DefaultEllipsoidalCS.class),
     *       @XmlElement(name = "cartesianCS",   type = DefaultCartesianCS.class),
     *       @XmlElement(name = "sphericalCS",   type = DefaultSphericalCS.class)
     *     })
     *     public CoordinateSystem getCoordinateSystem() {
     *         return super.getCoordinateSystem();
     *     }
     * }
     *
     * However, our attempts to apply this approach worked for {@code DefaultParameterValue} but not for this class:
     * for an unknown reason, the unmarshalled CS object is empty.
     *
     * @see <a href="http://issues.apache.org/jira/browse/SIS-166">SIS-166</a>
     */
    @XmlElement(name="ellipsoidalCS") private EllipsoidalCS getEllipsoidalCS() {return getCoordinateSystem(EllipsoidalCS.class);}
    @XmlElement(name="cartesianCS")   private CartesianCS   getCartesianCS()   {return getCoordinateSystem(CartesianCS  .class);}
    @XmlElement(name="sphericalCS")   private SphericalCS   getSphericalCS()   {return getCoordinateSystem(SphericalCS  .class);}

    /**
     * Invoked by JAXB at unmarshalling time.
     *
     * @see #getEllipsoidalCS()
     */
    private void setEllipsoidalCS(final EllipsoidalCS cs) {super.setCoordinateSystem("ellipsoidalCS", cs);}
    private void setCartesianCS  (final CartesianCS   cs) {super.setCoordinateSystem("cartesianCS",   cs);}
    private void setSphericalCS  (final SphericalCS   cs) {super.setCoordinateSystem("sphericalCS",   cs);}
}<|MERGE_RESOLUTION|>--- conflicted
+++ resolved
@@ -162,7 +162,6 @@
     }
 
     /**
-<<<<<<< HEAD
      * Initializes the handler for getting datum ensemble of an arbitrary CRS.
      */
     static {
@@ -171,17 +170,6 @@
     }
 
     /**
-     * Returns the datum or a view of the ensemble as a datum.
-     * The {@code legacy} argument tells whether this method is invoked for formatting in a legacy <abbr>WKT</abbr> format.
-     */
-    @Override
-    final GeodeticDatum getDatumOrEnsemble(final boolean legacy) {
-        return legacy ? DatumOrEnsemble.asDatum(this) : getDatum();
-    }
-
-    /**
-=======
->>>>>>> 11f61146
      * Returns a coordinate reference system of the same type as this CRS but with different axes.
      * This method shall be overridden by all {@code DefaultGeodeticCRS} subclasses in this package.
      *
