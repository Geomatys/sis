--- conflicted
+++ resolved
@@ -176,20 +176,6 @@
     /**
      * The proxy for the {@link GeodeticAuthorityFactory#getDescriptionText(Class, String)} method.
      */
-<<<<<<< HEAD
-    static final AuthorityFactoryProxy<InternationalString> description(final Class<? extends IdentifiedObject> classe) {
-        return new AuthorityFactoryProxy<InternationalString>(InternationalString.class, AuthorityFactoryIdentifier.Type.ANY) {
-            @Override InternationalString create(GeodeticAuthorityFactory factory, String code) throws FactoryException {
-                return factory.getDescriptionText(classe, code).orElse(null);
-            }
-            @Override InternationalString createFromAPI(AuthorityFactory factory, String code) throws FactoryException {
-                if (factory instanceof GeodeticAuthorityFactory) {
-                    return ((GeodeticAuthorityFactory) factory).getDescriptionText(classe, code).orElse(null);
-                }
-                return factory.getDescriptionText(code);
-            }
-            @Override AuthorityFactoryProxy<InternationalString> specialize(String typeName) {
-=======
     static final class Description extends AuthorityFactoryProxy<InternationalString> {
         /** The type of object for which to get a description. */
         private Class<? extends IdentifiedObject> typeToSearch;
@@ -202,7 +188,10 @@
 
         /** Creates the object for the given code using only GeoAPI interfaces. */
         @Override InternationalString createFromAPI(AuthorityFactory factory, String code) throws FactoryException {
-            return factory.getDescriptionText(typeToSearch, code).orElse(null);
+            if (factory instanceof GeodeticAuthorityFactory) {
+                return ((GeodeticAuthorityFactory) factory).getDescriptionText(typeToSearch, code).orElse(null);
+            }
+            return factory.getDescriptionText(code);
         }
 
         /** Specialize the type of object to search. */
@@ -210,7 +199,6 @@
             final AuthorityFactoryProxy<?> c = BY_URN_TYPE.get(typeName.toLowerCase(Locale.US));
             if (c != null && typeToSearch.isAssignableFrom(c.type)) {
                 typeToSearch = c.type.asSubclass(IdentifiedObject.class);
->>>>>>> 14ecaa65
                 return this;
             }
             return null;     // The given type is illegal.
