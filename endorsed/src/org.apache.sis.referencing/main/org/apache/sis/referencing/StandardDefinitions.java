--- conflicted
+++ resolved
@@ -76,17 +76,10 @@
 import org.apache.sis.measure.Units;
 import static org.apache.sis.metadata.privy.ReferencingServices.AUTHALIC_RADIUS;
 
-<<<<<<< HEAD
 // Specific to the main branch:
 import org.opengis.referencing.datum.VerticalDatumType;
 import static org.opengis.referencing.datum.Datum.DOMAIN_OF_VALIDITY_KEY;
 import org.apache.sis.referencing.datum.DefaultDatumEnsemble;
-=======
-// Specific to the geoapi-3.1 and geoapi-4.0 branches:
-import org.opengis.referencing.datum.DatumEnsemble;
-import org.opengis.referencing.datum.RealizationMethod;
-import static org.opengis.referencing.ObjectDomain.DOMAIN_OF_VALIDITY_KEY;
->>>>>>> a1e3ecb8
 
 
 /**
@@ -383,27 +376,23 @@
     static VerticalDatum createVerticalDatum(final short code) {
         final String name;
         final String alias;
-        final RealizationMethod method;
+        final VerticalDatumType method;
         switch (code) {
             case 5100: {
                 name   = "Mean Sea Level";
                 alias  = "MSL";
-                method = RealizationMethod.TIDAL;
+                method = VerticalDatumType.DEPTH;       // Actually `RealizationMethod.TIDAL`
                 break;
             }
             case 5103: {
                 name   = "North American Vertical Datum 1988";
                 alias  = "NAVD88";
-                method = RealizationMethod.LEVELLING;
+                method = VerticalDatumType.GEOIDAL;     // Actually `RealizationMethod.LEVELLING`;
                 break;
             }
             default: throw new AssertionError(code);
         }
-<<<<<<< HEAD
-        return new DefaultVerticalDatum(properties(code, name, alias, true), VerticalDatumType.GEOIDAL);
-=======
         return new DefaultVerticalDatum(properties(code, name, alias, true), method);
->>>>>>> a1e3ecb8
     }
 
     /**
