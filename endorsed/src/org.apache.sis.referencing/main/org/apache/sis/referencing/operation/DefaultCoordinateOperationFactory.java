/*
 * Licensed to the Apache Software Foundation (ASF) under one or more
 * contributor license agreements.  See the NOTICE file distributed with
 * this work for additional information regarding copyright ownership.
 * The ASF licenses this file to You under the Apache License, Version 2.0
 * (the "License"); you may not use this file except in compliance with
 * the License.  You may obtain a copy of the License at
 *
 *     http://www.apache.org/licenses/LICENSE-2.0
 *
 * Unless required by applicable law or agreed to in writing, software
 * distributed under the License is distributed on an "AS IS" BASIS,
 * WITHOUT WARRANTIES OR CONDITIONS OF ANY KIND, either express or implied.
 * See the License for the specific language governing permissions and
 * limitations under the License.
 */
package org.apache.sis.referencing.operation;

import java.util.Map;
import java.util.HashMap;
import java.util.List;
import java.util.Objects;
import org.opengis.util.FactoryException;
import org.opengis.parameter.ParameterValueGroup;
import org.opengis.parameter.ParameterDescriptorGroup;
import org.opengis.referencing.AuthorityFactory;
import org.opengis.referencing.IdentifiedObject;
import org.opengis.referencing.operation.*;
import org.opengis.referencing.crs.CoordinateReferenceSystem;
import org.opengis.referencing.crs.SingleCRS;
import org.opengis.referencing.crs.CRSFactory;
import org.opengis.referencing.cs.CSFactory;
import org.opengis.referencing.datum.Datum;
import org.apache.sis.referencing.CRS;
import org.apache.sis.referencing.IdentifiedObjects;
import org.apache.sis.referencing.AbstractIdentifiedObject;
import org.apache.sis.referencing.internal.Resources;
import org.apache.sis.referencing.internal.MergedProperties;
import org.apache.sis.referencing.privy.CoordinateOperations;
import org.apache.sis.referencing.privy.ReferencingFactoryContainer;
import org.apache.sis.util.ArgumentChecks;
import org.apache.sis.util.Classes;
import org.apache.sis.util.Utilities;
import org.apache.sis.util.Debug;
import org.apache.sis.util.privy.Constants;
import org.apache.sis.referencing.factory.GeodeticObjectFactory;
import org.apache.sis.referencing.factory.InvalidGeodeticParameterException;
import org.apache.sis.referencing.internal.ParameterizedTransformBuilder;
import org.apache.sis.referencing.operation.transform.AbstractMathTransform;
import org.apache.sis.referencing.operation.transform.DefaultMathTransformFactory;
import org.apache.sis.util.collection.WeakHashSet;
import org.apache.sis.util.collection.Containers;
import org.apache.sis.util.collection.Cache;
import org.apache.sis.util.iso.AbstractFactory;
import org.apache.sis.util.resources.Errors;

// Specific to the main and geoapi-3.1 branches:
import org.opengis.referencing.crs.GeographicCRS;
import org.opengis.referencing.crs.ProjectedCRS;


/**
 * Creates {@linkplain AbstractCoordinateOperation operations} capable to transform coordinates
 * from a given source CRS to a given target CRS. This factory provides two ways to create such
 * operations:
 *
 * <ul>
 *   <li>By fetching or building explicitly each components of the operation:
 *     <ul>
 *       <li>The {@link DefaultOperationMethod operation method}, which can be
 *         {@linkplain #getOperationMethod fetched from a set of predefined methods} or
 *         {@linkplain #createOperationMethod built explicitly}.</li>
 *       <li>A single {@linkplain #createDefiningConversion defining conversion}.</li>
 *       <li>A {@linkplain #createConcatenatedOperation concatenation} of other operations.</li>
 *     </ul>
 *   </li>
 *   <li>By {@linkplain #createOperation(CoordinateReferenceSystem, CoordinateReferenceSystem) giving only the source
 *     and target CRS}, then let the Apache SIS referencing engine infers by itself the coordinate operation
 *     (with the help of an EPSG database if available).</li>
 * </ul>
 *
 * The second approach is the most frequently used.
 *
 *
 * <h2>Thread safety</h2>
 * This class is safe for multi-thread usage if all referenced factories are thread-safe.
 *
 * @author  Martin Desruisseaux (IRD, Geomatys)
 * @version 1.5
 * @since   0.6
 */
public class DefaultCoordinateOperationFactory extends AbstractFactory implements CoordinateOperationFactory {
    /**
     * Whether this class is allowed to use the EPSG authority factory for searching coordinate operation paths.
     * This flag should always be {@code true}, except temporarily for testing purposes.
     */
    @Debug
    static final boolean USE_EPSG_FACTORY = true;

    /**
     * The default properties, or an empty map if none. This map shall be immutable
     * in order to allow usage without synchronization in multi-thread context.
     */
    private final Map<String,?> defaultProperties;

    /**
     * The factory to use if {@link CoordinateOperationFinder} needs to create CRS for intermediate steps.
     */
    final CRSFactory crsFactory;

    /**
     * The factory to use if {@link CoordinateOperationFinder} needs to create CS for intermediate steps.
     */
    final CSFactory csFactory;

    /**
     * The math transform factory.
     *
     * @see #getMathTransformFactory()
     */
    private final MathTransformFactory mtFactory;

    /**
     * Weak references to existing objects.
     * This set is used in order to return a pre-existing object instead of creating a new one.
     * This applies to objects created explicitly, not to coordinate operations inferred by a
     * call to {@link #createOperation(CoordinateReferenceSystem, CoordinateReferenceSystem)}.
     */
    private final WeakHashSet<IdentifiedObject> pool;

    /**
     * The cache of coordinate operations found for a given pair of source and target CRS.
     * If current implementation, we cache only operations found without context (otherwise
     * we would need to take in account the area of interest and desired accuracy in the key).
     *
     * @see #createOperation(CoordinateReferenceSystem, CoordinateReferenceSystem, CoordinateOperationContext)
     */
    final Cache<CRSPair,CoordinateOperation> cache;

    /**
     * The default factory instance.
     */
    private static final DefaultCoordinateOperationFactory INSTANCE = new DefaultCoordinateOperationFactory();

    /**
     * Returns the default provider of {@code CoordinateOperation} instances.
     * This is the factory used by the Apache SIS library when no non-null
     * {@link CoordinateOperationFactory} has been explicitly specified.
     * This method can be invoked directly, or indirectly through
     * {@code ServiceLoader.load(CoordinateOperationFactory.class)}.
     *
     * @return the default provider of coordinate operations.
     *
     * @see java.util.ServiceLoader
     * @since 1.4
     */
    public static DefaultCoordinateOperationFactory provider() {
        return INSTANCE;
    }

    /**
     * Constructs a factory with no default properties.
     *
     * @see #provider()
     */
    public DefaultCoordinateOperationFactory() {
        this(null, null);
    }

    /**
     * Constructs a factory with the given default properties.
     * The new factory will fallback on the map given to this constructor
     * for any property not present in the map given to a {@code createFoo(Map<String,?>, …)} method.
     *
     * @param properties  the default properties, or {@code null} if none.
     * @param factory     the factory to use for creating {@linkplain AbstractMathTransform math transforms},
     *                    or {@code null} for the default factory.
     */
    @SuppressWarnings({"LocalVariableHidesMemberVariable", "UnusedAssignment"})
    public DefaultCoordinateOperationFactory(Map<String,?> properties, MathTransformFactory factory) {
        final CSFactory  csFactory;
        final CRSFactory crsFactory;
        if (properties == null || properties.isEmpty()) {
            properties = Map.of();
            crsFactory = null;
            csFactory  = null;
        } else {
            String key   = null;
            Object value = null;
            properties   = new HashMap<>(properties);
            final MathTransformFactory mtFactory;
            /*
             * Following use of properties is an undocumented feature for now. Current version documents only
             * MathTransformFactory because math transforms are intimately related to coordinate operations.
             */
            try {
                crsFactory = (CRSFactory)           (value = properties.remove(key = ReferencingFactoryContainer.CRS_FACTORY));
                csFactory  = (CSFactory)            (value = properties.remove(key = ReferencingFactoryContainer.CS_FACTORY));
                mtFactory  = (MathTransformFactory) (value = properties.remove(key = ReferencingFactoryContainer.MT_FACTORY));
            } catch (ClassCastException e) {
                throw new IllegalArgumentException(Errors.forProperties(properties)
                        .getString(Errors.Keys.IllegalPropertyValueClass_2, key, Classes.getClass(value)));
            }
            properties.remove(ReferencingFactoryContainer.DATUM_FACTORY);
            properties = Map.copyOf(properties);
            if (factory == null) {
                factory = mtFactory;
            }
        }
        this.mtFactory  = (   factory != null) ?    factory : DefaultMathTransformFactory.provider();
        this.csFactory  = ( csFactory != null) ?  csFactory : GeodeticObjectFactory.provider();
        this.crsFactory = (crsFactory != null) ? crsFactory : GeodeticObjectFactory.provider();
        defaultProperties = properties;
        pool = new WeakHashSet<>(IdentifiedObject.class);
        cache = new Cache<>(12, 50, true);
    }

    /**
     * Returns the union of the given {@code properties} map with the default properties given at
     * {@linkplain #DefaultCoordinateOperationFactory(Map, MathTransformFactory) construction time}.
     * Entries in the given properties map have precedence, even if their
     * {@linkplain java.util.Map.Entry#getValue() value} is {@code null}
     * (i.e. a null value "erase" the default property value).
     * Entries with null value after the union will be omitted.
     *
     * <p>This method is invoked by all {@code createFoo(Map<String,?>, …)} methods for determining
     * the properties to give to {@linkplain AbstractCoordinateOperation#AbstractCoordinateOperation(Map,
     * CoordinateReferenceSystem, CoordinateReferenceSystem, CoordinateReferenceSystem, MathTransform)
     * coordinate operation constructor}.</p>
     *
     * @param  properties  the user supplied properties.
     * @return the union of the given properties with the default properties.
     */
    protected Map<String,?> complete(final Map<String,?> properties) {
        ArgumentChecks.ensureNonNull("properties", properties);
        return new MergedProperties(properties, defaultProperties);
    }

    /**
     * Returns the underlying math transform factory. This factory is used for constructing the {@link MathTransform}
     * instances doing the actual mathematical work of {@linkplain AbstractCoordinateOperation coordinate operations}
     * instances.
     *
     * @return the underlying math transform factory.
     *
     * @since 1.1
     */
    public final MathTransformFactory getMathTransformFactory() {
        return mtFactory;
    }

    /**
     * Returns the operation method of the given name. The given argument shall be either a method
     * {@linkplain DefaultOperationMethod#getName() name} (e.g. <q>Transverse Mercator</q>)
     * or one of its {@linkplain DefaultOperationMethod#getIdentifiers() identifiers} (e.g. {@code "EPSG:9807"}).
     * The search is case-insensitive and comparisons against method names can be
     * {@linkplain DefaultOperationMethod#isHeuristicMatchForName(String) heuristic}.
     *
     * <p>If more than one method match the given name, then the first (according iteration order)
     * non-{@linkplain org.apache.sis.util.Deprecable#isDeprecated() deprecated} matching method is returned.
     * If all matching methods are deprecated, the first one is returned.</p>
     *
     * @param  name  the name of the operation method to fetch.
     * @return the operation method of the given name.
     * @throws FactoryException if the requested operation method cannot be fetched.
     *
     * @see DefaultMathTransformFactory#getOperationMethod(String)
     *
     * @deprecated Use {@link DefaultMathTransformFactory} instead.
     */
<<<<<<< HEAD
=======
    @Deprecated(since="1.5", forRemoval=true)
>>>>>>> eb43834d
    public OperationMethod getOperationMethod(String name) throws FactoryException {
        return CoordinateOperations.findMethod(mtFactory, name);
    }

    /**
     * Creates an operation method from a set of properties and a descriptor group.
     * The source and target dimensions may be {@code null} if the method can work
     * with any number of dimensions (e.g. <i>Affine Transform</i>).
     *
     * <p>The properties given in argument follow the same rules as for the
     * {@linkplain DefaultOperationMethod#DefaultOperationMethod(Map, ParameterDescriptorGroup)
     * operation method} constructor. The following table is a reminder of main (not all) properties:</p>
     *
     * <table class="sis">
     *   <caption>Recognized properties (non exhaustive list)</caption>
     *   <tr>
     *     <th>Property name</th>
     *     <th>Value type</th>
     *     <th>Returned by</th>
     *   </tr><tr>
     *     <td>{@value org.opengis.referencing.IdentifiedObject#NAME_KEY}</td>
     *     <td>{@link org.opengis.metadata.Identifier} or {@link String}</td>
     *     <td>{@link DefaultOperationMethod#getName()}</td>
     *   </tr><tr>
     *     <td>{@value org.opengis.referencing.IdentifiedObject#ALIAS_KEY}</td>
     *     <td>{@link org.opengis.util.GenericName} or {@link CharSequence} (optionally as array)</td>
     *     <td>{@link DefaultOperationMethod#getAlias()}</td>
     *   </tr><tr>
     *     <td>{@value org.opengis.referencing.IdentifiedObject#IDENTIFIERS_KEY}</td>
     *     <td>{@link org.opengis.metadata.Identifier} (optionally as array)</td>
     *     <td>{@link DefaultOperationMethod#getIdentifiers()}</td>
     *   </tr><tr>
     *     <td>{@value org.opengis.referencing.operation.OperationMethod#FORMULA_KEY}</td>
     *     <td>{@link Formula}, {@link org.opengis.metadata.citation.Citation} or {@link CharSequence}</td>
     *     <td>{@link DefaultOperationMethod#getFormula()}</td>
     *   </tr>
     * </table>
     *
     * @param  properties  set of properties. Shall contain at least {@code "name"}.
     * @param  parameters  description of parameters expected by this operation.
     * @return the operation method created from the given arguments.
     * @throws FactoryException if the object creation failed.
     *
     * @see DefaultOperationMethod#DefaultOperationMethod(Map, ParameterDescriptorGroup)
     *
     * @since 1.4
     */
    public OperationMethod createOperationMethod(final Map<String,?> properties,
            final ParameterDescriptorGroup parameters) throws FactoryException
    {
        final OperationMethod method;
        try {
            method = new DefaultOperationMethod(properties, parameters);
        } catch (IllegalArgumentException exception) {
            throw new InvalidGeodeticParameterException(exception.getLocalizedMessage(), exception);
        }
        return pool.unique(method);
    }

    /**
     * Creates a defining conversion from the given operation parameters.
     * This conversion has no source and target CRS since those elements are usually unknown at this stage.
     * The source and target CRS will become known later, at the
     * {@linkplain org.apache.sis.referencing.crs.DefaultDerivedCRS Derived CRS} or
     * {@linkplain org.apache.sis.referencing.crs.DefaultProjectedCRS Projected CRS}
     * construction time.
     *
     * <p>The properties given in argument follow the same rules as for the
     * {@linkplain DefaultConversion#DefaultConversion(Map, CoordinateReferenceSystem, CoordinateReferenceSystem,
     * CoordinateReferenceSystem, OperationMethod, MathTransform) coordinate conversion} constructor.
     * The following table is a reminder of main (not all) properties:</p>
     *
     * <table class="sis">
     *   <caption>Recognized properties (non exhaustive list)</caption>
     *   <tr>
     *     <th>Property name</th>
     *     <th>Value type</th>
     *     <th>Returned by</th>
     *   </tr><tr>
     *     <td>{@value org.opengis.referencing.IdentifiedObject#NAME_KEY}</td>
     *     <td>{@link org.opengis.metadata.Identifier} or {@link String}</td>
     *     <td>{@link DefaultConversion#getName()}</td>
     *   </tr><tr>
     *     <td>{@value org.opengis.referencing.IdentifiedObject#IDENTIFIERS_KEY}</td>
     *     <td>{@link org.opengis.metadata.Identifier} (optionally as array)</td>
     *     <td>{@link DefaultConversion#getIdentifiers()}</td>
     *   </tr><tr>
     *     <td>{@value org.opengis.referencing.operation.CoordinateOperation#DOMAIN_OF_VALIDITY_KEY}</td>
     *     <td>{@link org.opengis.metadata.extent.Extent}</td>
     *     <td>{@link org.apache.sis.referencing.DefaultObjectDomain#getDomainOfValidity()}</td>
     *   </tr>
     * </table>
     *
     * @param  properties  the properties to be given to the identified object.
     * @param  method      the operation method.
     * @param  parameters  the parameter values.
     * @return the defining conversion created from the given arguments.
     * @throws FactoryException if the object creation failed.
     *
     * @see DefaultConversion#DefaultConversion(Map, OperationMethod, MathTransform, ParameterValueGroup)
     */
    @Override
    public Conversion createDefiningConversion(
            final Map<String,?>       properties,
            final OperationMethod     method,
            final ParameterValueGroup parameters) throws FactoryException
    {
        final Conversion conversion;
        try {
            conversion = new DefaultConversion(properties, method, null, parameters);
        } catch (IllegalArgumentException exception) {
            throw new InvalidGeodeticParameterException(exception.getLocalizedMessage(), exception);
        }
        // We do no invoke unique(conversion) because defining conversions are usually short-lived objects.
        return conversion;
    }

    /**
     * Returns {@code true} if the given CRS are using equivalent (ignoring metadata) datum.
     * If the CRS are {@link org.opengis.referencing.crs.CompoundCRS}, then this method verifies that
     * all datum in the target CRS exists in the source CRS, but not necessarily in the same order.
     * The target CRS may have less datum than the source CRS.
     *
     * @param  sourceCRS  the target CRS.
     * @param  targetCRS  the source CRS.
     * @return {@code true} if all datum in the {@code targetCRS} exists in the {@code sourceCRS}.
     */
    private static boolean isConversion(final CoordinateReferenceSystem sourceCRS,
                                        final CoordinateReferenceSystem targetCRS)
    {
        List<SingleCRS> components = CRS.getSingleComponents(sourceCRS);
        int n = components.size();                      // Number of remaining datum from sourceCRS to verify.
        final Datum[] datum = new Datum[n];
        for (int i=0; i<n; i++) {
            datum[i] = components.get(i).getDatum();
        }
        components = CRS.getSingleComponents(targetCRS);
next:   for (int i=components.size(); --i >= 0;) {
            final Datum d = components.get(i).getDatum();
            for (int j=n; --j >= 0;) {
                if (Utilities.equalsIgnoreMetadata(d, datum[j])) {
                    System.arraycopy(datum, j+1, datum, j, --n - j);    // Remove the datum from the list.
                    continue next;
                }
            }
            return false;                               // Datum from `targetCRS` not found in `sourceCRS`.
        }
        return true;
    }

    /**
     * Creates a transformation or conversion from the given properties.
     * This method infers by itself if the operation to create is a
     * {@link Transformation}, a {@link Conversion} or a {@link Projection}
     * using the {@linkplain DefaultOperationMethod#getOperationType() information provided by the given method}.
     *
     * <p>The properties given in argument follow the same rules as for the
     * {@linkplain AbstractCoordinateOperation#AbstractCoordinateOperation(Map, CoordinateReferenceSystem,
     * CoordinateReferenceSystem, CoordinateReferenceSystem, MathTransform) coordinate operation} constructor.
     * The following table is a reminder of main (not all) properties:</p>
     *
     * <table class="sis">
     *   <caption>Recognized properties (non exhaustive list)</caption>
     *   <tr>
     *     <th>Property name</th>
     *     <th>Value type</th>
     *     <th>Returned by</th>
     *   </tr><tr>
     *     <td>{@value org.opengis.referencing.IdentifiedObject#NAME_KEY}</td>
     *     <td>{@link org.opengis.metadata.Identifier} or {@link String}</td>
     *     <td>{@link DefaultConversion#getName()}</td>
     *   </tr><tr>
     *     <td>{@value org.opengis.referencing.IdentifiedObject#IDENTIFIERS_KEY}</td>
     *     <td>{@link org.opengis.metadata.Identifier} (optionally as array)</td>
     *     <td>{@link DefaultConversion#getIdentifiers()}</td>
     *   </tr><tr>
     *     <td>{@value org.opengis.referencing.operation.CoordinateOperation#DOMAIN_OF_VALIDITY_KEY}</td>
     *     <td>{@link org.opengis.metadata.extent.Extent}</td>
     *     <td>{@link org.apache.sis.referencing.DefaultObjectDomain#getDomainOfValidity()}</td>
     *   </tr>
     * </table>
     *
     * @param  properties        the properties to be given to the identified object.
     * @param  sourceCRS         the source CRS.
     * @param  targetCRS         the target CRS.
     * @param  interpolationCRS  the CRS of additional coordinates needed for the operation, or {@code null} if none.
     * @param  method            the coordinate operation method (mandatory in all cases).
     * @param  transform         transform from positions in the source CRS to positions in the target CRS.
     * @return the coordinate operation created from the given arguments.
     * @throws FactoryException if the object creation failed.
     *
     * @see DefaultOperationMethod#getOperationType()
     * @see DefaultTransformation
     * @see DefaultConversion
     */
    public SingleOperation createSingleOperation(
            final Map<String,?>             properties,
            final CoordinateReferenceSystem sourceCRS,
            final CoordinateReferenceSystem targetCRS,
            final CoordinateReferenceSystem interpolationCRS,
            final OperationMethod           method,
                  MathTransform             transform) throws FactoryException
    {
        ArgumentChecks.ensureNonNull("sourceCRS", sourceCRS);
        ArgumentChecks.ensureNonNull("targetCRS", targetCRS);
        ArgumentChecks.ensureNonNull("method",    method);
        /*
         * Undocumented (for now) feature: if the `transform` argument is null but parameters are
         * found in the given properties, create the MathTransform instance from those parameters.
         * This is needed for WKT parsing of CoordinateOperation[…] among others.
         */
        if (transform == null) {
            final ParameterValueGroup parameters = Containers.property(properties,
                    CoordinateOperations.PARAMETERS_KEY, ParameterValueGroup.class);
            if (parameters == null) {
                throw new NullPointerException(Errors.format(Errors.Keys.NullArgument_1, "transform"));
            }
            final var builder = new ParameterizedTransformBuilder(getMathTransformFactory(), null);
            builder.setParameters(parameters, false);
            builder.setSourceAxes(sourceCRS);
            builder.setTargetAxes(targetCRS);
            transform = builder.create();
        }
        /*
         * The "operationType" property is currently undocumented. The intent is to help this factory method in
         * situations where the given operation method is not an Apache SIS implementation or does not override
         * getOperationType(), or the method is ambiguous (e.g. "Affine" can be used for both a transformation
         * or a conversion).
         *
         * If we have both a `baseType` and a `Method.getOperationType()`, take the most specific type.
         * An exception will be thrown if the two types are incompatible.
         */
        Class<?> baseType = Containers.property(properties, CoordinateOperations.OPERATION_TYPE_KEY, Class.class);
        if (baseType == null) {
            baseType = SingleOperation.class;
        }
        if (method instanceof DefaultOperationMethod) {
            final Class<? extends SingleOperation> c = ((DefaultOperationMethod) method).getOperationType();
            if (c != null) {                        // Paranoiac check (above method should not return null).
                if (baseType.isAssignableFrom(c)) {
                    baseType = c;
                } else if (!c.isAssignableFrom(baseType)) {
                    throw new IllegalArgumentException(Errors.format(Errors.Keys.IncompatiblePropertyValue_1,
                            CoordinateOperations.OPERATION_TYPE_KEY));
                }
            }
        }
        /*
         * If the base type is still abstract (probably because it was not specified neither in the given OperationMethod
         * or in the properties), then try to find a concrete type using the following rules derived from the definitions
         * given in ISO 19111:
         *
         *   - If the two CRS uses the same datum (ignoring metadata), assume that we have a Conversion.
         *   - Otherwise we have a datum change, which implies that we have a Transformation.
         */
        if (baseType == SingleOperation.class) {
            if (isConversion(sourceCRS, targetCRS)) {
                if (interpolationCRS == null && sourceCRS instanceof GeographicCRS
                                             && targetCRS instanceof ProjectedCRS)
                {
                    baseType = Projection.class;
                } else {
                    baseType = Conversion.class;
                }
            } else {
                // TODO: handle point motion operation.
                baseType = Transformation.class;
            }
        }
        /*
         * Now create the coordinate operation of the requested type. If we cannot find a concrete class for the
         * requested type, we will instantiate a SingleOperation in last resort. The latter action is a departure
         * from ISO 19111 since `SingleOperation` is conceptually abstract.  But we do that as a way to said that
         * we are missing this important piece of information but still go ahead.
         *
         * It is inconvenient to guarantee that the created operation is an instance of `baseType` since the user
         * could have specified an implementation class or a custom sub-interface. We will perform the type check
         * only after object creation.
         */
        final AbstractSingleOperation op;
        if (Transformation.class.isAssignableFrom(baseType)) {
            op = new DefaultTransformation(properties, sourceCRS, targetCRS, interpolationCRS, method, transform);
        } else if (Projection.class.isAssignableFrom(baseType)) {
            ArgumentChecks.ensureCanCast("sourceCRS", GeographicCRS.class, sourceCRS);
            ArgumentChecks.ensureCanCast("targetCRS", ProjectedCRS .class, targetCRS);
            if (interpolationCRS != null) {
                throw new IllegalArgumentException(Errors.format(
                        Errors.Keys.ForbiddenAttribute_2, "interpolationCRS", baseType));
            }
            op = new DefaultProjection(properties, (GeographicCRS) sourceCRS, (ProjectedCRS) targetCRS, method, transform);
        } else if (Conversion.class.isAssignableFrom(baseType)) {
            op = new DefaultConversion(properties, sourceCRS, targetCRS, interpolationCRS, method, transform);
        } else {  // See above comment about this last-resort fallback.
            op = new AbstractSingleOperation(properties, sourceCRS, targetCRS, interpolationCRS, method, transform);
        }
        if (!baseType.isInstance(op)) {
            throw new FactoryException(Resources.format(Resources.Keys.CanNotCreateObjectAsInstanceOf_2, baseType, op.getName()));
        }
        return pool.unique(op);
    }

    /**
     * Creates an ordered sequence of two or more single coordinate operations.
     * The sequence of operations is constrained by the requirement that the source coordinate reference system
     * of step (<var>n</var>+1) must be the same as the target coordinate reference system of step (<var>n</var>).
     * The source coordinate reference system of the first step and the target coordinate reference system of the
     * last step are the source and target coordinate reference system associated with the concatenated operation.
     *
     * <p>The properties given in argument follow the same rules as for any other
     * {@linkplain AbstractCoordinateOperation#AbstractCoordinateOperation(Map, CoordinateReferenceSystem,
     * CoordinateReferenceSystem, CoordinateReferenceSystem, MathTransform) coordinate operation} constructor.
     * The following table is a reminder of main (not all) properties:</p>
     *
     * <table class="sis">
     *   <caption>Recognized properties (non exhaustive list)</caption>
     *   <tr>
     *     <th>Property name</th>
     *     <th>Value type</th>
     *     <th>Returned by</th>
     *   </tr><tr>
     *     <td>{@value org.opengis.referencing.IdentifiedObject#NAME_KEY}</td>
     *     <td>{@link org.opengis.metadata.Identifier} or {@link String}</td>
     *     <td>{@link AbstractCoordinateOperation#getName()}</td>
     *   </tr><tr>
     *     <td>{@value org.opengis.referencing.IdentifiedObject#IDENTIFIERS_KEY}</td>
     *     <td>{@link org.opengis.metadata.Identifier} (optionally as array)</td>
     *     <td>{@link AbstractCoordinateOperation#getIdentifiers()}</td>
     *   </tr>
     * </table>
     *
     * @param  properties  the properties to be given to the identified object.
     * @param  operations  the sequence of operations. Shall contain at least two operations.
     * @return the concatenated operation created from the given arguments.
     * @throws FactoryException if the object creation failed.
     */
    @Override
    public CoordinateOperation createConcatenatedOperation(final Map<String,?> properties,
            final CoordinateOperation... operations) throws FactoryException
    {
        /*
         * If the user specified a single operation, there is no need to create a ConcatenatedOperation;
         * the operation to return will be the specified one. The metadata given in argument are ignored
         * on the assumption that the single operation has more complete metadata (in particular an EPSG
         * code, in which case we do not want to modify any other metadata in order to stay compliant
         * with EPSG definition).
         */
        if (operations != null && operations.length == 1) {
            return operations[0];
        }
        final var op = new DefaultConcatenatedOperation(properties, operations, getMathTransformFactory());
        /*
         * Verifies again the number of single operations.  We may have a singleton if some operations
         * were omitted because their associated math transform were identity. This happen for example
         * if a "Geographic 3D to 2D conversion" has been redimensioned to a "3D to 3D" operation.
         */
        final List<? extends CoordinateOperation> co = op.getOperations();
        if (co.size() != 1) {
            return pool.unique(op);
        }
        final CoordinateOperation single = co.get(0);
        if (Objects.equals(single.getSourceCRS(), op.getSourceCRS()) &&
            Objects.equals(single.getTargetCRS(), op.getTargetCRS()))
        {
            // Verify only if CRS are equal because otherwise, `op` transform may be the inverse.
            assert single.getMathTransform().equals(op.getMathTransform()) : op;
        } else {
            /*
             * The CRS of the single operation may be different than the CRS of the concatenated operation
             * for two reasons: optimization when the first or the last operation was an identity operation,
             * or when the operation to apply is the inverse of the single operation (swapped source/target).
             *
             * The first case (optimization) happens, for example, if the sole purpose of an operation step was
             * to change the longitude range from [-180 … +180]° to [0 … 360]°. In such case, the `MathTransform`
             * is identity (because Apache SIS does not handle those changes in `MathTransform`; we handle that
             * elsewhere, for example in the Envelopes utility class), but omitting the transform should not
             * cause the lost of the original CRS with the desired longitude range.
             */
            if (single instanceof SingleOperation) {
                final Map<String,Object> merge = new HashMap<>(
                        IdentifiedObjects.getProperties(single, CoordinateOperation.IDENTIFIERS_KEY));
                merge.put(CoordinateOperations.PARAMETERS_KEY, ((SingleOperation) single).getParameterValues());
                if (single instanceof AbstractIdentifiedObject) {
                    merge.put(CoordinateOperations.OPERATION_TYPE_KEY, ((AbstractIdentifiedObject) single).getInterface());
                }
                merge.putAll(properties);
                return createSingleOperation(merge, op.getSourceCRS(), op.getTargetCRS(),
                        op.getInterpolationCRS().orElse(null),
                        ((SingleOperation) single).getMethod(), op.getMathTransform());
            }
        }
        return single;
    }

    /**
     * Finds or creates an operation for conversion or transformation between two coordinate reference systems.
     * If an operation exists, it is returned. If more than one operation exists, the operation having the widest
     * domain of validity is returned. If no operation exists, then an exception is thrown.
     *
     * <p>The default implementation delegates to <code>{@linkplain #createOperation(CoordinateReferenceSystem,
     * CoordinateReferenceSystem, CoordinateOperationContext) createOperation}(sourceCRS, targetCRS, null)}</code>.</p>
     *
     * @param  sourceCRS  input coordinate reference system.
     * @param  targetCRS  output coordinate reference system.
     * @return a coordinate operation from {@code sourceCRS} to {@code targetCRS}.
     * @throws OperationNotFoundException if no operation path was found from {@code sourceCRS} to {@code targetCRS}.
     * @throws FactoryException if the operation creation failed for some other reason.
     */
    @Override
    public CoordinateOperation createOperation(final CoordinateReferenceSystem sourceCRS,
                                               final CoordinateReferenceSystem targetCRS)
            throws OperationNotFoundException, FactoryException
    {
        return createOperation(sourceCRS, targetCRS, (CoordinateOperationContext) null);
    }

    /**
     * Finds or creates an operation for conversion or transformation between two coordinate reference systems.
     * If an operation exists, it is returned. If more than one operation exists, then the operation having the
     * widest intersection between its {@linkplain org.apache.sis.referencing.DefaultObjectDomain#getDomainOfValidity()
     * domain of validity} and the {@linkplain CoordinateOperationContext#getAreaOfInterest() area of interest}
     * is returned.
     *
     * <p>The default implementation performs the following steps:</p>
     * <ul>
     *   <li>If a coordinate operation has been previously cached for the given CRS and context, return it.</li>
     *   <li>Otherwise:
     *     <ol>
     *       <li>Invoke {@link #createOperationFinder(CoordinateOperationAuthorityFactory, CoordinateOperationContext)}.</li>
     *       <li>Invoke {@link CoordinateOperationFinder#createOperation(CoordinateReferenceSystem, CoordinateReferenceSystem)}
     *           on the object returned by the previous step.</li>
     *       <li>Cache the result, then return it.</li>
     *     </ol>
     *   </li>
     * </ul>
     *
     * Subclasses can override {@link #createOperationFinder createOperationFinder(…)} if they need more control on
     * the way coordinate operations are inferred.
     *
     * @param  sourceCRS  input coordinate reference system.
     * @param  targetCRS  output coordinate reference system.
     * @param  context    area of interest and desired accuracy, or {@code null}.
     * @return a coordinate operation from {@code sourceCRS} to {@code targetCRS}.
     * @throws OperationNotFoundException if no operation path was found from {@code sourceCRS} to {@code targetCRS}.
     * @throws FactoryException if the operation creation failed for some other reason.
     *
     * @see CoordinateOperationFinder
     *
     * @since 0.7
     */
    public CoordinateOperation createOperation(final CoordinateReferenceSystem sourceCRS,
                                               final CoordinateReferenceSystem targetCRS,
                                               final CoordinateOperationContext context)
            throws OperationNotFoundException, FactoryException
    {
        final Cache.Handler<CoordinateOperation> handler;
        CoordinateOperation op;
        if (context == null) {
            final CRSPair key = new CRSPair(sourceCRS, targetCRS);
            op = cache.peek(key);
            if (op != null) {
                return op;
            }
            handler = cache.lock(key);
        } else {
            // We currently do not cache the operation when the result may depend on the context (see `this.cache` javadoc).
            handler = null;
            op = null;
        }
        try {
            if (handler == null || (op = handler.peek()) == null) {
                final AuthorityFactory registry = USE_EPSG_FACTORY ? CRS.getAuthorityFactory(Constants.EPSG) : null;
                op = createOperationFinder((registry instanceof CoordinateOperationAuthorityFactory) ?
                        (CoordinateOperationAuthorityFactory) registry : null, context).createOperation(sourceCRS, targetCRS);
            }
        } finally {
            if (handler != null) {
                handler.putAndUnlock(op);
            }
        }
        return op;
    }

    /**
     * Finds or creates operations for conversions or transformations between two coordinate reference systems.
     * If at least one operation exists, they are returned in preference order: the operation having the widest
     * intersection between its {@linkplain org.apache.sis.referencing.DefaultObjectDomain#getDomainOfValidity()
     * domain of validity} and the {@linkplain CoordinateOperationContext#getAreaOfInterest() area of interest}
     * is returned.
     *
     * <p>The default implementation performs the following steps:</p>
     * <ul>
     *   <li>Invoke {@link #createOperationFinder(CoordinateOperationAuthorityFactory, CoordinateOperationContext)}.</li>
     *   <li>Invoke {@link CoordinateOperationFinder#createOperations(CoordinateReferenceSystem, CoordinateReferenceSystem)}
     *       on the object returned by the previous step.</li>
     * </ul>
     *
     * Subclasses can override {@link #createOperationFinder createOperationFinder(…)} if they need more control on
     * the way coordinate operations are inferred.
     *
     * @param  sourceCRS  input coordinate reference system.
     * @param  targetCRS  output coordinate reference system.
     * @param  context    area of interest and desired accuracy, or {@code null}.
     * @return coordinate operations from {@code sourceCRS} to {@code targetCRS}.
     * @throws OperationNotFoundException if no operation path was found from {@code sourceCRS} to {@code targetCRS}.
     * @throws FactoryException if the operation creation failed for some other reason.
     *
     * @see CoordinateOperationFinder
     *
     * @since 1.0
     */
    public List<CoordinateOperation> createOperations(final CoordinateReferenceSystem sourceCRS,
                                                      final CoordinateReferenceSystem targetCRS,
                                                      final CoordinateOperationContext context)
            throws OperationNotFoundException, FactoryException
    {
        final AuthorityFactory registry = USE_EPSG_FACTORY ? CRS.getAuthorityFactory(Constants.EPSG) : null;
        return createOperationFinder((registry instanceof CoordinateOperationAuthorityFactory) ?
                (CoordinateOperationAuthorityFactory) registry : null, context).createOperations(sourceCRS, targetCRS);
    }

    /**
     * Creates the object which will perform the actual task of finding a coordinate operation path between two CRS.
     * This method is invoked by {@link #createOperation(CoordinateReferenceSystem, CoordinateReferenceSystem,
     * CoordinateOperationContext) createOperation(…)} when no operation was found in the cache.
     * The default implementation is straightforward:
     *
     * {@snippet lang="java" :
     *     return new CoordinateOperationFinder(registry, this, context);
     *     }
     *
     * Subclasses can override this method is they want to modify the way coordinate operations are inferred.
     *
     * @param  registry  the factory to use for creating operations as defined by authority, or {@code null} if none.
     * @param  context   the area of interest and desired accuracy, or {@code null} if none.
     * @return a finder of conversion or transformation path from a source CRS to a target CRS.
     * @throws FactoryException if an error occurred while initializing the {@code CoordinateOperationFinder}.
     *
     * @since 0.8
     */
    protected CoordinateOperationFinder createOperationFinder(
            final CoordinateOperationAuthorityFactory registry,
            final CoordinateOperationContext context) throws FactoryException
    {
        return new CoordinateOperationFinder(registry, this, context);
    }

    /**
     * Returns an operation using a particular method for conversion or transformation between
     * two coordinate reference systems. If an operation exists using the given method, then it
     * is returned. If no operation using the given method is found, then the implementation has
     * the option of inferring the operation from the argument objects.
     *
     * <p>Current implementation ignores the {@code method} argument.
     * This behavior may change in a future Apache SIS version.</p>
     *
     * @param  sourceCRS  input coordinate reference system.
     * @param  targetCRS  output coordinate reference system.
     * @param  method     the algorithmic method for conversion or transformation.
     * @return a coordinate operation from {@code sourceCRS} to {@code targetCRS}.
     * @throws OperationNotFoundException if no operation path was found from {@code sourceCRS} to {@code targetCRS}.
     * @throws FactoryException if the operation creation failed for some other reason.
     *
     * @deprecated Replaced by {@link #createOperation(CoordinateReferenceSystem, CoordinateReferenceSystem, CoordinateOperationContext)}.
     */
    @Override
    @Deprecated(since="0.7")
    public CoordinateOperation createOperation(final CoordinateReferenceSystem sourceCRS,
                                               final CoordinateReferenceSystem targetCRS,
                                               final OperationMethod method)
            throws FactoryException
    {
        ArgumentChecks.ensureNonNull("method", method);     // As a matter of principle.
        return createOperation(sourceCRS, targetCRS, (CoordinateOperationContext) null);
    }
}<|MERGE_RESOLUTION|>--- conflicted
+++ resolved
@@ -268,10 +268,7 @@
      *
      * @deprecated Use {@link DefaultMathTransformFactory} instead.
      */
-<<<<<<< HEAD
-=======
     @Deprecated(since="1.5", forRemoval=true)
->>>>>>> eb43834d
     public OperationMethod getOperationMethod(String name) throws FactoryException {
         return CoordinateOperations.findMethod(mtFactory, name);
     }
