/*
 * Licensed to the Apache Software Foundation (ASF) under one or more
 * contributor license agreements.  See the NOTICE file distributed with
 * this work for additional information regarding copyright ownership.
 * The ASF licenses this file to You under the Apache License, Version 2.0
 * (the "License"); you may not use this file except in compliance with
 * the License.  You may obtain a copy of the License at
 *
 *     http://www.apache.org/licenses/LICENSE-2.0
 *
 * Unless required by applicable law or agreed to in writing, software
 * distributed under the License is distributed on an "AS IS" BASIS,
 * WITHOUT WARRANTIES OR CONDITIONS OF ANY KIND, either express or implied.
 * See the License for the specific language governing permissions and
 * limitations under the License.
 */
package org.apache.sis.referencing.report;

import java.util.List;
import java.util.ArrayList;
import java.util.Locale;
import java.util.Set;
import java.util.Map;
import java.util.TreeMap;
import java.util.Optional;
import java.util.Collections;
import java.io.IOException;
import org.opengis.metadata.Identifier;
import org.opengis.util.FactoryException;
import org.opengis.util.InternationalString;
import org.opengis.util.NoSuchIdentifierException;
import org.opengis.referencing.IdentifiedObject;
import org.opengis.referencing.cs.CartesianCS;
import org.opengis.referencing.cs.SphericalCS;
import org.opengis.referencing.cs.CoordinateSystem;
import org.opengis.referencing.crs.CompoundCRS;
import org.opengis.referencing.crs.VerticalCRS;
import org.opengis.referencing.crs.GeodeticCRS;
import org.opengis.referencing.crs.GeographicCRS;
import org.opengis.referencing.crs.EngineeringCRS;
import org.opengis.referencing.crs.DerivedCRS;
import org.opengis.referencing.crs.CoordinateReferenceSystem;
import org.opengis.referencing.crs.CRSAuthorityFactory;
import org.opengis.referencing.datum.Datum;
import org.opengis.referencing.datum.VerticalDatum;
import org.opengis.referencing.datum.RealizationMethod;
import org.opengis.referencing.operation.OperationMethod;
import org.apache.sis.metadata.iso.citation.Citations;
import org.apache.sis.referencing.CRS;
import org.apache.sis.referencing.CommonCRS;
import org.apache.sis.referencing.IdentifiedObjects;
import org.apache.sis.referencing.internal.DeprecatedCode;
import org.apache.sis.util.CharSequences;
import org.apache.sis.util.ComparisonMode;
import org.apache.sis.util.Deprecable;
import org.apache.sis.util.Utilities;
import org.apache.sis.util.Version;
import org.apache.sis.util.internal.shared.Constants;
import org.apache.sis.referencing.crs.AbstractCRS;
import org.apache.sis.referencing.cs.AxesConvention;
import org.apache.sis.referencing.factory.CommonAuthorityFactory;
import org.apache.sis.referencing.factory.MultiAuthoritiesFactory;
import org.apache.sis.referencing.factory.sql.EPSGFactory;
import org.apache.sis.util.internal.shared.URLs;
import org.apache.sis.util.iso.DefaultNameSpace;
import org.apache.sis.util.logging.Logging;


/**
 * Generates a list of supported Coordinate Reference Systems in the current directory.
 * This class is for manual execution after the <abbr>EPSG</abbr> database has been updated,
 * or after some implementations of operation methods changed.
 *
 * <h2>WARNING:</h2>
 * this class implements heuristic rules for nicer sorting (e.g. of CRS having numbers as Roman letters).
 * Those heuristic rules were determined specifically for the EPSG dataset expanded with WMS codes.
 * This class is not likely to produce good results for any other authorities, and many need to be updated
 * after any upgrade of the <abbr>EPSG</abbr> dataset.
 *
 * @author  Martin Desruisseaux (Geomatys)
 */
public final class CoordinateReferenceSystems extends HTMLGenerator {
    /**
     * Generates the <abbr>HTML</abbr> report.
     *
     * @param  args  ignored.
     * @throws FactoryException if an error occurred while fetching the CRS.
     * @throws IOException if an error occurred while writing the HTML file.
     */
    @SuppressWarnings("UseOfSystemOutOrSystemErr")
    public static void main(final String[] args) throws FactoryException, IOException {
        Locale.setDefault(LOCALE);   // We have to use this hack for now because exceptions are formatted in the current locale.
        try (var writer = new CoordinateReferenceSystems()) {
            writer.write();
        }
    }

    /**
     * Words to ignore in a datum name in order to detect if a CRS name is the acronym of the datum name.
     */
    private static final Set<String> DATUM_WORDS_TO_IGNORE = Set.of(
            "of",           // VIVD:   Virgin Islands Vertical Datum of 2009
            "de",           // RRAF:   Reseau de Reference des Antilles Francaises
            "des",          // RGAF:   Reseau Geodesique des Antilles Francaises
            "la",           // RGR:    Reseau Geodesique de la Reunion
            "et",           // RGSPM:  Reseau Geodesique de Saint Pierre et Miquelon
            "para",         // SIRGAS: Sistema de Referencia Geocentrico para America del Sur 1995
            "del",          // SIRGAS: Sistema de Referencia Geocentrico para America del Sur 1995
            "las",          // SIRGAS: Sistema de Referencia Geocentrico para las AmericaS 2000
            "Tides");       // MLWS:   Mean Low Water Spring Tides

    /**
     * The keywords before which to cut the CRS names when sorting by alphabetical order.
     * The intent is to preserve the "far west", "west", "central west", "central",
     * "central east", "east", "far east" order.
     */
    private static final String[] CUT_BEFORE = {
        " far west",        // "MAGNA-SIRGAS / Colombia Far West zone"
        " far east",
        " west",            // "Bogota 1975 / Colombia West zone"
        " east",            // "Bogota 1975 / Colombia East Central zone"
        " central",         // "Korean 1985 / Central Belt" (between "East Belt" and "West Belt")
        " old central",     // "NAD Michigan / Michigan Old Central"
        " bogota zone",     // "Bogota 1975 / Colombia Bogota zone"
        // Do not declare "North" and "South" as it causes confusion with "WGS 84 / North Pole" and other cases.
    };

    /**
     * The keywords after which to cut the CRS names when sorting by alphabetical order.
     *
     * Note: alphabetical sorting of Roman numbers work for zones from I to VIII inclusive.
     * If there is more zones (for example with "JGD2000 / Japan Plane Rectangular"), then
     * we need to cut before those numbers in order to use sorting by EPSG codes instead.
     *
     * Note 2: if alphabetical sorting is okay for Roman numbers, it is actually preferable
     * because it give better position of names with height like "zone II + NGF-IGN69 height".
     */
    private static final String[] CUT_AFTER = {
        " cs ",                     // "JGD2000 / Japan Plane Rectangular CS IX"
        " tm",                      // "ETRS89 / TM35FIN(E,N)" — we want to not interleave them between "TM35" and "TM36".
        " dktm",                    // "ETRS89 / DKTM1 + DVR90 height"
        "-gk",                      // "ETRS89 / ETRS-GK19FIN"
        " philippines zone ",       // "Luzon 1911 / Philippines zone IV"
        " california zone ",        // "NAD27 / California zone V"
        " ngo zone ",               // "NGO 1948 (Oslo) / NGO zone I"
        " lambert zone ",           // "NTF (Paris) / Lambert zone II + NGF-IGN69 height"
        "fiji 1956 / utm zone "     // Two zones: 60S and 1S with 60 before 1.
    };

    /**
     * The symbol to write in front of <abbr>EPSG</abbr> code of <abbr>CRS</abbr>
     * having an axis order different than the (longitude, latitude) order.
     */
    private static final char YX_ORDER = '\u21B7';

    /**
     * The factory which create CRS instances.
     */
    private final CRSAuthorityFactory factory;

    /**
     * Version of the <abbr>EPSG</abbr> geodetic dataset.
     */
    private final String versionEPSG;

    /**
     * Creates a new instance.
     */
    private CoordinateReferenceSystems() throws FactoryException, IOException {
        super("CoordinateReferenceSystems.html",
              "Coordinate Reference Systems recognized by Apache SIS™",
              "crs-report.css");

        final var ogc   = new CommonAuthorityFactory();
        final var epsg  = new EPSGFactory(Map.of("showDeprecated", Boolean.TRUE));
        final var asSet = Set.of(epsg);
        factory = new MultiAuthoritiesFactory(List.of(ogc, epsg), asSet, asSet, asSet);
        final GeographicCRS anyCRS = factory.createGeographicCRS("EPSG:4326");
        versionEPSG = IdentifiedObjects.getIdentifier(anyCRS, Citations.EPSG).getVersion();
    }

    /**
     * Writes the report after all rows have been collected.
     */
    private void write() throws IOException, FactoryException {
        int numSupportedCRS  = 0;
        int numDeprecatedCRS = 0;
        int numAnnotatedCRS  = 0;
        final var rows = new ArrayList<Row>(10000);
        for (final String code : factory.getAuthorityCodes(CoordinateReferenceSystem.class)) {
            final var row = new Row();
            row.code = escape(code).toString();
            try {
                row.setValues(factory, factory.createCoordinateReferenceSystem(code));
            } catch (FactoryException exception) {
                if (row.setValues(factory, exception, code)) {
                    continue;
                }
            }
            rows.add(row);
            if (!row.hasError)       numSupportedCRS++;
            if (row.annotation != 0) numAnnotatedCRS++;
            if (row.isDeprecated)    numDeprecatedCRS++;
        }
        final int numCRS = rows.size();
        sortRows(rows);     // May add new rows as section separators.
        println("h1", "Coordinate Reference Systems recognized by Apache <abbr title=\"Spatial Information System\">SIS</abbr>™");
        int item = openTag("p");
        println("This list is generated from the <abbr>EPSG</abbr> geodetic dataset version " + versionEPSG + ", together with other sources.");
        println("Those Coordinate Reference Systems (<abbr>CRS</abbr>) are supported by the Apache <abbr>SIS</abbr>™ library version " + Version.SIS);
        println("(provided that a <a href=\"" + URLs.EPSG_INSTALL + "\">connection to an <abbr>EPSG</abbr> database</a> exists),");
        println("except those with a red text in the last column.");
        println("There are " + numCRS + " codes, " + (100 * numSupportedCRS / numCRS) + "% of them being supported.");
        closeTags(item);
        println("p", "<b>Notation:</b>");
        item = openTag("ul");
        openTag("li");
        println("The " + YX_ORDER + " symbol in front of authority codes (" + Math.round(100f * numAnnotatedCRS / numCRS) + "% of them) "
                + "identifies left-handed coordinate systems (for example with <var>latitude</var> axis before <var>longitude</var>).");
        reopenTag("li");
        println("The <del>codes with a strike</del> (" + Math.round(100f * numDeprecatedCRS / numCRS) + "% of them) "
                + "identify deprecated definitions. In some cases, the remarks column indicates the replacement.");
        reopenTag("li");
        println("Coordinate Reference Systems are grouped by their reference frame or datum.");
        closeTags(item);
        item = openTag("table");
        printlnWithoutIndentation("<tr><th class=\"narrow\"></th><th class=\"left-align\">Code</th><th class=\"left-align\">Name</th><th class=\"left-align\">Remarks</th></tr>");
        final var buffer = new StringBuilder();
        int counterForHighlight = 0;
        for (final Row row : rows) {
            row.write(buffer, (counterForHighlight & 2) != 0);
            printlnWithoutIndentation(buffer);
            buffer.setLength(0);
            counterForHighlight++;
            if (row.isSectionHeader) {
                counterForHighlight = 0;
            }
        }
        closeTags(item);
    }

    /**
     * Creates the text to show in the "Remarks" column for the given CRS.
     */
    private static String getRemark(final CoordinateReferenceSystem crs) {
        if (crs instanceof GeographicCRS) {
            return (crs.getCoordinateSystem().getDimension() == 3) ? "Geographic 3D" : "Geographic";
        }
        if (crs instanceof DerivedCRS derived) {
            final OperationMethod method = derived.getConversionFromBase().getMethod();
            final Identifier identifier = IdentifiedObjects.getIdentifier(method, Citations.EPSG);
            if (identifier != null) {
                return "<a href=\"CoordinateOperationMethods.html#" + identifier.getCode()
                       + "\">" + method.getName().getCode().replace('_', ' ') + "</a>";
            }
        }
        if (crs instanceof GeodeticCRS) {
            final CoordinateSystem cs = crs.getCoordinateSystem();
            if (cs instanceof CartesianCS) {
                return "Geocentric (Cartesian coordinate system)";
            } else if (cs instanceof SphericalCS) {
                return "Geocentric (spherical coordinate system)";
            }
            return "Geodetic";
        }
        if (crs instanceof VerticalCRS vertical) {
            VerticalDatum datum = vertical.getDatum();
            if (datum != null) {
                Optional<RealizationMethod> method = datum.getRealizationMethod();
                if (method.isPresent()) {
                    String name = method.get().name().toLowerCase(LOCALE);
                    return CharSequences.camelCaseToSentence(name) + " realization method";
                }
            }
        }
        if (crs instanceof CompoundCRS compound) {
            final var buffer = new StringBuilder();
            for (final CoordinateReferenceSystem component : compound.getComponents()) {
                if (buffer.length() != 0) {
                    buffer.append(" + ");
                }
                buffer.append(getRemark(component));
            }
            return buffer.toString();
        }
        if (crs instanceof EngineeringCRS) {
            return "Engineering (" + crs.getCoordinateSystem().getName().getCode() + ')';
        }
        return "";
    }

    /**
     * Omits the trailing number, if any.
     * For example if the given name is "Abidjan 1987", then this method returns "Abidjan".
     */
    private static String omitTrailingNumber(String name) {
        int i = CharSequences.skipTrailingWhitespaces(name, 0, name.length());
        while (i != 0) {
            final char c = name.charAt(--i);
            if (c < '0' || c > '9') {
                name = name.substring(0, CharSequences.skipTrailingWhitespaces(name, 0, i+1));
                break;
            }
        }
        return name;
    }

    /**
     * If the first word of the CRS name seems to be an acronym of the datum name,
     * puts that acronym in a {@code <abbr title="datum name">...</abbr>} element.
     */
    private static String insertAbbreviationTitle(final String crsName, final String datumName) {
        int s = crsName.indexOf(' ');
        if (s < 0) s = crsName.length();
        int p = crsName.indexOf('(');
        if (p >= 0 && p < s) s = p;
        p = datumName.indexOf('(');
        if (p < 0) p = datumName.length();
        final String acronym = crsName.substring(0, s);
        final String ar = omitTrailingNumber(acronym);
        final String dr = omitTrailingNumber(datumName.substring(0, p));
        if (dr.startsWith(ar)) {
            return crsName;                                 // Avoid redudancy between CRS name and datum name.
        }
        /*
         * If the first CRS word does not seem to be an acronym of the datum name, verify
         * if there is some words that we should ignore in the datum name and try again.
         */
        if (!CharSequences.isAcronymForWords(ar, dr)) {
            final String[] words = (String[]) CharSequences.split(dr, ' ');
            int n = 0;
            for (final String word : words) {
                if (!DATUM_WORDS_TO_IGNORE.contains(word)) {
                    words[n++] = word;
                }
            }
            if (n == words.length || n < 2) {
                return crsName;
            }
            final StringBuilder b = new StringBuilder();
            for (int i=0; i<n; i++) {
                if (i != 0) b.append(' ');
                b.append(words[i]);
            }
            if (!CharSequences.isAcronymForWords(ar, b)) {
                return crsName;
            }
        }
        return "<abbr title=\"" + datumName + "\">" + acronym + "</abbr>" + crsName.substring(s);
    }

<<<<<<< HEAD
    /**
     * Invoked when a CRS has been successfully created. This method modifies the default
     * {@link org.opengis.test.report.AuthorityCodesReport.Row} attribute values created
     * by GeoAPI.
     *
     * @param  code    the authority code of the created object.
     * @param  object  the object created from the given authority code.
     * @return the created row, or {@code null} if the row should be ignored.
     */
    @Override
    protected Row createRow(final String code, final IdentifiedObject object) {
        final Row row = super.createRow(code, object);
        final CoordinateReferenceSystem crs = (CoordinateReferenceSystem) object;
        final CoordinateReferenceSystem crsXY = AbstractCRS.castOrCopy(crs).forConvention(AxesConvention.RIGHT_HANDED);
        if (!Utilities.deepEquals(crs.getCoordinateSystem(), crsXY.getCoordinateSystem(), ComparisonMode.IGNORE_METADATA)) {
            row.annotation = YX_ORDER;
        }
        CoordinateReferenceSystem replacement = crs;
        row.remark = getRemark(crs);
        /*
         * If the object is deprecated, find the replacement.
         * We do not take the whole comment because it may be pretty long.
         */
        if (object instanceof Deprecable dep) {
            row.isDeprecated = dep.isDeprecated();
            if (row.isDeprecated) {
                String replacedBy = null;
                InternationalString i18n = object.getRemarks();
                for (final Identifier id : object.getIdentifiers()) {
                    if (id instanceof Deprecable did && did.isDeprecated()) {
                        i18n = did.getRemarks();
                        if (id instanceof DeprecatedCode dc) {
                            replacedBy = dc.replacedBy;
                        }
                        break;
                    }
                }
                if (i18n != null) {
                    row.remark = i18n.toString(getLocale());
                }
                /*
                 * If a replacement exists for a deprecated CRS, use the datum of the replacement instead of
                 * the datum of the deprecated CRS for determining in which section to put the CRS. The reason
                 * is that some CRS are deprecated because they were associated to the wrong datum, in which
                 * case the deprecated CRS would appear in the wrong section if we do not apply this correction.
                 */
                if (!KEEP_DEPRECATED_DATUM.contains(CRS.getSingleComponents(crs).get(0).getDatum().getName().getCode())) {
                    if (replacedBy != null) try {
                        replacement = factory.createCoordinateReferenceSystem("EPSG:" + replacedBy);
                    } catch (FactoryException e) {
                        // Ignore - keep the datum of the deprecated object.
                    }
                }
            }
        }
        ((ByName) row).setup(CRS.getSingleComponents(replacement).get(0).getDatum(), unusedDatumMapping);
        return row;
    }

    /**
     * Invoked when a CRS creation failed. This method modifies the default
     * {@link org.opengis.test.report.AuthorityCodesReport.Row} attribute values
     * created by GeoAPI.
     *
     * @param  code       the authority code of the object to create.
     * @param  exception  the exception that occurred while creating the identified object.
     * @return the created row, or {@code null} if the row should be ignored.
     */
    @Override
    protected Row createRow(final String code, final FactoryException exception) {
        if (code.startsWith(Constants.PROJ4 + DefaultNameSpace.DEFAULT_SEPARATOR)) {
            return null;
        }
        final Row row = super.createRow(code, exception);
        try {
            row.name = factory.getDescriptionText(CoordinateReferenceSystem.class, code).get().toString(getLocale());
        } catch (FactoryException e) {
            Logging.unexpectedException(null, CoordinateReferenceSystems.class, "createRow", e);
        }
        if (code.startsWith("AUTO2:")) {
            // It is normal to be unable to instantiate an "AUTO" CRS,
            // because those authority codes need parameters.
            row.hasError = false;
            row.remark = "Projected";
            ((ByName) row).setup(CommonCRS.WGS84.datum(true), unusedDatumMapping);
        } else {
            row.remark = exception.getLocalizedMessage();
            ((ByName) row).setup(null, unusedDatumMapping);
        }
        return row;
    }

    /**
     * Invoked by {@link AuthorityCodesReport} for creating a new row instance.
     *
     * @return the new row instance.
     */
    @Override
    protected Row newRow() {
        return new ByName();
    }

=======
>>>>>>> c221ff09



    /**
     * A row with a natural ordering that use the first part of the name before to use the authority code.
     * Every {@link String} fields in this class must be valid HTML. If some text is expected to print
     * {@code <} or {@code >} characters, then those characters need to be escaped to their HTML entities.
     *
     * <p>Content of each {@code Row} instance is written in the following order:</p>
     * <ol>
     *   <li>{@link #annotation} if explicitly set (the default is none).</li>
     *   <li>{@link #code}</li>
     *   <li>{@link #name}</li>
     *   <li>{@link #remark}</li>
     * </ol>
     *
     * <p>Other attributes ({@link #isSectionHeader}, {@link #isDeprecated} and {@link #hasError})
     * are not directly written in the table, but affect their styling.</p>
     *
     * <h2>Rules for sorting the rows</h2>
     * We use only the part of the name prior some keywords (e.g. {@code "zone"}).
     * For example in the following codes:
     *
     * <pre class="text">
     *    EPSG:32609    WGS 84 / UTM zone 9N
     *    EPSG:32610    WGS 84 / UTM zone 10N</pre>
     *
     * We compare only the "WGS 84 / UTM" string, then the code. This is a reasonably easy way to keep a more
     * natural ordering ("9" sorted before "10", "UTM North" projections kept together and same for South).
     */
    private static final class Row implements Comparable<Row> {
        /**
         * {@code true} if this row should actually be used as a section header.
         * We insert rows with this flag set to {@code true} for splitting the large table is smaller sections.
         */
        boolean isSectionHeader;

        /**
         * The datum name, or {@code null} if unknown.
         * If non-null, this is used for grouping CRS names by sections.
         */
        String section;

        /**
         * The authority code in HTML.
         */
        String code;

        /**
         * The object name in HTML, or {@code null} if none. By default, this field is set to the value of
         * <code>{@linkplain IdentifiedObject#getName()}.{@linkplain Identifier#getCode() getCode()}</code>.
         */
        String name;

        /**
         * A remark in HTML to display after the name, or {@code null} if none.
         */
        private String remark;

        /**
         * A string derived from the {@link #name} to use for sorting.
         */
        private String reducedName;

        /**
         * A small symbol to put before the {@linkplain #code} and {@linkplain #name}, or 0 (the default) if none.
         * For example, it can indicate a <abbr>CRS</abbr> having unusual axes order.
         */
        char annotation;

        /**
         * {@code true} if this authority code is deprecated, or {@code false} otherwise.
         */
        boolean isDeprecated;

        /**
         * {@code true} if an exception occurred while creating the identified object.
         * If {@code true}, then the {@link #remark} field will contains the exception localized message.
         */
        boolean hasError;

        /**
         * Creates a new row.
         */
        Row() {
        }

        /**
         * Invoked when the <abbr>CRS</abbr> cannot be constructed because of the given error.
         *
         * @param  factory  the factory which created the <abbr>CRS</abbr>.
         * @param  cause    the reason why the <abbr>CRS</abbr> cannot be constructed.
         * @param  code     the authority code without <abbr>HTML</abbr> escapes.
         * @return whether to ignore this row.
         */
        final boolean setValues(final CRSAuthorityFactory factory, final FactoryException cause, final String code) {
            if (code.startsWith(Constants.PROJ4 + DefaultNameSpace.DEFAULT_SEPARATOR)) {
                return true;
            }
            String message = cause.getMessage();
            if (message == null) {
                message = cause.toString();
            }
            remark = escape(message).toString();
            hasError = true;
            try {
                name = toLocalizedString(factory.getDescriptionText(CoordinateReferenceSystem.class, code).get());
            } catch (FactoryException e) {
                Logging.unexpectedException(null, CoordinateReferenceSystems.class, "createRow", e);
            }
            if (code.startsWith("AUTO2:")) {
                // It is normal to be unable to instantiate an "AUTO" CRS,
                // because those authority codes need parameters.
                hasError = false;
                remark = "Projected";
                setSection(CommonCRS.WGS84.datum(true));
            } else {
                if (cause instanceof NoSuchIdentifierException e) {
                    remark = '“' + e.getIdentifierCode() + "” operation method is not yet supported.";
                } else {
                    remark = cause.getLocalizedMessage();
                }
                setSection(null);
            }
            return false;
        }

        /**
         * Invoked when a <abbr>CRS</abbr> has been successfully created.
         *
         * @param  factory  the factory which created the <abbr>CRS</abbr>.
         * @param  crs      the object created from the authority code.
         * @return the created row, or {@code null} if the row should be ignored.
         */
        final void setValues(final CRSAuthorityFactory factory, CoordinateReferenceSystem crs) {
            name = escape(crs.getName().getCode()).toString();
            final CoordinateReferenceSystem crsXY = AbstractCRS.castOrCopy(crs).forConvention(AxesConvention.RIGHT_HANDED);
            if (!Utilities.deepEquals(crs.getCoordinateSystem(), crsXY.getCoordinateSystem(), ComparisonMode.IGNORE_METADATA)) {
                annotation = YX_ORDER;
            }
            remark = getRemark(crs);
            /*
             * If the object is deprecated, find the replacement.
             * We do not take the whole comment because it may be pretty long.
             */
            if (crs instanceof Deprecable dep) {
                isDeprecated = dep.isDeprecated();
                if (isDeprecated) {
                    String replacedBy = null;
                    InternationalString i18n = crs.getRemarks().orElse(null);
                    for (final Identifier id : crs.getIdentifiers()) {
                        if (id instanceof Deprecable did && did.isDeprecated()) {
                            i18n = did.getRemarks().orElse(null);
                            if (id instanceof DeprecatedCode dc) {
                                replacedBy = dc.replacedBy;
                            }
                            break;
                        }
                    }
                    remark = toLocalizedString(i18n);
                    /*
                     * If a replacement exists for a deprecated CRS, use the datum of the replacement instead of
                     * the datum of the deprecated CRS for determining in which section to put the CRS. The reason
                     * is that some CRS are deprecated because they were associated to the wrong datum, in which
                     * case the deprecated CRS would appear in the wrong section if we do not apply this correction.
                     */
                    if (replacedBy != null) try {
                        crs = factory.createCoordinateReferenceSystem("EPSG:" + replacedBy);
                    } catch (FactoryException e) {
                        // Ignore - keep the datum of the deprecated object.
                    }
                }
            }
            setSection(CRS.getSingleComponents(crs).get(0).getDatum());
        }

        /**
         * Computes the {@link #reducedName} field value.
         * It determines the section where the <abbr>CRS</abbr> will be placed.
         */
        private void setSection(final Datum datum) {
            /*
             * Get a copy of the name in all lower case.
             */
            final StringBuilder b = new StringBuilder(name);
            for (int i=0; i<b.length(); i++) {
                b.setCharAt(i, Character.toLowerCase(b.charAt(i)));
            }
            /*
             * Cut the string to a shorter length if we find a keyword.
             * This will result in many string equals, which will then be sorted by EPSG codes.
             * This is useful when the EPSG codes give a better ordering than the alphabetic one
             * (for example with Roman numbers).
             */
            int s = 0;
            for (final String keyword : CUT_BEFORE) {
                int i = b.lastIndexOf(keyword);
                if (i > 0 && (s == 0 || i < s)) s = i;
            }
            for (final String keyword : CUT_AFTER) {
                int i = b.lastIndexOf(keyword);
                if (i >= 0) {
                    i += keyword.length();
                    if (i > s) s = i;
                }
            }
            if (s != 0) b.setLength(s);
            uniformizeZoneNumber(b);
            reducedName = b.toString();
            if (datum != null) {
                section = datum.getName().getCode().replace('_', ' ');
                name = insertAbbreviationTitle(name, section);
            }
        }

        /**
         * If the string ends with a number optionally followed by "N" or "S", replaces the hemisphere
         * symbol by a sign and makes sure that the number uses at least 3 digits (e.g. "2N" → "+002").
         * This string will be used for better sorting order.
         */
        private static void uniformizeZoneNumber(final StringBuilder b) {
            if (b.indexOf("/") < 0) {
                /*
                 * Do not process names like "WGS 84". We want to process only names like "WGS 84 / UTM zone 2N",
                 * otherwise the replacement of "WGS 84" by "WGS 084" causes unexpected sorting.
                 */
                return;
            }
            int  i = b.length();
            char c = b.charAt(i - 1);
            if (c == ')') {
                // Ignore suffix like " (ftUS)".
                i = b.lastIndexOf(" (");
                if (i < 0) return;
                c = b.charAt(i - 1);
            }
            char sign;
            switch (c) {
                default:            sign =  0;       break;
                case 'e': case 'n': sign = '+'; i--; break;
                case 'w': case 's': sign = '-'; i--; break;
            }
            int upper = i;
            do {
                if (i == 0) return;
                c = b.charAt(--i);
            } while (c >= '0' && c <= '9');
            switch (upper - ++i) {
                case 2: b.insert(i,  '0'); upper++;  break;     // Found 2 digits.
                case 1: b.insert(i, "00"); upper+=2; break;     // Only one digit found.
                case 0: return;                                 // No digit.
            }
            if (sign != 0) {
                b.insert(i, sign);
                upper++;
            }
            b.setLength(upper);
        }

        /**
         * Writes this row to the given stream.
         *
         * @param  out        where to write this row.
         * @param  highlight  whether to highlight this row.
         * @throws IOException if an error occurred while writing this row.
         */
        final void write(final StringBuilder out, final boolean highlight) {
            if (isSectionHeader) {
                out.append("<tr class=\"separator\"><td colspan=\"4\">").append(name).append("</td></tr>");
                return;
            }
            out.append("<tr");
            if (highlight) out.append(" class=\"HL\"");
            out.append("><td class=\"narrow\">");
            if (annotation != 0) out.append(annotation);
            out.append("</td><td>");
            if (code != null) {
                out.append("<code>");
                if (isDeprecated) out.append("<del>");
                out.append(code);
                if (isDeprecated) out.append("</del>");
                out.append("</code>");
            }
            out.append("</td><td>");
            if (name != null) out.append(name);
            out.append("</td><td");
            if (hasError) out.append(" class=\"error\"");
            else if (isDeprecated) out.append(" class=\"warning\"");
            out.append('>');
            if (remark != null) out.append(remark);
            out.append("</td></tr>");
        }

        /**
         * Compares this row with the given row for ordering by name and authority code.
         */
        @Override
        public int compareTo(final Row o) {
            int n = reducedName.compareTo(o.reducedName);
            if (n == 0) {
                try {
                    n = Integer.compare(Integer.parseInt(code), Integer.parseInt(o.code));
                } catch (NumberFormatException e) {
                    n = code.compareTo(o.code);
                }
            }
            return n;
        }
    }

    /**
     * Sorts the rows, then inserts sections between CRS instances that use different datums.
     */
    private static void sortRows(final List<Row> rows) {
        Collections.sort(rows);
        @SuppressWarnings("SuspiciousToArrayCall")
        final Row[] data = rows.toArray(Row[]::new);
        final var sections = new TreeMap<String,String>();
        for (final Row row : data) {
            final String section = row.section;
            if (section != null) {
                sections.put(CharSequences.toASCII(section).toString().toLowerCase(), section);
            }
        }
        rows.clear();
        /*
         * Recopy the rows, but section-by-section. We do this sorting here instead of in the Row.compareTo(Row)
         * method in order to preserve the alphabetical order of rows with unknown datum.
         * Algorithm below is inefficient, but this class should be rarely used anyway and only by site maintainer.
         */
        for (final String section : sections.values()) {
            final Row separator = new Row();
            separator.isSectionHeader = true;
            separator.name = section;
            rows.add(separator);
            boolean found = false;
            for (int i=0; i<data.length; i++) {
                final Row row = data[i];
                if (row != null) {
                    if (row.section != null) {
                        found = section.equals(row.section);
                    }
                    if (found) {
                        rows.add(row);
                        data[i] = null;
                        found = true;
                    }
                }
            }
        }
        boolean found = false;
        for (final Row row : data) {
            if (row != null) {
                if (!found) {
                    final Row separator = new Row();
                    separator.isSectionHeader = true;
                    separator.name = "Unknown";
                    rows.add(separator);
                }
                rows.add(row);
                found = true;
            }
        }
    }
}<|MERGE_RESOLUTION|>--- conflicted
+++ resolved
@@ -349,111 +349,6 @@
         return "<abbr title=\"" + datumName + "\">" + acronym + "</abbr>" + crsName.substring(s);
     }
 
-<<<<<<< HEAD
-    /**
-     * Invoked when a CRS has been successfully created. This method modifies the default
-     * {@link org.opengis.test.report.AuthorityCodesReport.Row} attribute values created
-     * by GeoAPI.
-     *
-     * @param  code    the authority code of the created object.
-     * @param  object  the object created from the given authority code.
-     * @return the created row, or {@code null} if the row should be ignored.
-     */
-    @Override
-    protected Row createRow(final String code, final IdentifiedObject object) {
-        final Row row = super.createRow(code, object);
-        final CoordinateReferenceSystem crs = (CoordinateReferenceSystem) object;
-        final CoordinateReferenceSystem crsXY = AbstractCRS.castOrCopy(crs).forConvention(AxesConvention.RIGHT_HANDED);
-        if (!Utilities.deepEquals(crs.getCoordinateSystem(), crsXY.getCoordinateSystem(), ComparisonMode.IGNORE_METADATA)) {
-            row.annotation = YX_ORDER;
-        }
-        CoordinateReferenceSystem replacement = crs;
-        row.remark = getRemark(crs);
-        /*
-         * If the object is deprecated, find the replacement.
-         * We do not take the whole comment because it may be pretty long.
-         */
-        if (object instanceof Deprecable dep) {
-            row.isDeprecated = dep.isDeprecated();
-            if (row.isDeprecated) {
-                String replacedBy = null;
-                InternationalString i18n = object.getRemarks();
-                for (final Identifier id : object.getIdentifiers()) {
-                    if (id instanceof Deprecable did && did.isDeprecated()) {
-                        i18n = did.getRemarks();
-                        if (id instanceof DeprecatedCode dc) {
-                            replacedBy = dc.replacedBy;
-                        }
-                        break;
-                    }
-                }
-                if (i18n != null) {
-                    row.remark = i18n.toString(getLocale());
-                }
-                /*
-                 * If a replacement exists for a deprecated CRS, use the datum of the replacement instead of
-                 * the datum of the deprecated CRS for determining in which section to put the CRS. The reason
-                 * is that some CRS are deprecated because they were associated to the wrong datum, in which
-                 * case the deprecated CRS would appear in the wrong section if we do not apply this correction.
-                 */
-                if (!KEEP_DEPRECATED_DATUM.contains(CRS.getSingleComponents(crs).get(0).getDatum().getName().getCode())) {
-                    if (replacedBy != null) try {
-                        replacement = factory.createCoordinateReferenceSystem("EPSG:" + replacedBy);
-                    } catch (FactoryException e) {
-                        // Ignore - keep the datum of the deprecated object.
-                    }
-                }
-            }
-        }
-        ((ByName) row).setup(CRS.getSingleComponents(replacement).get(0).getDatum(), unusedDatumMapping);
-        return row;
-    }
-
-    /**
-     * Invoked when a CRS creation failed. This method modifies the default
-     * {@link org.opengis.test.report.AuthorityCodesReport.Row} attribute values
-     * created by GeoAPI.
-     *
-     * @param  code       the authority code of the object to create.
-     * @param  exception  the exception that occurred while creating the identified object.
-     * @return the created row, or {@code null} if the row should be ignored.
-     */
-    @Override
-    protected Row createRow(final String code, final FactoryException exception) {
-        if (code.startsWith(Constants.PROJ4 + DefaultNameSpace.DEFAULT_SEPARATOR)) {
-            return null;
-        }
-        final Row row = super.createRow(code, exception);
-        try {
-            row.name = factory.getDescriptionText(CoordinateReferenceSystem.class, code).get().toString(getLocale());
-        } catch (FactoryException e) {
-            Logging.unexpectedException(null, CoordinateReferenceSystems.class, "createRow", e);
-        }
-        if (code.startsWith("AUTO2:")) {
-            // It is normal to be unable to instantiate an "AUTO" CRS,
-            // because those authority codes need parameters.
-            row.hasError = false;
-            row.remark = "Projected";
-            ((ByName) row).setup(CommonCRS.WGS84.datum(true), unusedDatumMapping);
-        } else {
-            row.remark = exception.getLocalizedMessage();
-            ((ByName) row).setup(null, unusedDatumMapping);
-        }
-        return row;
-    }
-
-    /**
-     * Invoked by {@link AuthorityCodesReport} for creating a new row instance.
-     *
-     * @return the new row instance.
-     */
-    @Override
-    protected Row newRow() {
-        return new ByName();
-    }
-
-=======
->>>>>>> c221ff09
 
 
 
@@ -603,10 +498,10 @@
                 isDeprecated = dep.isDeprecated();
                 if (isDeprecated) {
                     String replacedBy = null;
-                    InternationalString i18n = crs.getRemarks().orElse(null);
+                    InternationalString i18n = crs.getRemarks();
                     for (final Identifier id : crs.getIdentifiers()) {
                         if (id instanceof Deprecable did && did.isDeprecated()) {
-                            i18n = did.getRemarks().orElse(null);
+                            i18n = did.getRemarks();
                             if (id instanceof DeprecatedCode dc) {
                                 replacedBy = dc.replacedBy;
                             }
