--- conflicted
+++ resolved
@@ -201,49 +201,6 @@
     }
 
     /**
-<<<<<<< HEAD
-=======
-     * Compares the Molodensky (non-abridged) transforms with geocentric translations.
-     * Molodensky is an approximation of geocentric translation, so we test here how good this
-     * approximation is. This test performs the comparison for the following transformations:
-     *
-     * <ul>
-     *   <li>Transformation from NTF to RGF93. Those CRS are the source and target of <q>France geocentric
-     *       interpolation</q> (ESPG:9655). This test allows us to verify the accuracy documented in
-     *       {@link InterpolatedGeocentricTransform}.</li>
-     *   <li>(More areas may be added later).</li>
-     * </ul>
-     *
-     * If {@link TestCase#VERBOSE} is {@code true}, then this method will print error statistics.
-     *
-     * @throws FactoryException if an error occurred while creating a transform step.
-     * @throws TransformException if a transformation failed.
-     * @throws IOException should never happen.
-     *
-     * @see #testFranceGeocentricInterpolationPoint()
-     */
-    @Test
-    public void compareWithGeocentricTranslation() throws FactoryException, TransformException, IOException {
-        /*
-         * Disable the test for inverse transformations because they are not the purpose of this test.
-         * Errors of inverse transformations are added to the error of forward transformations, which
-         * would force us to double the tolerance threshold.
-         */
-        isInverseTransformSupported = false;
-        tolerance         = 3*Formulas.LINEAR_TOLERANCE; // To be converted in degrees by ToleranceModifier.GEOGRAPHIC
-        zTolerance        = 4*Formulas.LINEAR_TOLERANCE;
-        toleranceModifier = ToleranceModifiers.concatenate(ToleranceModifier.GEOGRAPHIC, toleranceModifier);
-        compareWithGeocentricTranslation(HardCodedDatum.NTF.getEllipsoid(),   // Clarke 1880 (IGN)
-                                         CommonCRS.ETRS89.ellipsoid(),        // GRS 1980 ellipsoid
-                                         FranceGeocentricInterpolation.TX,
-                                         FranceGeocentricInterpolation.TY,
-                                         FranceGeocentricInterpolation.TZ,
-                                         -5.5, 41.0, -200,   // Geographic area of GR2DF97A datum shift grid.
-                                         10.0, 52.0, +200);
-    }
-
-    /**
->>>>>>> 6879e93e
      * Tests conversion of random points. The test is performed with the Molodensky transform,
      * not the abridged one, because the errors caused by the abridged Molodensky method are
      * too high for this test.
@@ -290,20 +247,6 @@
     }
 
     /**
-<<<<<<< HEAD
-=======
-     * Runs the test defined in the GeoAPI-conformance module.
-     *
-     * @throws FactoryException if an error occurred while creating a transform step.
-     * @throws TransformException if a transformation failed.
-     */
-    @Test
-    public void runGeoapiTest() throws FactoryException, TransformException {
-        new ParameterizedTransformTest(new MathTransformFactoryMock(new AbridgedMolodensky())).testAbridgedMolodensky();
-    }
-
-    /**
->>>>>>> 6879e93e
      * Verifies that creating a Molodensky operation with same source and target ellipsoid and zero translation
      * results in an identity affine transform.
      *
