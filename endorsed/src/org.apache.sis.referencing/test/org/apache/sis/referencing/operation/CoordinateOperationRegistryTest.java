--- conflicted
+++ resolved
@@ -103,11 +103,7 @@
      */
     public CoordinateOperationRegistryTest() throws FactoryException {
         crsFactory = CRS.getAuthorityFactory("EPSG");
-<<<<<<< HEAD
-        assumeTrue(crsFactory instanceof CoordinateOperationAuthorityFactory);
-=======
         assumeTrue(crsFactory instanceof CoordinateOperationAuthorityFactory, "EPSG factory required.");
->>>>>>> 84992dfb
         registry = new CoordinateOperationRegistry((CoordinateOperationAuthorityFactory) crsFactory, factory, null);
     }
 
@@ -373,17 +369,10 @@
      * @param  object  the object to verify.
      */
     private static void assertEpsgNameWithoutIdentifierEqual(final String name, final IdentifiedObject object) {
-<<<<<<< HEAD
-        assertNotNull(name, object);
-        assertEquals("name", name, object.getName().getCode());
-        for (final ReferenceIdentifier id : object.getIdentifiers()) {
-            assertFalse("EPSG identifier not allowed for modified objects.", "EPSG".equalsIgnoreCase(id.getCodeSpace()));
-=======
         assertNotNull(object, name);
         assertEquals(name, object.getName().getCode(), "name");
-        for (final Identifier id : object.getIdentifiers()) {
+        for (final ReferenceIdentifier id : object.getIdentifiers()) {
             assertFalse("EPSG".equalsIgnoreCase(id.getCodeSpace()), "EPSG identifier not allowed for modified objects.");
->>>>>>> 84992dfb
         }
     }
 
