/*
 * Licensed to the Apache Software Foundation (ASF) under one or more
 * contributor license agreements.  See the NOTICE file distributed with
 * this work for additional information regarding copyright ownership.
 * The ASF licenses this file to You under the Apache License, Version 2.0
 * (the "License"); you may not use this file except in compliance with
 * the License.  You may obtain a copy of the License at
 *
 *     http://www.apache.org/licenses/LICENSE-2.0
 *
 * Unless required by applicable law or agreed to in writing, software
 * distributed under the License is distributed on an "AS IS" BASIS,
 * WITHOUT WARRANTIES OR CONDITIONS OF ANY KIND, either express or implied.
 * See the License for the specific language governing permissions and
 * limitations under the License.
 */
package org.apache.sis.referencing.operation.projection;

import org.opengis.parameter.ParameterValueGroup;
import org.opengis.referencing.datum.Ellipsoid;
import org.opengis.referencing.operation.TransformException;
import org.apache.sis.referencing.CommonCRS;
import org.apache.sis.referencing.operation.provider.ObliqueMercatorCenter;
import org.apache.sis.parameter.Parameters;

// Test dependencies
import org.junit.*;
import org.apache.sis.test.DependsOn;

import static java.lang.StrictMath.*;


/**
 * Tests the {@link ObliqueMercator} class.
 *
 * @author  Martin Desruisseaux (Geomatys)
 * @author  Rémi Maréchal (Geomatys)
<<<<<<< HEAD
 * @version 1.0
 * @since   1.0
=======
 * @author  Emmanuel Giasson (Thales)
>>>>>>> 18a06d45
 */
@DependsOn(MercatorTest.class)
public final class ObliqueMercatorTest extends MapProjectionTestCase {
    /**
     * Creates a new test case.
     */
    public ObliqueMercatorTest() {
    }

    /**
     * Returns a new instance of {@link ObliqueMercator}.
     *
     * @param  cx       the longitude of projection center.
     * @param  cy       the latitude of projection center.
     * @param  azimuth  the azimuth.
     * @return newly created projection.
     */
    private static ObliqueMercator create(final double cx, final double cy, final double azimuth) {
        final ObliqueMercatorCenter method = new ObliqueMercatorCenter();
        final ParameterValueGroup values = method.getParameters().createValue();
        final Ellipsoid ellipsoid = CommonCRS.WGS84.ellipsoid();
        values.parameter("semi_major")         .setValue(ellipsoid.getSemiMajorAxis());
        values.parameter("semi_minor")         .setValue(ellipsoid.getSemiMinorAxis());
        values.parameter("azimuth")            .setValue(azimuth);
        values.parameter("longitude_of_center").setValue(cx);
        values.parameter("latitude_of_center") .setValue(cy);
        return new ObliqueMercator(method, Parameters.castOrWrap(values));
    }

    /**
     * Creates a projection and derivates a few points.
     *
     * @throws TransformException if an error occurred while converting a point.
     */
    @Test
    public void testEllipsoidalDerivative() throws TransformException {
        tolerance = 1E-9;
        transform = create(5, 10, 20);
        validate();

        final double delta = toRadians(100.0 / 60) / 1852;      // Approximately 100 metres.
        derivativeDeltas = new double[] {delta, delta};
        verifyDerivative(toRadians( 0), toRadians( 0));
        verifyDerivative(toRadians(15), toRadians(30));
        verifyDerivative(toRadians(15), toRadians(40));
        verifyDerivative(toRadians(10), toRadians(60));
    }
}<|MERGE_RESOLUTION|>--- conflicted
+++ resolved
@@ -35,12 +35,6 @@
  *
  * @author  Martin Desruisseaux (Geomatys)
  * @author  Rémi Maréchal (Geomatys)
-<<<<<<< HEAD
- * @version 1.0
- * @since   1.0
-=======
- * @author  Emmanuel Giasson (Thales)
->>>>>>> 18a06d45
  */
 @DependsOn(MercatorTest.class)
 public final class ObliqueMercatorTest extends MapProjectionTestCase {
