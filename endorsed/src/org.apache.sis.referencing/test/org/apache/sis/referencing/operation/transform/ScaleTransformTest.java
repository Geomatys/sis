--- conflicted
+++ resolved
@@ -29,7 +29,7 @@
 import org.apache.sis.test.DependsOn;
 
 // Specific to the main branch:
-import static org.apache.sis.test.GeoapiAssert.assertMatrixEquals;
+import org.apache.sis.test.GeoapiAssert;
 
 
 /**
@@ -55,17 +55,10 @@
     private void create(final int sourceDimensions, final int targetDimensions, final MatrixSIS matrix) {
         final Number[] elements = ScaleTransform.wrap(matrix.getElements());
         final ScaleTransform tr = new ScaleTransform(matrix.getNumRow(), matrix.getNumCol(), elements);
-<<<<<<< HEAD
-        assertEquals("sourceDimensions", sourceDimensions, tr.getSourceDimensions());
-        assertEquals("targetDimensions", targetDimensions, tr.getTargetDimensions());
-        assertMatrixEquals("matrix", matrix, tr.getMatrix(), 0.0);
-        assertArrayEquals("elements", elements, TranslationTransformTest.getElementAsNumbers(tr));
-=======
         assertEquals(sourceDimensions, tr.getSourceDimensions());
         assertEquals(targetDimensions, tr.getTargetDimensions());
-        Assert.assertMatrixEquals("matrix", matrix, tr.getMatrix(), 0.0);
+        GeoapiAssert.assertMatrixEquals("matrix", matrix, tr.getMatrix(), 0.0);
         assertArrayEquals(elements, TranslationTransformTest.getElementAsNumbers(tr));
->>>>>>> 84992dfb
         transform = tr;
         validate();
     }
@@ -145,15 +138,9 @@
         };
         final MatrixSIS matrix = Matrices.create(4, 4, elements);
         final ScaleTransform tr = new ScaleTransform(4, 4, elements);
-<<<<<<< HEAD
-        assertEquals("sourceDimensions", 3, tr.getSourceDimensions());
-        assertEquals("targetDimensions", 3, tr.getTargetDimensions());
-        assertMatrixEquals("matrix", matrix, tr.getMatrix(), 0.0);
-=======
         assertEquals(3, tr.getSourceDimensions());
         assertEquals(3, tr.getTargetDimensions());
-        Assert.assertMatrixEquals("matrix", matrix, tr.getMatrix(), 0.0);
->>>>>>> 84992dfb
+        GeoapiAssert.assertMatrixEquals("matrix", matrix, tr.getMatrix(), 0.0);
 
         TranslationTransformTest.replaceZeroByNull(elements, O);
         assertArrayEquals(elements, tr.getElementAsNumbers(false));
