/*
 * Licensed to the Apache Software Foundation (ASF) under one or more
 * contributor license agreements.  See the NOTICE file distributed with
 * this work for additional information regarding copyright ownership.
 * The ASF licenses this file to You under the Apache License, Version 2.0
 * (the "License"); you may not use this file except in compliance with
 * the License.  You may obtain a copy of the License at
 *
 *     http://www.apache.org/licenses/LICENSE-2.0
 *
 * Unless required by applicable law or agreed to in writing, software
 * distributed under the License is distributed on an "AS IS" BASIS,
 * WITHOUT WARRANTIES OR CONDITIONS OF ANY KIND, either express or implied.
 * See the License for the specific language governing permissions and
 * limitations under the License.
 */
package org.apache.sis.referencing.cs;

import java.util.Map;
import org.opengis.referencing.cs.AxisDirection;
import org.opengis.referencing.cs.RangeMeaning;
import org.apache.sis.referencing.util.AxisDirections;
import org.apache.sis.measure.Units;
import org.apache.sis.test.TestCase;
import org.apache.sis.test.DependsOn;
import org.junit.Test;

import static org.junit.Assert.*;
<<<<<<< HEAD
import static org.apache.sis.test.GeoapiAssert.assertAxisDirectionsEqual;
=======

// Specific to the geoapi-3.1 and geoapi-4.0 branches:
import static org.opengis.test.Assert.assertAxisDirectionsEqual;
>>>>>>> efcd672a


/**
 * Tests {@link DefaultCylindricalCS}.
 *
 * @author  Martin Desruisseaux (Geomatys)
 * @version 0.8
 * @since   0.7
 */
@DependsOn(DefaultPolarCSTest.class)
public final class DefaultCylindricalCSTest extends TestCase {
    /**
     * Creates a new test case.
     */
    public DefaultCylindricalCSTest() {
    }

    /**
     * Tests {@link DefaultCylindricalCS#forConvention(AxesConvention)}
     * with a change from clockwise to counterclockwise axis orientation.
     */
    @Test
    public void testChangeClockwiseOrientation() {
        final DefaultCylindricalCS cs = HardCodedCS.CYLINDRICAL;
        final DefaultCylindricalCS normalized = cs.forConvention(AxesConvention.DISPLAY_ORIENTED);
        assertNotSame("Should create a new CoordinateSystem.", cs, normalized);
        assertAxisDirectionsEqual("Normalized", normalized,
                AxisDirections.AWAY_FROM,
                AxisDirections.COUNTER_CLOCKWISE,
                AxisDirection.UP);
    }

    /**
     * Tests {@link DefaultCylindricalCS#forConvention(AxesConvention)} with a change of axis order.
     * This test uses a (r) axis oriented toward South instead of "awayFrom".
     */
    @Test
    public void testChangeAxisOrder() {
        final DefaultCoordinateSystemAxis radius = HardCodedAxes.create("Radius", "r",
                AxisDirection.SOUTH, Units.METRE, 0, Double.POSITIVE_INFINITY, RangeMeaning.EXACT);

        final DefaultCylindricalCS cs = new DefaultCylindricalCS(
                Map.of(DefaultCylindricalCS.NAME_KEY, "Cylindrical"),
                HardCodedAxes.BEARING,
                HardCodedAxes.Z,
                radius);

        DefaultCylindricalCS normalized = cs.forConvention(AxesConvention.RIGHT_HANDED);
        assertNotSame("Should create a new CoordinateSystem.", cs, normalized);
        assertAxisDirectionsEqual("Right-handed", normalized,
                AxisDirections.CLOCKWISE,                       // Interchanged (r,θ) order for making right handed.
                AxisDirection.SOUTH,
                AxisDirection.UP);

        normalized = cs.forConvention(AxesConvention.NORMALIZED);
        assertNotSame("Should create a new CoordinateSystem.", cs, normalized);
        assertAxisDirectionsEqual("Normalized", normalized,
                AxisDirection.SOUTH,                            // Not modified to North because radius cannot be negative.
                AxisDirections.COUNTER_CLOCKWISE,
                AxisDirection.UP);
    }
}<|MERGE_RESOLUTION|>--- conflicted
+++ resolved
@@ -26,13 +26,9 @@
 import org.junit.Test;
 
 import static org.junit.Assert.*;
-<<<<<<< HEAD
+
+// Specific to the main branch:
 import static org.apache.sis.test.GeoapiAssert.assertAxisDirectionsEqual;
-=======
-
-// Specific to the geoapi-3.1 and geoapi-4.0 branches:
-import static org.opengis.test.Assert.assertAxisDirectionsEqual;
->>>>>>> efcd672a
 
 
 /**
