/*
 * Licensed to the Apache Software Foundation (ASF) under one or more
 * contributor license agreements.  See the NOTICE file distributed with
 * this work for additional information regarding copyright ownership.
 * The ASF licenses this file to You under the Apache License, Version 2.0
 * (the "License"); you may not use this file except in compliance with
 * the License.  You may obtain a copy of the License at
 *
 *     http://www.apache.org/licenses/LICENSE-2.0
 *
 * Unless required by applicable law or agreed to in writing, software
 * distributed under the License is distributed on an "AS IS" BASIS,
 * WITHOUT WARRANTIES OR CONDITIONS OF ANY KIND, either express or implied.
 * See the License for the specific language governing permissions and
 * limitations under the License.
 */
package org.apache.sis.referencing.operation.projection;

import static java.lang.StrictMath.*;
import static java.lang.Double.NaN;
import org.opengis.util.FactoryException;
import org.opengis.referencing.operation.TransformException;
import org.apache.sis.referencing.util.Formulas;
import org.apache.sis.referencing.operation.provider.LambertCylindricalEqualArea;
import org.apache.sis.referencing.operation.provider.LambertCylindricalEqualAreaSpherical;
import org.apache.sis.referencing.operation.transform.CoordinateDomain;

// Test dependencies
import org.junit.Test;
import org.apache.sis.test.DependsOnMethod;

<<<<<<< HEAD
import static java.lang.StrictMath.*;
import static java.lang.Double.NaN;
=======
// Specific to the geoapi-3.1 and geoapi-4.0 branches:
import org.opengis.test.ToleranceModifier;
>>>>>>> bc9edad9


/**
 * Tests the {@link CylindricalEqualArea} class.
 *
 * @author  Martin Desruisseaux (Geomatys)
 */
public final class CylindricalEqualAreaTest extends MapProjectionTestCase {
    /**
     * Creates a new test case.
     */
    public CylindricalEqualAreaTest() {
    }

    /**
     * Tests the derivatives at a few points. This method compares the derivatives computed by
     * the projection with an estimation of derivatives computed by the finite differences method.
     *
     * @throws TransformException if an error occurred while projecting a point.
     */
    private void testDerivative() throws TransformException {
        final double delta = toRadians(100.0 / 60) / 1852;      // Approximately 100 metres.
        derivativeDeltas = new double[] {delta, delta};
        tolerance = 1E-6;                                       // More severe than Formulas.LINEAR_TOLERANCE.
        verifyDerivative(toRadians(15), toRadians( 30));
        verifyDerivative(toRadians(10), toRadians(-60));
    }

    /**
     * Tests <cite>Lambert Cylindrical Equal Area</cite> projection of a point in the in ellipsoidal case.
     *
     * @throws FactoryException if an error occurred while creating the map projection.
     * @throws TransformException if an error occurred while projecting a point.
     */
    @Test
    public void testEllipsoidal() throws FactoryException, TransformException {
        createCompleteProjection(new LambertCylindricalEqualArea(),
                WGS84_A,    // Semi-major axis length
                WGS84_B,    // Semi-minor axis length
                0,          // Central meridian
                NaN,        // Latitude of origin
                0,          // Standard parallel 1
                NaN,        // Standard parallel 2
                NaN,        // Scale factor (none)
                0,          // False easting
                0);         // False northing
        tolerance = Formulas.LINEAR_TOLERANCE;
        final double λ = 2;
        final double φ = 1;
        final double x = 222638.98;             // Test point from PROJ library.
        final double y = 110568.81;
        verifyTransform(new double[] {λ, φ,  -λ, φ,  λ, -φ,  -λ, -φ},
                        new double[] {x, y,  -x, y,  x, -y,  -x, -y});
        testDerivative();
    }

    /**
     * Tests <cite>Lambert Cylindrical Equal Area</cite> projection of a point in the in spherical case.
     *
     * @throws FactoryException if an error occurred while creating the map projection.
     * @throws TransformException if an error occurred while projecting a point.
     */
    @Test
    @DependsOnMethod("testEllipsoidal")
    public void testSpherical() throws FactoryException, TransformException {
        createCompleteProjection(new LambertCylindricalEqualArea(),
                6371007,    // Semi-major axis length
                6371007,    // Semi-minor axis length
                0,          // Central meridian
                NaN,        // Latitude of origin
                0,          // Standard parallel 1
                NaN,        // Standard parallel 2
                NaN,        // Scale factor (none)
                0,          // False easting
                0);         // False northing
        tolerance = Formulas.LINEAR_TOLERANCE;
        final double λ = 2;
        final double φ = 1;
        final double x = 222390.10;             // Anti-regression values (not from an external source).
        final double y = 111189.40;
        verifyTransform(new double[] {λ, φ,  -λ, φ,  λ, -φ,  -λ, -φ},
                        new double[] {x, y,  -x, y,  x, -y,  -x, -y});
        testDerivative();
    }

    /**
     * Tests <cite>Lambert Cylindrical Equal Area (Spherical)</cite> projection.
     * The difference between this test and {@link #testSpherical()} is that this case shall
     * compute the radius of the conformal sphere instead of using the semi-major axis length.
     * The result near the equator are almost the same however.
     *
     * @throws FactoryException if an error occurred while creating the map projection.
     * @throws TransformException if an error occurred while projecting a point.
     */
    @Test
    @DependsOnMethod("testSpherical")
    public void testSphericalWithConformalSphereRadius() throws FactoryException, TransformException {
        createCompleteProjection(new LambertCylindricalEqualAreaSpherical(),
                WGS84_A,    // Semi-major axis length
                WGS84_B,    // Semi-minor axis length
                0,          // Central meridian
                NaN,        // Latitude of origin
                0,          // Standard parallel 1
                NaN,        // Standard parallel 2
                NaN,        // Scale factor (none)
                0,          // False easting
                0);         // False northing
        tolerance = Formulas.LINEAR_TOLERANCE;
        final double λ = 2;
        final double φ = 1;
        final double x = 222390.10;             // Anti-regression values (not from an external source).
        final double y = 111189.40;
        verifyTransform(new double[] {λ, φ,  -λ, φ,  λ, -φ,  -λ, -φ},
                        new double[] {x, y,  -x, y,  x, -y,  -x, -y});
        testDerivative();
    }

    /**
     * Tests conversion of random points with non-zero central meridian, standard parallel
     * and false easting/northing.
     *
     * @throws FactoryException if an error occurred while creating the map projection.
     * @throws TransformException if an error occurred while projecting a point.
     */
    @Test
    public void testRandomPoints() throws FactoryException, TransformException {
        createCompleteProjection(new LambertCylindricalEqualArea(),
                WGS84_A,    // Semi-major axis length
                WGS84_B,    // Semi-minor axis length
                12,         // Central meridian
                NaN,        // Latitude of origin (none)
                24,         // Standard parallel 1
                NaN,        // Standard parallel 2
                NaN,        // Scale factor (none)
                300,        // False easting
                200);       // False northing

        tolerance = Formulas.LINEAR_TOLERANCE;
        final double delta = toRadians(100.0 / 60) / 1852;      // Approximately 100 metres.
        derivativeDeltas = new double[] {delta, delta};
        verifyInDomain(CoordinateDomain.GEOGRAPHIC_SAFE, 0);
    }
}<|MERGE_RESOLUTION|>--- conflicted
+++ resolved
@@ -28,14 +28,6 @@
 // Test dependencies
 import org.junit.Test;
 import org.apache.sis.test.DependsOnMethod;
-
-<<<<<<< HEAD
-import static java.lang.StrictMath.*;
-import static java.lang.Double.NaN;
-=======
-// Specific to the geoapi-3.1 and geoapi-4.0 branches:
-import org.opengis.test.ToleranceModifier;
->>>>>>> bc9edad9
 
 
 /**
