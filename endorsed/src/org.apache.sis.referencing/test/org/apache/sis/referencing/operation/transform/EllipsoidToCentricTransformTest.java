/*
 * Licensed to the Apache Software Foundation (ASF) under one or more
 * contributor license agreements.  See the NOTICE file distributed with
 * this work for additional information regarding copyright ownership.
 * The ASF licenses this file to You under the Apache License, Version 2.0
 * (the "License"); you may not use this file except in compliance with
 * the License.  You may obtain a copy of the License at
 *
 *     http://www.apache.org/licenses/LICENSE-2.0
 *
 * Unless required by applicable law or agreed to in writing, software
 * distributed under the License is distributed on an "AS IS" BASIS,
 * WITHOUT WARRANTIES OR CONDITIONS OF ANY KIND, either express or implied.
 * See the License for the specific language governing permissions and
 * limitations under the License.
 */
package org.apache.sis.referencing.operation.transform;

import java.util.Map;
import java.util.Iterator;
import static java.lang.StrictMath.toRadians;
import org.opengis.util.FactoryException;
import org.opengis.geometry.DirectPosition;
import org.opengis.referencing.datum.Ellipsoid;
import org.opengis.referencing.operation.MathTransform;
import org.opengis.referencing.operation.MathTransformFactory;
import org.opengis.referencing.operation.TransformException;
import org.apache.sis.referencing.privy.Formulas;
import org.apache.sis.referencing.datum.DefaultEllipsoid;
import org.apache.sis.geometry.DirectPosition2D;
import org.apache.sis.geometry.GeneralDirectPosition;
import org.apache.sis.measure.Units;

// Test dependencies
import org.junit.jupiter.api.Test;
import static org.junit.jupiter.api.Assertions.*;
import org.apache.sis.referencing.datum.HardCodedDatum;
import static org.apache.sis.test.Assertions.assertSerializedEquals;
import org.apache.sis.referencing.operation.provider.GeocentricTranslationTest;


/**
 * Tests {@link EllipsoidToCentricTransform} from geographic to geocentric coordinates.
 * When a test provides hard-coded expected results, those results are in Cartesian coordinates.
 * See {@link #targetType} for more information.
 *
 * @author  Martin Desruisseaux (IRD, Geomatys)
 */
public class EllipsoidToCentricTransformTest extends MathTransformTestCase {
    /**
     * Whether the {@code EllipsoidToCentricTransform} should target Cartesian or spherical coordinates.
     * The default value is {@code CARTESIAN}. Note that even if this field is set to {@cide SPHERICAL},
     * the {@link #transform} target may still be Cartesian with a calculation done in two steps:
     * geographic to spherical, then {@link SphericalToCartesian}.
     */
    protected EllipsoidToCentricTransform.TargetType targetType;

    /**
     * Whether to add a spherical to Cartesian conversion after the {@linkplain #transform transform} to test.
     * It should be true only if {@link #targetType} is {@code SPHERICAL}.
     */
    protected boolean addSphericalToCartesian;

    /**
     * Creates a new test case.
     */
    public EllipsoidToCentricTransformTest() {
        targetType = EllipsoidToCentricTransform.TargetType.CARTESIAN;
    }

    /**
     * Convenience method for creating an instance from an ellipsoid.
     * The target coordinate system is usually Cartesian. If {@link #targetType} is {@code SPHERICAL},
     * a {@link SphericalToCartesian} step is added as an opaque {@code MathTransform} for preventing
     * Apache <abbr>SIS</abbr> to optimize the concatenation result.
     *
     * @param  ellipsoid   the semi-major and semi-minor axis lengths with their unit of measurement.
     * @param  withHeight  whether source geographic coordinates include an ellipsoidal height.
     * @throws FactoryException if an error occurred while creating a transform.
     */
    final void createGeodeticConversion(final Ellipsoid ellipsoid, final boolean withHeight) throws FactoryException {
        final MathTransformFactory factory = DefaultMathTransformFactory.provider();
        transform = EllipsoidToCentricTransform.createGeodeticConversion(factory, ellipsoid, withHeight, targetType);
        /*
         * If the ellipsoid is a sphere, then `EllipsoidToCentricTransform.createGeodeticConversion(…)` created a
         * `SphericalToCartesian` instance instead of an `EllipsoidToCentricTransform` instance. Create manually
         * the `EllipsoidToCentricTransform` here and wrap the two transforms in a comparator for making sure that
         * the two implementations are consistent.
         */
        if (ellipsoid.isSphere() && targetType == EllipsoidToCentricTransform.TargetType.CARTESIAN) {
            var tr = new EllipsoidToCentricTransform(ellipsoid, withHeight, targetType);
            transform = new TransformResultComparator(transform, tr.context.completeTransform(factory, tr), 1E-2);
        }
        /*
         * If the transform is from geographic to spherical coordinates, add a spherical to Cartesian step.
         * Note that each step works in degrees, not in radians. The use of `MathTransformWrapper` prevent
         * the "radians to degrees to radians" conversions to be optimized, which is intentional for test.
         */
        if (addSphericalToCartesian) {
            var tr = new MathTransformWrapper(SphericalToCartesian.INSTANCE.completeTransform(factory));
            transform = ConcatenatedTransform.create(transform, tr, factory);
        }
    }

    /**
     * Tests conversion of a single point from geographic to geocentric coordinates.
     * This test uses the example given in EPSG guidance note #7.
     * The point in WGS84 is 53°48'33.820"N, 02°07'46.380"E, 73.00 metres.
     *
     * @throws FactoryException if an error occurred while creating a transform.
     * @throws TransformException if conversion of the sample point failed.
     */
    @Test
    public void testGeographicToGeocentric() throws FactoryException, TransformException {
        createGeodeticConversion(HardCodedDatum.WGS84.getEllipsoid(), true);
        isInverseTransformSupported = false;    // Geocentric to geographic is not the purpose of this test.
        validate();

        final double delta = toRadians(100.0 / 60) / 1852;          // Approximately 100 metres
        derivativeDeltas = new double[] {delta, delta, 100};        // (Δλ, Δφ, Δh)
        tolerance = GeocentricTranslationTest.precision(2);         // Half the precision of target sample point
        verifyTransform(GeocentricTranslationTest.samplePoint(1),   // 53°48'33.820"N, 02°07'46.380"E, 73.00 metres
                        GeocentricTranslationTest.samplePoint(2));  // 3771793.968,  140253.342,  5124304.349 metres
    }

    /**
     * Tests conversion of a single point from geocentric to geographic coordinates.
     * This method uses the same point as {@link #testGeographicToGeocentric()}.
     *
     * @throws FactoryException if an error occurred while creating a transform.
     * @throws TransformException if conversion of the sample point failed.
     */
    @Test
    public void testGeocentricToGeographic() throws FactoryException, TransformException {
        createGeodeticConversion(HardCodedDatum.WGS84.getEllipsoid(), true);
        transform = transform.inverse();
        isInverseTransformSupported = false;    // Geographic to geocentric is not the purpose of this test.
        validate();

        derivativeDeltas = new double[] {100, 100, 100};            // In metres
        tolerance  = GeocentricTranslationTest.precision(1);        // Required precision for (λ,φ)
        zTolerance = Formulas.LINEAR_TOLERANCE / 2;                 // Required precision for h
        zDimension = new int[] {2};                                 // Dimension of h where to apply zTolerance
        tolerance  = 1E-4;                                          // Other SIS branches use a stricter threshold.
        verifyTransform(GeocentricTranslationTest.samplePoint(2),   // X = 3771793.968,  Y = 140253.342,  Z = 5124304.349 metres
                        GeocentricTranslationTest.samplePoint(1));  // 53°48'33.820"N, 02°07'46.380"E, 73.00 metres
    }

    /**
     * Tests conversion of random points.
     *
     * @throws FactoryException if an error occurred while creating a transform.
     * @throws TransformException if a conversion failed.
     */
    @Test
    public void testRandomPoints() throws FactoryException, TransformException {
        final double delta = toRadians(100.0 / 60) / 1852;          // Approximately 100 metres
        derivativeDeltas  = new double[] {delta, delta, 100};       // (Δλ, Δφ, Δh)
        tolerance         = Formulas.LINEAR_TOLERANCE;
<<<<<<< HEAD
//      toleranceModifier = ToleranceModifier.PROJECTION;
        createGeodeticConversion(CommonCRS.WGS84.ellipsoid(), true);
=======
        toleranceModifier = ToleranceModifier.PROJECTION;
        createGeodeticConversion(HardCodedDatum.WGS84.getEllipsoid(), true);
>>>>>>> 3abad8c5
        verifyInDomain(CoordinateDomain.GEOGRAPHIC, 306954540);
    }

    /**
     * Tests conversion of a point on an imaginary planet with high eccentricity.
     * The {@link EllipsoidToCentricTransform} may need to use an iterative method
     * for reaching the expected precision.
     *
     * @throws FactoryException if an error occurred while creating a transform.
     * @throws TransformException if conversion of the sample point failed.
     */
    @Test
    public void testHighEccentricity() throws FactoryException, TransformException, FactoryException {
        final var factory   = DefaultMathTransformFactory.provider();
        final var ellipsoid = DefaultEllipsoid.createEllipsoid(Map.of("name", "source"), 6000000, 4000000, Units.METRE);
        transform = EllipsoidToCentricTransform.createGeodeticConversion(factory, ellipsoid, true, targetType);

        final double delta = toRadians(100.0 / 60) / 1852;
        derivativeDeltas  = new double[] {delta, delta, 100};
        tolerance         = Formulas.LINEAR_TOLERANCE;
<<<<<<< HEAD
//      toleranceModifier = ToleranceModifier.PROJECTION;
        verifyInverse(new double[] {40, 30, 10000});
        loggings.assertNoUnexpectedLog();
=======
        toleranceModifier = ToleranceModifier.PROJECTION;
        verifyInverse(40, 30, 10000);
>>>>>>> 3abad8c5
    }

    /**
     * Executes the derivative test using the given ellipsoid.
     *
     * @param  ellipsoid   the ellipsoid to use for the test.
     * @param  withHeight  whether geographic coordinates include an ellipsoidal height (i.e. are 3-D).
     * @throws FactoryException if an error occurred while creating a transform.
     * @throws TransformException should never happen.
     */
    private void testDerivative(final Ellipsoid ellipsoid, final boolean withHeight) throws FactoryException, TransformException {
        createGeodeticConversion(ellipsoid, withHeight);
        DirectPosition point = withHeight ? new GeneralDirectPosition(-10, 40, 200) : new DirectPosition2D(-10, 40);
        /*
         * Derivative of the direct transform.
         */
        tolerance = 1E-2;
<<<<<<< HEAD
        derivativeDeltas = new double[] {toRadians(1.0 / 60) / 1852};           // Approximately one metre.
        verifyDerivative(point.getCoordinate());
=======
        derivativeDeltas = new double[] {
            toRadians(1.0 / 60) / 1852,             // Approximately one metre.
            toRadians(1.0 / 60) / 1852,
            1
        };
        verifyDerivative(point.getCoordinates());
>>>>>>> 3abad8c5
        /*
         * Derivative of the inverse transform.
         */
        point = transform.transform(point, null);
        transform = transform.inverse();
        tolerance = 1E-8;
<<<<<<< HEAD
        derivativeDeltas = new double[] {1};                                    // Approximately one metre.
        verifyDerivative(point.getCoordinate());
        loggings.assertNoUnexpectedLog();
=======
        derivativeDeltas = new double[] {1,1,1};    // Approximately one metre.
        verifyDerivative(point.getCoordinates());
>>>>>>> 3abad8c5
    }

    /**
     * Tests the {@link EllipsoidToCentricTransform#derivative(DirectPosition)} method on a sphere.
     *
     * @throws FactoryException if an error occurred while creating a transform.
     * @throws TransformException should never happen.
     */
    @Test
    public void testDerivativeOnSphere() throws FactoryException, TransformException {
        testDerivative(HardCodedDatum.SPHERE.getEllipsoid(), true);
        testDerivative(HardCodedDatum.SPHERE.getEllipsoid(), false);
    }

    /**
     * Tests the {@link EllipsoidToCentricTransform#derivative(DirectPosition)} method on an ellipsoid.
     *
     * @throws FactoryException if an error occurred while creating a transform.
     * @throws TransformException should never happen.
     */
    @Test
    public void testDerivative() throws FactoryException, TransformException {
        testDerivative(HardCodedDatum.WGS84.getEllipsoid(), true);
        testDerivative(HardCodedDatum.WGS84.getEllipsoid(), false);
    }

    /**
     * Tests serialization. This method performs the same test as {@link #testGeographicToGeocentric()}
     * and {@link #testGeocentricToGeographic()}, but on the deserialized instance as a way to verify
     * that transient fields have been correctly restored.
     *
     * @throws FactoryException if an error occurred while creating a transform.
     * @throws TransformException if conversion of the sample point failed.
     */
    @Test
    public void testSerialization() throws FactoryException, TransformException {
        createGeodeticConversion(HardCodedDatum.WGS84.getEllipsoid(), true);
        transform = assertSerializedEquals(transform);
        /*
         * Below is basically a copy-and-paste of testGeographicToGeocentric(), but
         * with isInverseTransformSupported = true for testing inverse conversion.
         */
        final double delta = toRadians(100.0 / 60) / 1852;
        derivativeDeltas = new double[] {delta, delta, 100};
        tolerance = GeocentricTranslationTest.precision(2);
        verifyTransform(GeocentricTranslationTest.samplePoint(1),
                        GeocentricTranslationTest.samplePoint(2));
    }

    /**
     * Tests {@link EllipsoidToCentricTransform#tryConcatenate(AbstractMathTransform.Joiner)}.
     * The test creates <q>Geographic 3D to 2D conversion</q>, <q>Geographic/Geocentric conversions</q>
     * and <q>Geocentric translation</q> transforms, then concatenate them.
     *
     * <p>Because this test involves a lot of steps, this is more an integration test than a unit test:
     * a failure here may not be easy to debug.</p>
     *
     * @throws FactoryException if an error occurred while creating a transform.
     *
     * @see GeocentricTranslationTest#testWKT2D()
     */
    @Test
    public void testConcatenate() throws FactoryException {
        transform = GeocentricTranslationTest.createDatumShiftForGeographic2D(DefaultMathTransformFactory.provider());
        final Iterator<MathTransform> it = MathTransforms.getSteps(transform).iterator();
        MathTransform step;

        // Degrees to radians
        assertInstanceOf(LinearTransform.class, step = it.next());
        assertEquals(2, step.getSourceDimensions());
        assertEquals(2, step.getTargetDimensions());

        // Ellipsoid to geocentric
        assertInstanceOf(EllipsoidToCentricTransform.class, step = it.next());
        assertEquals(2, step.getSourceDimensions());
        assertEquals(3, step.getTargetDimensions());

        // Datum shift
        assertInstanceOf(LinearTransform.class, step = it.next());
        assertEquals(3, step.getSourceDimensions());
        assertEquals(3, step.getTargetDimensions());

        // Geocentric to ellipsoid
        assertInstanceOf(AbstractMathTransform.Inverse.class, step = it.next());
        assertEquals(3, step.getSourceDimensions());
        assertEquals(2, step.getTargetDimensions());

        // Radians to degrees
        assertInstanceOf(LinearTransform.class, step = it.next());
        assertEquals(2, step.getSourceDimensions());
        assertEquals(2, step.getTargetDimensions());
    }

    /**
     * Tests the standard Well Known Text (version 1) formatting for three-dimensional transforms.
     * The result is what we show to users, but is quite different than what SIS has in memory.
     *
     * @throws FactoryException if an error occurred while creating a transform.
     * @throws TransformException should never happen.
     */
    @Test
    public void testWKT3D() throws FactoryException, TransformException {
        createGeodeticConversion(HardCodedDatum.WGS84.getEllipsoid(), true);
        assertWktEquals("PARAM_MT[“Ellipsoid_To_Geocentric”,\n" +
                        "  PARAMETER[“semi_major”, 6378137.0],\n" +
                        "  PARAMETER[“semi_minor”, 6356752.314245179]]");

        transform = transform.inverse();
        assertWktEquals("PARAM_MT[“Geocentric_To_Ellipsoid”,\n" +
                        "  PARAMETER[“semi_major”, 6378137.0],\n" +
                        "  PARAMETER[“semi_minor”, 6356752.314245179]]");
    }

    /**
     * Tests the standard Well Known Text (version 1) formatting for two-dimensional transforms.
     * The result is what we show to users, but is quite different than what SIS has in memory.
     *
     * @throws FactoryException if an error occurred while creating a transform.
     * @throws TransformException should never happen.
     */
    @Test
    public void testWKT2D() throws FactoryException, TransformException {
        createGeodeticConversion(HardCodedDatum.WGS84.getEllipsoid(), false);
        assertWktEquals("CONCAT_MT[\n" +
                        "  INVERSE_MT[PARAM_MT[“Geographic3D to 2D conversion”]],\n" +
                        "  PARAM_MT[“Ellipsoid_To_Geocentric”,\n" +
                        "    PARAMETER[“semi_major”, 6378137.0],\n" +
                        "    PARAMETER[“semi_minor”, 6356752.314245179]]]");

        transform = transform.inverse();
        assertWktEquals("CONCAT_MT[\n" +
                        "  PARAM_MT[“Geocentric_To_Ellipsoid”,\n" +
                        "    PARAMETER[“semi_major”, 6378137.0],\n" +
                        "    PARAMETER[“semi_minor”, 6356752.314245179]],\n" +
                        "  PARAM_MT[“Geographic3D to 2D conversion”]]");
    }

    /**
     * Tests the internal Well Known Text formatting.
     * This WKT shows what SIS has in memory for debugging purpose.
     * This is normally not what we show to users.
     *
     * @throws FactoryException if an error occurred while creating a transform.
     * @throws TransformException should never happen.
     */
    @Test
    public void testInternalWKT() throws FactoryException, TransformException {
        createGeodeticConversion(HardCodedDatum.WGS84.getEllipsoid(), true);
        assertInternalWktEquals(
                "Concat_MT[\n" +
                "  Param_MT[“Affine”,\n" +
                "    Parameter[“num_row”, 4],\n" +
                "    Parameter[“num_col”, 4],\n" +
                "    Parameter[“elt_0_0”, 0.017453292519943295],\n" +
                "    Parameter[“elt_1_1”, 0.017453292519943295],\n" +
                "    Parameter[“elt_2_2”, 1.567855942887398E-7]],\n" +
                "  Param_MT[“Ellipsoid (radians domain) to centric”,\n" +
                "    Parameter[“eccentricity”, 0.0818191908426215],\n" +
                "    Parameter[“csType”, “CARTESIAN”],\n" +
                "    Parameter[“dim”, 3]],\n" +
                "  Param_MT[“Affine”,\n" +
                "    Parameter[“num_row”, 4],\n" +
                "    Parameter[“num_col”, 4],\n" +
                "    Parameter[“elt_0_0”, 6378137.0],\n" +
                "    Parameter[“elt_1_1”, 6378137.0],\n" +
                "    Parameter[“elt_2_2”, 6378137.0]]]");

        transform = transform.inverse();
        assertInternalWktEquals(
                "Concat_MT[\n" +
                "  Param_MT[“Affine”,\n" +
                "    Parameter[“num_row”, 4],\n" +
                "    Parameter[“num_col”, 4],\n" +
                "    Parameter[“elt_0_0”, 1.567855942887398E-7],\n" +
                "    Parameter[“elt_1_1”, 1.567855942887398E-7],\n" +
                "    Parameter[“elt_2_2”, 1.567855942887398E-7]],\n" +
                "  Param_MT[“Centric to ellipsoid (radians domain)”,\n" +
                "    Parameter[“eccentricity”, 0.0818191908426215],\n" +
                "    Parameter[“csType”, “CARTESIAN”],\n" +
                "    Parameter[“dim”, 3]],\n" +
                "  Param_MT[“Affine”,\n" +
                "    Parameter[“num_row”, 4],\n" +
                "    Parameter[“num_col”, 4],\n" +
                "    Parameter[“elt_0_0”, 57.29577951308232],\n" +
                "    Parameter[“elt_1_1”, 57.29577951308232],\n" +
                "    Parameter[“elt_2_2”, 6378137.0]]]");
    }
}<|MERGE_RESOLUTION|>--- conflicted
+++ resolved
@@ -157,13 +157,8 @@
         final double delta = toRadians(100.0 / 60) / 1852;          // Approximately 100 metres
         derivativeDeltas  = new double[] {delta, delta, 100};       // (Δλ, Δφ, Δh)
         tolerance         = Formulas.LINEAR_TOLERANCE;
-<<<<<<< HEAD
 //      toleranceModifier = ToleranceModifier.PROJECTION;
-        createGeodeticConversion(CommonCRS.WGS84.ellipsoid(), true);
-=======
-        toleranceModifier = ToleranceModifier.PROJECTION;
-        createGeodeticConversion(HardCodedDatum.WGS84.getEllipsoid(), true);
->>>>>>> 3abad8c5
+        createGeodeticConversion(HardCodedDatum.WGS84.getEllipsoid(), true);
         verifyInDomain(CoordinateDomain.GEOGRAPHIC, 306954540);
     }
 
@@ -184,14 +179,8 @@
         final double delta = toRadians(100.0 / 60) / 1852;
         derivativeDeltas  = new double[] {delta, delta, 100};
         tolerance         = Formulas.LINEAR_TOLERANCE;
-<<<<<<< HEAD
 //      toleranceModifier = ToleranceModifier.PROJECTION;
         verifyInverse(new double[] {40, 30, 10000});
-        loggings.assertNoUnexpectedLog();
-=======
-        toleranceModifier = ToleranceModifier.PROJECTION;
-        verifyInverse(40, 30, 10000);
->>>>>>> 3abad8c5
     }
 
     /**
@@ -209,31 +198,20 @@
          * Derivative of the direct transform.
          */
         tolerance = 1E-2;
-<<<<<<< HEAD
-        derivativeDeltas = new double[] {toRadians(1.0 / 60) / 1852};           // Approximately one metre.
-        verifyDerivative(point.getCoordinate());
-=======
         derivativeDeltas = new double[] {
             toRadians(1.0 / 60) / 1852,             // Approximately one metre.
             toRadians(1.0 / 60) / 1852,
             1
         };
-        verifyDerivative(point.getCoordinates());
->>>>>>> 3abad8c5
+        verifyDerivative(point.getCoordinate());
         /*
          * Derivative of the inverse transform.
          */
         point = transform.transform(point, null);
         transform = transform.inverse();
         tolerance = 1E-8;
-<<<<<<< HEAD
-        derivativeDeltas = new double[] {1};                                    // Approximately one metre.
+        derivativeDeltas = new double[] {1,1,1};    // Approximately one metre.
         verifyDerivative(point.getCoordinate());
-        loggings.assertNoUnexpectedLog();
-=======
-        derivativeDeltas = new double[] {1,1,1};    // Approximately one metre.
-        verifyDerivative(point.getCoordinates());
->>>>>>> 3abad8c5
     }
 
     /**
