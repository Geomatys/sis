--- conflicted
+++ resolved
@@ -216,17 +216,9 @@
      */
     private void writeIdentification(final OperationMethod method) throws IOException {
         final int table = openTag("table class=\"info\"");
-<<<<<<< HEAD
-        /*
-         * ────────────────    EPSG IDENTIFIERS    ────────────────────────────────────
-         */
-        final StringBuilder buffer = new StringBuilder();
-        for (final ReferenceIdentifier id : method.getIdentifiers()) {
-=======
         // ────────────────    EPSG IDENTIFIERS    ────────────────────────────────────
         final var buffer = new StringBuilder();
-        for (final Identifier id : method.getIdentifiers()) {
->>>>>>> 280e84ec
+        for (final ReferenceIdentifier id : method.getIdentifiers()) {
             if (Constants.EPSG.equalsIgnoreCase(id.getCodeSpace())) {
                 if (buffer.length() != 0) {
                     buffer.append(", ");
@@ -414,13 +406,8 @@
     public static Map<String, DefaultGeographicBoundingBox> computeUnionOfAllDomainOfValidity(
             final CRSAuthorityFactory factory) throws FactoryException
     {
-<<<<<<< HEAD
-        final Map<String, DefaultGeographicBoundingBox> domainOfValidity = new HashMap<>();
+        final var domainOfValidity = new HashMap<String, DefaultGeographicBoundingBox>();
         for (final String code : factory.getAuthorityCodes(GeneralDerivedCRS.class)) {
-=======
-        final var domainOfValidity = new HashMap<String, DefaultGeographicBoundingBox>();
-        for (final String code : factory.getAuthorityCodes(DerivedCRS.class)) {
->>>>>>> 280e84ec
             final CoordinateReferenceSystem crs;
             try {
                 crs = factory.createCoordinateReferenceSystem(code);
