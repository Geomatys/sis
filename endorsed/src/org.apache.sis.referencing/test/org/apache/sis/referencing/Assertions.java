--- conflicted
+++ resolved
@@ -122,13 +122,8 @@
      */
     public static void assertEpsgIdentifierEquals(final String expected, final Identifier actual) {
         assertNotNull(actual);
-<<<<<<< HEAD
-        assertEquals(expected,        actual.getCode(), "code");
+        assertLegacyEquals(expected, actual.getCode(), "code");
         assertEquals(Constants.EPSG,  (actual instanceof ReferenceIdentifier) ? ((ReferenceIdentifier) actual).getCodeSpace() : null, "codeSpace");
-=======
-        assertLegacyEquals(expected, actual.getCode(), "code");
-        assertEquals(Constants.EPSG,  actual.getCodeSpace(), "codeSpace");
->>>>>>> 4e0bc740
         assertEquals(Constants.EPSG,  Citations.toCodeSpace(actual.getAuthority()), "authority");
         assertLegacyEquals(Constants.EPSG + Constants.DEFAULT_SEPARATOR + expected, IdentifiedObjects.toString(actual), "identifier");
     }
