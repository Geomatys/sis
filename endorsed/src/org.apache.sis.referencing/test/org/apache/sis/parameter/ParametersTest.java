/*
 * Licensed to the Apache Software Foundation (ASF) under one or more
 * contributor license agreements.  See the NOTICE file distributed with
 * this work for additional information regarding copyright ownership.
 * The ASF licenses this file to You under the Apache License, Version 2.0
 * (the "License"); you may not use this file except in compliance with
 * the License.  You may obtain a copy of the License at
 *
 *     http://www.apache.org/licenses/LICENSE-2.0
 *
 * Unless required by applicable law or agreed to in writing, software
 * distributed under the License is distributed on an "AS IS" BASIS,
 * WITHOUT WARRANTIES OR CONDITIONS OF ANY KIND, either express or implied.
 * See the License for the specific language governing permissions and
 * limitations under the License.
 */
package org.apache.sis.parameter;

import java.util.Map;
import java.util.Set;
import java.util.Collection;
import java.util.Optional;
import javax.measure.Unit;
import org.opengis.parameter.ParameterDescriptor;
import org.opengis.parameter.ParameterValue;
import org.opengis.parameter.ParameterValueGroup;
import org.opengis.util.GenericName;
import org.opengis.util.InternationalString;
import org.apache.sis.measure.Range;
import org.apache.sis.measure.NumberRange;
import org.apache.sis.measure.MeasurementRange;
import org.apache.sis.measure.Units;

// Test dependencies
import org.junit.jupiter.api.Test;
import static org.junit.jupiter.api.Assertions.*;
import static org.apache.sis.test.Assertions.assertMessageContains;
import org.apache.sis.test.TestCase;
import org.apache.sis.test.TestUtilities;

// Specific to the main and geoapi-3.1 branches:
import org.opengis.referencing.ReferenceIdentifier;


/**
 * Tests the static methods in the {@link Parameters} class.
 *
 * @author  Martin Desruisseaux (Geomatys)
 */
public final class ParametersTest extends TestCase {
    /**
     * Creates a new test case.
     */
    public ParametersTest() {
    }

    /**
     * Tests the {@link Parameters#cast(ParameterDescriptor, Class)} and
     * {@link Parameters#cast(ParameterValue, Class)} methods.
     */
    @Test
    public void testCast() {
        final ParameterDescriptor<Integer> descriptor = DefaultParameterDescriptorTest.create("My param", 5, 15, 10);
        assertSame(descriptor, Parameters.cast(descriptor, Integer.class));

        ClassCastException e;
        e = assertThrows(ClassCastException.class, () -> Parameters.cast(descriptor, Double.class));
        assertMessageContains(e, "My param", "Integer");
        /*
         * Tests the cast of values.
         */
        final ParameterValue<Integer> value = descriptor.createValue();
        assertEquals(10, value.intValue(), "Expected a parameter initialized to the default value.");
        assertSame(value, Parameters.cast(value, Integer.class));

        e = assertThrows(ClassCastException.class, () -> Parameters.cast(value, Double.class));
        assertMessageContains(e, "My param", "Integer");
    }

    /**
     * Tests {@link Parameters#getValueDomain(ParameterDescriptor)}.
     */
    @Test
    public void testValueDomain() {
        assertNull(Parameters.getValueDomain(null));
        verifyValueDomain(null,
                DefaultParameterDescriptorTest.createSimpleOptional("No range", String.class));
        verifyValueDomain(NumberRange.create(1, true, 4, true),
                DefaultParameterDescriptorTest.create("Integers", 1, 4, 2));
        verifyValueDomain(MeasurementRange.create(1d, true, 4d, true, Units.METRE),
                DefaultParameterDescriptorTest.create("Doubles", 1d, 4d, 2d, Units.METRE));
    }

    /**
     * Implementation of {@link #testValueDomain()} on a single descriptor instance.
     * This method test two paths:
     *
     * <ul>
     *   <li>The special case for {@link DefaultParameterDescriptor} instances.</li>
     *   <li>The fallback for generic cases. For that test, we wrap the descriptor in an anonymous class
     *       for hiding the fact that the descriptor is an instance of {@code DefaultParameterDescriptor}.</li>
     * </ul>
     */
    private static <T extends Comparable<? super T>> void verifyValueDomain(
            final Range<T> valueDomain, final ParameterDescriptor<T> descriptor)
    {
        assertEquals(valueDomain, Parameters.getValueDomain(descriptor));
        assertEquals(valueDomain, Parameters.getValueDomain(new ParameterDescriptor<T>() {
<<<<<<< HEAD
            @Override public ReferenceIdentifier      getName()          {return descriptor.getName();}
            @Override public Collection<GenericName>  getAlias()         {return descriptor.getAlias();}
            @Override public Set<ReferenceIdentifier> getIdentifiers()   {return descriptor.getIdentifiers();}
            @Override public InternationalString      getRemarks()       {return descriptor.getRemarks();}
            @Override public int                      getMinimumOccurs() {return descriptor.getMinimumOccurs();}
            @Override public int                      getMaximumOccurs() {return descriptor.getMaximumOccurs();}
            @Override public Class<T>                 getValueClass()    {return descriptor.getValueClass();}
            @Override public Set<T>                   getValidValues()   {return descriptor.getValidValues();}
            @Override public Comparable<T>            getMinimumValue()  {return descriptor.getMinimumValue();}
            @Override public Comparable<T>            getMaximumValue()  {return descriptor.getMaximumValue();}
            @Override public T                        getDefaultValue()  {return descriptor.getDefaultValue();}
            @Override public Unit<?>                  getUnit()          {return descriptor.getUnit();}
            @Override public ParameterValue<T>        createValue()      {return descriptor.createValue();}
            @Override public String                   toWKT()            {return descriptor.toWKT();}
=======
            @Override public ReferenceIdentifier           getName()          {return descriptor.getName();}
            @Override public Collection<GenericName>       getAlias()         {return descriptor.getAlias();}
            @Override public Set<ReferenceIdentifier>      getIdentifiers()   {return descriptor.getIdentifiers();}
            @Override public InternationalString           getRemarks()       {return descriptor.getRemarks();}
            @Override public Optional<InternationalString> getDescription()   {return descriptor.getDescription();}
            @Override public ParameterDirection            getDirection()     {return descriptor.getDirection();}
            @Override public int                           getMinimumOccurs() {return descriptor.getMinimumOccurs();}
            @Override public int                           getMaximumOccurs() {return descriptor.getMaximumOccurs();}
            @Override public TypeName                      getValueType()     {return descriptor.getValueType();}
            @Override public Class<T>                      getValueClass()    {return descriptor.getValueClass();}
            @Override public Set<T>                        getValidValues()   {return descriptor.getValidValues();}
            @Override public Comparable<T>                 getMinimumValue()  {return descriptor.getMinimumValue();}
            @Override public Comparable<T>                 getMaximumValue()  {return descriptor.getMaximumValue();}
            @Override public T                             getDefaultValue()  {return descriptor.getDefaultValue();}
            @Override public Unit<?>                       getUnit()          {return descriptor.getUnit();}
            @Override public ParameterValue<T>             createValue()      {return descriptor.createValue();}
            @Override public String                        toWKT()            {return descriptor.toWKT();}
>>>>>>> 01b0b23c
        }));
    }

    /**
     * Tests {@link Parameters#copy(ParameterValueGroup, ParameterValueGroup)}.
     *
     * @see <a href="https://issues.apache.org/jira/browse/SIS-202">SIS-202</a>
     */
    @Test
    public void testCopy() {
        /*
         * The descriptor to be used for this test. This descriptor contain at least
         * one subgroup, for testing the Parameters.copy(...) method recursivity.
         */
        final String subgroupName = DefaultParameterDescriptorGroupTest.M1_M1_O1_O2.getName().getCode();
        final DefaultParameterDescriptorGroup descriptor = new DefaultParameterDescriptorGroup(
                Map.of(DefaultParameterDescriptorGroup.NAME_KEY, "parent"), 1, 1,
                DefaultParameterDescriptorTest.createSimpleOptional("A parent parameter", String.class),
                DefaultParameterDescriptorGroupTest.M1_M1_O1_O2);
        /*
         * Create the parameter value to copy. We set some values, but intentionally not all of them.
         * The unset values will be used for verifying that they do not overwrite destination values.
         */
        final ParameterValueGroup source = descriptor.createValue();
        final ParameterValueGroup sourceSubgroup = source.addGroup(subgroupName);
        final ParameterValue<?> o1 = sourceSubgroup.parameter("Optional 4");
        final ParameterValue<?> o2 = o1.getDescriptor().createValue();      // See ParameterFormatTest.testMultiOccurrence()
        sourceSubgroup.parameter("Mandatory 2").setValue(20);
        sourceSubgroup.values().add(o2);
        o1.setValue(40);
        o2.setValue(50);
        source.parameter("A parent parameter").setValue("A value from the source");
        /*
         * Create the parameter to use as the destination. We put some value in those parameters in order to
         * verify that those values are overwritten (only those for which the value is set in the source).
         */
        final ParameterValueGroup target = descriptor.createValue();
        final ParameterValueGroup targetSubgroup = target.addGroup(subgroupName);
        targetSubgroup.parameter("Mandatory 1").setValue(-10);      // We expect this value to be overwritten.
        targetSubgroup.parameter("Optional 3") .setValue( 30);      // We expect this value to be preserved.
        target.parameter("A parent parameter") .setValue("A value to be overwritten");
        /*
         * The actual test.
         */
        Parameters.copy(source, target);
        assertSame(sourceSubgroup, TestUtilities.getSingleton(source.groups(subgroupName)));
        assertSame(targetSubgroup, TestUtilities.getSingleton(target.groups(subgroupName)));
        assertEquals("A value from the source", target.parameter("A parent parameter").getValue());
        assertEquals(10, targetSubgroup.parameter("Mandatory 1").intValue());
        assertEquals(20, targetSubgroup.parameter("Mandatory 2").intValue());
        assertEquals(30, targetSubgroup.parameter("Optional 3") .intValue());
        assertEquals(40, ((ParameterValue<?>) targetSubgroup.values().get(3)).intValue());
        assertEquals(50, ((ParameterValue<?>) targetSubgroup.values().get(4)).intValue());
    }

    /**
     * Tests {@link Parameters#getValue(ParameterDescriptor)} and {@link Parameters#intValue(ParameterDescriptor)}.
     */
    @Test
    public void testGetIntValue() {
        final ParameterDescriptor<Integer> descriptor = DefaultParameterDescriptorTest.create("My param", 5, 15, 10);
        final ParameterDescriptor<Integer> incomplete = DefaultParameterDescriptorTest.createSimpleOptional("My param", Integer.class);
        final Parameters group = Parameters.castOrWrap(new DefaultParameterDescriptorGroup(Map.of(
                DefaultParameterDescriptorGroup.NAME_KEY, "My group"), 1, 1, incomplete).createValue());
        /*
         * Test when the ParameterValueGroup is empty. We test both with the "incomplete" descriptor,
         * which contain no default value, and with the complete one, which provide a default value.
         */
        assertNull(group.getValue(incomplete));
        assertEquals(Integer.valueOf(10), group.getValue(descriptor));
        var e = assertThrows(IllegalStateException.class, () -> group.intValue(incomplete));
        assertMessageContains(e, "My param");
        /*
         * Define a value and test again.
         */
        group.parameter("My param").setValue(12);
        assertEquals(Integer.valueOf(12), group.getValue(incomplete));
        assertEquals(Integer.valueOf(12), group.getValue(descriptor));
        assertEquals(12, group.intValue(incomplete));
        assertEquals(12, group.intValue(descriptor));
    }
}<|MERGE_RESOLUTION|>--- conflicted
+++ resolved
@@ -19,7 +19,6 @@
 import java.util.Map;
 import java.util.Set;
 import java.util.Collection;
-import java.util.Optional;
 import javax.measure.Unit;
 import org.opengis.parameter.ParameterDescriptor;
 import org.opengis.parameter.ParameterValue;
@@ -106,31 +105,12 @@
     {
         assertEquals(valueDomain, Parameters.getValueDomain(descriptor));
         assertEquals(valueDomain, Parameters.getValueDomain(new ParameterDescriptor<T>() {
-<<<<<<< HEAD
-            @Override public ReferenceIdentifier      getName()          {return descriptor.getName();}
-            @Override public Collection<GenericName>  getAlias()         {return descriptor.getAlias();}
-            @Override public Set<ReferenceIdentifier> getIdentifiers()   {return descriptor.getIdentifiers();}
-            @Override public InternationalString      getRemarks()       {return descriptor.getRemarks();}
-            @Override public int                      getMinimumOccurs() {return descriptor.getMinimumOccurs();}
-            @Override public int                      getMaximumOccurs() {return descriptor.getMaximumOccurs();}
-            @Override public Class<T>                 getValueClass()    {return descriptor.getValueClass();}
-            @Override public Set<T>                   getValidValues()   {return descriptor.getValidValues();}
-            @Override public Comparable<T>            getMinimumValue()  {return descriptor.getMinimumValue();}
-            @Override public Comparable<T>            getMaximumValue()  {return descriptor.getMaximumValue();}
-            @Override public T                        getDefaultValue()  {return descriptor.getDefaultValue();}
-            @Override public Unit<?>                  getUnit()          {return descriptor.getUnit();}
-            @Override public ParameterValue<T>        createValue()      {return descriptor.createValue();}
-            @Override public String                   toWKT()            {return descriptor.toWKT();}
-=======
             @Override public ReferenceIdentifier           getName()          {return descriptor.getName();}
             @Override public Collection<GenericName>       getAlias()         {return descriptor.getAlias();}
             @Override public Set<ReferenceIdentifier>      getIdentifiers()   {return descriptor.getIdentifiers();}
             @Override public InternationalString           getRemarks()       {return descriptor.getRemarks();}
-            @Override public Optional<InternationalString> getDescription()   {return descriptor.getDescription();}
-            @Override public ParameterDirection            getDirection()     {return descriptor.getDirection();}
             @Override public int                           getMinimumOccurs() {return descriptor.getMinimumOccurs();}
             @Override public int                           getMaximumOccurs() {return descriptor.getMaximumOccurs();}
-            @Override public TypeName                      getValueType()     {return descriptor.getValueType();}
             @Override public Class<T>                      getValueClass()    {return descriptor.getValueClass();}
             @Override public Set<T>                        getValidValues()   {return descriptor.getValidValues();}
             @Override public Comparable<T>                 getMinimumValue()  {return descriptor.getMinimumValue();}
@@ -139,7 +119,6 @@
             @Override public Unit<?>                       getUnit()          {return descriptor.getUnit();}
             @Override public ParameterValue<T>             createValue()      {return descriptor.createValue();}
             @Override public String                        toWKT()            {return descriptor.toWKT();}
->>>>>>> 01b0b23c
         }));
     }
 
