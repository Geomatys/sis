/*
 * Licensed to the Apache Software Foundation (ASF) under one or more
 * contributor license agreements.  See the NOTICE file distributed with
 * this work for additional information regarding copyright ownership.
 * The ASF licenses this file to You under the Apache License, Version 2.0
 * (the "License"); you may not use this file except in compliance with
 * the License.  You may obtain a copy of the License at
 *
 *     http://www.apache.org/licenses/LICENSE-2.0
 *
 * Unless required by applicable law or agreed to in writing, software
 * distributed under the License is distributed on an "AS IS" BASIS,
 * WITHOUT WARRANTIES OR CONDITIONS OF ANY KIND, either express or implied.
 * See the License for the specific language governing permissions and
 * limitations under the License.
 */
package org.apache.sis.feature;

import java.util.Objects;
import java.util.Optional;
import java.util.Iterator;
import java.util.Collection;
import java.util.Collections;
import java.util.IdentityHashMap;
import java.io.Serializable;
import org.opengis.util.ScopedName;
import org.opengis.util.GenericName;
import org.opengis.metadata.quality.DataQuality;
import org.opengis.metadata.maintenance.ScopeCode;
import org.apache.sis.util.ArgumentChecks;
import org.apache.sis.util.CorruptedObjectException;
import org.apache.sis.util.resources.Errors;
import org.apache.sis.util.collection.Containers;
import org.apache.sis.util.privy.CheckedArrayList;
import org.apache.sis.feature.internal.Resources;


/**
 * An instance of a {@linkplain DefaultFeatureType feature type} containing values for a real-world phenomena.
 * Each feature instance can provide values for the following properties:
 *
 * <ul>
 *   <li>{@linkplain AbstractAttribute   Attributes}</li>
 *   <li>{@linkplain AbstractAssociation Associations to other features}</li>
 *   <li>{@linkplain AbstractOperation   Operations}</li>
 * </ul>
 *
 * {@code AbstractFeature} can be instantiated by calls to {@link DefaultFeatureType#newInstance()}.
 *
 * <h2>Simple features</h2>
 * A feature is said “simple” if it complies to the following conditions:
 * <ul>
 *   <li>the feature allows only attributes and operations (no associations),</li>
 *   <li>the cardinality of all attributes is constrained to [1 … 1].</li>
 * </ul>
 *
 * <h2>Operations</h2>
 * Properties that are instances of {@code Operation} are usually not stored in {@code Feature} instances.
 * Instead, the {@link AbstractOperation#apply Operation.apply(…)} method is invoked every times that the property
 * value is requested. {@code AbstractFeature} does not cache operation results.
 * Those results are usually read-only, but may be writable under the conditions documented in
 * {@link #setOperationValue(String, Object)}.
 *
 * <h2>Limitations</h2>
 * <ul>
 *   <li><b>Multi-threading:</b> {@code AbstractFeature} instances are <strong>not</strong> thread-safe.
 *       Synchronization, if needed, shall be done externally by the caller.</li>
 *   <li><b>Serialization:</b> serialized objects of this class are not guaranteed to be compatible with future
 *       versions. Serialization should be used only for short term storage or RMI between applications running
 *       the same SIS version.</li>
 * </ul>
 *
 * @author  Travis L. Pinney
 * @author  Johann Sorel (Geomatys)
 * @author  Martin Desruisseaux (Geomatys)
 * @version 1.5
 *
 * @see DefaultFeatureType#newInstance()
 *
 * @since 0.5
 */
public abstract class AbstractFeature implements Serializable {
    /**
     * For cross-version compatibility.
     */
    private static final long serialVersionUID = -5637918246427380190L;

    /**
     * Sentinel value for missing property.
     *
     * @see #getValueOrFallback(String, Object)
     */
    private static final Object MISSING = new Object();

    /**
     * Information about the feature (name, characteristics, <i>etc.</i>).
     */
    final DefaultFeatureType type;

    /**
     * Creates a new feature of the given type.
     *
     * @param type  information about the feature (name, characteristics, <i>etc.</i>).
     *
     * @see DefaultFeatureType#newInstance()
     */
    protected AbstractFeature(final DefaultFeatureType type) {
        this.type = Objects.requireNonNull(type);
    }

    /**
     * Return the {@linkplain #type} name as a non-null string. This is used mostly for formatting error message.
     * This method shall not be invoked when a null name should be considered as an error.
     */
    final String getName() {
        return String.valueOf(type.getName());
    }

    /**
     * Returns information about the feature (name, characteristics, <i>etc.</i>).
     *
     * <div class="warning"><b>Warning:</b> In a future SIS version, the return type may be changed
     * to {@code org.opengis.feature.FeatureType}. This change is pending GeoAPI revision.</div>
     *
     * @return information about the feature.
     */
    public DefaultFeatureType getType() {
        return type;
    }

    /**
     * Returns the property (attribute, feature association or operation result) of the given name.
     * If the property type is a parameterless {@linkplain AbstractOperation operation}, then this
     * method may return the result of {@linkplain AbstractOperation#apply executing} the operation
     * on this feature, at implementation choice.
     *
     * <p>This method returns the property <em>instance</em>. If only the property <em>value</em> is
     * desired, then {@link #getPropertyValue(String)} is preferred since it gives to SIS a chance to
     * avoid the creation of {@link AbstractAttribute} or {@link AbstractAssociation} instances.</p>
     *
     * <h4>Note for subclass implementers</h4>
     * The default implementation returns an instance that redirect all read and write operations to
     * {@link #getPropertyValue(String)} and {@link #setPropertyValue(String, Object)} respectively.
     * That default implementation is intended to make easier for developers to create their own
     * customized <code>AbstractFacture</code> implementations, but has drawbacks:
     * a new {@code Property} instance is created every time that this {@code getProperty(String)} method is invoked,
     * and the returned {@code Property} implementation is not very efficient
     * since it has to perform multiple lookups and type checks.
     * Implementers are encouraged to override this method if they can provide a more efficient implementation.
     * Note that this is already the case when using implementations created by {@link DefaultFeatureType#newInstance()}.
     *
     * <div class="warning"><b>Warning:</b> In a future SIS version, the return type may be changed
     * to {@code org.opengis.feature.Property}. This change is pending GeoAPI revision.</div>
     *
     * @param  name  the property name.
     * @return the property of the given name (never {@code null}).
     * @throws IllegalArgumentException if the given argument is not a property name of this feature.
     *
     * @see #getPropertyValue(String)
     * @see DefaultFeatureType#getProperty(String)
     */
    public Object getProperty(final String name) throws IllegalArgumentException {
        return PropertyView.create(this, type.getProperty(name));
    }

    /**
     * Sets the property (attribute or feature association).
     * The given property shall comply to the following conditions:
     *
     * <ul>
     *   <li>It must be non-null.</li>
     *   <li>Its {@linkplain Property#getName() name} shall be the name of the property to set in this feature.</li>
     *   <li>Its type shall be the same instance as the {@linkplain DefaultFeatureType#getProperty(String)
     *       property type} defined by the feature type for the above name.
     *       In other words, the following condition shall hold:</li>
     * </ul>
     *
     * {@snippet lang="java" :
     *     assert property.getType() == getType().getProperty(property.getName());
     *     }
     *
     * This method is useful for storing non-default {@code Attribute} or {@code FeatureAssociation} implementations
     * in this feature. When default implementations are sufficient, the {@link #setPropertyValue(String, Object)}
     * method is preferred.
     *
     * <h4>Note for subclass implementers</h4>
     * The default implementation verifies that the given property has the expected type and a null or empty
     * {@linkplain AbstractAttribute#characteristics() map of characteristics}, then delegates to
     * {@link #setPropertyValue(String, Object)}.
     * That default implementation is intended to make easier for developers to create their own
     * customized <code>AbstractFacture</code> implementations, but has drawbacks:
     * the given {@code Property} instance is not stored (only its {@linkplain AbstractAttribute#getValue() value}
     * is stored), and it cannot have custom {@linkplain AbstractAttribute#characteristics() characteristics}.
     * Implementers are encouraged to override this method if they can provide a better implementation.
     * Note that this is already the case when using implementations created by {@link DefaultFeatureType#newInstance()}.
     *
     * <div class="warning"><b>Warning:</b> In a future SIS version, the argument may be changed
     * to {@code org.opengis.feature.Property}. This change is pending GeoAPI revision.</div>
     *
     * @param  property  the property to set.
     * @throws IllegalArgumentException if the name of the given property is not a property name of this feature.
     * @throws IllegalArgumentException if the value of the given property is not valid.
     * @throws IllegalArgumentException if the property cannot be set for another reason.
     *
     * @see #setPropertyValue(String, Object)
     */
    public void setProperty(final Object property) throws IllegalArgumentException {
        final String name = ((Property) property).getName().toString();
        verifyPropertyType(name, (Property) property);
        if (property instanceof AbstractAttribute<?> && !Containers.isNullOrEmpty(((AbstractAttribute<?>) property).characteristics())) {
            throw new IllegalArgumentException(Resources.format(Resources.Keys.CanNotAssignCharacteristics_1, name));
        }
        setPropertyValue(name, ((Property) property).getValue());
    }

    /**
     * Wraps the given value in a {@link Property} object. This method is invoked only by
     * {@link #getProperty(String)} when it needs to converts its {@code properties} data.
     *
     * @param  name   the name of the property to create.
     * @param  value  the value to wrap.
     * @return a {@code Property} wrapping the given value.
     */
    final Property createProperty(final String name, final Object value) {
        final AbstractIdentifiedType pt = type.getProperty(name);
        if (pt instanceof DefaultAttributeType<?>) {
            return AbstractAttribute.create((DefaultAttributeType<?>) pt, value);
        } else if (pt instanceof DefaultAssociationRole) {
            return AbstractAssociation.create((DefaultAssociationRole) pt, value);
        } else {
            // Should never happen, unless the user gave us some mutable FeatureType.
            throw new CorruptedObjectException(Errors.format(Errors.Keys.UnknownType_1, pt));
        }
    }

    /**
     * Creates a new property initialized to its default value.
     *
     * @param  name  the name of the property to create.
     * @return a {@code Property} of the given name.
     * @throws IllegalArgumentException if the given argument is not the name of an attribute or
     *         feature association of this feature.
     */
    final Property createProperty(final String name) throws IllegalArgumentException {
        final AbstractIdentifiedType pt = type.getProperty(name);
        if (pt instanceof DefaultAttributeType<?>) {
            return ((DefaultAttributeType<?>) pt).newInstance();
        } else if (pt instanceof DefaultAssociationRole) {
            return ((DefaultAssociationRole) pt).newInstance();
        } else {
            throw new IllegalArgumentException(unsupportedPropertyType(pt.getName()));
        }
    }

    /**
     * Executes the parameterless operation of the given name and returns its result.
     *
     * @see #getOperationValue(String)
     */
    final Object getOperationResult(final String name) {
        /*
         * The (Operation) cast below should never fail (unless the DefaultFeatureType in not really immutable,
         * which would be a contract violation) because all callers shall ensure that this method is invoked in
         * a context where the following assertion holds.
         */
        assert DefaultFeatureType.OPERATION_INDEX.equals(type.indices().get(name)) : name;
        return ((AbstractOperation) type.getProperty(name)).apply(this, null);
    }

    /**
     * Returns the default value to be returned by {@link #getPropertyValue(String)}
     * for the property of the given name.
     *
     * @param  name  the name of the property for which to get the default value.
     * @return the default value for the {@code Property} of the given name.
     * @throws IllegalArgumentException if the given argument is not an attribute or association name of this feature.
     */
    final Object getDefaultValue(final String name) throws IllegalArgumentException {
        final AbstractIdentifiedType pt = type.getProperty(name);
        if (pt instanceof DefaultAttributeType<?>) {
            return getDefaultValue((DefaultAttributeType<?>) pt);
        } else if (pt instanceof DefaultAssociationRole) {
            final int maximumOccurs = ((DefaultAssociationRole) pt).getMaximumOccurs();
            return maximumOccurs > 1 ? Collections.EMPTY_LIST : null;       // No default value for associations.
        } else {
            throw new IllegalArgumentException(unsupportedPropertyType(pt.getName()));
        }
    }

    /**
     * Returns the default value to be returned by {@link #getPropertyValue(String)} for the given attribute type.
     */
    private static <V> Object getDefaultValue(final DefaultAttributeType<V> attribute) {
        final V defaultValue = attribute.getDefaultValue();
        if (Field.isSingleton(attribute.getMaximumOccurs())) {
            return defaultValue;
        } else {
            /*
             * Following is for compliance with getPropertyValue(String) method contract - see its javadoc.
             * We use `Collections` instead of `List.of` for accepting `List.contains(null)`.
             */
            return (defaultValue != null) ? Collections.singletonList(defaultValue) : Collections.emptyList();
        }
    }

    /**
     * Returns the value for the property of the given name.
     * This convenience method is equivalent to invoking {@link #getProperty(String)} for the given name,
     * then to perform one of the following actions depending on the property type and the multiplicity:
     *
     * <table class="sis">
     *   <caption>Class of returned value</caption>
     *   <tr><th>Property type</th>                  <th>max. occurs</th> <th>Method invoked</th>                         <th>Return type</th></tr>
     *   <tr><td>{@code AttributeType}</td>          <td>0 or 1</td>      <td>{@code Attribute.getValue()}</td>           <td>{@link Object}</td></tr>
     *   <tr><td>{@code AttributeType}</td>          <td>2 or more</td>   <td>{@code Attribute.getValues()}</td>          <td>{@code Collection<?>}</td></tr>
     *   <tr><td>{@code FeatureAssociationRole}</td> <td>0 or 1</td>      <td>{@code FeatureAssociation.getValue()}</td>  <td>{@code Feature}</td></tr>
     *   <tr><td>{@code FeatureAssociationRole}</td> <td>2 or more</td>   <td>{@code FeatureAssociation.getValues()}</td> <td>{@code Collection<Feature>}</td></tr>
     * </table>
     *
     * <div class="note"><b>Note:</b> “max. occurs” is the {@linkplain DefaultAttributeType#getMaximumOccurs() maximum
     * number of occurrences} and does not depend on the actual number of values. If an attribute allows more than one
     * value, then this method will always return a collection for that attribute even if the collection is empty.</div>
     *
     * <h4>Multi-valued properties and collections</h4>
     * In the case of multi-valued properties (“max. occurs” &gt; 1), the collection returned by this method may
     * or may not be modifiable, at implementation choice. Generally the caller cannot add new elements into the
     * returned collection anyway since {@code Collection<?>} does not allow such operations, and more specific
     * casts (e.g. {@code Collection<String>} cannot be checked at runtime.
     * If a type-safe modifiable collection is desired, the following approach can be used instead:
     *
     * {@snippet lang="java" :
     *     Attribute<String> attribute = Features.cast((Attribute<?>) feature.getProperty(name), String.class);
     *     Collection<String> values = attribute.getValues();    // This collection is guaranteed to be "live".
     *     }
     *
     * @param  name  the property name.
     * @return value of the specified property, or the
     *         {@linkplain DefaultAttributeType#getDefaultValue() default value} (which may be {@code null}} if none.
     * @throws IllegalArgumentException if the given argument is not an attribute or association name of this feature.
     *
     * @see AbstractAttribute#getValue()
     */
<<<<<<< HEAD
    public abstract Object getPropertyValue(final String name) throws IllegalArgumentException;
=======
    @Override
    public Object getPropertyValue(final String name) throws PropertyNotFoundException {
        final Object value = getValueOrFallback(name, MISSING);
        if (value != MISSING) return value;
        throw new PropertyNotFoundException(propertyNotFound(type, getName(), name));
    }
>>>>>>> 343f672e

    /**
     * Sets the value for the property of the given name.
     *
     * <h4>Validation</h4>
     * The number of validations performed by this method is implementation dependent.
     * Usually, only the most basic constraints are verified. This is so for performance reasons
     * and also because some rules may be temporarily broken while constructing a feature.
     * A more exhaustive verification can be performed by invoking the {@link #quality()} method.
     *
     * @param  name   the attribute name.
     * @param  value  the new value for the given attribute (may be {@code null}).
     * @throws IllegalArgumentException if the given name is not an attribute or association name of this feature.
     * @throws ClassCastException if the value is not assignable to the expected value class.
     * @throws IllegalArgumentException if the given value is not valid for a reason other than its type.
     *
     * @see AbstractAttribute#setValue(Object)
     */
    public abstract void setPropertyValue(final String name, final Object value) throws IllegalArgumentException;

    /**
     * Returns the value for the property of the given name if that property exists, or a fallback value otherwise.
     * This method is equivalent to the following code, but potentially more efficient when the property does not exist:
     *
     * {@snippet lang="java" :
     *     try {
     *         return getPropertyValue(name);
     *     } catch (PropertyNotFoundException ignore) {
     *         return missingPropertyFallback
     *     }
     *     }
     *
     * Note that if a property of the given name exists but has no value, then this method returns the
     * {@linkplain DefaultAttributeType#getDefaultValue() default value} (which may be {@code null}).
     * <i>Property without value</i> is not equivalent to <i>non-existent property</i>.
     *
     * @param  name  the property name.
     * @param  missingPropertyFallback  the (potentially {@code null}) value to return
     *         if no attribute or association of the given name exists.
     * @return value or default value of the specified property, or {@code missingPropertyFallback}
     *         if no attribute or association of that name exists. This value may be {@code null}.
     *
     * @since 1.1
     */
    public abstract Object getValueOrFallback(final String name, Object missingPropertyFallback);

    /**
     * Executes the parameterless operation of the given name and returns the value of its result.
     * This is a convenience method for sub-classes where some properties may be operations that
     * {@linkplain AbstractOperation#getDependencies() depend} on other properties of this {@code Feature} instance
     * (for example a {@linkplain FeatureOperations#link link} to another property value).
     * Invoking this method is equivalent to performing the following steps:
     *
     * {@snippet lang="java" :
     *     public Object getPropertyValue(String name) {
     *         Operation operation = (Operation) type.getProperty(name);
     *         Property result = operation.apply(this, null);
     *         if (result instanceof Attribute<?>) {
     *             return ...;                                      // the attribute value.
     *         } else if (result instanceof FeatureAssociation) {
     *             return ...;                                      // the associated feature.
     *         } else {
     *             return null;
     *         }
     *     }
     * }
     *
     * @param  name  the name of the operation to execute. The caller is responsible to ensure that the
     *               property type for that name is an instance of {@link AbstractOperation}.
     * @return the result value of the given operation, or {@code null} if none.
     *
     * @since 0.8
     */
    protected Object getOperationValue(final String name) {
        final AbstractOperation operation = (AbstractOperation) type.getProperty(name);
        if (operation instanceof LinkOperation) {
            return getPropertyValue(((LinkOperation) operation).referentName);
        }
        final Object result = operation.apply(this, null);
        if (result instanceof AbstractAttribute<?>) {
            return getAttributeValue((AbstractAttribute<?>) result);
        } else if (result instanceof AbstractAssociation) {
            return getAssociationValue((AbstractAssociation) result);
        } else {
            return null;
        }
    }

    /**
     * Executes the parameterless operation of the given name and sets the value of its result.
     * This method is the complement of {@link #getOperationValue(String)} for subclasses where
     * some properties may be operations. Not all operations accept assignments,
     * but the {@linkplain FeatureOperations#link link} and
     * {@linkplain FeatureOperations#compound compound} operations (for instances) do.
     * Whether an operation is writable or not depends on whether the computed {@link Property}
     * supports {@link AbstractAttribute#setValue(Object)} or {@link AbstractAssociation#setValue(Feature)}.
     *
     * @param  name   the name of the operation to execute. The caller is responsible to ensure that the
     *                property type for that name is an instance of {@link AbstractOperation}.
     * @param  value  the value to assign to the result of the named operation.
     * @throws IllegalStateException if the operation of the given name does not accept assignment.
     *
     * @since 0.8
     */
    protected void setOperationValue(final String name, final Object value) {
        final AbstractOperation operation = (AbstractOperation) type.getProperty(name);
        if (operation instanceof LinkOperation) {
            setPropertyValue(((LinkOperation) operation).referentName, value);
        } else {
            final Object result = operation.apply(this, null);
            if (result instanceof Property) {
                setPropertyValue((Property) result, value);
            } else {
                throw new IllegalStateException(Resources.format(Resources.Keys.CanNotSetPropertyValue_1, name));
            }
        }
    }

    /**
     * Returns the explicit or default value of a characteristic of a property.
     * This is a shortcut for the following chain of method invocations
     * (cast and null checks omitted for brevity),
     * except that the actual implementation is potentially more efficient:
     *
     * {@snippet lang="java" :
     * return Optional.ofNullable(
     *         ((Attribute<?>) getProperty(property))
     *         .characteristics()
     *         .get(characteristic)
     *         .getValue());
     * }
     *
     * If the attribute has no {@linkplain AbstractAttribute#characteristics() characteristic} of the given name,
     * then this method fallbacks on the default value of the {@linkplain DefaultAttributeType#characteristics()
     * characteristics of the attribute type}.
     *
     * @param  property        name of the property for which to get a characteristic.
     * @param  characteristic  name of the characteristic of the property of the given name.
     * @return value of the specified characteristic on the specified property, or an empty value
     *         if the property is not an attribute or the attribute has no such characteristic.
     * @throws PropertyNotFoundException if the {@code property} argument is not the name of a property of this feature.
     *
     * @since 1.5
     */
    public Optional<?> getCharacteristicValue(final String property, final String characteristic)
            throws PropertyNotFoundException
    {
        Property p = getProperty(property);
        if (p instanceof Attribute<?>) {
            var attribute = (Attribute<?>) p;
            Attribute<?> ca = attribute.characteristics().get(characteristic);
            if (ca != null) {
                // If the characteristic is present, assume that an explicitly null value is intentional.
                return Optional.ofNullable(ca.getValue());
            } else {
                return Optional.ofNullable(attribute.getType().characteristics().get(characteristic))
                        .map(AttributeType::getDefaultValue);
            }
        }
        return Optional.empty();
    }

    /**
     * Returns the value of the given attribute, as a singleton or as a collection depending
     * on the maximum number of occurrences.
     */
    static Object getAttributeValue(final AbstractAttribute<?> property) {
        return Field.isSingleton(property.getType().getMaximumOccurs()) ? property.getValue() : property.getValues();
    }

    /**
     * Returns the value of the given association, as a singleton or as a collection depending
     * on the maximum number of occurrences.
     */
    static Object getAssociationValue(final AbstractAssociation property) {
        return Field.isSingleton(property.getRole().getMaximumOccurs()) ? property.getValue() : property.getValues();
    }

    /**
     * Sets the value of the given property, with some minimal checks.
     */
    static void setPropertyValue(final Property property, final Object value) {
        if (property instanceof AbstractAttribute<?>) {
            setAttributeValue((AbstractAttribute<?>) property, value);
        } else if (property instanceof AbstractAssociation) {
            setAssociationValue((AbstractAssociation) property, value);
        } else {
            throw new IllegalArgumentException(unsupportedPropertyType(property.getName()));
        }
    }

    /**
     * Sets the attribute value after verification of its type. This method is invoked only for checking
     * that we are not violating the Java parameterized type contract. For a more exhaustive validation,
     * use {@link Validator} instead.
     */
    @SuppressWarnings("unchecked")
    private static <V> void setAttributeValue(final AbstractAttribute<V> attribute, final Object value) {
        if (value != null) {
            final DefaultAttributeType<V> pt = attribute.getType();
            final Class<?> base = pt.getValueClass();
            if (!base.isInstance(value)) {
                Object element = value;
                if (value instanceof Collection<?>) {
                    /*
                     * If the given value is a collection, verify the class of all values
                     * before to delegate to Attribute.setValues(Collection<? extends V>).
                     */
                    final Iterator<?> it = ((Collection<?>) value).iterator();
                    do if (!it.hasNext()) {
                        ((AbstractAttribute) attribute).setValues((Collection) value);
                        return;
                    } while ((element = it.next()) == null || base.isInstance(element));
                    // Found an illegal value. Exeption is thrown below.
                }
                throw new ClassCastException(illegalValueClass(pt, base, element));         // `element` cannot be null here.
            }
        }
        ((AbstractAttribute) attribute).setValue(value);
    }

    /**
     * Sets the association value after verification of its type.
     * For a more exhaustive validation, use {@link Validator} instead.
     */
    @SuppressWarnings("unchecked")
    private static void setAssociationValue(final AbstractAssociation association, final Object value) {
        if (value != null) {
            final DefaultAssociationRole role = association.getRole();
            final DefaultFeatureType base = role.getValueType();
            if (value instanceof AbstractFeature) {
                final DefaultFeatureType actual = ((AbstractFeature) value).getType();
                if (base != actual && !DefaultFeatureType.maybeAssignableFrom(base, actual)) {
                    throw new IllegalArgumentException(illegalFeatureType(role, base, actual));
                }
            } else if (value instanceof Collection<?>) {
                verifyAssociationValues(role, (Collection<?>) value);
                association.setValues((Collection<? extends AbstractFeature>) value);
                return;                                 // Skip the setter at the end of this method.
            } else {
                throw new ClassCastException(illegalValueClass(role, AbstractFeature.class, value));
            }
        }
        association.setValue((AbstractFeature) value);
    }

    /**
     * Returns {@code true} if the caller can skip the call to {@link #verifyPropertyValue(String, Object)}.
     * This is a slight optimization for the case when we replaced an attribute value by a new value of
     * the same class. Since the type check has already been done by the previous assignation, we do not
     * need to perform it again.
     *
     * @param  previous  the previous value, or {@code null}.
     * @param  value     the new value, or {@code null}.
     * @return {@code true} if the caller can skip the verification performed by {@code verifyPropertyValue}.
     */
    static boolean canSkipVerification(final Object previous, final Object value) {
        if (previous != null) {
            if (value == null) {
                return true;
            }
            if (previous.getClass() == value.getClass() && !(value instanceof AbstractFeature)) {
                return true;
            }
        }
        return false;
    }

    /**
     * Verifies if the given property can be assigned to this feature.
     *
     * @param  name      shall be {@code property.getName().toString()}.
     * @param  property  the property to verify.
     */
    final void verifyPropertyType(final String name, final Property property) {
        final AbstractIdentifiedType pt, base = type.getProperty(name);
        if (property instanceof AbstractAttribute<?>) {
            pt = ((AbstractAttribute<?>) property).getType();
        } else if (property instanceof AbstractAssociation) {
            pt = ((AbstractAssociation) property).getRole();
        } else {
            throw new IllegalArgumentException(Resources.format(Resources.Keys.IllegalPropertyType_2, base.getName(), property.getClass()));
        }
        if (pt != base) {
            if (base == null) {
                throw new IllegalArgumentException(Resources.format(Resources.Keys.PropertyNotFound_2, getName(), name));
            } else {
                throw new IllegalArgumentException(Resources.format(Resources.Keys.MismatchedPropertyType_1, name));
            }
        }
    }

    /**
     * Verifies the validity of the given value for the property of the given name, then returns the value to store.
     * The returned value is usually the same as the given one, except in the case of collections.
     */
    final Object verifyPropertyValue(final String name, final Object value) {
        final AbstractIdentifiedType pt = type.getProperty(name);
        if (pt instanceof DefaultAttributeType<?>) {
            if (value != null) {
                return verifyAttributeValue((DefaultAttributeType<?>) pt, value);
            }
        } else if (pt instanceof DefaultAssociationRole) {
            if (value != null) {
                return verifyAssociationValue((DefaultAssociationRole) pt, value);
            }
        } else {
            throw new IllegalArgumentException(unsupportedPropertyType(pt.getName()));
        }
        return value;
    }

    /**
     * Verifies the validity of the given attribute value, and returns the value to store in the feature.
     * An attribute:
     * <ul>
     *   <li>May be a singleton,  in which case the value class is verified.</li>
     *   <li>May be a collection, in which case the class each elements in the collection is verified.</li>
     * </ul>
     *
     * @param  value  the value, which shall be non-null.
     */
    private static <T> Object verifyAttributeValue(final DefaultAttributeType<T> type, final Object value) {
        final Class<T> valueClass = type.getValueClass();
        final boolean isSingleton = Field.isSingleton(type.getMaximumOccurs());
        if (valueClass.isInstance(value)) {
            return isSingleton ? value : singletonList(valueClass, type.getMinimumOccurs(), value);
        } else if (!isSingleton && value instanceof Collection<?>) {
            return CheckedArrayList.castOrCopy((Collection<?>) value, valueClass);
        } else {
            throw new ClassCastException(illegalValueClass(type, valueClass, value));
        }
    }

    /**
     * Verifies the validity of the given association value, and returns the value to store in the feature.
     * An association:
     * <ul>
     *   <li>May be a singleton,  in which case the feature type is verified.</li>
     *   <li>May be a collection, in which case the class each elements in the collection is verified.</li>
     * </ul>
     *
     * @param  value  the value, which shall be non-null.
     */
    private static Object verifyAssociationValue(final DefaultAssociationRole role, final Object value) {
        final boolean isSingleton = Field.isSingleton(role.getMaximumOccurs());
        if (value instanceof AbstractFeature) {
            /*
             * If the user gave us a single value, first verify its validity.
             * Then wrap it in a list of 1 element if this property is multi-valued.
             */
            final DefaultFeatureType valueType = ((AbstractFeature) value).getType();
            final DefaultFeatureType base = role.getValueType();
            if (base == valueType || DefaultFeatureType.maybeAssignableFrom(base, valueType)) {
                return isSingleton ? value : singletonList(AbstractFeature.class, role.getMinimumOccurs(), value);
            } else {
                throw new IllegalArgumentException(illegalFeatureType(role, base, valueType));
            }
        } else if (!isSingleton && value instanceof Collection<?>) {
            verifyAssociationValues(role, (Collection<?>) value);
            return CheckedArrayList.castOrCopy((Collection<?>) value, AbstractFeature.class);
        } else {
            throw new ClassCastException(illegalValueClass(role, AbstractFeature.class, value));
        }
    }

    /**
     * Verifies if all values in the given collection are valid instances of feature for the given association role.
     */
    private static void verifyAssociationValues(final DefaultAssociationRole role, final Collection<?> values) {
        final DefaultFeatureType base = role.getValueType();
        int index = 0;
        for (final Object value : values) {
            ArgumentChecks.ensureNonNullElement("values", index, value);
            if (!(value instanceof AbstractFeature)) {
                throw new ClassCastException(illegalValueClass(role, AbstractFeature.class, value));
            }
            final DefaultFeatureType type = ((AbstractFeature) value).getType();
            if (base != type && !DefaultFeatureType.maybeAssignableFrom(base, type)) {
                throw new IllegalArgumentException(illegalFeatureType(role, base, type));
            }
            index++;
        }
    }

    /**
     * Creates a collection which will initially contain only the given value.
     * At the difference of {@link Collections#singletonList(Object)}, this method returns a modifiable list.
     */
    @SuppressWarnings("unchecked")
    private static <V> Collection<V> singletonList(final Class<V> valueClass, final int minimumOccurs, final Object value) {
        final CheckedArrayList<V> values = new CheckedArrayList<>(valueClass, Math.max(minimumOccurs, 4));
        values.add((V) value);                              // Type will be checked by CheckedArrayList.
        return values;
    }

    /**
     * Returns the exception message for a property not found. The message will differ depending
     * on whether the property is not found because ambiguous or because it does not exist.
     *
     * @param  feature   the name of the feature where a property where searched ({@link String} or {@link GenericName}).
     * @param  property  the name of the property which has not been found.
     */
    static String propertyNotFound(final FeatureType type, final Object feature, final String property) {
        GenericName ambiguous = null;
        for (final AbstractIdentifiedType p : type.getProperties(true)) {
            final GenericName next = p.getName();
            GenericName name = next;
            do {
                if (property.equalsIgnoreCase(name.toString())) {
                    if (ambiguous == null) {
                        ambiguous = next;
                    } else {
                        return Errors.format(Errors.Keys.AmbiguousName_3, ambiguous, next, property);
                    }
                }
            } while (name instanceof ScopedName && (name = ((ScopedName) name).tail()) != null);
        }
        return Resources.format(Resources.Keys.PropertyNotFound_2, feature, property);
    }

    /**
     * Returns the exception message for a property type which is neither an attribute or an association.
     * This method is invoked after a {@code PropertyType} has been found for the user supplied name,
     * but that property cannot be stored in or extracted from a {@link Property} instance.
     */
    static String unsupportedPropertyType(final GenericName name) {
        return Resources.format(Resources.Keys.CanNotInstantiateProperty_1, name);
    }

    /**
     * Returns the exception message for a property value of wrong Java class.
     *
     * @param  value  the value, which shall be non-null.
     */
    private static String illegalValueClass(final AbstractIdentifiedType property, final Class<?> expected, final Object value) {
        return Resources.format(Resources.Keys.IllegalPropertyValueClass_3,
                                property.getName(), expected, value.getClass());
    }

    /**
     * Returns the exception message for an association value of wrong type.
     */
    private static String illegalFeatureType(
            final DefaultAssociationRole association, final FeatureType expected, final FeatureType actual)
    {
        return Resources.format(Resources.Keys.IllegalFeatureType_3,
                                association.getName(), expected.getName(), actual.getName());
    }

    /**
     * Evaluates the quality of this feature at this method invocation time. The data quality reports
     * may include information about whether the property values met the constraints defined by the
     * property types, or any other criterion at implementation choice.
     *
     * <p>The default implementation reports data quality with at least the following information:</p>
     * <ul>
     *   <li>
     *     The {@linkplain org.apache.sis.metadata.iso.quality.DefaultDataQuality#getScope() scope}
     *     {@linkplain org.apache.sis.metadata.iso.quality.DefaultScope#getLevel() level} is set to
     *     {@link org.opengis.metadata.maintenance.ScopeCode#FEATURE}.
     *   </li><li>
     *     The {@linkplain org.apache.sis.metadata.iso.quality.DefaultDataQuality#getReports() reports} list contains
     *     at most one {@linkplain org.apache.sis.metadata.iso.quality.DefaultDomainConsistency domain consistency}
     *     element per property. Implementations are free to omit element for properties having nothing to report.
     *   </li><li>
     *     Each report may have one or more {@linkplain org.apache.sis.metadata.iso.quality.DefaultConformanceResult
     *     conformance result}, as documented on {@link AbstractAttribute#quality()} javadoc.
     *   </li>
     * </ul>
     *
     * This feature is valid if this method does not report any
     * {@linkplain org.apache.sis.metadata.iso.quality.DefaultConformanceResult conformance result} having a
     * {@linkplain org.apache.sis.metadata.iso.quality.DefaultConformanceResult#pass() pass} value of {@code false}.
     *
     * <h4>Example</h4>
     * Given a feature with an attribute named “population”.
     * If this attribute is mandatory ([1 … 1] multiplicity) but no value has been assigned to it,
     * then this {@code quality()} method will return the following data quality report:
     *
     * <pre class="text">
     *   Data quality
     *     ├─Scope
     *     │   └─Level………………………………………………… Feature
     *     └─Report
     *         ├─Measure identification
     *         │   └─Code………………………………………… population
     *         ├─Evaluation method type…… Direct internal
     *         └─Result
     *             ├─Explanation……………………… Missing value for the “population” property.
     *             └─Pass………………………………………… false</pre>
     *
     * @return reports on all constraint violations found.
     *
     * @see AbstractAttribute#quality()
     * @see AbstractAssociation#quality()
     */
    public DataQuality quality() {
        final Validator v = new Validator(ScopeCode.FEATURE);
        v.validate(type, this);
        return v.quality;
    }

    /**
     * Formats this feature in a tabular format.
     *
     * @return a string representation of this feature in a tabular format.
     *
     * @see FeatureFormat
     */
    @Override
    public String toString() {
        return FeatureFormat.sharedFormat(this);
    }

    /**
     * The features for which a {@link #hashCode()} or {@link #equals(Object)} execution are in progress.
     * This is used for avoiding never-ending loop in case of recursive dependency.
     */
    private static final ThreadLocal<IdentityHashMap<AbstractFeature,Boolean>> COMPARING = ThreadLocal.withInitial(IdentityHashMap::new);

    /**
     * Notifies that a {@link #hashCode()} or {@link #equals(Object)} method started execution
     * for the given feature and returns {@code true} if there is no recursion.
     * This method must be invoked in a {@code try ... finally} block as below:
     *
     * {@snippet lang="java" :
     *     if (comparisonStart()) try {
     *         // Compare or compute hash code.
     *     } finally {
     *         comparisonEnd();
     *     }
     *     }
     *
     * @return {@code true} if hash code or equality comparison can proceed, or
     *         {@code false} if a recursion is detected.
     */
    final boolean comparisonStart() {
        return COMPARING.get().put(this, Boolean.TRUE) == null;
    }

    /**
     * Notifies that the comparison of {@code this} feature is finished.
     */
    final void comparisonEnd() {
        if (!Boolean.TRUE.equals(COMPARING.get().remove(this))) {
            throw new AssertionError();     // Should never happen.
        }
    }

    /**
     * Returns a hash code value for this feature.
     * The default implementation performs the following algorithm:
     *
     * <ul>
     *   <li>Iterate over all properties returned by {@code type.getProperty(true)} –
     *       thus including properties inherited from parent types (if any):
     *   <ul>
     *     <li>For each property type, get the value with {@link #getPropertyValue(String)}.</li>
     *     <li>Compute the hash code from the property name and value, ignoring the properties
     *         having a null value.</li>
     *   </ul></li>
     * </ul>
     *
     * Subclasses should override this method with a more efficient algorithm for their internal structure.
     * There is no need to reproduce the same hash code value than the one computed by this default method.
     *
     * @return a hash code value.
     *
     * @since 0.8
     */
    @Override
    public int hashCode() {
        int code = type.hashCode() * 37;
        if (comparisonStart()) try {
            for (final AbstractIdentifiedType pt : type.getProperties(true)) {
                final String name = pt.getName().toString();
                if (name != null) {                                             // Paranoiac check.
                    final Object value = getPropertyValue(name);
                    if (value != null) {
                        code += name.hashCode() ^ value.hashCode();
                    }
                }
            }
        } finally {
            comparisonEnd();
        }
        return code;
    }

    /**
     * Compares this feature with the given object for equality.
     * The default implementation performs the following algorithm:
     *
     * <ul>
     *   <li>Verify that both objects are non-null and of the same class.</li>
     *   <li>Iterate over all properties returned by {@code type.getProperty(true)} –
     *       thus including properties inherited from parent types (if any):
     *   <ul>
     *     <li>For each property type, get the value from both {@code FeatureType}
     *         by a call to {@link #getPropertyValue(String)}.</li>
     *     <li>Verify that the two values are either both null, or equal in the sense of
     *         {@link Object#equals(Object)}.</li>
     *   </ul></li>
     * </ul>
     *
     * Subclasses should override this method with a more efficient algorithm for their internal structure.
     *
     * @return {@code true} if both objects are equal.
     *
     * @since 0.8
     */
    @Override
    public boolean equals(final Object obj) {
        if (obj != this) {
            if (obj == null || obj.getClass() != getClass()) {
                return false;
            }
            final AbstractFeature that = (AbstractFeature) obj;
            if (!type.equals(that.type)) {
                return false;
            }
            if (comparisonStart()) try {
                for (final AbstractIdentifiedType pt : type.getProperties(true)) {
                    final String name = pt.getName().toString();
                    if (!Objects.equals(getPropertyValue(name), that.getPropertyValue(name))) {
                        return false;
                    }
                }
            } finally {
                comparisonEnd();
            }
        }
        return true;
    }
}<|MERGE_RESOLUTION|>--- conflicted
+++ resolved
@@ -340,16 +340,11 @@
      *
      * @see AbstractAttribute#getValue()
      */
-<<<<<<< HEAD
-    public abstract Object getPropertyValue(final String name) throws IllegalArgumentException;
-=======
-    @Override
-    public Object getPropertyValue(final String name) throws PropertyNotFoundException {
+    public Object getPropertyValue(final String name) throws IllegalArgumentException {
         final Object value = getValueOrFallback(name, MISSING);
         if (value != MISSING) return value;
-        throw new PropertyNotFoundException(propertyNotFound(type, getName(), name));
-    }
->>>>>>> 343f672e
+        throw new IllegalArgumentException(propertyNotFound(type, getName(), name));
+    }
 
     /**
      * Sets the value for the property of the given name.
@@ -377,7 +372,7 @@
      * {@snippet lang="java" :
      *     try {
      *         return getPropertyValue(name);
-     *     } catch (PropertyNotFoundException ignore) {
+     *     } catch (IllegalArgumentException ignore) {
      *         return missingPropertyFallback
      *     }
      *     }
@@ -490,23 +485,23 @@
      * @param  characteristic  name of the characteristic of the property of the given name.
      * @return value of the specified characteristic on the specified property, or an empty value
      *         if the property is not an attribute or the attribute has no such characteristic.
-     * @throws PropertyNotFoundException if the {@code property} argument is not the name of a property of this feature.
+     * @throws IllegalArgumentException if the {@code property} argument is not the name of a property of this feature.
      *
      * @since 1.5
      */
     public Optional<?> getCharacteristicValue(final String property, final String characteristic)
-            throws PropertyNotFoundException
+            throws IllegalArgumentException
     {
-        Property p = getProperty(property);
-        if (p instanceof Attribute<?>) {
-            var attribute = (Attribute<?>) p;
-            Attribute<?> ca = attribute.characteristics().get(characteristic);
+        Object p = getProperty(property);
+        if (p instanceof AbstractAttribute<?>) {
+            var attribute = (AbstractAttribute<?>) p;
+            AbstractAttribute<?> ca = attribute.characteristics().get(characteristic);
             if (ca != null) {
                 // If the characteristic is present, assume that an explicitly null value is intentional.
                 return Optional.ofNullable(ca.getValue());
             } else {
                 return Optional.ofNullable(attribute.getType().characteristics().get(characteristic))
-                        .map(AttributeType::getDefaultValue);
+                        .map(DefaultAttributeType::getDefaultValue);
             }
         }
         return Optional.empty();
