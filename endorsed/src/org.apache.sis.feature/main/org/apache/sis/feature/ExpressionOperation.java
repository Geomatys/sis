--- conflicted
+++ resolved
@@ -57,11 +57,7 @@
      * The expression to which to delegate the execution of this operation.
      */
     @SuppressWarnings("serial")                         // Not statically typed as serializable.
-<<<<<<< HEAD
-    private final Function<? super AbstractFeature, ? extends V> expression;
-=======
-    final Function<? super Feature, ? extends V> expression;
->>>>>>> ffa96dbd
+    final Function<? super AbstractFeature, ? extends V> expression;
 
     /**
      * The type of result of evaluating the expression.
