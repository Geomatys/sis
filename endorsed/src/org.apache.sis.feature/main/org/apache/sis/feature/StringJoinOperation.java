/*
 * Licensed to the Apache Software Foundation (ASF) under one or more
 * contributor license agreements.  See the NOTICE file distributed with
 * this work for additional information regarding copyright ownership.
 * The ASF licenses this file to You under the Apache License, Version 2.0
 * (the "License"); you may not use this file except in compliance with
 * the License.  You may obtain a copy of the License at
 *
 *     http://www.apache.org/licenses/LICENSE-2.0
 *
 * Unless required by applicable law or agreed to in writing, software
 * distributed under the License is distributed on an "AS IS" BASIS,
 * WITHOUT WARRANTIES OR CONDITIONS OF ANY KIND, either express or implied.
 * See the License for the specific language governing permissions and
 * limitations under the License.
 */
package org.apache.sis.feature;

import java.util.Arrays;
import java.util.Map;
import java.util.Set;
import java.util.Objects;
import java.io.IOException;
import java.io.Serializable;
import org.opengis.parameter.ParameterDescriptorGroup;
import org.opengis.parameter.ParameterValueGroup;
import org.opengis.util.GenericName;
import org.apache.sis.util.ArgumentChecks;
import org.apache.sis.util.ObjectConverter;
import org.apache.sis.util.ObjectConverters;
import org.apache.sis.util.UnconvertibleObjectException;
import org.apache.sis.util.CharSequences;
import org.apache.sis.util.Classes;
import org.apache.sis.util.internal.CollectionsExt;
import org.apache.sis.converter.SurjectiveConverter;
import org.apache.sis.feature.internal.AttributeConvention;
import org.apache.sis.feature.internal.FeatureUtilities;
import org.apache.sis.feature.internal.Resources;
import org.apache.sis.util.resources.Errors;


/**
 * An operation concatenating the string representations of the values of multiple properties.
 * This operation can be used for creating a <dfn>compound key</dfn> as a {@link String}
 * that consists of two or more attribute values that uniquely identify a feature instance.
 *
 * <p>This operation supports both reading and writing. When setting a value on the attribute
 * created by this operation, the value will be split and forwarded to each single attribute.</p>
 *
 * @author  Johann Sorel (Geomatys)
 * @author  Martin Desruisseaux (Geomatys)
 *
 * @see <a href="https://en.wikipedia.org/wiki/Compound_key">Compound key on Wikipedia</a>
 */
final class StringJoinOperation extends AbstractOperation {
    /**
     * For cross-version compatibility.
     */
    private static final long serialVersionUID = 2303047827010821381L;

    /**
     * The character used for escaping occurrences of the delimiter inside a value.
     */
    static final char ESCAPE = '\\';

    /**
     * The parameter descriptor for the "String join" operation, which does not take any parameter.
     */
    private static final ParameterDescriptorGroup EMPTY_PARAMS = FeatureUtilities.parameters("StringJoin");

    /**
     * A pseudo-converter returning the identifier of a feature. This pseudo-converter is used in place
     * of "real" converters in the {@link StringJoinOperation#converters} array when the property is an
     * association to a feature instead of an attribute. This pseudo-converters is used as below:
     *
     * <ul>
     *   <li>{@link Result#getValue()} gets this converter by a call to {@code converters[i].inverse()}.
     *       This works provided that {@link #inverse()} returns {@code this} (see comment below).</li>
     *   <li>{@link Result#setValue(String)} needs to perform a special case for this class.</li>
     * </ul>
     *
     * This is not a well-formed converter since its {@link #inverse()} method does not fulfill the required
     * semantic of {@link ObjectConverter#inverse()}, but this is okay for {@link StringJoinOperation} needs.
     * This converter should never be accessible to users however.
     */
    private static final class ForFeature extends SurjectiveConverter<Object,Object> implements Serializable {
        /** For cross-version compatibility. */
        private static final long serialVersionUID = 2208230611402221572L;

        /**
         * The "real" converter which would have been stored in the {@link StringJoinOperation#converters}
         * array if the property was an attribute instead of an association. For formatting the feature
         * identifier, we need to use the inverse of that converter.
         */
        @SuppressWarnings("serial")         // Most SIS implementations are serializable.
        final ObjectConverter<? super String, ?> converter;

        /** Creates a new wrapper over the given converter. */
        ForFeature(final ObjectConverter<? super String, ?> converter) {
            this.converter = converter;
        }

        /**
         * Returns {@code this} for allowing {@link Result#getValue()} to get this pseudo-converter.
         * This is a violation of {@link ObjectConverter} contract since this pseudo-converter is not
         * an identity converter. Direct uses of this pseudo-converter will need a {@code instanceof}
         * check instead.
         */
        @Override public ObjectConverter<Object,Object> inverse()        {return this;}
        @Override public Class<Object>                  getSourceClass() {return Object.class;}
        @Override public Class<Object>                  getTargetClass() {return Object.class;}
        @Override public Object apply(final Object f) {
            return (f != null) ? format(converter.inverse(),
                    ((AbstractFeature) f).getPropertyValue(AttributeConvention.IDENTIFIER)) : null;
        }
    }

    /**
     * The name of the properties (attributes of operations producing attributes)
     * from which to get the values to concatenate.
     */
    private final String[] attributeNames;

    /**
     * Converters for parsing strings as attribute values. Those converters will be used by
     * {@link Result#setValue(String)} while {@link Result#getValue()} will use the inverse
     * of those converters.
     *
     * <p>Note: we store converters from string to value instead of the converse because
     * the inverse conversion is often a simple call to {@link Object#toString()}, so there
     * is a risk that some of the latter converters do not bother to remember their inverse.</p>
     */
    @SuppressWarnings("serial")         // Most SIS implementations are serializable.
    private final ObjectConverter<? super String, ?>[] converters;

    /**
     * The property names as an unmodifiable set, created when first needed.
     */
    private transient Set<String> dependencies;

    /**
     * The type of the result returned by the string concatenation operation.
     */
    private final DefaultAttributeType<String> resultType;

    /**
     * The characters to use at the beginning of the concatenated string, or an empty string if none.
     */
    final String prefix;

    /**
     * The characters to use at the end of the concatenated string, or an empty string if none.
     */
    final String suffix;

    /**
     * The characters to use a delimiter between each single attribute value.
     */
    final String delimiter;

    /**
     * Creates a new operation for string concatenations using the given prefix, suffix and delimeter.
     * It is caller's responsibility to ensure that {@code delimiter} and {@code singleAttributes} are not null.
     * This private constructor does not verify that condition on the assumption that the public API did.
     *
     * @see FeatureOperations#compound(Map, String, String, String, AbstractIdentifiedType...)
     */
    @SuppressWarnings({"rawtypes", "unchecked"})                                        // Generic array creation.
    StringJoinOperation(final Map<String,?> identification, final String delimiter,
            final String prefix, final String suffix, final AbstractIdentifiedType[] singleAttributes)
            throws UnconvertibleObjectException
    {
        super(identification);
        attributeNames = new String[singleAttributes.length];
        converters = new ObjectConverter[singleAttributes.length];
        for (int i=0; i < singleAttributes.length; i++) {
            /*
             * Verify the following conditions:
             *   - property types are non-null.
             *   - properties are either attributes, or operations producing attributes,
             *     or association to features having an "sis:identifier" property.
             *   - attributes contain at most one value (no collections).
             *
             * We test FeatureAssociationRole, Operation and AttributeType in that order
             * because the "sis:identifier" property of FeatureType may be an Operation,
             * which may in turn produce an AttributeType. We do not accept more complex
             * combinations (e.g. operation producing an association).
             */
            AbstractIdentifiedType propertyType = singleAttributes[i];
            ArgumentChecks.ensureNonNullElement("singleAttributes", i, propertyType);
            final GenericName name = propertyType.getName();
            int maximumOccurs = 0;                              // May be a bitwise combination; need only to know if > 1.
            IllegalArgumentException cause = null;              // In case of failure to find "sis:identifier" property.
            final boolean isAssociation = (propertyType instanceof DefaultAssociationRole);
            if (isAssociation) {
                final DefaultAssociationRole role = (DefaultAssociationRole) propertyType;
                final DefaultFeatureType ft = role.getValueType();
                maximumOccurs = role.getMaximumOccurs();
                try {
                    propertyType = ft.getProperty(AttributeConvention.IDENTIFIER);
                } catch (IllegalArgumentException e) {
                    cause = e;
                }
            }
            if (propertyType instanceof AbstractOperation) {
                propertyType = ((AbstractOperation) propertyType).getResult();
            }
            if (propertyType instanceof DefaultAttributeType) {
                maximumOccurs |= ((DefaultAttributeType<?>) propertyType).getMaximumOccurs();
            } else {
                final Class<?>[] inf = Classes.getLeafInterfaces(Classes.getClass(propertyType), AbstractIdentifiedType.class);
                throw new IllegalArgumentException(Resources.forProperties(identification)
                        .getString(Resources.Keys.IllegalPropertyType_2, name, (inf.length != 0) ? inf[0] : null), cause);
            }
            if (maximumOccurs > 1) {
                throw new IllegalArgumentException(Resources.forProperties(identification)
                        .getString(Resources.Keys.NotASingleton_1, name));
            }
            /*
             * StringJoinOperation does not need to keep the AttributeType references.
             * We need only their names and how to convert from String to their values.
             */
            attributeNames[i] = name.toString();
            ObjectConverter<? super String, ?> converter = ObjectConverters.find(
                    String.class, ((DefaultAttributeType<?>) propertyType).getValueClass());
            if (isAssociation) {
                converter = new ForFeature(converter);
            }
            converters[i] = converter;
        }
        resultType = FeatureOperations.POOL.unique(new DefaultAttributeType<>(
                resultIdentification(identification), String.class, 1, 1, null));
        this.delimiter = delimiter;
        this.prefix = (prefix == null) ? "" : prefix;
        this.suffix = (suffix == null) ? "" : suffix;
    }

    /**
     * Returns an empty group of parameters since this operation does not require any parameter.
     *
     * @return empty parameter group.
     */
    @Override
    public ParameterDescriptorGroup getParameters() {
        return EMPTY_PARAMS;
    }

    /**
     * Returns the type of results computed by this operation, which is {@code AttributeType<String>}.
     * The attribute type name depends on the value of {@code "result.*"} properties (if any)
     * given at construction time.
     *
     * @return an {@code AttributeType<String>}.
     */
    @Override
    public AbstractIdentifiedType getResult() {
        return resultType;
    }

    /**
     * Returns the names of feature properties that this operation needs for performing its task.
     */
    @Override
    @SuppressWarnings("ReturnOfCollectionOrArrayField")
    public synchronized Set<String> getDependencies() {
        if (dependencies == null) {
            dependencies = CollectionsExt.immutableSet(true, attributeNames);
        }
        return dependencies;
    }

    /**
     * Formats the given value using the given converter. This method is a workaround for the presence
     * of the first {@code ?} in {@code ObjectConverter<?,?>}: defining a separated method allows us
     * to replace that {@code <?>} by {@code <S>}, thus allowing the compiler to verify consistency.
     *
     * @param converter  the converter to use for formatting the given value.
     * @param value      the value to format, or {@code null}.
     */
    static <S> Object format(final ObjectConverter<S,?> converter, final Object value) {
        return converter.apply(converter.getSourceClass().cast(value));
    }

    /**
     * Returns the concatenation of property values of the given feature.
     *
     * @param  feature     the feature on which to execute the operation.
     * @param  parameters  ignored (can be {@code null}).
     * @return the concatenation of feature property values.
     */
    @Override
<<<<<<< HEAD
    public Property apply(AbstractFeature feature, ParameterValueGroup parameters) {
        ArgumentChecks.ensureNonNull("feature", feature);
        return new Result(feature);
=======
    public Property apply(Feature feature, ParameterValueGroup parameters) {
        return new Result(Objects.requireNonNull(feature));
>>>>>>> 99f667e7
    }




    /**
     * The attributes that contains the result of concatenating the string representation of other attributes.
     * Value is calculated each time it is accessed.
     */
    private final class Result extends OperationResult<String> {
        /**
         * For cross-version compatibility.
         */
        private static final long serialVersionUID = -555025854115540108L;

        /**
         * Creates a new attribute for the given feature.
         */
        Result(final AbstractFeature feature) {
            super(resultType, feature);
        }

        /**
         * Creates a string which is the concatenation of attribute values of all properties
         * specified to the {@link StringJoinOperation} constructor.
         *
         * @return the concatenated string.
         * @throws UnconvertibleObjectException if one of the attribute values is not of the expected type.
         */
        @Override
        public String getValue() throws UnconvertibleObjectException {
            final StringBuilder sb = new StringBuilder();
            String sep = prefix;
            String name  = null;
            Object value = null;
            try {
                for (int i=0; i < attributeNames.length; i++) {
                    name  = attributeNames[i];
                    value = feature.getPropertyValue(name);                 // Used in 'catch' block in case of exception.
                    value = format(converters[i].inverse(), value);
                    sb.append(sep);
                    sep = delimiter;
                    if (value != null) {
                        /*
                         * First insert the value, then substitute in-place all occurrences of "\" by "\\"
                         * then all occurence of the delimiter by "\" followed by the delimiter.
                         */
                        final int startAt = sb.length();
                        int j = sb.append(value).length();
                        while (--j >= startAt) {
                            if (sb.charAt(j) == ESCAPE) {
                                sb.insert(j, ESCAPE);
                            }
                        }
                        j = startAt;
                        while ((j = sb.indexOf(sep, j)) >= 0) {
                            sb.insert(j, ESCAPE);
                            j += sep.length() + 1;
                        }
                    }
                }
            } catch (ClassCastException e) {
                if (value == null) {
                    throw e;
                }
                throw new UnconvertibleObjectException(Errors.format(
                        Errors.Keys.IncompatiblePropertyValue_1, name), e);
            }
            return sb.append(suffix).toString();
        }

        /**
         * Given a concatenated string as produced by {@link #getValue()}, separates the components around
         * the separator and forward the values to the original attributes. If one of the values cannot be
         * parsed, then this method does not store any property value ("all or nothing" behavior).
         *
         * @param  value  the concatenated string.
         * @throws IllegalArgumentException if one of the attribute values cannot be parsed to the expected type.
         */
        @Override
        public void setValue(final String value) throws IllegalArgumentException {
            final int endAt = value.length() - suffix.length();
            final boolean prefixMatches = value.startsWith(prefix);
            if (!prefixMatches || !value.endsWith(suffix)) {
                throw new IllegalArgumentException(Errors.format(Errors.Keys.UnexpectedCharactersAtBound_4,
                        getName(),
                        prefixMatches ? 1 : 0,              // For "{1,choice,0#begin|1#end}" in message format.
                        prefixMatches ? suffix : prefix,
                        prefixMatches ? value.substring(Math.max(0, endAt)) : CharSequences.token(value, 0)));
            }
            /*
             * We do not use the regex split for avoiding possible reserved regex characters,
             * and also for processing directly escaped delimiters. We convert the values as we
             * read them (no need to store the substrings) but do not store them in the properties
             * before we succeeded to parse all values, so we have a "all or nothing" behavior.
             */
            final Object[] values = new Object[attributeNames.length];
            int lower = prefix.length();
            int upper = lower;
            int count = 0;
            boolean done = false;
            do {
                upper = value.indexOf(delimiter, upper);
                if (upper >= 0 && upper < endAt) {
                    /*
                     * If an odd number of escape characters exist before the delimiter, remove the last
                     * escape character and continue the search for the next delimiter.
                     */
                    int escape = upper;
                    while (escape != 0 && value.charAt(escape - 1) == ESCAPE) {
                        escape--;
                    }
                    if (((upper - escape) & 1) != 0) {
                        upper += delimiter.length() + 1;
                        continue;
                    }
                } else {
                    upper = endAt;
                    done = true;
                }
                /*
                 * Get the value and remove all escape characters. Each escape character is either followed by another
                 * escape character (that we need to keep) or the delimiter. The algorithm used here is inefficient
                 * (we recreate a buffer for each character to remove), but we assume that it should be rarely needed.
                 */
                String element = value.substring(lower, upper);
                for (int i=0; (i = element.indexOf(ESCAPE, i)) >= 0;) {
                    element = new StringBuilder(element.length() - 1)
                            .append(element, 0, i).append(element, i+1, element.length()).toString();
                    if (i < element.length()) {
                        if (element.charAt(i) == ESCAPE) {
                            i++;
                        } else {
                            assert element.startsWith(delimiter, i) : element;
                            i += delimiter.length();
                        }
                    }
                }
                /*
                 * Empty strings are considered as null values for consistency with StringJoinOperation.format(…).
                 * If we have more values than expected, continue the parsing but without storing the values.
                 * The intent is to get the correct count of values for error reporting.
                 */
                if (!element.isEmpty() && count < values.length) {
                    ObjectConverter<? super String, ?> converter = converters[count];
                    if (converter instanceof ForFeature) {
                        converter = ((ForFeature) converter).converter;
                    }
                    try {
                        values[count] = converter.apply(element);
                    } catch (UnconvertibleObjectException e) {
                        throw new IllegalArgumentException(Errors.format(
                                Errors.Keys.CanNotAssign_2, attributeNames[count], element), e);
                    }
                }
                count++;
                upper += delimiter.length();
                lower = upper;
            } while (!done);
            /*
             * Store the values in the properties only after we successfully converted all of them,
             * in order to have a "all or nothing" behavior (assuming that calls to Feature methods
             * below do not fail).
             */
            if (values.length != count) {
                throw new IllegalArgumentException(Resources.format(
                        Resources.Keys.UnexpectedNumberOfComponents_4, getName(), value, values.length, count));
            }
            for (int i=0; i < values.length; i++) {
                AbstractFeature f = feature;
                String name = attributeNames[i];
                if (converters[i] instanceof ForFeature) {
                    f = (AbstractFeature) f.getPropertyValue(name);
                    name = AttributeConvention.IDENTIFIER;
                }
                f.setPropertyValue(name, values[i]);
            }
        }
    }

    /**
     * Computes a hash-code value for this operation.
     */
    @Override
    public int hashCode() {
        return super.hashCode() + Arrays.hashCode(attributeNames) + 37 * Objects.hash(delimiter, prefix, suffix);
    }

    /**
     * Compares this operation with the given object for equality.
     */
    @Override
    public boolean equals(final Object obj) {
        if (super.equals(obj)) {
            // 'this.result' is compared (indirectly) by the super class.
            final StringJoinOperation that = (StringJoinOperation) obj;
            return Arrays.equals(this.attributeNames, that.attributeNames) &&
                   Arrays.equals(this.converters,     that.converters)     &&
                  Objects.equals(this.delimiter,      that.delimiter)      &&
                  Objects.equals(this.prefix,         that.prefix)         &&
                  Objects.equals(this.suffix,         that.suffix);
        }
        return false;
    }

    /**
     * Appends a string representation of the "formula" used for computing the result.
     *
     * @param  buffer  where to format the "formula".
     */
    @Override
    void formatResultFormula(final Appendable buffer) throws IOException {
        final String escape = ESCAPE + delimiter;
        if (prefix != null) buffer.append(prefix);
        for (int i=0; i<attributeNames.length; i++) {
            if (i != 0) buffer.append(delimiter);
            buffer.append(attributeNames[i].replace(delimiter, escape));
        }
        if (suffix != null) buffer.append(suffix);
    }
}<|MERGE_RESOLUTION|>--- conflicted
+++ resolved
@@ -289,14 +289,8 @@
      * @return the concatenation of feature property values.
      */
     @Override
-<<<<<<< HEAD
     public Property apply(AbstractFeature feature, ParameterValueGroup parameters) {
-        ArgumentChecks.ensureNonNull("feature", feature);
-        return new Result(feature);
-=======
-    public Property apply(Feature feature, ParameterValueGroup parameters) {
         return new Result(Objects.requireNonNull(feature));
->>>>>>> 99f667e7
     }
 
 
