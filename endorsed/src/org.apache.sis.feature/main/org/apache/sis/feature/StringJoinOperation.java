/*
 * Licensed to the Apache Software Foundation (ASF) under one or more
 * contributor license agreements.  See the NOTICE file distributed with
 * this work for additional information regarding copyright ownership.
 * The ASF licenses this file to You under the Apache License, Version 2.0
 * (the "License"); you may not use this file except in compliance with
 * the License.  You may obtain a copy of the License at
 *
 *     http://www.apache.org/licenses/LICENSE-2.0
 *
 * Unless required by applicable law or agreed to in writing, software
 * distributed under the License is distributed on an "AS IS" BASIS,
 * WITHOUT WARRANTIES OR CONDITIONS OF ANY KIND, either express or implied.
 * See the License for the specific language governing permissions and
 * limitations under the License.
 */
package org.apache.sis.feature;

import java.util.Arrays;
import java.util.Map;
import java.util.Set;
import java.util.Objects;
import java.util.List;
import java.io.IOException;
import java.io.Serializable;
import org.opengis.parameter.ParameterDescriptorGroup;
import org.opengis.parameter.ParameterValueGroup;
import org.opengis.util.GenericName;
import org.apache.sis.util.ArgumentChecks;
import org.apache.sis.util.ObjectConverter;
import org.apache.sis.util.ObjectConverters;
import org.apache.sis.util.UnconvertibleObjectException;
import org.apache.sis.util.CharSequences;
import org.apache.sis.util.Classes;
import org.apache.sis.util.privy.CollectionsExt;
import org.apache.sis.converter.SurjectiveConverter;
import org.apache.sis.feature.privy.AttributeConvention;
import org.apache.sis.feature.internal.Resources;
import org.apache.sis.util.privy.UnmodifiableArrayList;
import org.apache.sis.util.resources.Errors;


/**
 * An operation concatenating the string representations of the values of multiple properties.
 * This operation can be used for creating a <dfn>compound key</dfn> as a {@link String}
 * that consists of two or more attribute values that uniquely identify a feature instance.
 *
 * <p>This operation supports both reading and writing. When setting a value on the attribute
 * created by this operation, the value will be split and forwarded to each single attribute.</p>
 *
 * @author  Johann Sorel (Geomatys)
 * @author  Martin Desruisseaux (Geomatys)
 *
 * @see <a href="https://en.wikipedia.org/wiki/Compound_key">Compound key on Wikipedia</a>
 */
final class StringJoinOperation extends AbstractOperation {
    /**
     * For cross-version compatibility.
     */
    private static final long serialVersionUID = 2303047827010821381L;

    /**
     * The character used for escaping occurrences of the delimiter inside a value.
     */
    static final char ESCAPE = '\\';

    /**
     * The parameter descriptor for the "String join" operation, which does not take any parameter.
     */
    private static final ParameterDescriptorGroup EMPTY_PARAMS = parameters("StringJoin");

    /**
     * A pseudo-converter returning the identifier of a feature. This pseudo-converter is used in place
     * of "real" converters in the {@link StringJoinOperation#converters} array when the property is an
     * association to a feature instead of an attribute. This pseudo-converters is used as below:
     *
     * <ul>
     *   <li>{@link Result#getValue()} gets this converter by a call to {@code converters[i].inverse()}.
     *       This works provided that {@link #inverse()} returns {@code this} (see comment below).</li>
     *   <li>{@link Result#setValue(String)} needs to perform a special case for this class.</li>
     * </ul>
     *
     * This is not a well-formed converter since its {@link #inverse()} method does not fulfill the required
     * semantic of {@link ObjectConverter#inverse()}, but this is okay for {@link StringJoinOperation} needs.
     * This converter should never be accessible to users however.
     */
    private static final class ForFeature extends SurjectiveConverter<Object,Object> implements Serializable {
        /** For cross-version compatibility. */
        private static final long serialVersionUID = 2208230611402221572L;

        /**
         * The "real" converter which would have been stored in the {@link StringJoinOperation#converters}
         * array if the property was an attribute instead of an association. For formatting the feature
         * identifier, we need to use the inverse of that converter.
         */
        @SuppressWarnings("serial")         // Most SIS implementations are serializable.
        final ObjectConverter<? super String, ?> converter;

        /** Creates a new wrapper over the given converter. */
        ForFeature(final ObjectConverter<? super String, ?> converter) {
            this.converter = converter;
        }

        /**
         * Returns {@code this} for allowing {@link Result#getValue()} to get this pseudo-converter.
         * This is a violation of {@link ObjectConverter} contract since this pseudo-converter is not
         * an identity converter. Direct uses of this pseudo-converter will need a {@code instanceof}
         * check instead.
         */
        @Override public ObjectConverter<Object,Object> inverse()        {return this;}
        @Override public Class<Object>                  getSourceClass() {return Object.class;}
        @Override public Class<Object>                  getTargetClass() {return Object.class;}
        @Override public Object apply(final Object f) {
            return (f != null) ? format(converter.inverse(),
                    ((AbstractFeature) f).getPropertyValue(AttributeConvention.IDENTIFIER)) : null;
        }
    }

    /**
     * The name of the properties (attributes of operations producing attributes)
     * from which to get the values to concatenate.
     *
     * @see #getAttributeNames()
     * @see #getDependencies()
     */
    private final String[] attributeNames;

    /**
     * Converters for parsing strings as attribute values. Those converters will be used by
     * {@link Result#setValue(String)} while {@link Result#getValue()} will use the inverse
     * of those converters.
     *
     * <p>Note: we store converters from string to value instead of the converse because
     * the inverse conversion is often a simple call to {@link Object#toString()}, so there
     * is a risk that some of the latter converters do not bother to remember their inverse.</p>
     */
    @SuppressWarnings("serial")         // Most SIS implementations are serializable.
    private final ObjectConverter<? super String, ?>[] converters;

    /**
     * The property names as an unmodifiable set, created when first needed.
     * This is simply {@link #attributeNames} copied in a unmodifiable set.
     *
     * @see #getDependencies()
     */
    private transient volatile Set<String> dependencies;

    /**
     * The type of the result returned by the string concatenation operation.
     */
    private final DefaultAttributeType<String> resultType;

    /**
     * The characters to use at the beginning of the concatenated string, or an empty string if none.
     */
    final String prefix;

    /**
     * The characters to use at the end of the concatenated string, or an empty string if none.
     */
    final String suffix;

    /**
     * The characters to use a delimiter between each single attribute value.
     */
    final String delimiter;

    /**
     * Creates a new operation for string concatenations using the given prefix, suffix and delimeter.
     * It is caller's responsibility to ensure that {@code delimiter} and {@code singleAttributes} are not null.
     * This private constructor does not verify that condition on the assumption that the public API did.
     *
     * @param  identification    the name and other information to be given to this operation.
     * @param  delimiter         the characters to use as delimiter between each single property value.
     * @param  prefix            characters to use at the beginning of the concatenated string, or {@code null} if none.
     * @param  suffix            characters to use at the end of the concatenated string, or {@code null} if none.
     * @param  singleAttributes  identification of the single attributes (or operations producing attributes) to concatenate.
     * @param  inheritFrom       existing operation from which to inherit null attributes, or {@code null} if none.
     * @throws UnconvertibleObjectException if at least one attributes is not convertible from a string.
     * @throws IllegalArgumentException if the operation failed for another reason.
     *
     * @see FeatureOperations#compound(Map, String, String, String, AbstractIdentifiedType...)
     */
    @SuppressWarnings({"rawtypes", "unchecked"})                                        // Generic array creation.
    StringJoinOperation(final Map<String,?> identification, final String delimiter,
<<<<<<< HEAD
            final String prefix, final String suffix, final AbstractIdentifiedType[] singleAttributes)
=======
            final String prefix, final String suffix, final PropertyType[] singleAttributes,
            final StringJoinOperation inheritFrom)
>>>>>>> 3abad8c5
    {
        super(identification);
        attributeNames = new String[singleAttributes.length];
        converters = new ObjectConverter[singleAttributes.length];
        for (int i=0; i < singleAttributes.length; i++) {
            /*
             * Verify the following conditions:
             *   - property types are non-null.
             *   - properties are either attributes, or operations producing attributes,
             *     or association to features having an "sis:identifier" property.
             *   - attributes contain at most one value (no collections).
             *
             * We test FeatureAssociationRole, Operation and AttributeType in that order
             * because the "sis:identifier" property of FeatureType may be an Operation,
             * which may in turn produce an AttributeType. We do not accept more complex
             * combinations (e.g. operation producing an association).
             */
<<<<<<< HEAD
            AbstractIdentifiedType propertyType = singleAttributes[i];
            ArgumentChecks.ensureNonNullElement("singleAttributes", i, propertyType);
=======
            IdentifiedType propertyType = singleAttributes[i];
            if (inheritFrom == null) {
                ArgumentChecks.ensureNonNullElement("singleAttributes", i, propertyType);
            } else if (propertyType == null) {
                attributeNames[i] = inheritFrom.attributeNames[i];
                converters[i] = inheritFrom.converters[i];
                continue;
            }
>>>>>>> 3abad8c5
            final GenericName name = propertyType.getName();
            int maximumOccurs = 0;                              // May be a bitwise combination; need only to know if > 1.
            IllegalArgumentException cause = null;              // In case of failure to find "sis:identifier" property.
            final boolean isAssociation = (propertyType instanceof DefaultAssociationRole);
            if (isAssociation) {
<<<<<<< HEAD
                final DefaultAssociationRole role = (DefaultAssociationRole) propertyType;
                final DefaultFeatureType ft = role.getValueType();
=======
                final var role = (FeatureAssociationRole) propertyType;
                final FeatureType ft = role.getValueType();
>>>>>>> 3abad8c5
                maximumOccurs = role.getMaximumOccurs();
                try {
                    propertyType = ft.getProperty(AttributeConvention.IDENTIFIER);
                } catch (IllegalArgumentException e) {
                    cause = e;
                }
            }
            if (propertyType instanceof AbstractOperation) {
                propertyType = ((AbstractOperation) propertyType).getResult();
            }
            if (propertyType instanceof DefaultAttributeType) {
                maximumOccurs |= ((DefaultAttributeType<?>) propertyType).getMaximumOccurs();
            } else {
                final Class<?>[] inf = Classes.getLeafInterfaces(Classes.getClass(propertyType), AbstractIdentifiedType.class);
                throw new IllegalArgumentException(Resources.forProperties(identification)
                        .getString(Resources.Keys.IllegalPropertyType_2, name, (inf.length != 0) ? inf[0] : null), cause);
            }
            if (maximumOccurs > 1) {
                throw new IllegalArgumentException(Resources.forProperties(identification)
                        .getString(Resources.Keys.NotASingleton_1, name));
            }
            /*
             * StringJoinOperation does not need to keep the AttributeType references.
             * We need only their names and how to convert from String to their values.
             */
            attributeNames[i] = name.toString();
            final Class<?> valueClass = ((DefaultAttributeType<?>) propertyType).getValueClass();
            ObjectConverter<? super String, ?> converter;
            try {
                converter = ObjectConverters.find(String.class, valueClass);
            } catch (UnconvertibleObjectException e) {
                throw new UnconvertibleObjectException(Resources.forProperties(identification)
                        .getString(Resources.Keys.IllegalPropertyType_2, name, valueClass), e);
            }
            if (isAssociation) {
                converter = new ForFeature(converter);
            }
            converters[i] = converter;
        }
        if (inheritFrom != null) {
            resultType = inheritFrom.resultType;
        } else {
            resultType = FeatureOperations.POOL.unique(new DefaultAttributeType<>(
                    resultIdentification(identification), String.class, 1, 1, null));
        }
        this.delimiter = delimiter;
        this.prefix = (prefix == null) ? "" : prefix;
        this.suffix = (suffix == null) ? "" : suffix;
    }

    /**
     * Returns an empty group of parameters since this operation does not require any parameter.
     *
     * @return empty parameter group.
     */
    @Override
    public ParameterDescriptorGroup getParameters() {
        return EMPTY_PARAMS;
    }

    /**
     * Returns the type of results computed by this operation, which is {@code AttributeType<String>}.
     * The attribute type name depends on the value of {@code "result.*"} properties (if any)
     * given at construction time.
     *
     * @return an {@code AttributeType<String>}.
     */
    @Override
    public AbstractIdentifiedType getResult() {
        return resultType;
    }

    /**
     * Returns the name of the properties from which to get the values to concatenate.
     * This is the same information as {@link #getDependencies()}, only in a different
     * kind of collection.
     */
    final List<String> getAttributeNames() {
        return UnmodifiableArrayList.wrap(attributeNames);
    }

    /**
     * Returns the names of feature properties that this operation needs for performing its task.
     */
    @Override
    @SuppressWarnings("ReturnOfCollectionOrArrayField")
    public Set<String> getDependencies() {
        Set<String> cached = dependencies;
        if (cached == null) {
            // Not really a problem if computed twice concurrently.
            dependencies = cached = CollectionsExt.immutableSet(true, attributeNames);
        }
        return cached;
    }

    /**
     * Returns the same operation but using different properties as inputs.
     *
     * @param  dependencies  the new properties to use as operation inputs.
     * @return the new operation, or {@code this} if unchanged.
     */
    @Override
    public Operation updateDependencies(final Map<String, PropertyType> dependencies) {
        boolean hasNonNull = false;
        final var singleAttributes = new PropertyType[attributeNames.length];
        for (int i=0; i < singleAttributes.length; i++) {
            hasNonNull |= (singleAttributes[i] = dependencies.get(attributeNames[i])) != null;
        }
        if (hasNonNull) {
            final var op = new StringJoinOperation(inherit(), delimiter, prefix, suffix, singleAttributes, this);
            if (!(Arrays.equals(op.attributeNames, attributeNames) && Arrays.equals(op.converters, converters))) {
                return FeatureOperations.POOL.unique(op);
            }
        }
        return this;
    }

    /**
     * Formats the given value using the given converter. This method is a workaround for the presence
     * of the first {@code ?} in {@code ObjectConverter<?,?>}: defining a separated method allows us
     * to replace that {@code <?>} by {@code <S>}, thus allowing the compiler to verify consistency.
     *
     * @param converter  the converter to use for formatting the given value.
     * @param value      the value to format, or {@code null}.
     */
    static <S> Object format(final ObjectConverter<S,?> converter, final Object value) {
        return converter.apply(converter.getSourceClass().cast(value));
    }

    /**
     * Returns the concatenation of property values of the given feature.
     *
     * @param  feature     the feature on which to execute the operation.
     * @param  parameters  ignored (can be {@code null}).
     * @return the concatenation of feature property values.
     */
    @Override
    public Property apply(AbstractFeature feature, ParameterValueGroup parameters) {
        return new Result(Objects.requireNonNull(feature));
    }




    /**
     * The attributes that contains the result of concatenating the string representation of other attributes.
     * Value is calculated each time it is accessed.
     */
    private final class Result extends OperationResult<String> {
        /**
         * For cross-version compatibility.
         */
        private static final long serialVersionUID = -555025854115540108L;

        /**
         * Creates a new attribute for the given feature.
         */
        Result(final AbstractFeature feature) {
            super(resultType, feature);
        }

        /**
         * Creates a string which is the concatenation of attribute values of all properties
         * specified to the {@link StringJoinOperation} constructor.
         *
         * @return the concatenated string.
         * @throws UnconvertibleObjectException if one of the attribute values is not of the expected type.
         */
        @Override
        public String getValue() throws UnconvertibleObjectException {
            final var sb = new StringBuilder();
            String sep = prefix;
            String name  = null;
            Object value = null;
            try {
                for (int i=0; i < attributeNames.length; i++) {
                    name  = attributeNames[i];
                    value = feature.getPropertyValue(name);                 // Used in 'catch' block in case of exception.
                    value = format(converters[i].inverse(), value);
                    sb.append(sep);
                    sep = delimiter;
                    if (value != null) {
                        /*
                         * First insert the value, then substitute in-place all occurrences of "\" by "\\"
                         * then all occurence of the delimiter by "\" followed by the delimiter.
                         */
                        final int startAt = sb.length();
                        int j = sb.append(value).length();
                        while (--j >= startAt) {
                            if (sb.charAt(j) == ESCAPE) {
                                sb.insert(j, ESCAPE);
                            }
                        }
                        j = startAt;
                        while ((j = sb.indexOf(sep, j)) >= 0) {
                            sb.insert(j, ESCAPE);
                            j += sep.length() + 1;
                        }
                    }
                }
            } catch (ClassCastException e) {
                if (value == null) {
                    throw e;
                }
                throw new UnconvertibleObjectException(Errors.format(
                        Errors.Keys.IncompatiblePropertyValue_1, name), e);
            }
            return sb.append(suffix).toString();
        }

        /**
         * Given a concatenated string as produced by {@link #getValue()}, separates the components around
         * the separator and forward the values to the original attributes. If one of the values cannot be
         * parsed, then this method does not store any property value ("all or nothing" behavior).
         *
         * @param  value  the concatenated string.
         * @throws IllegalArgumentException if one of the attribute values cannot be parsed to the expected type.
         */
        @Override
        public void setValue(final String value) throws IllegalArgumentException {
            final int endAt = value.length() - suffix.length();
            final boolean prefixMatches = value.startsWith(prefix);
            if (!prefixMatches || !value.endsWith(suffix)) {
                throw new IllegalArgumentException(Errors.format(Errors.Keys.UnexpectedCharactersAtBound_4,
                        getName(),
                        prefixMatches ? 1 : 0,              // For "{1,choice,0#begin|1#end}" in message format.
                        prefixMatches ? suffix : prefix,
                        prefixMatches ? value.substring(Math.max(0, endAt)) : CharSequences.token(value, 0)));
            }
            /*
             * We do not use the regex split for avoiding possible reserved regex characters,
             * and also for processing directly escaped delimiters. We convert the values as we
             * read them (no need to store the substrings) but do not store them in the properties
             * before we succeeded to parse all values, so we have a "all or nothing" behavior.
             */
            final var values = new Object[attributeNames.length];
            int lower = prefix.length();
            int upper = lower;
            int count = 0;
            boolean done = false;
            do {
                upper = value.indexOf(delimiter, upper);
                if (upper >= 0 && upper < endAt) {
                    /*
                     * If an odd number of escape characters exist before the delimiter, remove the last
                     * escape character and continue the search for the next delimiter.
                     */
                    int escape = upper;
                    while (escape != 0 && value.charAt(escape - 1) == ESCAPE) {
                        escape--;
                    }
                    if (((upper - escape) & 1) != 0) {
                        upper += delimiter.length() + 1;
                        continue;
                    }
                } else {
                    upper = endAt;
                    done = true;
                }
                /*
                 * Get the value and remove all escape characters. Each escape character is either followed by another
                 * escape character (that we need to keep) or the delimiter. The algorithm used here is inefficient
                 * (we recreate a buffer for each character to remove), but we assume that it should be rarely needed.
                 */
                String element = value.substring(lower, upper);
                for (int i=0; (i = element.indexOf(ESCAPE, i)) >= 0;) {
                    element = new StringBuilder(element.length() - 1)
                            .append(element, 0, i).append(element, i+1, element.length()).toString();
                    if (i < element.length()) {
                        if (element.charAt(i) == ESCAPE) {
                            i++;
                        } else {
                            assert element.startsWith(delimiter, i) : element;
                            i += delimiter.length();
                        }
                    }
                }
                /*
                 * Empty strings are considered as null values for consistency with StringJoinOperation.format(…).
                 * If we have more values than expected, continue the parsing but without storing the values.
                 * The intent is to get the correct count of values for error reporting.
                 */
                if (!element.isEmpty() && count < values.length) {
                    ObjectConverter<? super String, ?> converter = converters[count];
                    if (converter instanceof ForFeature) {
                        converter = ((ForFeature) converter).converter;
                    }
                    try {
                        values[count] = converter.apply(element);
                    } catch (UnconvertibleObjectException e) {
                        throw new IllegalArgumentException(Errors.format(
                                Errors.Keys.CanNotAssign_2, attributeNames[count], element), e);
                    }
                }
                count++;
                upper += delimiter.length();
                lower = upper;
            } while (!done);
            /*
             * Store the values in the properties only after we successfully converted all of them,
             * in order to have a "all or nothing" behavior (assuming that calls to Feature methods
             * below do not fail).
             */
            if (values.length != count) {
                throw new IllegalArgumentException(Resources.format(
                        Resources.Keys.UnexpectedNumberOfComponents_4, getName(), value, values.length, count));
            }
            for (int i=0; i < values.length; i++) {
                AbstractFeature f = feature;
                String name = attributeNames[i];
                if (converters[i] instanceof ForFeature) {
                    f = (AbstractFeature) f.getPropertyValue(name);
                    name = AttributeConvention.IDENTIFIER;
                }
                f.setPropertyValue(name, values[i]);
            }
        }
    }

    /**
     * Computes a hash-code value for this operation.
     */
    @Override
    public int hashCode() {
        return super.hashCode() + Arrays.hashCode(attributeNames) + 37 * Objects.hash(delimiter, prefix, suffix);
    }

    /**
     * Compares this operation with the given object for equality.
     */
    @Override
    public boolean equals(final Object obj) {
        if (super.equals(obj)) {
            // 'this.result' is compared (indirectly) by the super class.
            final var that = (StringJoinOperation) obj;
            return Arrays.equals(this.attributeNames, that.attributeNames) &&
                   Arrays.equals(this.converters,     that.converters)     &&
                  Objects.equals(this.delimiter,      that.delimiter)      &&
                  Objects.equals(this.prefix,         that.prefix)         &&
                  Objects.equals(this.suffix,         that.suffix);
        }
        return false;
    }

    /**
     * Appends a string representation of the "formula" used for computing the result.
     *
     * @param  buffer  where to format the "formula".
     */
    @Override
    void formatResultFormula(final Appendable buffer) throws IOException {
        final String escape = ESCAPE + delimiter;
        if (prefix != null) buffer.append(prefix);
        for (int i=0; i<attributeNames.length; i++) {
            if (i != 0) buffer.append(delimiter);
            buffer.append(attributeNames[i].replace(delimiter, escape));
        }
        if (suffix != null) buffer.append(suffix);
    }
}<|MERGE_RESOLUTION|>--- conflicted
+++ resolved
@@ -183,12 +183,8 @@
      */
     @SuppressWarnings({"rawtypes", "unchecked"})                                        // Generic array creation.
     StringJoinOperation(final Map<String,?> identification, final String delimiter,
-<<<<<<< HEAD
-            final String prefix, final String suffix, final AbstractIdentifiedType[] singleAttributes)
-=======
-            final String prefix, final String suffix, final PropertyType[] singleAttributes,
+            final String prefix, final String suffix, final AbstractIdentifiedType[] singleAttributes,
             final StringJoinOperation inheritFrom)
->>>>>>> 3abad8c5
     {
         super(identification);
         attributeNames = new String[singleAttributes.length];
@@ -206,11 +202,7 @@
              * which may in turn produce an AttributeType. We do not accept more complex
              * combinations (e.g. operation producing an association).
              */
-<<<<<<< HEAD
             AbstractIdentifiedType propertyType = singleAttributes[i];
-            ArgumentChecks.ensureNonNullElement("singleAttributes", i, propertyType);
-=======
-            IdentifiedType propertyType = singleAttributes[i];
             if (inheritFrom == null) {
                 ArgumentChecks.ensureNonNullElement("singleAttributes", i, propertyType);
             } else if (propertyType == null) {
@@ -218,19 +210,13 @@
                 converters[i] = inheritFrom.converters[i];
                 continue;
             }
->>>>>>> 3abad8c5
             final GenericName name = propertyType.getName();
             int maximumOccurs = 0;                              // May be a bitwise combination; need only to know if > 1.
             IllegalArgumentException cause = null;              // In case of failure to find "sis:identifier" property.
             final boolean isAssociation = (propertyType instanceof DefaultAssociationRole);
             if (isAssociation) {
-<<<<<<< HEAD
-                final DefaultAssociationRole role = (DefaultAssociationRole) propertyType;
+                final var role = (DefaultAssociationRole) propertyType;
                 final DefaultFeatureType ft = role.getValueType();
-=======
-                final var role = (FeatureAssociationRole) propertyType;
-                final FeatureType ft = role.getValueType();
->>>>>>> 3abad8c5
                 maximumOccurs = role.getMaximumOccurs();
                 try {
                     propertyType = ft.getProperty(AttributeConvention.IDENTIFIER);
@@ -333,9 +319,9 @@
      * @return the new operation, or {@code this} if unchanged.
      */
     @Override
-    public Operation updateDependencies(final Map<String, PropertyType> dependencies) {
+    public AbstractOperation updateDependencies(final Map<String, AbstractIdentifiedType> dependencies) {
         boolean hasNonNull = false;
-        final var singleAttributes = new PropertyType[attributeNames.length];
+        final var singleAttributes = new AbstractIdentifiedType[attributeNames.length];
         for (int i=0; i < singleAttributes.length; i++) {
             hasNonNull |= (singleAttributes[i] = dependencies.get(attributeNames[i])) != null;
         }
