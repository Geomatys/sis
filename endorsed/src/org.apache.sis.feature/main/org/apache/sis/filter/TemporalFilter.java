/*
 * Licensed to the Apache Software Foundation (ASF) under one or more
 * contributor license agreements.  See the NOTICE file distributed with
 * this work for additional information regarding copyright ownership.
 * The ASF licenses this file to You under the Apache License, Version 2.0
 * (the "License"); you may not use this file except in compliance with
 * the License.  You may obtain a copy of the License at
 *
 *     http://www.apache.org/licenses/LICENSE-2.0
 *
 * Unless required by applicable law or agreed to in writing, software
 * distributed under the License is distributed on an "AS IS" BASIS,
 * WITHOUT WARRANTIES OR CONDITIONS OF ANY KIND, either express or implied.
 * See the License for the specific language governing permissions and
 * limitations under the License.
 */
package org.apache.sis.filter;

import java.time.DateTimeException;
import org.apache.sis.util.Classes;
import org.apache.sis.util.resources.Errors;
import org.apache.sis.temporal.TimeMethods;
import org.apache.sis.feature.privy.FeatureExpression;

<<<<<<< HEAD
// Specific to the main branch:
import org.apache.sis.pending.geoapi.temporal.Period;
import org.apache.sis.pending.geoapi.filter.TemporalOperatorName;
=======
// Specific to the geoapi-3.1 and geoapi-4.0 branches:
import org.opengis.temporal.Period;
import org.opengis.filter.Filter;
import org.opengis.filter.Expression;
import org.opengis.filter.TemporalOperator;
import org.opengis.filter.TemporalOperatorName;
import org.opengis.filter.InvalidFilterValueException;
>>>>>>> f3588042


/**
 * Temporal operations between a period and an instant or between two periods.
 * The base class represents the general case when don't know if the the argument are periods or not.
 * The subclasses represent specializations when at least one of the arguments is known to be a period.
 *
 * @author  Johann Sorel (Geomatys)
 * @author  Martin Desruisseaux (Geomatys)
 *
 * @param  <R>  the type of resources (e.g. {@code Feature}) used as inputs.
 * @param  <T>  the base type of temporal objects, or {@code Object.class} for any type.
 */
class TemporalFilter<R,T> extends BinaryFunction<R,T,T>
        implements Filter<R>, Optimization.OnFilter<R>
{
    /**
     * For cross-version compatibility.
     */
    private static final long serialVersionUID = 8248634286785309435L;

    /**
     * The operation to apply on instants or periods.
     */
    protected final TemporalOperation<T> operation;

    /**
     * Creates a new temporal function.
     *
     * @param  operation    the operation to apply on instants or periods.
     * @param  expression1  the first of the two expressions to be used by this function.
     * @param  expression2  the second of the two expressions to be used by this function.
     */
    private TemporalFilter(final TemporalOperation<T> operation,
                           final Expression<R, ? extends T> expression1,
                           final Expression<R, ? extends T> expression2)
    {
        super(expression1, expression2);
        this.operation = operation;
    }

    /**
     * Creates a new temporal function.
     *
     * @param  expression1  the first of the two expressions to be used by this function.
     * @param  expression2  the second of the two expressions to be used by this function.
     * @param  operation    the operation to apply on instants or periods.
     */
    @SuppressWarnings({"rawtypes", "unchecked"})
    public static <R,V> TemporalFilter<R,?> create(
            final Class<V> type,
            final TemporalOperation.Factory factory,
            final Expression<R, ? extends V> expression1,
            final Expression<R, ? extends V> expression2)
    {
        final Class<? extends V> c1 = getValueClass(expression1, type);
        final Class<? extends V> c2 = getValueClass(expression2, type);
        Class<? extends V> commonType = type;
        if (type.isInterface()) {
            for (final Class<?> c : Classes.findCommonInterfaces(c1, c2)) {
                if (commonType.isAssignableFrom(c)) {
                    commonType = (Class<? extends V>) c;        // Safe because verified by `isAssignableFrom(c)`.
                }
            }
        } else {
            final Class<?> c = Classes.findCommonClass(c1, c2);
            if (commonType.isAssignableFrom(c)) {
                commonType = (Class<? extends V>) c;            // Safe because verified by `isAssignableFrom(c)`.
            }
        }
        /*
         * We cannot use a more specific type here because the `find(…)` method argument is parameterized
         * with `<? extends T>` while its return value is parameterized with `<? super T>`. Java language
         * has no parameterized type that can express those conflicting covariance and contra-variance,
         * therefore we must use `<?>`.
         *
         * Creations of `TemporalFilter` instances below are safe because `TimeMethods.type` is a parent
         * of both `expression1` and `expression2` value types (verified by assertions). Therefore, with
         * `commonType` of type `Class<T>` no matter if <T> is a super-type or a sub-type of <V>, we can
         * assert that the parmeterized type of the two expressions is `<? extends T>`.
         */
        final TemporalOperation<?> operation = factory.create(TimeMethods.find(commonType)).unique();
        assert operation.comparators.type.isAssignableFrom(commonType) : commonType;
        assert commonType.isAssignableFrom(c1) : c1;
        assert commonType.isAssignableFrom(c2) : c2;
        if (Period.class.isAssignableFrom(commonType)) {
            // Safe because `commonType` extends both Period and T.
            return new Periods(operation, expression1, expression2);
        }
        if (operation.comparators.isDynamic()) {
            return new TemporalFilter(operation, expression1, expression2);
        }
        return new Instants(operation, expression1, expression2);
    }

    /**
     * Returns the class of values computed by the given expression, or {@code type} if unknown.
     */
    @SuppressWarnings("unchecked")
    private static <T> Class<? extends T> getValueClass(final Expression<?,? extends T> e, final Class<T> type) {
        if (e instanceof FeatureExpression<?,?>) {
            final Class<?> c = ((FeatureExpression<?, ? extends T>) e).getValueClass();
            if (type.isAssignableFrom(c)) {
                return (Class<? extends T>) c;
            }
        }
        return type;
    }

    /**
     * Returns an identification of this operation.
     */
    @Override
    public final TemporalOperatorName getOperatorType() {
        return operation.getOperatorType();
    }

    /**
     * Returns the mathematical symbol for this temporal operation.
     *
     * @return the mathematical symbol, or 0 if none.
     */
    @Override
    protected final char symbol() {
        return operation.symbol();
    }

    /**
     * Casts an expression returning values of unknown type.
     * This is an helper function for {@code recreate(…)} method implementations.
     *
     * @param  effective  the expression to cast.
     * @return an expression that can be used with this temporal filter.
     * @throws ClassCastException if the expression cannot be casted.
     */
    protected final Expression<R, ? extends T> cast(final Expression<R,?> effective) {
        return effective.toValueType(operation.comparators.type);
    }

    /**
     * Creates a new filter of the same type but different parameters.
     */
    @Override
    public Filter<R> recreate(final Expression<R,?>[] effective) {
        return new TemporalFilter<>(operation, cast(effective[0]), cast(effective[1]));
    }

    /**
     * Determines if the test(s) represented by this filter passes with the given operands.
     * Values of {@link #expression1} and {@link #expression2} shall be two single values.
     *
     * @throws InvalidFilterValueException if two temporal objects cannot be compared.
     */
    @Override
    public boolean test(final R candidate) {
        final T left = expression1.apply(candidate);
        if (left != null) {
            final T right = expression2.apply(candidate);
            if (right != null) try {
                if (left instanceof Period) {
                    if (right instanceof Period) {
                        return operation.evaluate((Period) left, (Period) right);
                    } else {
                        return operation.evaluate((Period) left, right);
                    }
                } else if (right instanceof Period) {
                    return operation.evaluate(left, (Period) right);
                } else {
                    return operation.evaluate(left, right);
                }
            } catch (DateTimeException e) {
                throw new InvalidFilterValueException(Errors.format(
                        Errors.Keys.CannotCompareInstanceOf_2, left.getClass(), right.getClass()));
            }
        }
        return false;
    }


    /**
     * A temporal filters where both operands are ISO 19108 instants.
     *
     * @param  <R>  the type of resources used as inputs.
     * @param  <T>  the base type of temporal objects.
     */
    private static final class Instants<R,T> extends TemporalFilter<R,T> {
        /** For cross-version compatibility during (de)serialization. */
        private static final long serialVersionUID = -3176521794130878518L;

        /** Creates a new filter. */
        Instants(TemporalOperation<T> operation,
                 Expression<R, ? extends T> expression1,
                 Expression<R, ? extends T> expression2)
        {
            super(operation, expression1, expression2);
        }

        /** Creates a new filter of the same type but different parameters. */
        @Override public Filter<R> recreate(final Expression<R,?>[] effective) {
            return new Instants<>(operation, cast(effective[0]), cast(effective[1]));
        }

        /** Tests if this filter passes on the given resource. */
        @Override public boolean test(final R candidate) {
            final T left = expression1.apply(candidate);
            if (left != null) {
                final T right = expression2.apply(candidate);
                if (right != null) try {
                    return operation.evaluate(left, right);
                } catch (DateTimeException e) {
                    throw new InvalidFilterValueException(Errors.format(
                            Errors.Keys.CannotCompareInstanceOf_2, left.getClass(), right.getClass()));
                }
            }
            return false;
        }
    }


    /**
     * A temporal filters where both operands are ISO 19108 periods.
     *
     * @param  <R>  the type of resources used as inputs.
     * @param  <T>  the base type of temporal objects.
     */
    private static final class Periods<R, T extends Period> extends TemporalFilter<R,T> {
        /** For cross-version compatibility during (de)serialization. */
        private static final long serialVersionUID = 7570449007668484459L;

        /** Creates a new filter. */
        Periods(TemporalOperation<T> operation,
                Expression<R, ? extends T> expression1,
                Expression<R, ? extends T> expression2)
        {
            super(operation, expression1, expression2);
        }

        /** Creates a new filter of the same type but different parameters. */
        @Override public Filter<R> recreate(final Expression<R,?>[] effective) {
            return new Periods<>(operation, cast(effective[0]), cast(effective[1]));
        }

        /** Tests if this filter passes on the given resource. */
        @Override public boolean test(final R candidate) {
            final Period left = expression1.apply(candidate);
            if (left != null) {
                final Period right = expression2.apply(candidate);
                if (right != null) try {
                    return operation.evaluate(left, right);
                } catch (DateTimeException e) {
                    throw new InvalidFilterValueException(Errors.format(
                            Errors.Keys.CannotCompareInstanceOf_2, left.getClass(), right.getClass()));
                }
            }
            return false;
        }
    }
}<|MERGE_RESOLUTION|>--- conflicted
+++ resolved
@@ -22,19 +22,9 @@
 import org.apache.sis.temporal.TimeMethods;
 import org.apache.sis.feature.privy.FeatureExpression;
 
-<<<<<<< HEAD
 // Specific to the main branch:
 import org.apache.sis.pending.geoapi.temporal.Period;
-import org.apache.sis.pending.geoapi.filter.TemporalOperatorName;
-=======
-// Specific to the geoapi-3.1 and geoapi-4.0 branches:
-import org.opengis.temporal.Period;
-import org.opengis.filter.Filter;
-import org.opengis.filter.Expression;
-import org.opengis.filter.TemporalOperator;
-import org.opengis.filter.TemporalOperatorName;
-import org.opengis.filter.InvalidFilterValueException;
->>>>>>> f3588042
+import org.apache.sis.pending.geoapi.temporal.TemporalOperatorName;
 
 
 /**
@@ -186,7 +176,7 @@
      * Determines if the test(s) represented by this filter passes with the given operands.
      * Values of {@link #expression1} and {@link #expression2} shall be two single values.
      *
-     * @throws InvalidFilterValueException if two temporal objects cannot be compared.
+     * @throws IllegalArgumentException if two temporal objects cannot be compared.
      */
     @Override
     public boolean test(final R candidate) {
@@ -206,7 +196,7 @@
                     return operation.evaluate(left, right);
                 }
             } catch (DateTimeException e) {
-                throw new InvalidFilterValueException(Errors.format(
+                throw new IllegalArgumentException(Errors.format(
                         Errors.Keys.CannotCompareInstanceOf_2, left.getClass(), right.getClass()));
             }
         }
@@ -245,7 +235,7 @@
                 if (right != null) try {
                     return operation.evaluate(left, right);
                 } catch (DateTimeException e) {
-                    throw new InvalidFilterValueException(Errors.format(
+                    throw new IllegalArgumentException(Errors.format(
                             Errors.Keys.CannotCompareInstanceOf_2, left.getClass(), right.getClass()));
                 }
             }
@@ -285,7 +275,7 @@
                 if (right != null) try {
                     return operation.evaluate(left, right);
                 } catch (DateTimeException e) {
-                    throw new InvalidFilterValueException(Errors.format(
+                    throw new IllegalArgumentException(Errors.format(
                             Errors.Keys.CannotCompareInstanceOf_2, left.getClass(), right.getClass()));
                 }
             }
