--- conflicted
+++ resolved
@@ -17,14 +17,9 @@
 package org.apache.sis.filter.internal;
 
 import java.util.Collection;
-<<<<<<< HEAD
+
+// Specific to the main branch:
 import org.apache.sis.filter.Expression;
-=======
-
-// Specific to the geoapi-3.1 and geoapi-4.0 branches:
-import org.opengis.filter.Expression;
-import org.opengis.filter.capability.AvailableFunction;
->>>>>>> efcd672a
 
 
 /**
