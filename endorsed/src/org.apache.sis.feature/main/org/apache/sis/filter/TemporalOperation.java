/*
 * Licensed to the Apache Software Foundation (ASF) under one or more
 * contributor license agreements.  See the NOTICE file distributed with
 * this work for additional information regarding copyright ownership.
 * The ASF licenses this file to You under the Apache License, Version 2.0
 * (the "License"); you may not use this file except in compliance with
 * the License.  You may obtain a copy of the License at
 *
 *     http://www.apache.org/licenses/LICENSE-2.0
 *
 * Unless required by applicable law or agreed to in writing, software
 * distributed under the License is distributed on an "AS IS" BASIS,
 * WITHOUT WARRANTIES OR CONDITIONS OF ANY KIND, either express or implied.
 * See the License for the specific language governing permissions and
 * limitations under the License.
 */
package org.apache.sis.filter;

import java.util.Optional;
import java.io.Serializable;
import java.time.DateTimeException;
import java.time.temporal.Temporal;
import org.apache.sis.util.privy.Strings;
import org.apache.sis.util.collection.WeakHashSet;
import org.apache.sis.temporal.TimeMethods;
import static org.apache.sis.temporal.TimeMethods.BEFORE;
import static org.apache.sis.temporal.TimeMethods.AFTER;
import static org.apache.sis.temporal.TimeMethods.EQUAL;

<<<<<<< HEAD
// Specific to the main branch:
import org.apache.sis.pending.geoapi.temporal.Period;
import org.apache.sis.pending.geoapi.filter.TemporalOperatorName;
=======
// Specific to the geoapi-3.1 and geoapi-4.0 branches:
import org.opengis.temporal.Period;
import org.opengis.temporal.Instant;
import org.opengis.filter.TemporalOperatorName;
import org.opengis.temporal.IndeterminateValue;
>>>>>>> f3588042


/**
 * Temporal operations between periods and/or instants.
 * The nature of the operation depends on the subclass.
 * Subclasses shall override at least one of the following methods:
 *
 * <ul>
 *   <li>{@link #evaluate(T, T)}</li>
 *   <li>{@link #evaluate(T, Period)}</li>
 *   <li>{@link #evaluate(Period, T)}</li>
 *   <li>{@link #evaluate(Period, Period)}</li>
 * </ul>
 *
 * Instances of this classes are immutable and thread-safe.
 * The same instances are shared by many filters.
 *
 * @author  Johann Sorel (Geomatys)
 * @author  Martin Desruisseaux (Geomatys)
 *
 * @param  <T>  the base type of temporal objects, or {@code Object.class} for any type.
 */
abstract class TemporalOperation<T> implements Serializable {
    /**
     * For cross-version compatibility.
     */
    private static final long serialVersionUID = -5304814915639460679L;

    /**
     * Temporal operations created in the current JVM.
     */
    @SuppressWarnings("unchecked")
    private static final WeakHashSet<TemporalOperation<?>> POOL = new WeakHashSet<>((Class) TemporalOperation.class);

    /**
     * The set of methods to invoke for performing "is before", "is after" or "is equal" comparisons.
     */
    protected final TimeMethods<T> comparators;

    /**
     * Creates a new temporal operation.
     *
     * @param  comparators  the set of methods to invoke for performing comparisons.
     */
    protected TemporalOperation(final TimeMethods<T> comparators) {
        this.comparators = comparators;
    }

    /**
     * Returns a unique, shared instance of this operation.
     *
     * @return a unique instance equal to {@code this}.
     */
    public final TemporalOperation<T> unique() {
        return POOL.unique(this);
    }

    /**
     * Returns a hash code value for this operation.
     * Used for {@link #unique()} implementation.
     */
    @Override
    public final int hashCode() {
        return getClass().hashCode() + 31 * comparators.type.hashCode();
    }

    /**
     * Compares the given object with this operation for equality.
     * Used for {@link #unique()} implementation.
     */
    @Override
    public final boolean equals(final Object other) {
        return (other != null) && (other.getClass() == getClass()) &&
                ((TemporalOperation) other).comparators.type == comparators.type;
    }

    /**
     * Returns a string representation for debugging purposes.
     */
    @Override
    public final String toString() {
        return Strings.toString(getClass(),
                "operator", getOperatorType().identifier(),
                "type", comparators.type.getSimpleName());
    }

    /**
     * Returns an identification of this operation.
     */
    public abstract TemporalOperatorName getOperatorType();

    /**
     * Returns the mathematical symbol for this temporal operation.
     *
     * @return the mathematical symbol, or 0 if none.
     */
    protected char symbol() {
        return (char) 0;
    }

    /**
     * Evaluates the filter between two temporal objects.
     * Both arguments given to this method shall be non-null.
     */
    protected boolean evaluate(T self, T other) {
        return false;
    }

    /**
     * Evaluates the filter between a temporal object and a period.
     * Both arguments given to this method shall be non-null, but period begin or end instant may be null.
     *
     * <p><b>Note:</b> this relationship is not defined by ISO 19108. This method should be overridden
     * only when an ISO 19108 extension can be easily defined, for example for the "equal" operation.</p>
     *
     * @throws DateTimeException if two temporal objects cannot be compared.
     * @throws ArithmeticException if the comparison exceeds integer capacity.
     */
    protected boolean evaluate(T self, Period other) {
        return false;
    }

    /**
     * Evaluates the filter between a period and a temporal object.
     * Both arguments given to this method shall be non-null, but period begin or end instant may be null.
     * Note: the {@code self} and {@code other} argument names are chosen to match ISO 19108 tables.
     *
     * @throws DateTimeException if two temporal objects cannot be compared.
     * @throws ArithmeticException if the comparison exceeds integer capacity.
     */
    protected boolean evaluate(Period self, T other) {
        return false;
    }

    /**
     * Evaluates the filter between two periods.
     * Both arguments given to this method shall be non-null, but period begin or end instant may be null.
     * Note: the {@code self} and {@code other} argument names are chosen to match ISO 19108 tables.
     *
     * @throws DateTimeException if two temporal objects cannot be compared.
     * @throws ArithmeticException if the comparison exceeds integer capacity.
     */
    protected abstract boolean evaluate(Period self, Period other);

    /**
     * Returns {@code true} if {@code other} is non-null and the specified comparison evaluates to {@code true}.
     * This is a helper function for {@code evaluate(…)} methods implementations.
     *
     * @param  test   enumeration value such as {@link TimeMethods#BEFORE} or {@link TimeMethods#AFTER}.
     * @param  self   the object on which to invoke the method identified by {@code test}.
     * @param  other  the argument to give to the test method call, or {@code null} if none.
     * @return the result of performing the comparison identified by {@code test}.
<<<<<<< HEAD
     * @throws IllegalArgumentException if the two objects cannot be compared.
=======
     * @throws DateTimeException if the two objects cannot be compared.
>>>>>>> f3588042
     */
    protected final boolean compare(final int test, final T self, final Instant other) {
        if (other != null) {
            final Temporal position;
            final Optional<IndeterminateValue> p = other.getIndeterminatePosition();
            if (p.isPresent()) {
                if (p.get() == IndeterminateValue.NOW) {
                    position = comparators.now();
                } else {
                    switch (test) {
                        case BEFORE: if (p.get() != IndeterminateValue.AFTER)  return false; else break;
                        case AFTER:  if (p.get() != IndeterminateValue.BEFORE) return false; else break;
                        default: return false;
                    }
                    position = other.getPosition();
                }
            } else {
                position = other.getPosition();
            }
            if (position != null) {
                return comparators.compare(test, self, position);
            }
        }
        return false;
    }

    /**
     * Returns {@code true} if both arguments are non-null and the specified comparison evaluates to {@code true}.
     * This is a helper function for {@code evaluate(…)} methods implementations.
     *
     * @param  test   enumeration value such as {@link TimeMethods#BEFORE} or {@link TimeMethods#AFTER}.
     * @param  self   the object on which to invoke the method identified by {@code test}, or {@code null} if none.
     * @param  other  the argument to give to the test method call, or {@code null} if none.
     * @return the result of performing the comparison identified by {@code test}.
<<<<<<< HEAD
     * @throws IllegalArgumentException if the two objects cannot be compared.
=======
     * @throws DateTimeException if the two objects cannot be compared.
>>>>>>> f3588042
     */
    @SuppressWarnings("unchecked")
    protected static boolean compare(final int test, final Instant self, final Instant other) {
        if (self == null || other == null) {
            return false;
        }
        final IndeterminateValue p1 = self.getIndeterminatePosition().orElse(null);
        final IndeterminateValue p2 = other.getIndeterminatePosition().orElse(null);
        if (p1 != null || p2 != null) {
            if (p1 == p2) {
                return (test == EQUAL) && (p1 == IndeterminateValue.NOW);
            }
            switch (test) {
                case BEFORE: if (isAmbiguous(p1, IndeterminateValue.BEFORE) || isAmbiguous(p2, IndeterminateValue.AFTER))  return false; else break;
                case AFTER:  if (isAmbiguous(p1, IndeterminateValue.AFTER)  || isAmbiguous(p2, IndeterminateValue.BEFORE)) return false; else break;
                default: return false;
            }
        }
        return TimeMethods.compareAny(test, self.getPosition(), other.getPosition());
    }

    /**
     * Returns {@code true} if using the {@code p} value would be ambiguous.
     *
     * @param  p         the indeterminate value to test.
     * @param  required  the required value for a non-ambiguous comparison.
     * @return whether using the given value would be ambiguous.
     */
    private static boolean isAmbiguous(final IndeterminateValue p, final IndeterminateValue required) {
        return (p != null) && (p != IndeterminateValue.NOW) && (p != required);
    }


    /**
     * Reference to a sub-class constructor.
     *
     * @param <T> type of temporal object.
     */
    @FunctionalInterface
    static interface Factory {
        /**
         * Creates a new temporal operation.
         *
         * @param  <T>          type of temporal objects that the operation will accept.
         * @param  comparators  the set of methods to invoke for performing comparisons.
         * @return the temporal operation using the given "is before", "is after" and "is equal" methods.
         */
        <T> TemporalOperation<T> create(TimeMethods<T> comparators);
    }


    /**
     * The {@code "TEquals"} (=) operation. Defined by ISO 19108 as:
     * <ul>
     *   <li>{@literal self = other}</li>
     *   <li>{@literal self.begin = other.begin  AND  self.end = other.end}</li>
     * </ul>
     *
     * @param  <T>  the base type of temporal objects.
     */
    static final class Equals<T> extends TemporalOperation<T> {
        /** For cross-version compatibility during (de)serialization. */
        private static final long serialVersionUID = -6060822291802339424L;

        /** Creates a new operation. */
        Equals(TimeMethods<T> comparators) {
            super(comparators);
        }

        /** Identification of this operation. */
        @Override public TemporalOperatorName getOperatorType() {
            return TemporalOperatorName.EQUALS;
        }

        /** Symbol of this operation. */
        @Override protected char symbol() {
            return '=';
        }

        /** Condition defined by ISO 19108:2002 §5.2.3.5. */
        @Override protected boolean evaluate(T self, T other) {
            return comparators.isEqual.test(self, other);
        }

        /** Extension to ISO 19108: handle instant as a tiny period. */
        @Override public boolean evaluate(T self, Period other) {
            return compare(EQUAL, self, other.getBeginning()) &&
                   compare(EQUAL, self, other.getEnding());
        }

        /** Extension to ISO 19108: handle instant as a tiny period. */
        @Override public boolean evaluate(Period self, T other) {
            return compare(EQUAL, other, self.getBeginning()) &&
                   compare(EQUAL, other, self.getEnding());
        }

        /** Condition defined by ISO 19108:2006 (corrigendum) §5.2.3.5. */
        @Override public boolean evaluate(Period self, Period other) {
            return compare(EQUAL, self.getBeginning(), other.getBeginning()) &&
                   compare(EQUAL, self.getEnding(),    other.getEnding());
        }
    }


    /**
     * The {@code "Before"} {@literal (<)} operation. Defined by ISO 19108 as:
     * <ul>
     *   <li>{@literal self     < other}</li>
     *   <li>{@literal self.end < other}</li>
     *   <li>{@literal self.end < other.begin}</li>
     * </ul>
     *
     * @param  <T>  the base type of temporal objects.
     */
    static final class Before<T> extends TemporalOperation<T> {
        /** For cross-version compatibility during (de)serialization. */
        private static final long serialVersionUID = -3422629447456003982L;

        /** Creates a new operation. */
        Before(TimeMethods<T> comparators) {
            super(comparators);
        }

        /** Identification of this operation. */
        @Override public TemporalOperatorName getOperatorType() {
            return TemporalOperatorName.BEFORE;
        }

        /** Symbol of this operation. */
        @Override protected char symbol() {
            return '<';
        }

        /** Condition defined by ISO 19108:2002 §5.2.3.5. */
        @Override protected boolean evaluate(T self, T other) {
            return comparators.isBefore.test(self, other);
        }

        /** Relationship not defined by ISO 19108:2006. */
        @Override public boolean evaluate(T self, Period other) {
            return compare(BEFORE, self, other.getBeginning());
        }

        /** Condition defined by ISO 19108:2006 (corrigendum) §5.2.3.5. */
        @Override public boolean evaluate(Period self, T other) {
            return compare(AFTER, other, self.getEnding());
        }

        /** Condition defined by ISO 19108:2006 (corrigendum) §5.2.3.5. */
        @Override public boolean evaluate(Period self, Period other) {
            return compare(BEFORE, self.getEnding(), other.getBeginning());
        }
    }


    /**
     * The {@code "After"} {@literal (>)} operation. Defined by ISO 19108 as:
     * <ul>
     *   <li>{@literal self       > other}</li>
     *   <li>{@literal self.begin > other}</li>
     *   <li>{@literal self.begin > other.end}</li>
     * </ul>
     *
     * @param  <T>  the base type of temporal objects.
     */
    static final class After<T> extends TemporalOperation<T> {
        /** For cross-version compatibility during (de)serialization. */
        private static final long serialVersionUID = 5410476260417497682L;

        /** Creates a new operation. */
        After(TimeMethods<T> comparators) {
            super(comparators);
        }

        /** Identification of this operation. */
        @Override public TemporalOperatorName getOperatorType() {
            return TemporalOperatorName.AFTER;
        }

        /** Symbol of this operation. */
        @Override protected char symbol() {
            return '>';
        }

        /** Condition defined by ISO 19108:2002 §5.2.3.5. */
        @Override protected boolean evaluate(T self, T other) {
            return comparators.isAfter.test(self, other);
        }

        /** Relationship not defined by ISO 19108:2006. */
        @Override public boolean evaluate(T self, Period other) {
            return compare(AFTER, self, other.getEnding());
        }

        /** Condition defined by ISO 19108:2006 (corrigendum) §5.2.3.5. */
        @Override public boolean evaluate(Period self, T other) {
            return compare(BEFORE, other, self.getBeginning());
        }

        /** Condition defined by ISO 19108:2006 (corrigendum) §5.2.3.5. */
        @Override public boolean evaluate(Period self, Period other) {
            return compare(AFTER, self.getBeginning(), other.getEnding());
        }
    }


    /**
     * The {@code "Begins"} operation. Defined by ISO 19108 as:
     * <ul>
     *   <li>{@literal self.begin = other.begin  AND  self.end < other.end}</li>
     * </ul>
     *
     * @param  <T>  the base type of temporal objects.
     */
    static final class Begins<T> extends TemporalOperation<T> {
        /** For cross-version compatibility during (de)serialization. */
        private static final long serialVersionUID = -7880699329127762233L;

        /** Creates a new operation. */
        Begins(TimeMethods<T> comparators) {
            super(comparators);
        }

        /** Identification of this operation. */
        @Override public TemporalOperatorName getOperatorType() {
            return TemporalOperatorName.BEGINS;
        }

        /** Condition defined by ISO 19108:2006 (corrigendum) §5.2.3.5. */
        @Override public boolean evaluate(final Period self, final Period other) {
            return compare(EQUAL,  self.getBeginning(), other.getBeginning()) &&
                   compare(BEFORE, self.getEnding(),    other.getEnding());
        }
    }


    /**
     * The {@code "Ends"} operation. Defined by ISO 19108 as:
     * <ul>
     *   <li>{@literal self.begin > other.begin  AND  self.end = other.end}</li>
     * </ul>
     *
     * @param  <T>  the base type of temporal objects.
     */
    static final class Ends<T> extends TemporalOperation<T> {
        /** For cross-version compatibility during (de)serialization. */
        private static final long serialVersionUID = -5508229966320563437L;

        /** Creates a new operation. */
        Ends(TimeMethods<T> comparators) {
            super(comparators);
        }

        /** Identification of this operation. */
        @Override public TemporalOperatorName getOperatorType() {
            return TemporalOperatorName.ENDS;
        }

        /** Condition defined by ISO 19108:2006 (corrigendum) §5.2.3.5. */
        @Override public boolean evaluate(final Period self, final Period other) {
            return compare(EQUAL, self.getEnding(),    other.getEnding()) &&
                   compare(AFTER, self.getBeginning(), other.getBeginning());
        }
    }


    /**
     * The {@code "BegunBy"} operation. Defined by ISO 19108 as:
     * <ul>
     *   <li>{@literal self.begin = other}</li>
     *   <li>{@literal self.begin = other.begin  AND  self.end > other.end}</li>
     * </ul>
     *
     * @param  <T>  the base type of temporal objects.
     */
    static final class BegunBy<T> extends TemporalOperation<T> {
        /** For cross-version compatibility during (de)serialization. */
        private static final long serialVersionUID = -7212413827394364384L;

        /** Creates a new operation. */
        BegunBy(TimeMethods<T> comparators) {
            super(comparators);
        }

        /** Identification of this operation. */
        @Override public TemporalOperatorName getOperatorType() {
            return TemporalOperatorName.BEGUN_BY;
        }

        /** Condition defined by ISO 19108:2006 (corrigendum) §5.2.3.5. */
        @Override public boolean evaluate(Period self, T other) {
            return compare(EQUAL, other, self.getBeginning());
        }

        /** Condition defined by ISO 19108:2006 (corrigendum) §5.2.3.5. */
        @Override public boolean evaluate(final Period self, final Period other) {
            return compare(EQUAL, self.getBeginning(), other.getBeginning()) &&
                   compare(AFTER, self.getEnding(),    other.getEnding());
        }
    }


    /**
     * The {@code "EndedBy"} operation. Defined by ISO 19108 as:
     * <ul>
     *   <li>{@literal self.end = other}</li>
     *   <li>{@literal self.begin < other.begin  AND  self.end = other.end}</li>
     * </ul>
     *
     * @param  <T>  the base type of temporal objects.
     */
    static final class EndedBy<T> extends TemporalOperation<T> {
        /** For cross-version compatibility during (de)serialization. */
        private static final long serialVersionUID = 8586566103462153666L;

        /** Creates a new operation. */
        EndedBy(TimeMethods<T> comparators) {
            super(comparators);
        }

        /** Identification of this operation. */
        @Override public TemporalOperatorName getOperatorType() {
            return TemporalOperatorName.ENDED_BY;
        }

        /** Condition defined by ISO 19108:2006 (corrigendum) §5.2.3.5. */
        @Override public boolean evaluate(final Period self, final T other) {
            return compare(EQUAL, other, self.getEnding());
        }

        /** Condition defined by ISO 19108:2006 (corrigendum) §5.2.3.5. */
        @Override public boolean evaluate(final Period self, final Period other) {
            return compare(EQUAL,  self.getEnding(),    other.getEnding()) &&
                   compare(BEFORE, self.getBeginning(), other.getBeginning());
        }
    }


    /**
     * The {@code "Meets"} operation. Defined by ISO 19108 as:
     * <ul>
     *   <li>{@literal self.end = other.begin}</li>
     * </ul>
     *
     * @param  <T>  the base type of temporal objects.
     */
    static final class Meets<T> extends TemporalOperation<T> {
        /** For cross-version compatibility during (de)serialization. */
        private static final long serialVersionUID = -3534843269384858443L;

        /** Creates a new operation. */
        Meets(TimeMethods<T> comparators) {
            super(comparators);
        }

        /** Identification of this operation. */
        @Override public TemporalOperatorName getOperatorType() {
            return TemporalOperatorName.MEETS;
        }

        /** Extension to ISO 19108: handle instant as a tiny period. */
        @Override public boolean evaluate(final T self, final T other) {
            return comparators.isEqual.test(self, other);
        }

        /** Extension to ISO 19108: handle instant as a tiny period. */
        @Override public boolean evaluate(final T self, final Period other) {
            return compare(EQUAL, self, other.getBeginning());
        }

        /** Extension to ISO 19108: handle instant as a tiny period. */
        @Override public boolean evaluate(final Period self, final T other) {
            return compare(EQUAL, other, self.getEnding());
        }

        /** Condition defined by ISO 19108:2006 (corrigendum) §5.2.3.5. */
        @Override public boolean evaluate(final Period self, final Period other) {
            return compare(EQUAL, self.getEnding(), other.getBeginning());
        }
    }


    /**
     * The {@code "MetBy"} operation. Defined by ISO 19108 as:
     * <ul>
     *   <li>{@literal self.begin = other.end}</li>
     * </ul>
     *
     * @param  <T>  the base type of temporal objects.
     */
    static final class MetBy<T> extends TemporalOperation<T> {
        /** For cross-version compatibility during (de)serialization. */
        private static final long serialVersionUID = 5358059498707330482L;

        /** Creates a new operation. */
        MetBy(TimeMethods<T> comparators) {
            super(comparators);
        }

        /** Identification of this operation. */
        @Override public TemporalOperatorName getOperatorType() {
            return TemporalOperatorName.MET_BY;
        }

        /** Extension to ISO 19108: handle instant as a tiny period. */
        @Override public boolean evaluate(final T self, final T other) {
            return comparators.isEqual.test(self, other);
        }

        /** Extension to ISO 19108: handle instant as a tiny period. */
        @Override public boolean evaluate(final T self, final Period other) {
            return compare(EQUAL, self, other.getEnding());
        }

        /** Extension to ISO 19108: handle instant as a tiny period. */
        @Override public boolean evaluate(final Period self, final T other) {
            return compare(EQUAL, other, self.getBeginning());
        }

        /** Condition defined by ISO 19108:2006 (corrigendum) §5.2.3.5. */
        @Override public boolean evaluate(final Period self, final Period other) {
            return compare(EQUAL, self.getBeginning(), other.getEnding());
        }
    }


    /**
     * The {@code "During"} operation. Defined by ISO 19108 as:
     * <ul>
     *   <li>{@literal self.begin > other.begin  AND  self.end < other.end}</li>
     * </ul>
     *
     * @param  <T>  the base type of temporal objects.
     */
    static final class During<T> extends TemporalOperation<T> {
        /** For cross-version compatibility during (de)serialization. */
        private static final long serialVersionUID = -4674319635076886196L;

        /** Creates a new operation. */
        During(TimeMethods<T> comparators) {
            super(comparators);
        }

        /** Identification of this operation. */
        @Override public TemporalOperatorName getOperatorType() {
            return TemporalOperatorName.DURING;
        }

        /** Symbol of this operation. */
        @Override protected char symbol() {
            return '⊊';         // `self` is a proper (or strict) subset of `other`.
        }

        /** Condition defined by ISO 19108:2006 (corrigendum) §5.2.3.5. */
        @Override public boolean evaluate(final Period self, final Period other) {
            return compare(AFTER,  self.getBeginning(), other.getBeginning()) &&
                   compare(BEFORE, self.getEnding(),    other.getEnding());
        }
    }


    /**
     * The {@code "TContains"} operation. Defined by ISO 19108 as:
     * <ul>
     *   <li>{@literal self.begin < other AND self.end > other}</li>
     *   <li>{@literal self.begin < other.begin  AND  self.end > other.end}</li>
     * </ul>
     *
     * @param  <T>  the base type of temporal objects.
     */
    static final class Contains<T> extends TemporalOperation<T> {
        /** For cross-version compatibility during (de)serialization. */
        private static final long serialVersionUID = 9107531246948034411L;

        /** Creates a new operation. */
        Contains(TimeMethods<T> comparators) {
            super(comparators);
        }

        /** Identification of this operation. */
        @Override public TemporalOperatorName getOperatorType() {
            return TemporalOperatorName.CONTAINS;
        }

        /** Symbol of this operation. */
        @Override protected char symbol() {
            return '⊋';         // `self` is a proper (or strict) superset of `other`.
        }

        /** Condition defined by ISO 19108:2006 (corrigendum) §5.2.3.5. */
        @Override public boolean evaluate(final Period self, final T other) {
            return compare(AFTER,  other, self.getBeginning()) &&
                   compare(BEFORE, other, self.getEnding());
        }

        /** Condition defined by ISO 19108:2006 (corrigendum) §5.2.3.5. */
        @Override public boolean evaluate(final Period self, final Period other) {
            return compare(BEFORE, self.getBeginning(), other.getBeginning()) &&
                   compare(AFTER,  self.getEnding(),    other.getEnding());
        }
    }


    /**
     * The {@code "TOverlaps"} operation. Defined by ISO 19108 as:
     * <ul>
     *   <li>{@literal self.begin < other.begin  AND  self.end > other.begin  AND  self.end < other.end}</li>
     * </ul>
     *
     * @param  <T>  the base type of temporal objects.
     */
    static final class Overlaps<T> extends TemporalOperation<T> {
        /** For cross-version compatibility during (de)serialization. */
        private static final long serialVersionUID = 1517443045593389773L;

        /** Creates a new operation. */
        Overlaps(TimeMethods<T> comparators) {
            super(comparators);
        }

        /** Identification of this operation. */
        @Override public TemporalOperatorName getOperatorType() {
            return TemporalOperatorName.OVERLAPS;
        }

        /** Condition defined by ISO 19108:2006 (corrigendum) §5.2.3.5. */
        @Override public boolean evaluate(final Period self, final Period other) {
            final Instant selfBegin, selfEnd, otherBegin, otherEnd;
            return ((otherBegin = other.getBeginning()) != null) &&
                   ((selfBegin  = self.getBeginning())  != null) && compare(BEFORE, selfBegin, otherBegin) &&
                   ((selfEnd    = self.   getEnding())  != null) && compare(AFTER,  selfEnd,   otherBegin) &&
                   ((otherEnd   = other.  getEnding())  != null) && compare(BEFORE, selfEnd,   otherEnd);
        }
    }


    /**
     * The {@code "OverlappedBy"} operation. Defined by ISO 19108 as:
     * <ul>
     *   <li>{@literal self.begin > other.begin  AND  self.begin < other.end  AND  self.end > other.end}</li>
     * </ul>
     *
     * @param  <T>  the base type of temporal objects.
     */
    static final class OverlappedBy<T> extends TemporalOperation<T> {
        /** For cross-version compatibility during (de)serialization. */
        private static final long serialVersionUID = 2228673820507226463L;

        /** Creates a new operation. */
        OverlappedBy(TimeMethods<T> comparators) {
            super(comparators);
        }

        /** Identification of this operation. */
        @Override public TemporalOperatorName getOperatorType() {
            return TemporalOperatorName.OVERLAPPED_BY;
        }

        /** Condition defined by ISO 19108:2006 (corrigendum) §5.2.3.5. */
        @Override public boolean evaluate(final Period self, final Period other) {
            final Instant selfBegin, selfEnd, otherBegin, otherEnd;
            return ((selfBegin  = self.getBeginning())  != null) &&
                   ((otherBegin = other.getBeginning()) != null) && compare(AFTER,  selfBegin,  otherBegin) &&
                   ((otherEnd   = other.  getEnding())  != null) && compare(BEFORE, selfBegin,  otherEnd)   &&
                   ((selfEnd    = self.   getEnding())  != null) && compare(AFTER,  selfEnd,    otherEnd);
        }
    }


    /**
     * The {@code "AnyInteracts"} filter.
     * This is a shortcut for NOT (Before OR Meets OR MetBy OR After).
     *
     * @param  <T>  the base type of temporal objects.
     */
    static final class AnyInteracts<T> extends TemporalOperation<T> {
        /** For cross-version compatibility during (de)serialization. */
        private static final long serialVersionUID = 5972351564286442392L;

        /** Creates a new operation. */
        AnyInteracts(TimeMethods<T> comparators) {
            super(comparators);
        }

        /** Identification of this operation. */
        @Override public TemporalOperatorName getOperatorType() {
            return TemporalOperatorName.ANY_INTERACTS;
        }

        /** Condition defined by OGC filter specification. */
        @Override public boolean evaluate(final Period self, final Period other) {
            final Instant selfBegin, selfEnd, otherBegin, otherEnd;
            return ((selfBegin  = self.getBeginning())  != null) &&
                   ((otherEnd   = other.  getEnding())  != null) && compare(BEFORE, selfBegin, otherEnd) &&
                   ((selfEnd    = self.   getEnding())  != null) &&
                   ((otherBegin = other.getBeginning()) != null) && compare(AFTER, selfEnd, otherBegin);
        }
    }
}<|MERGE_RESOLUTION|>--- conflicted
+++ resolved
@@ -27,17 +27,11 @@
 import static org.apache.sis.temporal.TimeMethods.AFTER;
 import static org.apache.sis.temporal.TimeMethods.EQUAL;
 
-<<<<<<< HEAD
 // Specific to the main branch:
 import org.apache.sis.pending.geoapi.temporal.Period;
-import org.apache.sis.pending.geoapi.filter.TemporalOperatorName;
-=======
-// Specific to the geoapi-3.1 and geoapi-4.0 branches:
-import org.opengis.temporal.Period;
-import org.opengis.temporal.Instant;
-import org.opengis.filter.TemporalOperatorName;
-import org.opengis.temporal.IndeterminateValue;
->>>>>>> f3588042
+import org.apache.sis.pending.geoapi.temporal.Instant;
+import org.apache.sis.pending.geoapi.temporal.IndeterminateValue;
+import org.apache.sis.pending.geoapi.temporal.TemporalOperatorName;
 
 
 /**
@@ -190,11 +184,7 @@
      * @param  self   the object on which to invoke the method identified by {@code test}.
      * @param  other  the argument to give to the test method call, or {@code null} if none.
      * @return the result of performing the comparison identified by {@code test}.
-<<<<<<< HEAD
-     * @throws IllegalArgumentException if the two objects cannot be compared.
-=======
      * @throws DateTimeException if the two objects cannot be compared.
->>>>>>> f3588042
      */
     protected final boolean compare(final int test, final T self, final Instant other) {
         if (other != null) {
@@ -229,11 +219,7 @@
      * @param  self   the object on which to invoke the method identified by {@code test}, or {@code null} if none.
      * @param  other  the argument to give to the test method call, or {@code null} if none.
      * @return the result of performing the comparison identified by {@code test}.
-<<<<<<< HEAD
-     * @throws IllegalArgumentException if the two objects cannot be compared.
-=======
      * @throws DateTimeException if the two objects cannot be compared.
->>>>>>> f3588042
      */
     @SuppressWarnings("unchecked")
     protected static boolean compare(final int test, final Instant self, final Instant other) {
