/*
 * Licensed to the Apache Software Foundation (ASF) under one or more
 * contributor license agreements.  See the NOTICE file distributed with
 * this work for additional information regarding copyright ownership.
 * The ASF licenses this file to You under the Apache License, Version 2.0
 * (the "License"); you may not use this file except in compliance with
 * the License.  You may obtain a copy of the License at
 *
 *     http://www.apache.org/licenses/LICENSE-2.0
 *
 * Unless required by applicable law or agreed to in writing, software
 * distributed under the License is distributed on an "AS IS" BASIS,
 * WITHOUT WARRANTIES OR CONDITIONS OF ANY KIND, either express or implied.
 * See the License for the specific language governing permissions and
 * limitations under the License.
 */
package org.apache.sis.filter.sqlmm;

import java.util.Objects;
import java.io.IOException;
import java.io.ObjectInputStream;
import java.io.InvalidObjectException;
import org.opengis.util.FactoryException;
import org.opengis.referencing.crs.CoordinateReferenceSystem;
import org.apache.sis.referencing.CRS;
import org.apache.sis.referencing.factory.InvalidGeodeticParameterException;
import org.apache.sis.feature.privy.FeatureProjectionBuilder;
import org.apache.sis.util.privy.Constants;
import org.apache.sis.util.resources.Errors;

<<<<<<< HEAD
// Specific to the main branch:
import org.apache.sis.feature.DefaultFeatureType;
import org.apache.sis.filter.Expression;
import org.apache.sis.pending.geoapi.filter.Literal;
=======
// Specific to the geoapi-3.1 and geoapi-4.0 branches:
import org.opengis.filter.Literal;
import org.opengis.filter.Expression;
import org.opengis.filter.InvalidFilterValueException;
>>>>>>> ffa96dbd


/**
 * A function where the last argument is the identifier of a Coordinate Reference System.
 * The first argument may be a geometry or data (WKT, WKT, GML…) for creating a geometry.
 *
 * @author  Johann Sorel (Geomatys)
 * @author  Martin Desruisseaux (Geomatys)
 * @author  Alexis Manin (Geomatys)
 *
 * @param  <R>  the type of resources (e.g. {@code Feature}) used as inputs.
 */
abstract class FunctionWithSRID<R> extends SpatialFunction<R> {
    /**
     * For cross-version compatibility.
     */
    private static final long serialVersionUID = -6870024245928121613L;

    /**
     * The expression giving the spatial reference system identifier, or {@code null} if none.
     */
    @SuppressWarnings("serial")         // Most SIS implementations are serializable.
    final Expression<R,?> srid;

    /**
     * Identifier of the coordinate reference system in which to represent the geometry.
     * This identifier is specified by the second expression and is stored in order to
     * avoid computing {@link #targetCRS} many times when the SRID does not change.
     */
    private transient Object lastSRID;

    /**
     * The coordinate reference system in which to represent the geometry, or {@code null}
     * if not yet determined. This field is recomputed when the {@link #lastSRID} changed.
     * If {@link #literalCRS} is {@code true}, then {@code targetCRS} shall be effectively final.
     */
    private transient CoordinateReferenceSystem targetCRS;

    /**
     * Whether the {@link #getTargetCRS(Object)} value is defined by a literal.
     */
    final boolean literalCRS;

    /**
     * Whether the SRID is present, absent, or may be present or absent depending on the value.
     * If {@code ABSENT} then the {@link #srid} field will be null. In all other cases that field
     * will be non-null.
     */
    static final int PRESENT = 1, ABSENT = 0, MAYBE = 2;

    /**
     * Creates a new function for a geometry represented by the given parameter.
     *
     * @param  operation   identification of the SQLMM operation.
     * @param  parameters  sub-expressions that will be evaluated to provide the parameters to the function.
     * @param  hasSRID     whether the SRID is expected as one of {@link #PRESENT}, {@link #ABSENT} or {@link #MAYBE}.
     *
     * @todo The {@code MAYBE} flag could be removed if we know the type of value evaluated by the expression.
     *       For now it exists mostly because the last parameter given to {@code ST_Point} can be of various types.
     */
    FunctionWithSRID(final SQLMM operation, final Expression<R,?>[] parameters, int hasSRID) {
        super(operation, parameters);
        if (hasSRID == MAYBE && parameters.length < operation.maxParamCount) {
            hasSRID = ABSENT;
        }
        if (hasSRID == ABSENT) {
            literalCRS = true;
            srid = null;
            return;
        }
        srid = parameters[operation.maxParamCount - 1];
        if (srid instanceof Literal<?,?>) {
            final Object value = ((Literal<?,?>) srid).getValue();
            if (value == null) {
                literalCRS = true;
            } else {
                literalCRS = (hasSRID == PRESENT || isCRS(value.getClass()));
                if (literalCRS) try {
                    setTargetCRS(value);
                } catch (FactoryException e) {
                    throw new IllegalArgumentException(e);
                }
            }
        } else {
            literalCRS = false;
        }
    }

    /**
     * Invoked on deserialization for restoring the {@link #targetCRS} field.
     *
     * @param  in  the input stream from which to deserialize an attribute.
     * @throws IOException if an I/O error occurred while reading or if the stream contains invalid data.
     * @throws ClassNotFoundException if the class serialized on the stream is not on the module path.
     */
    private void readObject(final ObjectInputStream in) throws IOException, ClassNotFoundException {
        in.defaultReadObject();
        if (literalCRS && srid != null) try {
            setTargetCRS(((Literal<?,?>) srid).getValue());
        } catch (FactoryException e) {
            throw (IOException) new InvalidObjectException(e.getLocalizedMessage()).initCause(e);
        }
    }

    /**
     * Returns whether the given type is a CRS or may be a SRID.
     */
    private static boolean isCRS(final Class<?> type) {
        return type == Integer.class || type == String.class || CoordinateReferenceSystem.class.isAssignableFrom(type);
    }

    /**
     * Sets {@link #targetCRS} to a coordinate reference system inferred from the given value.
     * The CRS argument shall be the result of {@code parameters.get(1).apply(object)}.
     *
     * @param  crs  the object evaluated by the {@link #srid} expression.
     * @throws FactoryException if no CRS can be created from the given object.
     */
    private void setTargetCRS(final Object crs) throws FactoryException {
search: if (crs instanceof CoordinateReferenceSystem) {
            targetCRS = (CoordinateReferenceSystem) crs;
        } else {
            final String code;
            if (crs instanceof String) {
                code = (String) crs;
            } else if (crs instanceof Integer) {
                if (((Integer) crs) == 0) {
                    targetCRS = null;
                    break search;
                }
                // TODO: should be a reference in the "spatial_ref_sys" table instead.
                code = Constants.EPSG + ':' + crs;
            } else {
                throw new InvalidGeodeticParameterException(crs == null
                        ? Errors.format(Errors.Keys.UnspecifiedCRS)
                        : Errors.format(Errors.Keys.IllegalCRSType_1, crs.getClass()));
            }
            targetCRS = CRS.forCode(code);
        }
        lastSRID = crs;
    }

    /**
     * Gets the coordinate reference system for the {@code input} resources.
     * The {@code input} argument is used only if the SRID is not a literal (which is rare).
     * If the {@link #srid} parameter is optional, then it is caller's responsibility to verify that it is non-null.
     *
     * @param  input  the resource for which to get the CRS. This is often ignored.
     * @return the CRS for the given resource.
     * @throws FactoryException if the CRS can be created.
     */
    final CoordinateReferenceSystem getTargetCRS(final R input) throws FactoryException {
        if (literalCRS) {
            return targetCRS;                   // No need to synchronize because effectively final.
        } else {
            final Object value = srid.apply(input);
            if (value == null) {
                return null;
            }
            synchronized (this) {
                if (!Objects.equals(value, lastSRID)) {
                    setTargetCRS(value);
                }
                return targetCRS;               // Must be inside synchronized block.
            }
        }
    }

    /**
     * Returns the class of resources expected by this expression.
     * Subclasses should override this method.
     */
    @Override
    public Class<? super R> getResourceClass() {
        return (srid != null) ? srid.getResourceClass() : Object.class;
    }

    /**
     * Provides the type of values produced by this expression.
     * This is the value computed by the parent class except for the <abbr>SRID</abbr>.
     *
     * @param  addTo  where to add the type of properties evaluated by this expression.
     * @return handler of type resulting from expression evaluation (never null).
     */
    @Override
<<<<<<< HEAD
    public PropertyTypeBuilder expectedType(final DefaultFeatureType valueType, final FeatureTypeBuilder addTo) {
        final PropertyTypeBuilder pt = super.expectedType(valueType, addTo);
        if (pt instanceof AttributeTypeBuilder<?>) {
            // We must unconditionally override the CRS set by parent class.
            ((AttributeTypeBuilder<?>) pt).setCRS(literalCRS ? targetCRS : null);
        }
        return pt;
=======
    public FeatureProjectionBuilder.Item expectedType(final FeatureProjectionBuilder addTo) {
        // We must unconditionally overwrite the CRS set by the parent class.
        return super.expectedType(addTo).setCRS(literalCRS ? targetCRS : null);
>>>>>>> ffa96dbd
    }
}<|MERGE_RESOLUTION|>--- conflicted
+++ resolved
@@ -28,17 +28,9 @@
 import org.apache.sis.util.privy.Constants;
 import org.apache.sis.util.resources.Errors;
 
-<<<<<<< HEAD
 // Specific to the main branch:
-import org.apache.sis.feature.DefaultFeatureType;
 import org.apache.sis.filter.Expression;
 import org.apache.sis.pending.geoapi.filter.Literal;
-=======
-// Specific to the geoapi-3.1 and geoapi-4.0 branches:
-import org.opengis.filter.Literal;
-import org.opengis.filter.Expression;
-import org.opengis.filter.InvalidFilterValueException;
->>>>>>> ffa96dbd
 
 
 /**
@@ -224,18 +216,8 @@
      * @return handler of type resulting from expression evaluation (never null).
      */
     @Override
-<<<<<<< HEAD
-    public PropertyTypeBuilder expectedType(final DefaultFeatureType valueType, final FeatureTypeBuilder addTo) {
-        final PropertyTypeBuilder pt = super.expectedType(valueType, addTo);
-        if (pt instanceof AttributeTypeBuilder<?>) {
-            // We must unconditionally override the CRS set by parent class.
-            ((AttributeTypeBuilder<?>) pt).setCRS(literalCRS ? targetCRS : null);
-        }
-        return pt;
-=======
     public FeatureProjectionBuilder.Item expectedType(final FeatureProjectionBuilder addTo) {
         // We must unconditionally overwrite the CRS set by the parent class.
         return super.expectedType(addTo).setCRS(literalCRS ? targetCRS : null);
->>>>>>> ffa96dbd
     }
 }