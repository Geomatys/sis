--- conflicted
+++ resolved
@@ -31,15 +31,8 @@
 import org.apache.sis.filter.internal.Node;
 import org.apache.sis.math.FunctionProperty;
 
-<<<<<<< HEAD
 // Specific to the main branch:
-import org.apache.sis.feature.DefaultFeatureType;
 import org.apache.sis.feature.DefaultAttributeType;
-=======
-// Specific to the geoapi-3.1 and geoapi-4.0 branches:
-import org.opengis.feature.AttributeType;
-import org.opengis.filter.Expression;
->>>>>>> ffa96dbd
 
 
 /**
@@ -159,24 +152,15 @@
         }
 
         /**
-<<<<<<< HEAD
-         * Provides the type of values returned by {@link #apply(Object)}
-         * wrapped in an {@link DefaultAttributeType} named "Literal".
-=======
          * Provides the type of values returned by {@link #apply(Object)}.
-         * The returned item wraps an {@link AttributeType} named "Literal".
+         * The returned item wraps an {@code AttributeType} named "Literal".
          * The attribute type is determined by the class of the {@linkplain #value}.
->>>>>>> ffa96dbd
          *
          * @param  addTo  where to add the type of properties evaluated by the given expression.
          * @return handler for the added property.
          */
         @Override
-<<<<<<< HEAD
-        public PropertyTypeBuilder expectedType(DefaultFeatureType ignored, final FeatureTypeBuilder addTo) {
-=======
         public FeatureProjectionBuilder.Item expectedType(final FeatureProjectionBuilder addTo) {
->>>>>>> ffa96dbd
             final Class<?> valueType = getValueClass();
             DefaultAttributeType<?> propertyType;
             synchronized (TYPES) {
