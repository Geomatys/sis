/*
 * Licensed to the Apache Software Foundation (ASF) under one or more
 * contributor license agreements.  See the NOTICE file distributed with
 * this work for additional information regarding copyright ownership.
 * The ASF licenses this file to You under the Apache License, Version 2.0
 * (the "License"); you may not use this file except in compliance with
 * the License.  You may obtain a copy of the License at
 *
 *     http://www.apache.org/licenses/LICENSE-2.0
 *
 * Unless required by applicable law or agreed to in writing, software
 * distributed under the License is distributed on an "AS IS" BASIS,
 * WITHOUT WARRANTIES OR CONDITIONS OF ANY KIND, either express or implied.
 * See the License for the specific language governing permissions and
 * limitations under the License.
 */
package org.apache.sis.filter;

import java.math.BigDecimal;
import java.math.BigInteger;
import org.opengis.util.ScopedName;
import org.apache.sis.feature.privy.FeatureExpression;
import org.apache.sis.feature.privy.FeatureProjectionBuilder;
import org.apache.sis.filter.privy.FunctionNames;
import org.apache.sis.util.UnconvertibleObjectException;
import org.apache.sis.util.resources.Errors;
import org.apache.sis.math.Fraction;

<<<<<<< HEAD
// Specific to the main branch:
import org.apache.sis.feature.DefaultFeatureType;
import org.apache.sis.feature.DefaultAttributeType;
=======
// Specific to the geoapi-3.1 and geoapi-4.0 branches:
import org.opengis.feature.AttributeType;
import org.opengis.filter.Expression;
>>>>>>> ffa96dbd


/**
 * Arithmetic operations between two numerical values.
 * The nature of the operation depends on the subclass.
 *
 * @author  Johann Sorel (Geomatys)
 * @author  Martin Desruisseaux (Geomatys)
 *
 * @param  <R>  the type of resources (e.g. {@code Feature}) used as inputs.
 */
abstract class ArithmeticFunction<R> extends BinaryFunction<R,Number,Number>
        implements FeatureExpression<R,Number>, Optimization.OnExpression<R,Number>
{
    /**
     * For cross-version compatibility.
     */
    private static final long serialVersionUID = 2818625862630588268L;

    /**
     * Creates a new arithmetic function.
     */
    ArithmeticFunction(final Expression<R, ? extends Number> expression1,
                       final Expression<R, ? extends Number> expression2)
    {
        super(expression1, expression2);
    }

    /**
     * Creates an attribute type for numeric values of the given name.
     * The attribute is mandatory, unbounded and has no default value.
     *
     * @param  name  name of the attribute to create.
     * @return an attribute of the given name for numbers.
     */
    static DefaultAttributeType<Number> createNumericType(final String name) {
        return createType(Number.class, name);
    }

    /**
     * Returns the type of results computed by this arithmetic function.
     */
    protected abstract DefaultAttributeType<Number> expectedType();

    /**
     * Returns the type of values computed by this expression.
     */
    @Override
    public final Class<?> getValueClass() {
        return Number.class;
    }

    /**
     * Provides the type of results computed by this expression. That type depends only
     * on the {@code ArithmeticFunction} subclass and is given by {@link #expectedType()}.
     */
    @Override
<<<<<<< HEAD
    public final PropertyTypeBuilder expectedType(DefaultFeatureType ignored, FeatureTypeBuilder addTo) {
        return addTo.addProperty(expectedType());
=======
    public final FeatureProjectionBuilder.Item expectedType(FeatureProjectionBuilder addTo) {
        return addTo.addSourceProperty(expectedType(), false);
>>>>>>> ffa96dbd
    }

    /**
     * Evaluates the expression for producing a result of numeric type.
     * This method delegates to one of the {@code applyAs(…)} methods.
     * If no {@code applyAs(…)} implementations can return null values,
     * this this method never return {@code null}.
     */
    @Override
    public final Number apply(final R feature) {
        final Number left  = expression1.apply(feature);
        if (left != null) {
            final Number right = expression2.apply(feature);
            if (right != null) {
                return apply(left, right);
            }
        }
        return null;
    }

    /**
     * Returns {@code this} if this expression provides values of the specified type,
     * or otherwise returns an expression doing conversions on-the-fly.
     *
     * @throws ClassCastException if the specified type is not a supported target type.
     */
    @Override
    @SuppressWarnings("unchecked")
    public <N> Expression<R,N> toValueType(final Class<N> target) {
        if (target.isAssignableFrom(Number.class)) {
            return (Expression<R,N>) this;
        } else try {
            return new ConvertFunction<>(this, Number.class, target);
        } catch (UnconvertibleObjectException e) {
            throw (ClassCastException) new ClassCastException(Errors.format(
                    Errors.Keys.CanNotConvertValue_2, getFunctionName(), target)).initCause(e);
        }
    }

    /**
     * The "Add" (+) expression.
     *
     * @param  <R>  the type of resources used as inputs.
     */
    static final class Add<R> extends ArithmeticFunction<R> {
        /** For cross-version compatibility during (de)serialization. */
        private static final long serialVersionUID = 5445433312445869201L;

        /** Description of results of the {@code "Add"} expression. */
        private static final DefaultAttributeType<Number> TYPE = createNumericType(FunctionNames.Add);
        @Override protected DefaultAttributeType<Number> expectedType() {return TYPE;}

        /** Creates a new expression for the {@code "Add"} operation. */
        Add(final Expression<R, ? extends Number> expression1,
            final Expression<R, ? extends Number> expression2)
        {
            super(expression1, expression2);
        }

        /** Creates a new expression of the same type but different parameters. */
        @Override public Expression<R,Number> recreate(final Expression<R,?>[] effective) {
            return new Add<>(effective[0].toValueType(Number.class),
                             effective[1].toValueType(Number.class));
        }

        /** Identification of the {@code "Add"} operation. */
        private static final ScopedName NAME = createName(FunctionNames.Add);
        @Override public ScopedName getFunctionName() {return NAME;}
        @Override protected char symbol() {return '+';}

        /** Applies this expression to the given operands. */
        @Override protected Number applyAsDouble  (double     left, double     right) {return left + right;}
        @Override protected Number applyAsFraction(Fraction   left, Fraction   right) {return left.add(right);}
        @Override protected Number applyAsDecimal (BigDecimal left, BigDecimal right) {return left.add(right);}
        @Override protected Number applyAsInteger (BigInteger left, BigInteger right) {return left.add(right);}
        @Override protected Number applyAsLong    (long       left, long       right) {return Math.addExact(left, right);}
    }


    /**
     * The "Subtract" (−) expression.
     *
     * @param  <R>  the type of resources used as inputs.
     */
    static final class Subtract<R> extends ArithmeticFunction<R> {
        /** For cross-version compatibility during (de)serialization. */
        private static final long serialVersionUID = 3048878022726271508L;

        /** Description of results of the {@code "Subtract"} expression. */
        private static final DefaultAttributeType<Number> TYPE = createNumericType(FunctionNames.Subtract);
        @Override protected DefaultAttributeType<Number> expectedType() {return TYPE;}

        /** Creates a new expression for the {@code "Subtract"} operation. */
        Subtract(final Expression<R, ? extends Number> expression1,
                 final Expression<R, ? extends Number> expression2)
        {
            super(expression1, expression2);
        }

        /** Creates a new expression of the same type but different parameters. */
        @Override public Expression<R,Number> recreate(final Expression<R,?>[] effective) {
            return new Subtract<>(effective[0].toValueType(Number.class),
                                  effective[1].toValueType(Number.class));
        }

        /** Identification of the {@code "Subtract"} operation. */
        private static final ScopedName NAME = createName(FunctionNames.Subtract);
        @Override public ScopedName getFunctionName() {return NAME;}
        @Override protected char symbol() {return '−';}

        /** Applies this expression to the given operands. */
        @Override protected Number applyAsDouble  (double     left, double     right) {return left - right;}
        @Override protected Number applyAsFraction(Fraction   left, Fraction   right) {return left.subtract(right);}
        @Override protected Number applyAsDecimal (BigDecimal left, BigDecimal right) {return left.subtract(right);}
        @Override protected Number applyAsInteger (BigInteger left, BigInteger right) {return left.subtract(right);}
        @Override protected Number applyAsLong    (long       left, long       right) {return Math.subtractExact(left, right);}
    }


    /**
     * The "Multiply" (×) expression.
     *
     * @param  <R>  the type of resources used as inputs.
     */
    static final class Multiply<R> extends ArithmeticFunction<R> {
        /** For cross-version compatibility during (de)serialization. */
        private static final long serialVersionUID = -1300022614832645625L;

        /** Description of results of the {@code "Multiply"} expression. */
        private static final DefaultAttributeType<Number> TYPE = createNumericType(FunctionNames.Multiply);
        @Override protected DefaultAttributeType<Number> expectedType() {return TYPE;}

        /** Creates a new expression for the {@code "Multiply"} operation. */
        Multiply(final Expression<R, ? extends Number> expression1,
                 final Expression<R, ? extends Number> expression2)
        {
            super(expression1, expression2);
        }

        /** Creates a new expression of the same type but different parameters. */
        @Override public Expression<R,Number> recreate(final Expression<R,?>[] effective) {
            return new Multiply<>(effective[0].toValueType(Number.class),
                                  effective[1].toValueType(Number.class));
        }

        /** Identification of the {@code "Multiply"} operation. */
        private static final ScopedName NAME = createName(FunctionNames.Multiply);
        @Override public ScopedName getFunctionName() {return NAME;}
        @Override protected char symbol() {return '×';}

        /** Applies this expression to the given operands. */
        @Override protected Number applyAsDouble  (double     left, double     right) {return left * right;}
        @Override protected Number applyAsFraction(Fraction   left, Fraction   right) {return left.multiply(right);}
        @Override protected Number applyAsDecimal (BigDecimal left, BigDecimal right) {return left.multiply(right);}
        @Override protected Number applyAsInteger (BigInteger left, BigInteger right) {return left.multiply(right);}
        @Override protected Number applyAsLong    (long       left, long       right) {return Math.multiplyExact(left, right);}
    }


    /**
     * The "Divide" (÷) expression.
     *
     * @param  <R>  the type of resources used as inputs.
     */
    static final class Divide<R> extends ArithmeticFunction<R> {
        /** For cross-version compatibility during (de)serialization. */
        private static final long serialVersionUID = -7709291845568648891L;

        /** Description of results of the {@code "Divide"} expression. */
        private static final DefaultAttributeType<Number> TYPE = createNumericType(FunctionNames.Divide);
        @Override protected DefaultAttributeType<Number> expectedType() {return TYPE;}

        /** Creates a new expression for the {@code "Divide"} operation. */
        Divide(final Expression<R, ? extends Number> expression1,
               final Expression<R, ? extends Number> expression2)
        {
            super(expression1, expression2);
        }

        /** Creates a new expression of the same type but different parameters. */
        @Override public Expression<R,Number> recreate(final Expression<R,?>[] effective) {
            return new Divide<>(effective[0].toValueType(Number.class),
                                effective[1].toValueType(Number.class));
        }

        /** Identification of the {@code "Divide"} operation. */
        private static final ScopedName NAME = createName(FunctionNames.Divide);
        @Override public ScopedName getFunctionName() {return NAME;}
        @Override protected char symbol() {return '÷';}

        /** Divides the given integers, changing the type if the result is not an integer. */
        @Override protected Number applyAsDouble  (double     left, double     right) {return left / right;}
        @Override protected Number applyAsFraction(Fraction   left, Fraction   right) {return left.divide(right);}
        @Override protected Number applyAsDecimal (BigDecimal left, BigDecimal right) {return left.divide(right);}
        @Override protected Number applyAsInteger (BigInteger left, BigInteger right) {
            BigInteger[] r = left.divideAndRemainder(right);
            if (BigInteger.ZERO.equals(r[1])) {
                return r[0];
            } else {
                return Fraction.valueOf(r[1].longValueExact(), right.longValueExact())
                      .add(new Fraction(r[0].intValueExact(),  1));
            }
        }

        /** Divides the given integers, changing the type if the result is not an integer. */
        @Override protected Number applyAsLong(final long left, final long right) {
            final long r = left / right;
            if (left % right == 0) {
                return r;
            } else {
                return Fraction.valueOf(left, right);
            }
        }
    }
}<|MERGE_RESOLUTION|>--- conflicted
+++ resolved
@@ -26,15 +26,8 @@
 import org.apache.sis.util.resources.Errors;
 import org.apache.sis.math.Fraction;
 
-<<<<<<< HEAD
 // Specific to the main branch:
-import org.apache.sis.feature.DefaultFeatureType;
 import org.apache.sis.feature.DefaultAttributeType;
-=======
-// Specific to the geoapi-3.1 and geoapi-4.0 branches:
-import org.opengis.feature.AttributeType;
-import org.opengis.filter.Expression;
->>>>>>> ffa96dbd
 
 
 /**
@@ -92,13 +85,8 @@
      * on the {@code ArithmeticFunction} subclass and is given by {@link #expectedType()}.
      */
     @Override
-<<<<<<< HEAD
-    public final PropertyTypeBuilder expectedType(DefaultFeatureType ignored, FeatureTypeBuilder addTo) {
-        return addTo.addProperty(expectedType());
-=======
     public final FeatureProjectionBuilder.Item expectedType(FeatureProjectionBuilder addTo) {
         return addTo.addSourceProperty(expectedType(), false);
->>>>>>> ffa96dbd
     }
 
     /**
