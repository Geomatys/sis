--- conflicted
+++ resolved
@@ -39,13 +39,7 @@
  * @author  Johann Sorel (Geomatys)
  * @author  Martin Desruisseaux (Geomatys)
  *
-<<<<<<< HEAD
  * @param  <R>  the type of resources (e.g. {@code Feature}) used as inputs.
- *
- * @since 1.1
-=======
- * @param  <R>  the type of resources (e.g. {@link org.opengis.feature.Feature}) used as inputs.
->>>>>>> 18a06d45
  */
 abstract class ArithmeticFunction<R> extends BinaryFunction<R,Number,Number>
         implements FeatureExpression<R,Number>, Optimization.OnExpression<R,Number>
