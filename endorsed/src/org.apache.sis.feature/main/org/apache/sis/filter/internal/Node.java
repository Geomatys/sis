--- conflicted
+++ resolved
@@ -184,13 +184,8 @@
             final Geometries<?> other = ((GeometryConverter<?,?>) expression).library;
             if (library.equals(other)) {
                 return (GeometryConverter<R,G>) expression;
-<<<<<<< HEAD
-            } else {
-                throw new IllegalArgumentException();        // TODO: provide a message.
-=======
->>>>>>> 0704b92b
             }
-            throw new InvalidFilterValueException(Resources.format(
+            throw new IllegalArgumentException(Resources.format(
                     Resources.Keys.MixedGeometryImplementation_2, library.library, other.library));
         }
         return new GeometryConverter<>(library, expression);
