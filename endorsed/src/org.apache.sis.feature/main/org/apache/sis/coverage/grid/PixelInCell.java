/*
 * Licensed to the Apache Software Foundation (ASF) under one or more
 * contributor license agreements.  See the NOTICE file distributed with
 * this work for additional information regarding copyright ownership.
 * The ASF licenses this file to You under the Apache License, Version 2.0
 * (the "License"); you may not use this file except in compliance with
 * the License.  You may obtain a copy of the License at
 *
 *     http://www.apache.org/licenses/LICENSE-2.0
 *
 * Unless required by applicable law or agreed to in writing, software
 * distributed under the License is distributed on an "AS IS" BASIS,
 * WITHOUT WARRANTIES OR CONDITIONS OF ANY KIND, either express or implied.
 * See the License for the specific language governing permissions and
 * limitations under the License.
 */
package org.apache.sis.coverage.grid;

import java.util.Optional;
import org.opengis.metadata.spatial.PixelOrientation;


/**
 * Whether a "grid to real world" transform gives the coordinates of the cell corner or cell center.
 * This enumeration is equivalent to a subset of {@link PixelOrientation},
 * but applicable to any number of dimensions.
 *
 * @author  Martin Desruisseaux (Geomatys)
 * @version 1.5
 *
 * @see PixelOrientation
 *
 * @since 1.5
 */
public enum PixelInCell {
    /**
     * "Real world" coordinates give the location of the cell center.
     *
     * @see PixelOrientation#CENTER
     */
    CELL_CENTER("cell center", PixelOrientation.CENTER, 0),

    /**
     * "Real world" coordinates give the location of the cell corner having smallest coordinate values.
     * For a two-dimensional image having row indices (<var>y</var> coordinates) increasing downward,
     * this the upper-left corner.
     *
     * @see PixelOrientation#UPPER_LEFT
     */
    CELL_CORNER("cell corner", PixelOrientation.UPPER_LEFT, -0.5);

    /**
     * The identifier in legacy ISO 19111 specification.
     */
    private final String identifier;

    /**
     * The two-dimensional pixel orientation which is equivalent to this enumeration value.
     * This equivalence can be used for converting <var>n</var>-dimensional parameters to
     * the more specific two-dimensional case.
     *
     * <table class="sis">
     *   <caption>Pixel orientation equivalences</caption>
     *   <tr><th>Pixel in cell</th><th>Pixel orientation</th></tr>
     *   <tr><td>{@link #CELL_CENTER}</td><td>{@link PixelOrientation#CENTER}</td></tr>
     *   <tr><td>{@link #CELL_CORNER}</td><td>{@link PixelOrientation#UPPER_LEFT}</td></tr>
     * </table>
     *
     * @see PixelTranslation#getPixelOrientation(PixelInCell)
     */
    final PixelOrientation orientation;

    /**
     * The position relative to the cell center, in fractional number of cells.
     * This is typically used for <var>n</var>-dimensional grids, where the number of dimension is unknown.
     * The translation is determined from the following table, with the same value applied to all dimensions:
     *
     * <table class="sis">
     *   <caption>Translations</caption>
     *   <tr><th>Pixel in cell</th><th>offset</th></tr>
     *   <tr><td>{@link #CELL_CENTER}</td><td>{@code  0.0}</td></tr>
     *   <tr><td>{@link #CELL_CORNER}</td><td>{@code -0.5}</td></tr>
     * </table>
     *
     * @see PixelTranslation#getPixelTranslation(PixelInCell)
     */
    final double translationFromCentre;

    /**
     * Creates a new enumeration value.
     */
    private PixelInCell(final String identifier, final PixelOrientation orientation, final double translationFromCentre) {
        this.identifier = identifier;
        this.orientation = orientation;
        this.translationFromCentre = translationFromCentre;
    }

    /**
     * Returns the identifier declared in the legacy ISO 19111 specification.
     *
     * @return the legacy ISO/OGC identifier for this constant.
     */
<<<<<<< HEAD
    public String identifier() {
        return identifier;
=======
    public Optional<String> identifier() {
        return Optional.of(identifier);
>>>>>>> bede3d4c
    }

    /**
     * Returns all the names of this enumeration value. The returned array contains
     * the {@linkplain #name() name} and the {@linkplain #identifier() identifier}.
     *
     * @return all names of this constant. This array is never null and never empty.
     */
    public String[] names() {
        if (this == CELL_CENTER) {
            return new String[] {name(), identifier, "cell centre"};
        }
        return new String[] {name(), identifier};
    }
}<|MERGE_RESOLUTION|>--- conflicted
+++ resolved
@@ -100,13 +100,8 @@
      *
      * @return the legacy ISO/OGC identifier for this constant.
      */
-<<<<<<< HEAD
-    public String identifier() {
-        return identifier;
-=======
     public Optional<String> identifier() {
         return Optional.of(identifier);
->>>>>>> bede3d4c
     }
 
     /**
