/*
 * Licensed to the Apache Software Foundation (ASF) under one or more
 * contributor license agreements.  See the NOTICE file distributed with
 * this work for additional information regarding copyright ownership.
 * The ASF licenses this file to You under the Apache License, Version 2.0
 * (the "License"); you may not use this file except in compliance with
 * the License.  You may obtain a copy of the License at
 *
 *     http://www.apache.org/licenses/LICENSE-2.0
 *
 * Unless required by applicable law or agreed to in writing, software
 * distributed under the License is distributed on an "AS IS" BASIS,
 * WITHOUT WARRANTIES OR CONDITIONS OF ANY KIND, either express or implied.
 * See the License for the specific language governing permissions and
 * limitations under the License.
 */
package org.apache.sis.coverage.grid;

import java.awt.image.RenderedImage;

<<<<<<< HEAD
// Branch-dependent imports
import org.apache.sis.coverage.CannotEvaluateException;
=======
// Specific to the geoapi-3.1 and geoapi-4.0 branches:
import org.opengis.coverage.CannotEvaluateException;
>>>>>>> efcd672a


/**
 * A grid coverage with the same data than the source coverage,
 * with only a translation applied on grid coordinates.
 *
 * @author  Martin Desruisseaux (Geomatys)
 * @version 1.3
 * @since   1.3
 */
final class TranslatedGridCoverage extends DerivedGridCoverage {
    /**
     * The translation to apply on the argument given to {@link #render(GridExtent)}
     * before to delegate to the source. This is the conversion from this coverage to
     * the source coverage.
     */
    private final long[] translation;

    /**
     * Constructs a new grid coverage which will delegate the rendering operation to the given source.
     * This coverage will take the same sample dimensions than the source.
     * The {@code domain} size must be the same than the source grid geometry size.
     *
     * @param  source       the source on which to delegate rendering operations.
     * @param  domain       the grid extent, CRS and conversion from cell indices to CRS.
     * @param  translation  translation to apply on the argument given to {@link #render(GridExtent)}.
     */
    private TranslatedGridCoverage(final GridCoverage source, final GridGeometry domain, final long[] translation) {
        super(source, domain);
        this.translation = translation;
    }

    /**
     * Returns a grid coverage which will use the {@code domain} grid geometry.
     * This coverage will take the same sample dimensions than the source.
     *
     * <p>If {@code domain} is non-null, then it should have the same size than the source grid geometry size.
     * If this is not the case, then this method returns {@code null}.</p>
     *
     * @param  source       the source on which to delegate rendering operations.
     * @param  domain       the geometry of the grid coverage to return, or {@code null} for automatic.
     * @param  translation  translation to apply on the argument given to {@link #render(GridExtent)}.
     * @return the coverage, or {@code null} if {@code domain} is non-null but does not have the expected size.
     *         May be the {@code source} returned as-is.
     */
    static GridCoverage create(GridCoverage source, GridGeometry domain, long[] translation,
                               final boolean allowSourceReplacement)
    {
        if (allowSourceReplacement) {
            while (source instanceof TranslatedGridCoverage) {
                final TranslatedGridCoverage tc = (TranslatedGridCoverage) source;
                final long[] shifted = tc.translation.clone();
                long tm = 0;
                for (int i = Math.min(shifted.length, translation.length); --i >= 0;) {
                    shifted[i] = Math.addExact(shifted[i], translation[i]);
                    tm |= translation[i];
                }
                if (tm == 0) return tc;         // All translation terms are zero.
                translation = shifted;
                source = tc.source;
            }
        }
        final GridGeometry gridGeometry = source.getGridGeometry();
        if (domain == null) {
            domain = gridGeometry.shiftGrid(translation);
        } else if (!domain.extent.isSameSize(gridGeometry.extent)) {
            return null;
        }
        if (domain.equals(gridGeometry)) {
            return source;                  // All (potentially updated) translation terms are zero.
        }
        return new TranslatedGridCoverage(source, domain, translation);
    }

    /**
     * Returns a grid coverage that contains real values or sample values, depending if {@code converted}
     * is {@code true} or {@code false} respectively. This method delegates to the source and wraps the
     * result in a {@link TranslatedGridCoverage} with the same {@linkplain #translation}.
     */
    @Override
    protected final GridCoverage createConvertedValues(final boolean converted) {
        final GridCoverage cs = source.forConvertedValues(converted);
        return (cs == source) ? this : new TranslatedGridCoverage(cs, gridGeometry, translation);
    }

    /**
     * Returns a two-dimensional slice of grid data as a rendered image.
     * This method translates the {@code sliceExtent} argument, then delegates to the {@linkplain #source source}.
     * It is okay to use the source result as-is because image coordinates are relative to the request;
     * the rendered image shall not be translated.
     */
    @Override
    public RenderedImage render(GridExtent sliceExtent) throws CannotEvaluateException {
        if (sliceExtent == null) {
            sliceExtent = gridGeometry.extent;
        }
        if (sliceExtent != null) {
            sliceExtent = sliceExtent.translate(translation);
        }
        return source.render(sliceExtent);
    }
}<|MERGE_RESOLUTION|>--- conflicted
+++ resolved
@@ -18,13 +18,8 @@
 
 import java.awt.image.RenderedImage;
 
-<<<<<<< HEAD
-// Branch-dependent imports
+// Specific to the main branch:
 import org.apache.sis.coverage.CannotEvaluateException;
-=======
-// Specific to the geoapi-3.1 and geoapi-4.0 branches:
-import org.opengis.coverage.CannotEvaluateException;
->>>>>>> efcd672a
 
 
 /**
