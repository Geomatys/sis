/*
 * Licensed to the Apache Software Foundation (ASF) under one or more
 * contributor license agreements.  See the NOTICE file distributed with
 * this work for additional information regarding copyright ownership.
 * The ASF licenses this file to You under the Apache License, Version 2.0
 * (the "License"); you may not use this file except in compliance with
 * the License.  You may obtain a copy of the License at
 *
 *     http://www.apache.org/licenses/LICENSE-2.0
 *
 * Unless required by applicable law or agreed to in writing, software
 * distributed under the License is distributed on an "AS IS" BASIS,
 * WITHOUT WARRANTIES OR CONDITIONS OF ANY KIND, either express or implied.
 * See the License for the specific language governing permissions and
 * limitations under the License.
 */
package org.apache.sis.geometry.wrapper;

import java.awt.Shape;
import java.util.Objects;
import java.util.Iterator;
import java.util.OptionalInt;
import javax.measure.Unit;
import javax.measure.Quantity;
import javax.measure.IncommensurableException;
import javax.measure.quantity.Length;
import org.opengis.geometry.Geometry;
import org.opengis.geometry.DirectPosition;
import org.opengis.referencing.crs.CoordinateReferenceSystem;
import org.opengis.referencing.operation.CoordinateOperation;
import org.opengis.referencing.operation.TransformException;
import org.opengis.util.FactoryException;
import org.apache.sis.geometry.GeneralEnvelope;
import org.apache.sis.filter.sqlmm.SQLMM;
import org.apache.sis.referencing.util.ReferencingUtilities;
import org.apache.sis.util.UnconvertibleObjectException;
import org.apache.sis.util.Classes;
import org.apache.sis.util.Debug;
import org.apache.sis.util.collection.BackingStoreException;
import org.apache.sis.util.resources.Errors;

<<<<<<< HEAD
// Specific to the main branch:
import org.apache.sis.pending.geoapi.filter.SpatialOperatorName;
import org.apache.sis.pending.geoapi.filter.DistanceOperatorName;
=======
// Specific to the geoapi-3.1 and geoapi-4.0 branches:
import java.util.Set;
import org.opengis.geometry.Boundary;
import org.opengis.geometry.TransfiniteSet;
import org.opengis.geometry.complex.Complex;
import org.opengis.filter.SpatialOperatorName;
import org.opengis.filter.DistanceOperatorName;
import org.opengis.filter.InvalidFilterValueException;
import org.opengis.referencing.operation.MathTransform;
>>>>>>> 9f95c712


/**
 * Wraps a JTS, ESRI or Java2D geometry behind a {@code Geometry} interface.
 * This is a temporary class to be refactored later as a more complete geometry framework.
 * The methods provided in this class are not committed API, and often not even clean API.
 * They are only utilities added for very specific Apache SIS needs and will certainly
 * change without warning in future Apache SIS version.
 *
 * @author  Martin Desruisseaux (Geomatys)
 *
 * @see Geometries#wrap(Object)
 */
public abstract class GeometryWrapper extends AbstractGeometry implements Geometry {
    /**
     * Creates a new geometry object.
     */
    protected GeometryWrapper() {
    }

    /**
     * Returns the implementation-dependent factory of geometric objects.
     * This is typically a system-wide factory shared by all geometry instances.
     *
     * @return the factory of implementation-dependent geometric objects (never {@code null}).
     */
    protected abstract Geometries<?> factory();

    /**
     * Returns the JTS, ESRI or Java2D geometry implementation wrapped by this {@code GeometryWrapper} instance.
     * The return type should be {@code <G>}, except for points which may be of unrelated type in some libraries.
     * For runtime check, the base class is either {@link Geometries#rootClass} or {@link Geometries#pointClass}.
     *
     * @return the geometry implementation wrapped by this instance (never {@code this} or {@code null}).
     *
     * @see Geometries#implementation(Object)
     * @see Geometries#getGeometry(GeometryWrapper)
     */
    protected abstract Object implementation();

    /**
     * Returns the Spatial Reference System Identifier (SRID) if available.
     * The SRID is used in database such as PostGIS and is generally database-dependent.
     * This is <em>not</em> necessarily an EPSG code, even if it is a common practice
     * to use the same numerical values as EPSG. Note that the absence of SRID does
     * not mean that {@link #getCoordinateReferenceSystem()} would return no CRS.
     *
     * <p>Users should invoke the {@link #getCoordinateReferenceSystem()} method instead.
     * This {@code getSRID()} method is provided for classes such as {@code DataStore} backed by an SQL database.
     * Those classes have a connection to a {@code spatial_ref_sys} table providing the mapping from SRID codes
     * to authority codes such as EPSG. Those {@code DataStore}s will typically get the SRID soon after geometry
     * creation, resolve its CRS and invoke {@link #setCoordinateReferenceSystem(CoordinateReferenceSystem)}.</p>
     *
     * @return the Spatial Reference System Identifier of the geometry.
     */
    public OptionalInt getSRID() {
        return OptionalInt.empty();
    }

    /**
     * Gets the Coordinate Reference System (CRS) of this geometry. In some libraries (for example JTS) the CRS
     * is stored in the {@link Geometries#rootClass} instances of that library. In other libraries (e.g. Java2D)
     * the CRS is stored only in this {@code GeometryWrapper} instance.
     *
     * @return the geometry CRS, or {@code null} if unknown.
     * @throws BackingStoreException if the CRS is defined by a SRID code and that code cannot be used.
     */
    public abstract CoordinateReferenceSystem getCoordinateReferenceSystem();

    /**
     * Sets the coordinate reference system.
     * This method should be invoked only for newly created geometries. If the geometry library supports
     * user objects (e.g. JTS), there is no guarantee that this method will not overwrite user setting.
     *
     * @param  crs  the coordinate reference system to set.
     *
     * @see #transform(CoordinateReferenceSystem)
     */
    public abstract void setCoordinateReferenceSystem(CoordinateReferenceSystem crs);

    /**
     * Returns the geometry bounding box, together with its coordinate reference system.
     * For an empty geometry or a single point, the returned envelope will be empty.
     *
     * @return the geometry envelope. Should never be {@code null}.
     */
    public abstract GeneralEnvelope getEnvelope();

    /**
     * Returns the mathematical centroid (if possible) or center (as a fallback) as a direct position.
     *
     * @return the centroid of the wrapped geometry.
     *
     * @todo Consider a {@code getCentroid2D()} method avoiding the cost of fetching the CRS.
     */
    public abstract DirectPosition getCentroid();

    /**
     * If the geometry implementation is a point, returns its coordinates. Otherwise returns {@code null}.
     * If non-null, the returned array may have a length of 2 or 3. If the CRS is geographic, then the (x,y)
     * values should be in (longitude, latitude) order for compliance with usage in ESRI and JTS libraries.
     *
     * @return the coordinate of the point as an array of length 2 or 3,
     *         or {@code null} if the geometry is not a point.
     *
     * @see #getCoordinateReferenceSystem()
     * @see Geometries#createPoint(double, double)
     */
    public abstract double[] getPointCoordinates();

    /**
     * Returns all geometry coordinate tuples. This method is currently used for testing purpose only because
     * it does not separate the sequence of coordinates for different polygons in a multi-polygon.
     *
     * @return the sequence of all coordinate values in the wrapped geometry,
     *         or {@code null} if they cannot be obtained.
     *
     * @todo Replace by a {@code toJava2D()} method returning a {@link java.awt.Shape},
     *       so we can use the path iterator instead of this array.
     */
    @Debug
    public abstract double[] getAllCoordinates();

    /**
     * Appends a sequence of points or polylines after this geometry.
     * Each previous polyline will be a separated path in the new polyline instance.
     *
     * <p>The given iterator shall return instances of the underlying library assignable to
     * {@link Geometries#rootClass} or {@link Geometries#pointClass}, <em>not</em> instances
     * of {@link GeometryWrapper}. It is caller responsibility to unwrap if needed.</p>
     *
     * @param  paths  the points or polylines to merge in a single polyline instance.
     * @return the merged polyline (may be the underlying geometry of {@code this} but never {@code null}).
     * @throws ClassCastException if collection elements are not instances of the point or geometry class.
     */
    public abstract Object mergePolylines(final Iterator<?> paths);

    /**
     * Applies a filter predicate between this geometry and another geometry.
     * This method transforms the two geometries to the same CRS if needed.
     *
     * @param  type      the predicate operation to apply.
     * @param  other     the other geometry to test with this geometry.
     * @param  distance  the buffer distance around the geometry of the second expression.
     * @param  context   the preferred CRS and other context to use if geometry transformations are needed.
     * @return result of applying the specified predicate.
     * @throws UnsupportedOperationException if the operation cannot be performed with current implementation.
     * @throws IllegalArgumentException if an error occurred while executing the operation on given geometries.
     */
    public final boolean predicate(final DistanceOperatorName type, final GeometryWrapper other,
                                   final Quantity<Length> distance, final SpatialOperationContext context)
    {
        final GeometryWrapper[] geometries = new GeometryWrapper[] {this, other};
        try {
            if (context.transform(geometries)) {
                double dv = distance.getValue().doubleValue();
                final Unit<?> unit = ReferencingUtilities.getUnit(context.commonCRS);
                if (unit != null) {
                    dv = distance.getUnit().getConverterToAny(unit).convert(dv);
                }
                return geometries[0].predicateSameCRS(type, geometries[1], dv);
            }
        } catch (FactoryException | TransformException | IncommensurableException e) {
            throw new IllegalArgumentException(e);
        }
        /*
         * No common CRS. Consider that we have no intersection, no overlap, etc.
         * since the two geometries are existing in different coordinate spaces.
         */
        return SpatialOperationContext.negativeResult(type);
    }

    /**
     * Applies a filter predicate between this geometry and another geometry.
     * This method transforms the two geometries to the same CRS if needed.
     *
     * <p><b>Note:</b> {@link SpatialOperatorName#BBOX} is implemented by {@code NOT DISJOINT}.
     * It is caller's responsibility to ensure that one of the geometries is rectangular.</p>
     *
     * @param  type     the predicate operation to apply.
     * @param  other    the other geometry to test with this geometry.
     * @param  context  the preferred CRS and other context to use if geometry transformations are needed.
     * @return result of applying the specified predicate.
     * @throws UnsupportedOperationException if the operation cannot be performed with current implementation.
     * @throws IllegalArgumentException if an error occurred while executing the operation on given geometries.
     */
    public final boolean predicate(final SpatialOperatorName type, final GeometryWrapper other,
                                   final SpatialOperationContext context)
    {
        final GeometryWrapper[] geometries = new GeometryWrapper[] {this, other};
        try {
            if (context.transform(geometries)) {
                return geometries[0].predicateSameCRS(type, geometries[1]);
            }
        } catch (FactoryException | TransformException | IncommensurableException e) {
            throw new IllegalArgumentException(e);
        }
        /*
         * No common CRS. Consider that we have no intersection, no overlap, etc.
         * since the two geometries are existing in different coordinate spaces.
         */
        return SpatialOperationContext.negativeResult(type);
    }

    /**
     * Applies a SQLMM operation on this geometry.
     * This method shall be invoked only for operations without non-geometric parameters.
     *
     * @param  operation  the SQLMM operation to apply.
     * @return result of the specified operation.
     * @throws UnsupportedOperationException if the operation cannot be performed with current implementation.
     * @throws ClassCastException if the operation can only be executed on some specific geometry subclasses
     *         (for example polylines) and the wrapped geometry is not of that class.
     */
    public final Object operation(final SQLMM operation) {
        assert operation.geometryCount() == 1 && operation.maxParamCount == 1 : operation;
        final Object result = operationSameCRS(operation, null, null);
        assert isInstance(operation, result) : result;
        return result;
    }

    /**
     * Applies a SQLMM operation on two geometries.
     * This method shall be invoked only for operations without non-geometric parameters.
     * The second geometry is transformed to the same CRS as this geometry for conformance with SQLMM standard.
     *
     * @param  operation  the SQLMM operation to apply.
     * @param  other      the other geometry. It is caller's responsibility to check that this value is non-null.
     * @return result of the specified operation.
     * @throws UnsupportedOperationException if the operation cannot be performed with current implementation.
     * @throws ClassCastException if the operation can only be executed on some specific geometry subclasses
     *         (for example polylines) and the wrapped geometry is not of that class.
     * @throws TransformException if it was necessary to transform the other geometry and that transformation failed.
     */
    public final Object operation(final SQLMM operation, final GeometryWrapper other)
            throws TransformException
    {
        assert operation.geometryCount() == 2 && operation.maxParamCount == 2 : operation;
        final Object result = operationSameCRS(operation, toSameCRS(other), null);
        assert isInstance(operation, result) : result;
        return result;
    }

    /**
     * Applies a SQLMM operation on this geometry with one operation-specific argument.
     * The argument shall be non-null, unless the argument is optional.
     *
     * @param  operation  the SQLMM operation to apply.
     * @param  argument   an operation-specific argument.
     * @return result of the specified operation.
     * @throws UnsupportedOperationException if the operation cannot be performed with current implementation.
     * @throws ClassCastException if the operation can only be executed on some specific geometry subclasses
     *         (for example polylines) and the wrapped geometry is not of that class.
     */
    public final Object operationWithArgument(final SQLMM operation, final Object argument) {
        assert operation.geometryCount() == 1 && operation.maxParamCount == 2 : operation;
        if (argument == null && operation.minParamCount > 1) {
            // TODO: fetch argument name.
            throw new NullPointerException(Errors.format(Errors.Keys.NullArgument_1, "arg1"));
        }
        final Object result = operationSameCRS(operation, null, argument);
        assert isInstance(operation, result) : result;
        return result;
    }

    /**
     * Applies a SQLMM operation on two geometries with one operation-specific argument.
     * The argument shall be non-null, unless the argument is optional.
     * The second geometry is transformed to the same CRS as this geometry for conformance with SQLMM standard.
     *
     * @param  operation  the SQLMM operation to apply.
     * @param  other      the other geometry. It is caller's responsibility to check that this value is non-null.
     * @param  argument   an operation-specific argument.
     * @return result of the specified operation.
     * @throws UnsupportedOperationException if the operation cannot be performed with current implementation.
     * @throws ClassCastException if the operation can only be executed on some specific geometry subclasses
     *         (for example polylines) and the wrapped geometry is not of that class.
     * @throws TransformException if it was necessary to transform the other geometry and that transformation failed.
     */
    public final Object operationWithArgument(final SQLMM operation, final GeometryWrapper other, final Object argument)
            throws TransformException
    {
        assert operation.geometryCount() == 2 && operation.maxParamCount == 3 : operation;
        if (argument == null && operation.minParamCount > 2) {
            // TODO: fetch argument name.
            throw new NullPointerException(Errors.format(Errors.Keys.NullArgument_1, "arg2"));
        }
        final Object result = operationSameCRS(operation, toSameCRS(other), argument);
        assert isInstance(operation, result) : result;
        return result;
    }

    /**
     * Transforms the {@code other} geometry to the same CRS as this geometry.
     * This method should be cheap for the common case where the other geometry
     * already uses the CRS, in which case it is returned unchanged.
     *
     * <p>If this geometry does not define a CRS, then current implementation
     * returns the other geometry unchanged.</p>
     *
     * @param  other  the other geometry.
     * @return the other geometry in the same CRS as this geometry.
     * @throws TransformException if the other geometry cannot be transformed.
     *         If may be because the other geometry does not define its CRS.
     */
    private GeometryWrapper toSameCRS(final GeometryWrapper other) throws TransformException {
        if (isSameCRS(other)) {
            return other;
        }
        final CoordinateReferenceSystem crs = getCoordinateReferenceSystem();
        return (crs != null) ? other.transform(crs) : this;
    }

    /**
     * Returns {@code true} if a result is of the expected type.
     * This is used for assertion purposes only.
     */
    private boolean isInstance(final SQLMM operation, final Object result) {
        return (result == null) || operation.getReturnType(factory()).isInstance(result);
    }

    /**
     * Applies a filter predicate between this geometry and another geometry.
     * This method assumes that the two geometries are in the same CRS (this is not verified).
     *
     * <p><b>Note:</b> {@link SpatialOperatorName#BBOX} is implemented by {@code NOT DISJOINT}.
     * It is caller's responsibility to ensure that one of the geometries is rectangular.</p>
     *
     * @param  type   the predicate operation to apply.
     * @param  other  the other geometry to test with this geometry.
     * @return result of applying the specified predicate.
     * @throws UnsupportedOperationException if the operation cannot be performed with current implementation.
     */
    protected boolean predicateSameCRS(SpatialOperatorName type, GeometryWrapper other) {
        throw new UnsupportedOperationException(Geometries.unsupported(type.name()));
    }

    /**
     * Applies a filter predicate between this geometry and another geometry within a given distance.
     * This method assumes that the two geometries are in the same CRS and that the unit of measurement
     * is the same for {@code distance} than for axes (this is not verified).
     *
     * @param  type      the predicate operation to apply.
     * @param  other     the other geometry to test with this geometry.
     * @param  distance  distance to test between the geometries.
     * @return result of applying the specified predicate.
     * @throws UnsupportedOperationException if the operation cannot be performed with current implementation.
     */
    protected boolean predicateSameCRS(DistanceOperatorName type, GeometryWrapper other, double distance) {
        throw new UnsupportedOperationException(Geometries.unsupported(type.name()));
    }

    /**
     * Applies a SQLMM operation on this geometry.
     *
     * @param  operation  the SQLMM operation to apply.
     * @param  other      the other geometry, or {@code null} if the operation requires only one geometry.
     * @param  argument   an operation-specific argument, or {@code null} if not applicable.
     * @return result of the specified operation.
     * @throws UnsupportedOperationException if the operation cannot be performed with current implementation.
     * @throws ClassCastException if the operation can only be executed on some specific geometry subclasses
     *         (for example polylines) and the wrapped geometry is not of that class.
     */
    protected Object operationSameCRS(SQLMM operation, GeometryWrapper other, Object argument) {
        throw new UnsupportedOperationException(Geometries.unsupported(operation.name()));
    }

    /**
     * Converts the wrapped geometry to the specified type.
     * If the geometry is already of that type, it is returned unchanged.
     * Otherwise coordinates are copied in a new geometry of the requested type.
     *
     * <p>The following conversions are illegal and will cause an {@link IllegalArgumentException} to be thrown:</p>
     * <ul>
     *   <li>From point to polyline or polygon.</li>
     *   <li>From geometry collection (except multi-point) to polyline.</li>
     *   <li>From geometry collection (except multi-point and multi-line string) to polygon.</li>
     *   <li>From geometry collection containing nested collections.</li>
     * </ul>
     *
     * The conversion from {@code MultiLineString} to {@code Polygon} is defined as following:
     * the first {@code LineString} is taken as the exterior {@code LinearRing} and all others
     * {@code LineString}s are interior {@code LinearRing}s.
     * This rule is defined by some SQLMM operations.
     *
     * @param  target  the desired type.
     * @return the converted geometry.
     * @throws IllegalArgumentException if the geometry cannot be converted to the specified type.
     */
    public GeometryWrapper toGeometryType(final GeometryType target) {
        final Class<?> type = factory().getGeometryClass(target);
        final Object geometry = implementation();
        if (type.isInstance(geometry)) {
            return this;
        }
        throw new UnconvertibleObjectException(Errors.format(Errors.Keys.CanNotConvertFromType_2, geometry.getClass(), type));
    }

    /**
     * Transforms this geometry using the given coordinate operation.
     * If the operation is {@code null}, then the geometry is returned unchanged.
     * If the geometry uses a different CRS than the source CRS of the given operation
     * and {@code validate} is {@code true},
     * then a new operation to the target CRS will be automatically computed.
     *
     * <p>This method is preferred to {@link #transform(CoordinateReferenceSystem)}
     * when possible because not all geometry libraries store the CRS of their objects.</p>
     *
     * @param  operation  the coordinate operation to apply, or {@code null}.
     * @param  validate   whether to validate the operation source CRS.
     * @return the transformed geometry (may be the same geometry instance, but never {@code null}).
     * @throws UnsupportedOperationException if this operation is not supported for current implementation.
     * @throws FactoryException if transformation to the target CRS cannot be found.
     * @throws TransformException if the geometry cannot be transformed.
     */
    public GeometryWrapper transform(CoordinateOperation operation, boolean validate)
            throws FactoryException, TransformException
    {
        throw new UnsupportedOperationException(Geometries.unsupported("transform"));
    }

    /**
     * Transforms this geometry using the given transform.
     * If the transform is {@code null}, then the geometry is returned unchanged.
     * Otherwise, a new geometry is returned without CRS.
     *
     * @param  transform  the math transform to apply, or {@code null}.
     * @return the transformed geometry (may be the same geometry instance, but never {@code null}).
     * @throws UnsupportedOperationException if this operation is not supported for current implementation.
     * @throws TransformException if the geometry cannot be transformed.
     */
    public GeometryWrapper transform(MathTransform transform) throws TransformException {
        if (transform == null || transform.isIdentity()) {
            return this;
        }
        throw new UnsupportedOperationException(Geometries.unsupported("transform"));
    }

    /**
     * Transforms this geometry to the specified Coordinate Reference System (CRS).
     * If the given CRS is null, then the geometry is returned unchanged.
     * If this geometry has no Coordinate Reference System, a {@link TransformException} is thrown.
     *
     * <p>Consider using {@link #transform(CoordinateOperation, boolean)} instead of this method as much as possible,
     * both for performance reasons and because not all geometry libraries provide information about the CRS
     * of their geometries.</p>
     *
     * @param  targetCRS  the target coordinate reference system, or {@code null}.
     * @return the transformed geometry (may be the same geometry but never {@code null}).
     * @throws UnsupportedOperationException if this operation is not supported for current implementation.
     * @throws TransformException if the given geometry has no CRS or cannot be transformed.
     *
     * @see #getCoordinateReferenceSystem()
     */
    public GeometryWrapper transform(final CoordinateReferenceSystem targetCRS) throws TransformException {
        if (targetCRS == null) {
            return this;
        }
        throw new UnsupportedOperationException(Geometries.unsupported("transform"));
    }

    /**
     * Returns {@code true} if the given geometry use the same CRS as this geometry, or conservatively
     * returns {@code false} in case of doubt. This method should perform only a cheap test; it is used
     * as a way to filter rapidly if {@link #transform(CoordinateReferenceSystem)} needs to be invoked.
     * If this method wrongly returned {@code false}, the {@code transform(…)} method will return the
     * geometry unchanged anyway.
     *
     * <p>If both CRS are undefined (null), then they are considered the same.</p>
     *
     * @param  other  the second geometry.
     * @return {@code true} if the two geometries use equivalent CRS or if the CRS is undefined on both side,
     *         or {@code false} in case of doubt.
     */
    public abstract boolean isSameCRS(GeometryWrapper other);

    /**
     * Formats the wrapped geometry in Well Known Text (WKT).
     * If the geometry contains curves, then the {@code flatness} parameter specifies the maximum distance that
     * the line segments used in the Well Known Text are allowed to deviate from any point on the original curve.
     * This parameter is ignored if the geometry does not contain curves.
     *
     * @param  flatness  maximal distance between the approximated WKT and any point on the curve.
     * @return the Well Known Text for the wrapped geometry (never {@code null}).
     *
     * @see Geometries#parseWKT(String)
     */
    public abstract String formatWKT(double flatness);

    /**
<<<<<<< HEAD
=======
     * Returns a Java2D shape made from this geometry.
     * The returned shape may be a view backed by the {@linkplain #implementation() geometry implementation},
     * or may be an internal object returned directly. Caller should not attempt to modify the returned shape.
     * Changes in the geometry implementation may or may not be reflected in the returned Java2D shape.
     *
     * @return a view, copy or direct reference to the geometry as a Java2D shape.
     * @throws UnsupportedOperationException if this operation is not supported for current implementation.
     */
    public Shape toJava2D() {
        throw new UnsupportedOperationException(Geometries.unsupported("toJava2D"));
    }

    /**
     * Methods from the {@link Geometry} interface. The {@link Override} annotation is intentionally omitted
     * for reducing the risk of compilation failures during the upcoming revision of GeoAPI interfaces since
     * some of those methods will be removed.
     */
    @Deprecated public final Geometry       getMbRegion()                             {throw new UnsupportedOperationException();}
    @Deprecated public final DirectPosition getRepresentativePoint()                  {throw new UnsupportedOperationException();}
    @Deprecated public final Boundary       getBoundary()                             {throw new UnsupportedOperationException();}
    @Deprecated public final Complex        getClosure()                              {throw new UnsupportedOperationException();}
    @Deprecated public final boolean        isSimple()                                {throw new UnsupportedOperationException();}
    @Deprecated public final boolean        isCycle()                                 {throw new UnsupportedOperationException();}
    @Deprecated public final double         distance(Geometry geometry)               {throw new UnsupportedOperationException();}
    @Deprecated public final int            getDimension(DirectPosition point)        {throw new UnsupportedOperationException();}
    @Deprecated public final int            getCoordinateDimension()                  {throw new UnsupportedOperationException();}
    @Deprecated public final Set<Complex>   getMaximalComplex()                       {throw new UnsupportedOperationException();}
    @Deprecated public final Geometry       getConvexHull()                           {throw new UnsupportedOperationException();}
    @Deprecated public final Geometry       getBuffer(double distance)                {throw new UnsupportedOperationException();}
    @Deprecated public final Geometry       clone() throws CloneNotSupportedException {throw new CloneNotSupportedException();}
    @Deprecated public final boolean        contains(TransfiniteSet pointSet)         {throw new UnsupportedOperationException();}
    @Deprecated public final boolean        contains(DirectPosition point)            {throw new UnsupportedOperationException();}
    @Deprecated public final boolean        intersects(TransfiniteSet pointSet)       {throw new UnsupportedOperationException();}
    @Deprecated public final boolean        equals(TransfiniteSet pointSet)           {throw new UnsupportedOperationException();}
    @Deprecated public final TransfiniteSet union(TransfiniteSet pointSet)            {throw new UnsupportedOperationException();}
    @Deprecated public final TransfiniteSet intersection(TransfiniteSet pointSet)     {throw new UnsupportedOperationException();}
    @Deprecated public final TransfiniteSet difference(TransfiniteSet pointSet)       {throw new UnsupportedOperationException();}
    @Deprecated public final TransfiniteSet symmetricDifference(TransfiniteSet ps)    {throw new UnsupportedOperationException();}

    /**
>>>>>>> 9f95c712
     * Returns {@code true} if the given object is a wrapper of the same class
     * and the wrapped geometry implementations are equal.
     *
     * @param  obj  the object to compare with this wrapper.
     * @return whether the two objects are wrapping geometry implementations that are themselves equal.
     */
    @Override
    public final boolean equals(final Object obj) {
        return (obj != null) && obj.getClass().equals(getClass()) &&
                Objects.equals(((GeometryWrapper) obj).implementation(), implementation());
    }

    /**
     * Returns a hash code value based on the wrapped geometry.
     */
    @Override
    public final int hashCode() {
        return ~Objects.hashCode(implementation());
    }

    /**
     * Returns the string representation of the wrapped geometry
     * (typically the class name and the bounds).
     */
    @Override
    public final String toString() {
        /*
         * Get a short string representation of the class name, ignoring the primitive type specialization.
         * For example if the geometry class is `Rectangle2D.Float`, then get the "Rectangle2D" class name.
         */
        final Class<?> c = implementation().getClass();
        final Class<?> e = c.getEnclosingClass();
        String s = Classes.getShortName(e != null ? e : c);
        final GeneralEnvelope envelope = getEnvelope();
        if (envelope != null) {
            final String bbox = envelope.toString();
            s += bbox.substring(bbox.indexOf('('));
        }
        return s;
    }
}<|MERGE_RESOLUTION|>--- conflicted
+++ resolved
@@ -28,6 +28,7 @@
 import org.opengis.geometry.DirectPosition;
 import org.opengis.referencing.crs.CoordinateReferenceSystem;
 import org.opengis.referencing.operation.CoordinateOperation;
+import org.opengis.referencing.operation.MathTransform;
 import org.opengis.referencing.operation.TransformException;
 import org.opengis.util.FactoryException;
 import org.apache.sis.geometry.GeneralEnvelope;
@@ -39,21 +40,9 @@
 import org.apache.sis.util.collection.BackingStoreException;
 import org.apache.sis.util.resources.Errors;
 
-<<<<<<< HEAD
 // Specific to the main branch:
 import org.apache.sis.pending.geoapi.filter.SpatialOperatorName;
 import org.apache.sis.pending.geoapi.filter.DistanceOperatorName;
-=======
-// Specific to the geoapi-3.1 and geoapi-4.0 branches:
-import java.util.Set;
-import org.opengis.geometry.Boundary;
-import org.opengis.geometry.TransfiniteSet;
-import org.opengis.geometry.complex.Complex;
-import org.opengis.filter.SpatialOperatorName;
-import org.opengis.filter.DistanceOperatorName;
-import org.opengis.filter.InvalidFilterValueException;
-import org.opengis.referencing.operation.MathTransform;
->>>>>>> 9f95c712
 
 
 /**
@@ -544,8 +533,6 @@
     public abstract String formatWKT(double flatness);
 
     /**
-<<<<<<< HEAD
-=======
      * Returns a Java2D shape made from this geometry.
      * The returned shape may be a view backed by the {@linkplain #implementation() geometry implementation},
      * or may be an internal object returned directly. Caller should not attempt to modify the returned shape.
@@ -559,34 +546,6 @@
     }
 
     /**
-     * Methods from the {@link Geometry} interface. The {@link Override} annotation is intentionally omitted
-     * for reducing the risk of compilation failures during the upcoming revision of GeoAPI interfaces since
-     * some of those methods will be removed.
-     */
-    @Deprecated public final Geometry       getMbRegion()                             {throw new UnsupportedOperationException();}
-    @Deprecated public final DirectPosition getRepresentativePoint()                  {throw new UnsupportedOperationException();}
-    @Deprecated public final Boundary       getBoundary()                             {throw new UnsupportedOperationException();}
-    @Deprecated public final Complex        getClosure()                              {throw new UnsupportedOperationException();}
-    @Deprecated public final boolean        isSimple()                                {throw new UnsupportedOperationException();}
-    @Deprecated public final boolean        isCycle()                                 {throw new UnsupportedOperationException();}
-    @Deprecated public final double         distance(Geometry geometry)               {throw new UnsupportedOperationException();}
-    @Deprecated public final int            getDimension(DirectPosition point)        {throw new UnsupportedOperationException();}
-    @Deprecated public final int            getCoordinateDimension()                  {throw new UnsupportedOperationException();}
-    @Deprecated public final Set<Complex>   getMaximalComplex()                       {throw new UnsupportedOperationException();}
-    @Deprecated public final Geometry       getConvexHull()                           {throw new UnsupportedOperationException();}
-    @Deprecated public final Geometry       getBuffer(double distance)                {throw new UnsupportedOperationException();}
-    @Deprecated public final Geometry       clone() throws CloneNotSupportedException {throw new CloneNotSupportedException();}
-    @Deprecated public final boolean        contains(TransfiniteSet pointSet)         {throw new UnsupportedOperationException();}
-    @Deprecated public final boolean        contains(DirectPosition point)            {throw new UnsupportedOperationException();}
-    @Deprecated public final boolean        intersects(TransfiniteSet pointSet)       {throw new UnsupportedOperationException();}
-    @Deprecated public final boolean        equals(TransfiniteSet pointSet)           {throw new UnsupportedOperationException();}
-    @Deprecated public final TransfiniteSet union(TransfiniteSet pointSet)            {throw new UnsupportedOperationException();}
-    @Deprecated public final TransfiniteSet intersection(TransfiniteSet pointSet)     {throw new UnsupportedOperationException();}
-    @Deprecated public final TransfiniteSet difference(TransfiniteSet pointSet)       {throw new UnsupportedOperationException();}
-    @Deprecated public final TransfiniteSet symmetricDifference(TransfiniteSet ps)    {throw new UnsupportedOperationException();}
-
-    /**
->>>>>>> 9f95c712
      * Returns {@code true} if the given object is a wrapper of the same class
      * and the wrapped geometry implementations are equal.
      *
