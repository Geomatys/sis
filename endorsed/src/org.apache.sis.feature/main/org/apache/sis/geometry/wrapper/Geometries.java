--- conflicted
+++ resolved
@@ -330,17 +330,11 @@
         final Object geometry;
         final int n = point.getDimension();
         switch (n) {
-<<<<<<< HEAD
-            case 2: geometry = createPoint(point.getOrdinate(0), point.getOrdinate(1)); break;
-            case 3: geometry = createPoint(point.getOrdinate(0), point.getOrdinate(1), point.getOrdinate(2)); break;
-            default: throw new MismatchedDimensionException(Errors.format(Errors.Keys.MismatchedDimension_3, "point", (n <= 2) ? 2 : 3, n));
-=======
-            case BIDIMENSIONAL:  geometry = createPoint(point.getCoordinate(0), point.getCoordinate(1)); break;
-            case TRIDIMENSIONAL: geometry = createPoint(point.getCoordinate(0), point.getCoordinate(1), point.getCoordinate(2)); break;
+            case BIDIMENSIONAL:  geometry = createPoint(point.getOrdinate(0), point.getOrdinate(1)); break;
+            case TRIDIMENSIONAL: geometry = createPoint(point.getOrdinate(0), point.getOrdinate(1), point.getOrdinate(2)); break;
             default: throw new MismatchedDimensionException(
                     Errors.format(Errors.Keys.MismatchedDimension_3, "point",
                     (n <= BIDIMENSIONAL) ? BIDIMENSIONAL : TRIDIMENSIONAL, n));
->>>>>>> cccbaee7
         }
         final GeometryWrapper wrapper = castOrWrap(geometry);
         if (point.getCoordinateReferenceSystem() != null) {
