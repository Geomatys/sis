/*
 * Licensed to the Apache Software Foundation (ASF) under one or more
 * contributor license agreements.  See the NOTICE file distributed with
 * this work for additional information regarding copyright ownership.
 * The ASF licenses this file to You under the Apache License, Version 2.0
 * (the "License"); you may not use this file except in compliance with
 * the License.  You may obtain a copy of the License at
 *
 *     http://www.apache.org/licenses/LICENSE-2.0
 *
 * Unless required by applicable law or agreed to in writing, software
 * distributed under the License is distributed on an "AS IS" BASIS,
 * WITHOUT WARRANTIES OR CONDITIONS OF ANY KIND, either express or implied.
 * See the License for the specific language governing permissions and
 * limitations under the License.
 */
package org.apache.sis.geometry.wrapper.j2d;

import java.awt.geom.Path2D;
import org.opengis.referencing.operation.TransformException;

// Test dependencies
import org.junit.jupiter.api.Test;
import org.apache.sis.test.TestCase;
<<<<<<< HEAD
import static org.apache.sis.feature.Assertions.assertPathEquals;
=======

// Specific to the geoapi-3.1 and geoapi-4.0 branches:
import static org.opengis.test.Assertions.assertPathEquals;
>>>>>>> 445620db


/**
 * Tests {@link FlatShape} subclasses and builder.
 *
 * @author  Martin Desruisseaux (Geomatys)
 */
public final class FlatShapeTest extends TestCase {
    /**
     * Creates a new test case.
     */
    public FlatShapeTest() {
    }

    /**
     * Tests {@link Polyline} using {@link Path2D} as a reference implementation.
     */
    @Test
    public void testPolyline() {
        testSingle(false);
    }

    /**
     * Tests {@link Polygon} using {@link Path2D} as a reference implementation.
     */
    @Test
    public void testPolylgon() {
        testSingle(true);
    }

    /**
     * Implementation of {@link #testPolyline()} and {@link #testPolylgon()}.
     */
    private static void testSingle(final boolean closed) {
        final double[] coordinates = {
            4,5, 6,3, 8,5, -2,5, 10,4
        };
        final Polyline p = closed ? new Polygon (coordinates, coordinates.length)
                                  : new Polyline(coordinates, coordinates.length);

        final Path2D.Double r = new Path2D.Double(Path2D.WIND_NON_ZERO);
        createReferenceShape(r, coordinates, closed);
        assertPathEquals(r.getPathIterator(null), p.getPathIterator(null), STRICT);
    }

    /**
     * Appends to the given {@link Path2D} (taken as a reference implementation)
     * a polyline defined by the specified coordinates.
     *
     * @param  r            the reference implementation where to append coordinates.
     * @param  coordinates  the (x,y) tuples to append.
     * @param  closed       whether to invoke {@link Path2D#closePath()} after coordinates.
     */
    private static void createReferenceShape(final Path2D r, final double[] coordinates, final boolean closed) {
        for (int i=0; i<coordinates.length;) {
            final double x = coordinates[i++];
            final double y = coordinates[i++];
            if (i == 2) r.moveTo(x, y);
            else        r.lineTo(x, y);
        }
        if (closed) {
            r.closePath();
        }
    }

    /**
     * Tests {@link MultiPolylines}.
     */
    @Test
    public void testMultiPolylines() {
        final double[][] coordinates = {
            {4,5, 6,3, 8,5, -2,5, 10,4},
            {9,3, 7,5, -4,3},
            {3,5, 6,1, -2,7, 3,8}
        };
        final Polyline[] polylines = new Polyline[coordinates.length];
        final Path2D.Double r = new Path2D.Double(Path2D.WIND_NON_ZERO);
        for (int i=0; i < polylines.length; i++) {
            polylines[i] = new Polyline(coordinates[i], coordinates[i].length);
            createReferenceShape(r, coordinates[i], false);
        }
        final MultiPolylines p = new MultiPolylines(polylines);
        assertPathEquals(r.getPathIterator(null), p.getPathIterator(null), STRICT);
    }

    /**
     * Tests {@link PathBuilder}.
     *
     * @throws TransformException never thrown in this test.
     */
    @Test
    public void testPathBuilder() throws TransformException {
        final PathBuilder b = new PathBuilder();
        b.append(new double[] {4,5, 4,5, 6,3, 8,5, -2,5, 10,4}, 8, false);      // Ignore last 2 points.
        b.append(new double[] {9,3, 7,5, 7,5, 7,5, 3,8}, 10, true);             // Add points in reverse order.
        b.append(new double[] {-2,5}, 2, false);
        b.createPolyline(true);
        b.append(new double[] {3,5, 6,1, -2,7, Double.NaN, Double.NaN, Double.NaN, Double.NaN,
                               3,8, 10,4, 6,4}, 16, false);
        b.createPolyline(true);

        final Path2D.Double r = new Path2D.Double(Path2D.WIND_NON_ZERO);
        createReferenceShape(r, new double[]{4,5, 6,3, 8,5, 3,8, 7,5, 9,3, -2,5}, true);
        createReferenceShape(r, new double[]{3,5, 6,1, -2,7}, false);
        createReferenceShape(r, new double[]{3,8, 10,4, 6,4}, true);
        assertPathEquals(r.getPathIterator(null), b.build().getPathIterator(null), STRICT);
    }
}<|MERGE_RESOLUTION|>--- conflicted
+++ resolved
@@ -22,13 +22,9 @@
 // Test dependencies
 import org.junit.jupiter.api.Test;
 import org.apache.sis.test.TestCase;
-<<<<<<< HEAD
+
+// Specific to the main branch:
 import static org.apache.sis.feature.Assertions.assertPathEquals;
-=======
-
-// Specific to the geoapi-3.1 and geoapi-4.0 branches:
-import static org.opengis.test.Assertions.assertPathEquals;
->>>>>>> 445620db
 
 
 /**
