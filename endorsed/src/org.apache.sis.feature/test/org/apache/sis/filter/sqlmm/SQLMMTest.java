/*
 * Licensed to the Apache Software Foundation (ASF) under one or more
 * contributor license agreements.  See the NOTICE file distributed with
 * this work for additional information regarding copyright ownership.
 * The ASF licenses this file to You under the Apache License, Version 2.0
 * (the "License"); you may not use this file except in compliance with
 * the License.  You may obtain a copy of the License at
 *
 *     http://www.apache.org/licenses/LICENSE-2.0
 *
 * Unless required by applicable law or agreed to in writing, software
 * distributed under the License is distributed on an "AS IS" BASIS,
 * WITHOUT WARRANTIES OR CONDITIONS OF ANY KIND, either express or implied.
 * See the License for the specific language governing permissions and
 * limitations under the License.
 */
package org.apache.sis.filter.sqlmm;

import java.util.function.BiFunction;
import org.locationtech.jts.geom.Point;
import org.locationtech.jts.geom.Polygon;
import org.opengis.util.FactoryException;
import org.opengis.referencing.crs.CoordinateReferenceSystem;
import org.apache.sis.geometry.wrapper.jts.JTS;
import org.apache.sis.referencing.CommonCRS;
import org.apache.sis.filter.DefaultFilterFactory;

// Test dependencies
import org.junit.jupiter.api.Test;
import static org.junit.jupiter.api.Assertions.*;
import org.apache.sis.test.TestCase;
import org.apache.sis.referencing.crs.HardCodedCRS;

<<<<<<< HEAD
// Specific to the main branch:
import java.util.function.Function;
import org.apache.sis.filter.Expression;
import org.apache.sis.feature.AbstractFeature;
=======
// Specific to the geoapi-3.1 and geoapi-4.0 branches:
import org.opengis.filter.Expression;
import org.opengis.filter.FilterFactory;
import org.opengis.feature.Feature;
>>>>>>> 84992dfb


/**
 * Apply some validation on the {@link SQLMM} enumeration.
 *
 * @author  Martin Desruisseaux (Geomatys)
 * @author  Johann Sorel (Geomatys)
 * @author  Alexis Manin (Geomatys)
 */
public final class SQLMMTest extends TestCase {
    /**
     * The factory to use for creating the objects to test.
     */
    private final DefaultFilterFactory<AbstractFeature,Object,?> factory;

    /**
     * Creates a new test case.
     */
    public SQLMMTest() {
        factory = DefaultFilterFactory.forFeatures();
    }

    /**
     * Verifies the consistency of parameter count.
     */
    @Test
    public void verifyParameterCount() {
        for (final SQLMM value : SQLMM.values()) {
            final String name = value.name();
            assertTrue(value.minParamCount   >= 0, name);
            assertTrue(value.minParamCount   <= value.maxParamCount, name);
            assertTrue(value.geometryCount() <= value.maxParamCount, name);
        }
    }

    /**
     * Tests {@code function(String, Expression, Expression)} for function {@code ST_GeomFromText}.
     */
    @Test
    public void testST_GeomFromText() {
        final String wkt = "POLYGON ((0 0, 0 1, 1 1, 1 0, 0 0))";
<<<<<<< HEAD
        final Function<AbstractFeature,?> exp = factory.function("ST_GeomFromText", factory.literal(wkt), factory.literal(4326));
        final Object value = exp.apply(null);
        assertInstanceOf("Expected JTS implementation.", Polygon.class, value);
=======
        final var expression = factory.function("ST_GeomFromText", factory.literal(wkt), factory.literal(4326));
        final Object value = expression.apply(null);
        assertInstanceOf(Polygon.class, value);
>>>>>>> 84992dfb
        final Polygon polygon = (Polygon) value;
        assertEquals(wkt, polygon.toText());
        assertEquals(CommonCRS.WGS84.geographic(), polygon.getUserData());
    }

    /**
     * Tests {@code function(String, Expression...)} where the last argument is an optional CRS.
     * The {@code ST_Point} function is used for this test.
     *
     * @throws FactoryException if an error occurred while fetching the CRS from a JTS geometry.
     */
    @Test
    @SuppressWarnings({"rawtypes", "unchecked"})        // Because of generic array creation.
    public void testOptionalCrsInSTPoint() throws FactoryException {
        /*
         * Ensure that when argument array is of size 2, the `FunctionWithSRID`
         * constructor will not fail with an `ArrayIndexOutOfBoundsException`.
         * This bug happened in SIS 1.2.
         */
        verifyPoint(null, (x, y) -> new Expression[] { x, y });
        /*
         * Ensure that point function will correctly interpret
         * a literal with a null value as "no CRS available".
         */
        verifyPoint(null, (x, y) -> new Expression[] { x, y, factory.literal(null) });
        /*
         * Ensure that CRS is fetched properly.
         */
        verifyPoint(HardCodedCRS.WGS84, (x, y) -> new Expression[] { x, y, factory.literal(HardCodedCRS.WGS84) });
    }

    /**
     * Verifies that a point function properly build a point with expected CRS and coordinate.
     *
     * @param  expectedCRS      the CRS that should be found in the point created with {@code argumentBundler}.
     * @param  argumentBundler  given (x,y) coordinates, provides the list of arguments for {@code ST_Point(…)}.
     * @throws FactoryException if an error occurred while fetching the CRS from a JTS geometry.
     */
    private void verifyPoint(final CoordinateReferenceSystem expectedCRS,
                             final BiFunction<Expression<AbstractFeature, Double>,
                                              Expression<AbstractFeature, Double>,
                                              Expression<AbstractFeature, ?>[]> argumentBundler)
            throws FactoryException
    {
<<<<<<< HEAD
        final Expression<AbstractFeature, Double> x = factory.literal(1.0);
        final Expression<AbstractFeature, Double> y = factory.literal(2.0);
        Expression<AbstractFeature, ?> fn = factory.function("ST_Point", argumentBundler.apply(x, y));
        Object rawPoint = fn.apply(null);
        assertInstanceOf("ST_Point should create a Point geometry", Point.class, rawPoint);
        Point point = (Point) rawPoint;
        CoordinateReferenceSystem pointCRS = JTS.getCoordinateReferenceSystem(point);
        assertEquals("Point CRS", expectedCRS, pointCRS);
        assertEquals(point.getX(), x.apply(null), STRICT);
        assertEquals(point.getY(), y.apply(null), STRICT);
=======
        final var x = factory.literal(1.0);
        final var y = factory.literal(2.0);
        var expression = factory.function("ST_Point", argumentBundler.apply(x, y));
        Object rawPoint = expression.apply(null);
        Point point = assertInstanceOf(Point.class, rawPoint);
        CoordinateReferenceSystem pointCRS = JTS.getCoordinateReferenceSystem(point);
        assertEquals(expectedCRS, pointCRS);
        assertEquals(point.getX(), x.getValue());
        assertEquals(point.getY(), y.getValue());
>>>>>>> 84992dfb
    }
}<|MERGE_RESOLUTION|>--- conflicted
+++ resolved
@@ -31,17 +31,9 @@
 import org.apache.sis.test.TestCase;
 import org.apache.sis.referencing.crs.HardCodedCRS;
 
-<<<<<<< HEAD
 // Specific to the main branch:
-import java.util.function.Function;
 import org.apache.sis.filter.Expression;
 import org.apache.sis.feature.AbstractFeature;
-=======
-// Specific to the geoapi-3.1 and geoapi-4.0 branches:
-import org.opengis.filter.Expression;
-import org.opengis.filter.FilterFactory;
-import org.opengis.feature.Feature;
->>>>>>> 84992dfb
 
 
 /**
@@ -83,15 +75,9 @@
     @Test
     public void testST_GeomFromText() {
         final String wkt = "POLYGON ((0 0, 0 1, 1 1, 1 0, 0 0))";
-<<<<<<< HEAD
-        final Function<AbstractFeature,?> exp = factory.function("ST_GeomFromText", factory.literal(wkt), factory.literal(4326));
-        final Object value = exp.apply(null);
-        assertInstanceOf("Expected JTS implementation.", Polygon.class, value);
-=======
         final var expression = factory.function("ST_GeomFromText", factory.literal(wkt), factory.literal(4326));
         final Object value = expression.apply(null);
         assertInstanceOf(Polygon.class, value);
->>>>>>> 84992dfb
         final Polygon polygon = (Polygon) value;
         assertEquals(wkt, polygon.toText());
         assertEquals(CommonCRS.WGS84.geographic(), polygon.getUserData());
@@ -136,18 +122,6 @@
                                               Expression<AbstractFeature, ?>[]> argumentBundler)
             throws FactoryException
     {
-<<<<<<< HEAD
-        final Expression<AbstractFeature, Double> x = factory.literal(1.0);
-        final Expression<AbstractFeature, Double> y = factory.literal(2.0);
-        Expression<AbstractFeature, ?> fn = factory.function("ST_Point", argumentBundler.apply(x, y));
-        Object rawPoint = fn.apply(null);
-        assertInstanceOf("ST_Point should create a Point geometry", Point.class, rawPoint);
-        Point point = (Point) rawPoint;
-        CoordinateReferenceSystem pointCRS = JTS.getCoordinateReferenceSystem(point);
-        assertEquals("Point CRS", expectedCRS, pointCRS);
-        assertEquals(point.getX(), x.apply(null), STRICT);
-        assertEquals(point.getY(), y.apply(null), STRICT);
-=======
         final var x = factory.literal(1.0);
         final var y = factory.literal(2.0);
         var expression = factory.function("ST_Point", argumentBundler.apply(x, y));
@@ -155,8 +129,7 @@
         Point point = assertInstanceOf(Point.class, rawPoint);
         CoordinateReferenceSystem pointCRS = JTS.getCoordinateReferenceSystem(point);
         assertEquals(expectedCRS, pointCRS);
-        assertEquals(point.getX(), x.getValue());
-        assertEquals(point.getY(), y.getValue());
->>>>>>> 84992dfb
+        assertEquals(point.getX(), x.apply(null));
+        assertEquals(point.getY(), y.apply(null));
     }
 }