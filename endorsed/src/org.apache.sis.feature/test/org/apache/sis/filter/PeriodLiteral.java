/*
 * Licensed to the Apache Software Foundation (ASF) under one or more
 * contributor license agreements.  See the NOTICE file distributed with
 * this work for additional information regarding copyright ownership.
 * The ASF licenses this file to You under the Apache License, Version 2.0
 * (the "License"); you may not use this file except in compliance with
 * the License.  You may obtain a copy of the License at
 *
 *     http://www.apache.org/licenses/LICENSE-2.0
 *
 * Unless required by applicable law or agreed to in writing, software
 * distributed under the License is distributed on an "AS IS" BASIS,
 * WITHOUT WARRANTIES OR CONDITIONS OF ANY KIND, either express or implied.
 * See the License for the specific language governing permissions and
 * limitations under the License.
 */
package org.apache.sis.filter;

import java.util.Date;
import java.io.Serializable;

// Test dependencies
import org.apache.sis.test.TestUtilities;

// Specific to the geoapi-3.1 and geoapi-4.0 branches:
import org.opengis.feature.Feature;
import org.opengis.filter.Expression;
import org.opengis.filter.Literal;
import org.opengis.temporal.Period;
import org.opengis.temporal.RelativePosition;
import org.opengis.temporal.TemporalPrimitive;
import org.opengis.temporal.TemporalGeometricPrimitive;

<<<<<<< HEAD
// Specific to the geoapi-3.1 branch:
import org.opengis.referencing.ReferenceIdentifier;
=======
// Specific to the geoapi-4.0 branch:
import java.time.Instant;
import java.time.temporal.TemporalAmount;
import org.opengis.metadata.Identifier;
>>>>>>> 362154b2


/**
 * A literal expression which returns a period computed from {@link #begin} and {@link #end} fields.
 * This is used for testing purpose only.
 *
 * @author  Martin Desruisseaux (Geomatys)
 */
@SuppressWarnings("serial")
final class PeriodLiteral implements Period, Literal<Feature,Period>, Serializable {
    /**
     * Period beginning and ending, in milliseconds since Java epoch.
     */
    public long begin, end;

    /**
     * Constructs a new literal with all values initialized to zero.
     */
    public PeriodLiteral() {
    }

    /**
     * Returns the constant value held by this object.
     */
    @Override public Period getValue() {return this;}

    /** Returns a bound of this period. */
<<<<<<< HEAD
    @Override public org.opengis.temporal.Instant getBeginning() {return instant(begin);}
    @Override public org.opengis.temporal.Instant getEnding()    {return instant(end);}

    /** Wraps the value that defines a period. */
    private static org.opengis.temporal.Instant instant(final long t) {
        return new org.opengis.temporal.Instant() {
            @Override public Date   getDate()  {return new Date(t);}
            @Override public String toString() {return "Instant[" + TestUtilities.format(getDate()) + '[';}

            /** Not needed for the tests. */
            @Override public ReferenceIdentifier getName()                           {throw new UnsupportedOperationException();}
            @Override public TemporalPosition getTemporalPosition()                  {throw new UnsupportedOperationException();}
            @Override public RelativePosition relativePosition(TemporalPrimitive o)  {throw new UnsupportedOperationException();}
            @Override public Duration         distance(TemporalGeometricPrimitive o) {throw new UnsupportedOperationException();}
            @Override public Duration         length()                               {throw new UnsupportedOperationException();}
        };
    }
=======
    @Override public Instant getBeginning() {return Instant.ofEpochMilli(begin);}
    @Override public Instant getEnding()    {return Instant.ofEpochMilli(end);}
>>>>>>> 362154b2

    /** Not needed for the tests. */
    @Override public ReferenceIdentifier getName()                           {throw new UnsupportedOperationException();}
    @Override public RelativePosition relativePosition(TemporalPrimitive o)  {throw new UnsupportedOperationException();}
    @Override public TemporalAmount   distance(TemporalGeometricPrimitive o) {throw new UnsupportedOperationException();}
    @Override public TemporalAmount   length()                               {throw new UnsupportedOperationException();}
    @Override public <N> Expression<Feature,N> toValueType(Class<N> target)  {throw new UnsupportedOperationException();}

    /**
     * Hash code value. Used by the tests for checking the results of deserialization.
     */
    @Override
    public int hashCode() {
        return Long.hashCode(begin) + Long.hashCode(end) * 7;
    }

    /**
     * Compares this period with given object. Used by the tests for checking the results of deserialization.
     */
    @Override
    public boolean equals(final Object other) {
        if (other instanceof PeriodLiteral p) {
            return begin == p.begin && end == p.end;
        }
        return false;
    }

    /**
     * Returns a string representation for debugging purposes.
     */
    @Override
    public String toString() {
        return "Period[" + TestUtilities.format(new Date(begin)) +
                 " ... " + TestUtilities.format(new Date(end)) + ']';
    }
}<|MERGE_RESOLUTION|>--- conflicted
+++ resolved
@@ -23,6 +23,8 @@
 import org.apache.sis.test.TestUtilities;
 
 // Specific to the geoapi-3.1 and geoapi-4.0 branches:
+import java.time.Instant;
+import java.time.temporal.TemporalAmount;
 import org.opengis.feature.Feature;
 import org.opengis.filter.Expression;
 import org.opengis.filter.Literal;
@@ -31,15 +33,8 @@
 import org.opengis.temporal.TemporalPrimitive;
 import org.opengis.temporal.TemporalGeometricPrimitive;
 
-<<<<<<< HEAD
 // Specific to the geoapi-3.1 branch:
 import org.opengis.referencing.ReferenceIdentifier;
-=======
-// Specific to the geoapi-4.0 branch:
-import java.time.Instant;
-import java.time.temporal.TemporalAmount;
-import org.opengis.metadata.Identifier;
->>>>>>> 362154b2
 
 
 /**
@@ -67,28 +62,8 @@
     @Override public Period getValue() {return this;}
 
     /** Returns a bound of this period. */
-<<<<<<< HEAD
-    @Override public org.opengis.temporal.Instant getBeginning() {return instant(begin);}
-    @Override public org.opengis.temporal.Instant getEnding()    {return instant(end);}
-
-    /** Wraps the value that defines a period. */
-    private static org.opengis.temporal.Instant instant(final long t) {
-        return new org.opengis.temporal.Instant() {
-            @Override public Date   getDate()  {return new Date(t);}
-            @Override public String toString() {return "Instant[" + TestUtilities.format(getDate()) + '[';}
-
-            /** Not needed for the tests. */
-            @Override public ReferenceIdentifier getName()                           {throw new UnsupportedOperationException();}
-            @Override public TemporalPosition getTemporalPosition()                  {throw new UnsupportedOperationException();}
-            @Override public RelativePosition relativePosition(TemporalPrimitive o)  {throw new UnsupportedOperationException();}
-            @Override public Duration         distance(TemporalGeometricPrimitive o) {throw new UnsupportedOperationException();}
-            @Override public Duration         length()                               {throw new UnsupportedOperationException();}
-        };
-    }
-=======
     @Override public Instant getBeginning() {return Instant.ofEpochMilli(begin);}
     @Override public Instant getEnding()    {return Instant.ofEpochMilli(end);}
->>>>>>> 362154b2
 
     /** Not needed for the tests. */
     @Override public ReferenceIdentifier getName()                           {throw new UnsupportedOperationException();}
