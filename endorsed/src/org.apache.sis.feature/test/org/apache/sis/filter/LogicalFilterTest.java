--- conflicted
+++ resolved
@@ -30,18 +30,10 @@
 import org.apache.sis.test.TestCase;
 import static org.apache.sis.test.Assertions.assertSerializedEquals;
 
-<<<<<<< HEAD
 // Specific to the main branch:
 import org.apache.sis.feature.AbstractFeature;
 import org.apache.sis.feature.DefaultFeatureType;
 import org.apache.sis.pending.geoapi.filter.LogicalOperator;
-=======
-// Specific to the geoapi-3.1 and geoapi-4.0 branches:
-import org.opengis.feature.Feature;
-import org.opengis.filter.Filter;
-import org.opengis.filter.FilterFactory;
-import org.opengis.filter.LogicalOperator;
->>>>>>> 84992dfb
 
 
 /**
@@ -87,15 +79,9 @@
      */
     @Test
     public void testNot() {
-<<<<<<< HEAD
-        final Expression<AbstractFeature,String> literal = factory.literal("text");
-        final Filter<AbstractFeature> operand = factory.isNull(literal);
-        final LogicalOperator<AbstractFeature> filter  = (LogicalOperator<AbstractFeature> ) factory.not(operand);
-=======
         final var literal = factory.literal("text");
         final var operand = factory.isNull(literal);
-        final var filter  = factory.not(operand);
->>>>>>> 84992dfb
+        final var filter  = (LogicalOperator<AbstractFeature>) factory.not(operand);
         assertArrayEquals(new Filter<?>[] {operand}, filter.getOperands().toArray());
         assertTrue(filter.test(null));
         assertSerializedEquals(filter);
@@ -107,15 +93,9 @@
      */
     @Test
     public void testNegate() {
-<<<<<<< HEAD
-        final Expression<AbstractFeature,String> literal = factory.literal("text");
-        final Filter<AbstractFeature> operand = factory.isNull(literal);
-        assertInstanceOf("Predicate.negate()", LogicalFilter.Not.class, operand.negate());
-=======
         final var literal = factory.literal("text");
         final var operand = factory.isNull(literal);
         assertInstanceOf(LogicalFilter.Not.class, operand.negate());
->>>>>>> 84992dfb
     }
 
     /**
@@ -128,13 +108,8 @@
                 return Set.of(FunctionProperty.VOLATILE);
             }
         };
-<<<<<<< HEAD
-        final Filter<AbstractFeature> operand = factory.isNull(literal);
-        final Filter<AbstractFeature> filter  = factory.not(operand);
-=======
         final var operand = factory.isNull(literal);
         final var filter  = factory.not(operand);
->>>>>>> 84992dfb
         assertTrue(isVolatile(filter));
     }
 
@@ -149,35 +124,6 @@
                         final Function<Collection<Filter<AbstractFeature>>, Filter<AbstractFeature>> anyArity,
                         final boolean expected)
     {
-<<<<<<< HEAD
-        final Filter<AbstractFeature> f1 = factory.isNull(factory.literal("text"));
-        final Filter<AbstractFeature> f2 = factory.isNull(factory.literal(null));
-        try {
-            binary.apply(null, null);
-            fail("Creation with a null operand shall raise an exception.");
-        } catch (NullPointerException ex) {
-        }
-        try {
-            binary.apply(f1, null);
-            fail("Creation with a null operand shall raise an exception.");
-        } catch (NullPointerException ex) {
-        }
-        try {
-            binary.apply(null, f2);
-            fail("Creation with a null operand shall raise an exception.");
-        } catch (NullPointerException ex) {
-        }
-        try {
-            anyArity.apply(Set.of(f1));
-            fail("Creation with less then two operands shall raise an exception.");
-        } catch (IllegalArgumentException ex) {
-            assertNotNull(ex.getMessage());
-        }
-        /*
-         * Test construction, evaluation and serialization.
-         */
-        LogicalOperator<AbstractFeature> filter = (LogicalOperator<AbstractFeature>) binary.apply(f1, f2);
-=======
         final var f1 = factory.isNull(factory.literal("text"));
         final var f2 = factory.isNull(factory.literal(null));
         RuntimeException e;
@@ -200,8 +146,7 @@
         /*
          * Test construction, evaluation and serialization.
          */
-        var filter = binary.apply(f1, f2);
->>>>>>> 84992dfb
+        var filter = (LogicalOperator<AbstractFeature>) binary.apply(f1, f2);
         assertArrayEquals(new Filter<?>[] {f1, f2}, filter.getOperands().toArray());
         assertEquals(expected, filter.test(null));
         assertSerializedEquals(filter);
@@ -227,16 +172,6 @@
      */
     @Test
     public void testEvaluateOnFeature() {
-<<<<<<< HEAD
-        final FeatureTypeBuilder ftb = new FeatureTypeBuilder();
-        ftb.addAttribute(String.class).setName("attNull");
-        ftb.addAttribute(String.class).setName("attNotNull");
-        final AbstractFeature feature = ftb.setName("Test").build().newInstance();
-        feature.setPropertyValue("attNotNull", "a value");
-
-        final Filter<AbstractFeature> filterTrue  = factory.isNull(factory.property("attNull",    String.class));
-        final Filter<AbstractFeature> filterFalse = factory.isNull(factory.property("attNotNull", String.class));
-=======
         final var builder = new FeatureTypeBuilder();
         builder.addAttribute(String.class).setName("attNull");
         builder.addAttribute(String.class).setName("attNotNull");
@@ -245,7 +180,6 @@
 
         final var filterTrue  = factory.isNull(factory.property("attNull",    String.class));
         final var filterFalse = factory.isNull(factory.property("attNotNull", String.class));
->>>>>>> 84992dfb
 
         assertTrue (factory.and(filterTrue,  filterTrue ).test(feature));
         assertFalse(factory.and(filterFalse, filterTrue ).test(feature));
@@ -262,13 +196,8 @@
         /*
          * Test the `Predicate` methods, which should be overridden by `Optimization.OnFilter`.
          */
-<<<<<<< HEAD
-        Predicate<AbstractFeature> predicate = filterTrue.and(filterFalse);
-        assertInstanceOf("Predicate.and(…)", Optimization.OnFilter.class, predicate);
-=======
         var predicate = filterTrue.and(filterFalse);
         assertInstanceOf(Optimization.OnFilter.class, predicate);
->>>>>>> 84992dfb
         assertFalse(predicate.test(feature));
 
         predicate = filterTrue.or(filterFalse);
@@ -281,15 +210,9 @@
      */
     @Test
     public void testOptimization() {
-<<<<<<< HEAD
-        final Filter<AbstractFeature> f1 = factory.isNull(factory.literal("text"));     // False
-        final Filter<AbstractFeature> f2 = factory.isNull(factory.literal(null));       // True
-        final Filter<AbstractFeature> f3 = factory.isNull(factory.property("*"));       // Indeterminate
-=======
         final var f1 = factory.isNull(factory.literal("text"));     // False
         final var f2 = factory.isNull(factory.literal(null));       // True
         final var f3 = factory.isNull(factory.property("*"));       // Indeterminate
->>>>>>> 84992dfb
         optimize(factory.and(f1, f2), Filter.exclude());
         optimize(factory.or (f1, f2), Filter.include());
         optimize(factory.and(f3, factory.not(f3)), Filter.exclude());
@@ -299,18 +222,7 @@
     /**
      * Verifies an optimization which is expected to evaluate immediately.
      */
-<<<<<<< HEAD
     private static void optimize(final Filter<AbstractFeature> original, final Filter<AbstractFeature> expected) {
-        final Filter<? super AbstractFeature> optimized = new Optimization().apply(original);
-        assertNotSame("Expected a new optimized filter.", original, optimized);
-        assertSame("Second optimization should have no effect.", optimized, new Optimization().apply(optimized));
-        assertSame("Expression should have been evaluated now.", expected, optimized);
-    }
-
-    /**
-     * Tests {@link Optimization} applied on logical filters when the {@link DefaultFeatureType} is known.
-=======
-    private static void optimize(final Filter<Feature> original, final Filter<Feature> expected) {
         final Filter<?> optimized = new Optimization().apply(original);
         assertNotSame(original, optimized, "Expected a new optimized filter.");
         assertSame(optimized, new Optimization().apply(optimized), "Second optimization should have no effect.");
@@ -319,31 +231,19 @@
 
     /**
      * Tests {@link Optimization} applied on logical filters when the {@code FeatureType} is known.
->>>>>>> 84992dfb
      */
     @Test
     public void testFeatureOptimization() {
         final String attribute = "population";
-<<<<<<< HEAD
-        final FeatureTypeBuilder ftb = new FeatureTypeBuilder();
-        ftb.addAttribute(String.class).setName(attribute);
-        final DefaultFeatureType type = ftb.setName("Test").build();
-        final AbstractFeature instance = type.newInstance();
-=======
         final var builder = new FeatureTypeBuilder();
         builder.addAttribute(String.class).setName(attribute);
         final var feature  = builder.setName("Test").build();
         final var instance = feature.newInstance();
->>>>>>> 84992dfb
         instance.setPropertyValue("population", "1000");
         /*
          * Prepare an expression which divide the population value by 5.
          */
-<<<<<<< HEAD
-        final Expression<AbstractFeature,Number> e = factory.divide(factory.property(attribute, Integer.class), factory.literal(5));
-=======
         final var expression = factory.divide(factory.property(attribute, Integer.class), factory.literal(5));
->>>>>>> 84992dfb
         final Optimization optimization = new Optimization();
         assertSame(expression, optimization.apply(expression));                       // No optimization.
         assertEquals(200, expression.apply(instance).intValue());
@@ -351,17 +251,10 @@
          * Notify the optimizer that property values will be of `String` type.
          * The optimizer should compute an `ObjectConverter` in advance.
          */
-<<<<<<< HEAD
-        optimization.setFeatureType(type);
-        final Expression<? super AbstractFeature, ? extends Number> opt = optimization.apply(e);
-        assertEquals(200, e.apply(instance).intValue());
-        assertNotSame(e, opt);
-=======
         optimization.setFeatureType(feature);
         final var optimized = optimization.apply(expression);
         assertEquals(200, expression.apply(instance).intValue());
         assertNotSame(expression, optimized);
->>>>>>> 84992dfb
 
         final var property = assertInstanceOf(PropertyValue.class, optimized.getParameters().get(0));
         assertEquals(String.class, property.getSourceClass());
