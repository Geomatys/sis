--- conflicted
+++ resolved
@@ -42,20 +42,10 @@
 import org.apache.sis.test.TestCase;
 import org.apache.sis.referencing.crs.HardCodedCRS;
 
-<<<<<<< HEAD
 // Specific to the main branch:
 import org.apache.sis.feature.AbstractFeature;
-import org.apache.sis.feature.DefaultFeatureType;
 import org.apache.sis.filter.Expression;
 import org.apache.sis.pending.geoapi.filter.Literal;
-=======
-// Specific to the geoapi-3.1 and geoapi-4.0 branches:
-import org.opengis.feature.Feature;
-import org.opengis.filter.Literal;
-import org.opengis.filter.Expression;
-import org.opengis.filter.FilterFactory;
-import org.opengis.filter.capability.AvailableFunction;
->>>>>>> 84992dfb
 
 
 /**
@@ -168,13 +158,8 @@
     private AbstractFeature createFeatureWithGeometry(final Class<?> type) {
         final FeatureTypeBuilder ftb = new FeatureTypeBuilder();
         ftb.addAttribute(type).setName(P_NAME);
-<<<<<<< HEAD
-        final DefaultFeatureType mockType = ftb.setName("Test").build();
-        final AbstractFeature feature = mockType.newInstance();
-=======
         final var mockType = ftb.setName("Test").build();
         final var feature = mockType.newInstance();
->>>>>>> 84992dfb
         feature.setPropertyValue(P_NAME, geometry);
         return feature;
     }
@@ -263,11 +248,7 @@
 
     /**
      * Tests SQL/MM {@link ST_Transform} function.
-<<<<<<< HEAD
-     * The geometry to transform is obtained from a {@code Feature}.
-=======
      * The geometry to transform is obtained from a feature instance.
->>>>>>> 84992dfb
      */
     @Test
     public void testTransform() {
@@ -281,15 +262,6 @@
          */
         geometry = library.createPoint(10, 30);
         setGeometryCRS(HardCodedCRS.WGS84);
-<<<<<<< HEAD
-        AbstractFeature feature = createFeatureWithGeometry(library.pointClass);
-        /*
-         * Test transform function using the full CRS object, then using only EPSG code.
-         */
-        final Expression<AbstractFeature,?> ref = factory.property(P_NAME, library.pointClass);
-        function = factory.function("ST_Transform", ref, factory.literal(HardCodedCRS.WGS84_LATITUDE_FIRST));
-        assertPointEquals(function.apply(feature), HardCodedCRS.WGS84_LATITUDE_FIRST, 30, 10);
-=======
         var instance = createFeatureWithGeometry(library.pointClass);
         /*
          * Test transform function using the full CRS object, then using only EPSG code.
@@ -297,7 +269,6 @@
         final var reference = factory.property(P_NAME, library.pointClass);
         function = factory.function("ST_Transform", reference, factory.literal(HardCodedCRS.WGS84_LATITUDE_FIRST));
         assertPointEquals(function.apply(instance), HardCodedCRS.WGS84_LATITUDE_FIRST, 30, 10);
->>>>>>> 84992dfb
 
         function = factory.function("ST_Transform", reference, factory.literal("EPSG:4326"));
         assertPointEquals(function.apply(instance), CommonCRS.WGS84.geographic(), 30, 10);
@@ -305,11 +276,7 @@
 
     /**
      * Tests SQL/MM {@code ST_Buffer} function.
-<<<<<<< HEAD
-     * The geometry is specified as a literal, so there is no need to build {@code Feature} instances.
-=======
      * The geometry is specified as a literal, so there is no need to build feature instances.
->>>>>>> 84992dfb
      */
     @Test
     public void testBuffer() {
@@ -358,11 +325,7 @@
         assertEnvelopeEquals(result, false, null, 12, 3.3, 13.1, 5.7);
 
         // After testing literal data, try to extract data from a feature.
-<<<<<<< HEAD
-        AbstractFeature feature = createFeatureWithGeometry(library.polylineClass);
-=======
-        Feature instance = createFeatureWithGeometry(library.polylineClass);
->>>>>>> 84992dfb
+        AbstractFeature instance = createFeatureWithGeometry(library.polylineClass);
         function = factory.function("ST_Envelope", factory.property(P_NAME, library.polylineClass));
         result = function.apply(instance);
         assertEnvelopeEquals(result, false, null, 12, 3.3, 13.1, 5.7);
@@ -380,13 +343,8 @@
         assertEquals(Boolean.FALSE, evaluate("ST_Intersects", point, geometry));
 
         // Border should intersect. Also use Feature instead of Literal as a source.
-<<<<<<< HEAD
-        final AbstractFeature feature = createFeatureWithGeometry(library.polygonClass);
-        final Expression<AbstractFeature,?> ref = factory.property(P_NAME, library.polygonClass);
-=======
-        final Feature instance = createFeatureWithGeometry(library.polygonClass);
+        final AbstractFeature instance = createFeatureWithGeometry(library.polygonClass);
         final var reference = factory.property(P_NAME, library.polygonClass);
->>>>>>> 84992dfb
         point = library.createPoint(0.2, 0.3);
         function = factory.function("ST_Intersects", reference, factory.literal(point));
         assertEquals(Boolean.TRUE, function.apply(instance));
@@ -503,17 +461,10 @@
         /*
          * Optimization should evaluate the point immediately.
          */
-<<<<<<< HEAD
-        final Expression<AbstractFeature,?> optimized = new Optimization().apply(function);
-        assertNotSame("Optimization should produce a new expression.", function, optimized);
-        assertInstanceOf("Expected immediate expression evaluation.", Literal.class, optimized);
-        assertPointEquals(((Literal) optimized).getValue(), HardCodedCRS.WGS84_LATITUDE_FIRST, 30, 10);
-=======
         final var optimized = new Optimization().apply(function);
         assertNotSame(function, optimized, "Optimization should produce a new expression.");
         var literal = assertInstanceOf(Literal.class, optimized, "Expected immediate expression evaluation.");
         assertPointEquals(literal.getValue(), HardCodedCRS.WGS84_LATITUDE_FIRST, 30, 10);
->>>>>>> 84992dfb
     }
 
     /**
@@ -529,13 +480,8 @@
         final FeatureTypeBuilder ftb = new FeatureTypeBuilder();
         ftb.addAttribute(library.pointClass).setName(P_NAME).setCRS(HardCodedCRS.WGS84);
         optimization.setFeatureType(ftb.setName("Test").build());
-<<<<<<< HEAD
-        final Expression<AbstractFeature,?> optimized = optimization.apply(function);
-        assertNotSame("Optimization should produce a new expression.", function, optimized);
-=======
         final var optimized = optimization.apply(function);
         assertNotSame(function, optimized, "Optimization should produce a new expression.");
->>>>>>> 84992dfb
         /*
          * Get the second parameter, which should be a literal, and get the point coordinates.
          * Verify that the order is swapped compared to the order at the beginning of this method.
