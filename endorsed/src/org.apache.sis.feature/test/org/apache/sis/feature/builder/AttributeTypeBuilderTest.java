/*
 * Licensed to the Apache Software Foundation (ASF) under one or more
 * contributor license agreements.  See the NOTICE file distributed with
 * this work for additional information regarding copyright ownership.
 * The ASF licenses this file to You under the Apache License, Version 2.0
 * (the "License"); you may not use this file except in compliance with
 * the License.  You may obtain a copy of the License at
 *
 *     http://www.apache.org/licenses/LICENSE-2.0
 *
 * Unless required by applicable law or agreed to in writing, software
 * distributed under the License is distributed on an "AS IS" BASIS,
 * WITHOUT WARRANTIES OR CONDITIONS OF ANY KIND, either express or implied.
 * See the License for the specific language governing permissions and
 * limitations under the License.
 */
package org.apache.sis.feature.builder;

import java.util.Set;
import java.util.List;
import com.esri.core.geometry.Geometry;
import org.opengis.referencing.crs.CoordinateReferenceSystem;
import org.apache.sis.feature.Features;
import org.apache.sis.referencing.CommonCRS;
import org.apache.sis.feature.internal.AttributeConvention;

// Test dependencies
import org.junit.jupiter.api.Test;
import static org.junit.jupiter.api.Assertions.*;
import static org.apache.sis.test.Assertions.assertSetEquals;
import static org.apache.sis.test.Assertions.assertMessageContains;
import org.apache.sis.test.DependsOnMethod;
import org.apache.sis.test.DependsOn;
import org.apache.sis.test.TestCase;

<<<<<<< HEAD
// Specific to the main branch:
import org.apache.sis.feature.AbstractAttribute;
import org.apache.sis.feature.AbstractFeature;
import org.apache.sis.feature.AbstractIdentifiedType;
import org.apache.sis.feature.DefaultAttributeType;
import org.apache.sis.feature.DefaultFeatureType;
=======
// Specific to the geoapi-3.1 and geoapi-4.0 branches:
import org.opengis.feature.Attribute;
import org.opengis.feature.AttributeType;
>>>>>>> 84992dfb


/**
 * Tests {@link AttributeTypeBuilder}. The tests need to create a {@link FeatureTypeBuilder} in order to allow
 * {@code AttributeTypeBuilder} instantiation, but nothing else is done with the {@code FeatureTypeBuilder}.
 *
 * @author  Johann Sorel (Geomatys)
 * @author  Martin Desruisseaux (Geomatys)
 * @author  Alexis Manin (Geomatys)
 */
@DependsOn(CharacteristicTypeBuilderTest.class)
public final class AttributeTypeBuilderTest extends TestCase {
    /**
     * Creates a new test case.
     */
    public AttributeTypeBuilderTest() {
    }

    /**
     * Tests with the minimum number of parameters.
     */
    @Test
    public void testInitialization() {
        final AttributeTypeBuilder<String> builder = new FeatureTypeBuilder().addAttribute(String.class);
        assertEquals("string", builder.getName().toString());

        builder.setName("myScope", "myName");
<<<<<<< HEAD
        final DefaultAttributeType<?> att = builder.build();
=======
        final var attribute = builder.build();
>>>>>>> 84992dfb

        assertEquals("myScope:myName", attribute.getName().toString());
        assertEquals(String.class, attribute.getValueClass());
        assertNull(attribute.getDefaultValue());
        assertNull(attribute.getDefinition());
        assertNull(attribute.getDescription());
        assertNull(attribute.getDesignation());
        assertEquals(1, attribute.getMinimumOccurs());
        assertEquals(1, attribute.getMaximumOccurs());
    }

    /**
     * Test creation of a single attribute with more values than the minimal ones.
     */
    @Test
    @DependsOnMethod("testInitialization")
    public void testBuilder() {
        final AttributeTypeBuilder<String> builder = new FeatureTypeBuilder().addAttribute(String.class);
        assertSame(builder, builder.setName        ("myScope", "myName"));
        assertSame(builder, builder.setDefinition  ("test definition"));
        assertSame(builder, builder.setDesignation ("test designation"));
        assertSame(builder, builder.setDescription ("test description"));
        assertSame(builder, builder.setDefaultValue("test default value."));
        assertSame(builder, builder.setMinimumOccurs(10).setMaximumOccurs(60));
        assertSame(builder, builder.setMaximalLength(80));
<<<<<<< HEAD
        final DefaultAttributeType<?> att = builder.build();
=======
        final var attribute = builder.build();
>>>>>>> 84992dfb

        assertEquals("myScope:myName",      attribute.getName().toString());
        assertEquals("test definition",     attribute.getDefinition().toString());
        assertEquals("test description",    attribute.getDescription().toString());
        assertEquals("test designation",    attribute.getDesignation().toString());
        assertEquals(String.class,          attribute.getValueClass());
        assertEquals("test default value.", attribute.getDefaultValue());
        assertEquals(10,                    attribute.getMinimumOccurs());
        assertEquals(60,                    attribute.getMaximumOccurs());
        assertTrue  (AttributeConvention.characterizedByMaximalLength(attribute));
        assertEquals(Integer.valueOf(80), AttributeConvention.getMaximalLengthCharacteristic(attribute.newInstance()));
    }

    /**
     * Tests {@link AttributeTypeBuilder#setValueClass(Class)}.
     * This implies the replacement of the builder by a new instance.
     */
    @Test
    @DependsOnMethod("testBuilder")
    public void testSetValueClass() {
        final AttributeTypeBuilder<Float> builder = new FeatureTypeBuilder().addAttribute(Float.class);
        assertSame(builder, builder.setName        ("temperature"));
        assertSame(builder, builder.setDefinition  ("test definition"));
        assertSame(builder, builder.setDesignation ("test designation"));
        assertSame(builder, builder.setDescription ("test description"));
        assertSame(builder, builder.setDefaultValue(25f));
        assertSame(builder, builder.setValueClass(Float.class));
        assertEquals(Float.class, builder.getValueClass());
        assertSetEquals(Set.of(builder), builder.owner().properties());
        final CharacteristicTypeBuilder<Float> stddev = builder.addCharacteristic(Float.class);
        assertSame(stddev, stddev.setName("stddev"));
        assertSame(stddev, stddev.setDefaultValue(2f));
        /*
         * Pretend that we changed our mind and now want a Double type instead of Float.
         * In current implementation this requires the creation of a new builder instance,
         * but there is no guarantee that it will always be the case in future versions.
         */
        final AttributeTypeBuilder<Double> b2 = builder.setValueClass(Double.class);
        assertEquals("temperature",      b2.getName().toString());
        assertEquals("test definition",  b2.getDefinition());
        assertEquals("test description", b2.getDescription());
        assertEquals("test designation", b2.getDesignation());
        assertEquals(Double.class,       b2.getValueClass());
        assertEquals(Double.valueOf(25), b2.getDefaultValue());
        assertSetEquals(Set.of(b2), b2.owner().properties());
        /*
         * In order to avoid accidental misuse, the old builder should not be usable anymore.
         */
        var e = assertThrows(IllegalStateException.class, () -> builder.setName("new name"),
                             "Should not allow modification of disposed instance.");
        assertMessageContains(e, "AttributeTypeBuilder");
        /*
         * Verify the attribute created by the builder.
         */
<<<<<<< HEAD
        final DefaultAttributeType<?> att = newb.build();
        assertEquals("name",          "temperature",      att.getName().toString());
        assertEquals("definition",    "test definition",  att.getDefinition().toString());
        assertEquals("description",   "test description", att.getDescription().toString());
        assertEquals("designation",   "test designation", att.getDesignation().toString());
        assertEquals("valueClass",    Double.class,       att.getValueClass());
        assertEquals("defaultValue",  Double.valueOf(25), att.getDefaultValue());
=======
        final var attribute = b2.build();
        assertEquals("temperature",      attribute.getName().toString());
        assertEquals("test definition",  attribute.getDefinition().toString());
        assertEquals("test description", attribute.getDescription().toString());
        assertEquals("test designation", attribute.getDesignation().toString());
        assertEquals(Double.class,       attribute.getValueClass());
        assertEquals(Double.valueOf(25), attribute.getDefaultValue());
>>>>>>> 84992dfb
    }

    /**
     * Tests {@link AttributeTypeBuilder#setValidValues(Object...)} and the corresponding getter method.
     */
    @Test
    @DependsOnMethod("testBuilder")
    public void testSetValidValues() {
        final AttributeTypeBuilder<String> builder = new FeatureTypeBuilder().addAttribute(String.class);
        assertEquals(0, builder.getValidValues().length);
        assertSame(builder, builder.setValidValues("Blue", "Green", "Red"));
        assertArrayEquals(new String[] {"Blue", "Green", "Red"}, builder.getValidValues());
        assertSame(builder, builder.setValidValues("Yellow", "Cyan", "Magenta"));
        assertArrayEquals(new String[] {"Yellow", "Cyan", "Magenta"}, builder.getValidValues());
    }

    /**
     * Tests {@link AttributeTypeBuilder#setMaximalLength(Integer)} and
     * {@link AttributeTypeBuilder#setCRS(CoordinateReferenceSystem)}
     * together with the corresponding getter methods.
     */
    @Test
    @DependsOnMethod("testBuilder")
    public void testOtherCharacteristics() {
        final AttributeTypeBuilder<String> builder = new FeatureTypeBuilder().addAttribute(String.class);
        assertNull(builder.getMaximalLength());
        assertNull(builder.getCRS());

        assertSame(builder, builder.setMaximalLength(20));
        assertEquals(Integer.valueOf(20), builder.getMaximalLength());
        assertNull(builder.getCRS());

        final CoordinateReferenceSystem crs = CommonCRS.defaultGeographic();
        assertSame(builder, builder.setCRS(crs));
        assertEquals(Integer.valueOf(20), builder.getMaximalLength());
        assertSame(crs, builder.getCRS());

        assertSame(builder, builder.setMaximalLength(30));
        assertEquals(Integer.valueOf(30), builder.getMaximalLength());
        assertSame(crs, builder.getCRS());
    }

    /**
     * Tests {@link AttributeTypeBuilder#getCharacteristic(String)}.
     */
    @Test
    @DependsOnMethod("testOtherCharacteristics")
    public void testGetCharacteristics() {
        final AttributeTypeBuilder<String> builder = new FeatureTypeBuilder().addAttribute(String.class);
        final CharacteristicTypeBuilder<Float> a = builder.addCharacteristic(Float.class).setName("a", "temp");
        final CharacteristicTypeBuilder<Float> b = builder.addCharacteristic(Float.class).setName("b", "temp");
        final CharacteristicTypeBuilder<Float> c = builder.addCharacteristic(Float.class).setName("c");
        assertNull(builder.getCharacteristic("dummy"));
        assertSame(c, builder.getCharacteristic("c"));
        assertSame(b, builder.getCharacteristic("b:temp"));
        assertSame(a, builder.getCharacteristic("a:temp"));
        var e = assertThrows(IllegalArgumentException.class, () -> builder.getCharacteristic("temp"),
                             "Given name should be considered ambiguous.");
        assertMessageContains(e, "a:temp", "b:temp");
    }

    /**
     * Tests {@link AttributeTypeBuilder#roles()}.
     */
    @Test
    @DependsOnMethod("testOtherCharacteristics")
    public void testRoles() {
        final AttributeTypeBuilder<Geometry> builder = new FeatureTypeBuilder().addAttribute(Geometry.class);
        final Set<AttributeRole> roles = builder.roles();
        assertTrue(roles.isEmpty());

        assertTrue(builder.addRole(AttributeRole.DEFAULT_GEOMETRY));
        assertSetEquals(Set.of(AttributeRole.DEFAULT_GEOMETRY), roles);
        assertFalse(builder.addRole(AttributeRole.DEFAULT_GEOMETRY));

        assertTrue(roles.add(AttributeRole.IDENTIFIER_COMPONENT));
        assertSetEquals(List.of(AttributeRole.DEFAULT_GEOMETRY, AttributeRole.IDENTIFIER_COMPONENT), roles);
        assertFalse(roles.add(AttributeRole.IDENTIFIER_COMPONENT));

        assertTrue(roles.remove(AttributeRole.DEFAULT_GEOMETRY));
        assertSetEquals(Set.of(AttributeRole.IDENTIFIER_COMPONENT), roles);
        assertFalse(roles.remove(AttributeRole.DEFAULT_GEOMETRY));

        assertTrue(roles.remove(AttributeRole.IDENTIFIER_COMPONENT));
        assertTrue(roles.isEmpty());
        assertFalse(roles.remove(AttributeRole.IDENTIFIER_COMPONENT));
    }

    /**
     * Verifies that {@link FeatureTypeBuilder#addAttribute(Class)} converts primitive types to their wrapper.
     */
    @Test
    @SuppressWarnings("UnnecessaryBoxing")
    public void testBoxing() {
        final var ftb = new FeatureTypeBuilder().setName("boxing");
        final AttributeTypeBuilder<Integer> boxBuilder = ftb.addAttribute(int.class).setName("boxed");
        assertEquals(Integer.class, boxBuilder.getValueClass(), "Attribute value type should have been boxed");

<<<<<<< HEAD
        final DefaultFeatureType ft = ftb.build();
        final AbstractIdentifiedType boxedProperty = ft.getProperty("boxed");
        assertInstanceOf("Unexpected property type.", DefaultAttributeType.class, boxedProperty);
        assertEquals("Attribute value type should have been boxed", Integer.class, ((DefaultAttributeType<?>) boxedProperty).getValueClass());
        final AbstractFeature feature = ft.newInstance();

        final Object p = feature.getProperty("boxed");
        assertInstanceOf("Unexpected property type.", AbstractAttribute.class, p);
        assertEquals("Attribute value type should have been boxed", Integer.class, ((AbstractAttribute<?>) p).getType().getValueClass());

        int value = 3;
        Features.cast((AbstractAttribute<?>) p, Integer.class).setValue(value);
        assertEquals(value, ((AbstractAttribute) p).getValue());
=======
        final var featureType  = ftb.build();
        final var propertyType = assertInstanceOf(AttributeType.class, featureType.getProperty("boxed"));
        assertEquals(Integer.class, propertyType.getValueClass(), "Attribute value type should have been boxed");

        final var feature  = featureType.newInstance();
        final var property = assertInstanceOf(Attribute.class, feature.getProperty("boxed"));
        assertEquals(Integer.class, property.getType().getValueClass(), "Attribute value type should have been boxed");

        int value = 3;
        Features.cast(property, Integer.class).setValue(value);
        assertEquals(value, property.getValue());
>>>>>>> 84992dfb

        feature.setPropertyValue("boxed", Integer.valueOf(4));
        assertEquals(4, feature.getPropertyValue("boxed"));
    }
}<|MERGE_RESOLUTION|>--- conflicted
+++ resolved
@@ -33,18 +33,9 @@
 import org.apache.sis.test.DependsOn;
 import org.apache.sis.test.TestCase;
 
-<<<<<<< HEAD
 // Specific to the main branch:
 import org.apache.sis.feature.AbstractAttribute;
-import org.apache.sis.feature.AbstractFeature;
-import org.apache.sis.feature.AbstractIdentifiedType;
 import org.apache.sis.feature.DefaultAttributeType;
-import org.apache.sis.feature.DefaultFeatureType;
-=======
-// Specific to the geoapi-3.1 and geoapi-4.0 branches:
-import org.opengis.feature.Attribute;
-import org.opengis.feature.AttributeType;
->>>>>>> 84992dfb
 
 
 /**
@@ -72,11 +63,7 @@
         assertEquals("string", builder.getName().toString());
 
         builder.setName("myScope", "myName");
-<<<<<<< HEAD
-        final DefaultAttributeType<?> att = builder.build();
-=======
         final var attribute = builder.build();
->>>>>>> 84992dfb
 
         assertEquals("myScope:myName", attribute.getName().toString());
         assertEquals(String.class, attribute.getValueClass());
@@ -102,11 +89,7 @@
         assertSame(builder, builder.setDefaultValue("test default value."));
         assertSame(builder, builder.setMinimumOccurs(10).setMaximumOccurs(60));
         assertSame(builder, builder.setMaximalLength(80));
-<<<<<<< HEAD
-        final DefaultAttributeType<?> att = builder.build();
-=======
         final var attribute = builder.build();
->>>>>>> 84992dfb
 
         assertEquals("myScope:myName",      attribute.getName().toString());
         assertEquals("test definition",     attribute.getDefinition().toString());
@@ -161,15 +144,6 @@
         /*
          * Verify the attribute created by the builder.
          */
-<<<<<<< HEAD
-        final DefaultAttributeType<?> att = newb.build();
-        assertEquals("name",          "temperature",      att.getName().toString());
-        assertEquals("definition",    "test definition",  att.getDefinition().toString());
-        assertEquals("description",   "test description", att.getDescription().toString());
-        assertEquals("designation",   "test designation", att.getDesignation().toString());
-        assertEquals("valueClass",    Double.class,       att.getValueClass());
-        assertEquals("defaultValue",  Double.valueOf(25), att.getDefaultValue());
-=======
         final var attribute = b2.build();
         assertEquals("temperature",      attribute.getName().toString());
         assertEquals("test definition",  attribute.getDefinition().toString());
@@ -177,7 +151,6 @@
         assertEquals("test designation", attribute.getDesignation().toString());
         assertEquals(Double.class,       attribute.getValueClass());
         assertEquals(Double.valueOf(25), attribute.getDefaultValue());
->>>>>>> 84992dfb
     }
 
     /**
@@ -276,33 +249,17 @@
         final AttributeTypeBuilder<Integer> boxBuilder = ftb.addAttribute(int.class).setName("boxed");
         assertEquals(Integer.class, boxBuilder.getValueClass(), "Attribute value type should have been boxed");
 
-<<<<<<< HEAD
-        final DefaultFeatureType ft = ftb.build();
-        final AbstractIdentifiedType boxedProperty = ft.getProperty("boxed");
-        assertInstanceOf("Unexpected property type.", DefaultAttributeType.class, boxedProperty);
-        assertEquals("Attribute value type should have been boxed", Integer.class, ((DefaultAttributeType<?>) boxedProperty).getValueClass());
-        final AbstractFeature feature = ft.newInstance();
-
-        final Object p = feature.getProperty("boxed");
-        assertInstanceOf("Unexpected property type.", AbstractAttribute.class, p);
-        assertEquals("Attribute value type should have been boxed", Integer.class, ((AbstractAttribute<?>) p).getType().getValueClass());
-
-        int value = 3;
-        Features.cast((AbstractAttribute<?>) p, Integer.class).setValue(value);
-        assertEquals(value, ((AbstractAttribute) p).getValue());
-=======
         final var featureType  = ftb.build();
-        final var propertyType = assertInstanceOf(AttributeType.class, featureType.getProperty("boxed"));
+        final var propertyType = assertInstanceOf(DefaultAttributeType.class, featureType.getProperty("boxed"));
         assertEquals(Integer.class, propertyType.getValueClass(), "Attribute value type should have been boxed");
 
         final var feature  = featureType.newInstance();
-        final var property = assertInstanceOf(Attribute.class, feature.getProperty("boxed"));
+        final var property = assertInstanceOf(AbstractAttribute.class, feature.getProperty("boxed"));
         assertEquals(Integer.class, property.getType().getValueClass(), "Attribute value type should have been boxed");
 
         int value = 3;
         Features.cast(property, Integer.class).setValue(value);
         assertEquals(value, property.getValue());
->>>>>>> 84992dfb
 
         feature.setPropertyValue("boxed", Integer.valueOf(4));
         assertEquals(4, feature.getPropertyValue("boxed"));
