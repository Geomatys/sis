/*
 * Licensed to the Apache Software Foundation (ASF) under one or more
 * contributor license agreements.  See the NOTICE file distributed with
 * this work for additional information regarding copyright ownership.
 * The ASF licenses this file to You under the Apache License, Version 2.0
 * (the "License"); you may not use this file except in compliance with
 * the License.  You may obtain a copy of the License at
 *
 *     http://www.apache.org/licenses/LICENSE-2.0
 *
 * Unless required by applicable law or agreed to in writing, software
 * distributed under the License is distributed on an "AS IS" BASIS,
 * WITHOUT WARRANTIES OR CONDITIONS OF ANY KIND, either express or implied.
 * See the License for the specific language governing permissions and
 * limitations under the License.
 */
package org.apache.sis.feature;

import java.util.Map;
import java.util.Collection;
import java.util.AbstractMap.SimpleEntry;

// Test dependencies
import org.junit.jupiter.api.Test;
import static org.junit.jupiter.api.Assertions.*;
import org.apache.sis.test.DependsOnMethod;
import org.apache.sis.test.DependsOn;
import org.apache.sis.test.TestCase;
import static org.apache.sis.test.Assertions.assertMessageContains;
import static org.apache.sis.test.Assertions.assertSerializedEquals;


/**
 * Tests {@link CharacteristicMap} indirectly, through {@link AbstractAttribute} construction.
 *
 * @author  Martin Desruisseaux (Geomatys)
 */
@DependsOn(CharacteristicTypeMapTest.class)
public final class CharacteristicMapTest extends TestCase {
    /**
     * Creates a new test case.
     */
    public CharacteristicMapTest() {
    }

    /**
     * Creates an attribute for a temperature measurement of 20°C with a ±0.1°C accuracy.
     *
     * @return a {@code "temperature"} attribute with two characteristics: {@code "accuracy"} and {@code "units"}.
     */
    public static AbstractAttribute<Float> temperature() {
        return new SingletonAttribute<>(CharacteristicTypeMapTest.temperature(), 20f);
    }

    /**
     * Creates an attribute for the given characteristic.
     *
     * @param  temperature  the attribute created by {@link #temperature()}.
     * @param  name         either {@code "accuracy"} or {@code "units"}.
     * @return an attribute for the given name.
     */
    private static AbstractAttribute<?> create(final AbstractAttribute<?> temperature, final String name) {
        return new SingletonAttribute<>(((DefaultAttributeType<?>) temperature.getType()).characteristics().get(name));
    }

    /**
     * Tests adding explicitly a characteristic with {@code CharacteristicMap.put(String, Attribute)}.
     */
    @Test
    public void testPut() {
        final AbstractAttribute<?> temperature = temperature();
        final AbstractAttribute<?> units       = create(temperature, "units");
        final AbstractAttribute<?> accuracy    = create(temperature, "accuracy");
<<<<<<< HEAD
        final Map<String,AbstractAttribute<?>> characteristics = temperature.characteristics();
=======
        final var characteristics = temperature.characteristics();
>>>>>>> 84992dfb
        /*
         * Verify that the map is initially empty.
         */
        assertTrue  (   characteristics.isEmpty());
        assertEquals(0, characteristics.size());
        assertFalse (   characteristics.containsKey("units"));
        assertFalse (   characteristics.containsKey("accuracy"));
        assertFalse (   characteristics.containsKey("temperature"));
        assertNull  (   characteristics.get("units"));
        assertNull  (   characteristics.get("accuracy"));
        assertNull  (   characteristics.get("temperature"));
        assertFalse (   characteristics.containsValue(units));
        assertFalse (   characteristics.containsValue(accuracy));
        assertFalse (   characteristics.containsValue(temperature));
        /*
         * Store "units" characteristic and verify.
         */
        assertNull  (       characteristics.put("units", units));
        assertFalse (       characteristics.isEmpty());
        assertEquals(1,     characteristics.size());
        assertTrue  (       characteristics.containsKey("units"));
        assertFalse (       characteristics.containsKey("accuracy"));
        assertFalse (       characteristics.containsKey("temperature"));
        assertSame  (units, characteristics.get("units"));
        assertNull  (       characteristics.get("accuracy"));
        assertNull  (       characteristics.get("temperature"));
        assertTrue  (       characteristics.containsValue(units));
        assertFalse (       characteristics.containsValue(accuracy));
        assertFalse (       characteristics.containsValue(temperature));
        /*
         * Store "accuracy" characteristic and verify.
         */
        assertNull  (          characteristics.put("accuracy", accuracy));
        assertFalse (          characteristics.isEmpty());
        assertEquals(2,        characteristics.size());
        assertTrue  (          characteristics.containsKey("units"));
        assertTrue  (          characteristics.containsKey("accuracy"));
        assertFalse (          characteristics.containsKey("temperature"));
        assertSame  (units,    characteristics.get("units"));
        assertSame  (accuracy, characteristics.get("accuracy"));
        assertNull  (          characteristics.get("temperature"));
        assertTrue  (          characteristics.containsValue(units));
        assertTrue  (          characteristics.containsValue(accuracy));
        assertFalse (          characteristics.containsValue(temperature));
        /*
         * Overwrite values. Map shall stay unchanged.
         */
        assertSame  (accuracy, characteristics.put("accuracy", accuracy));
        assertSame  (units,    characteristics.put("units",    units));
        assertEquals(2,        characteristics.size());
        /*
         * Try putting an attribute for a non-existent name.
         * Map shall stay unchanged.
         */
        IllegalArgumentException e;
        e = assertThrows(IllegalArgumentException.class, () -> characteristics.put("dummy", units));
        assertMessageContains(e, "dummy", "temperature");
        /*
         * Try putting an attribute of the wrong type.
         * Map shall stay unchanged.
         */
        e = assertThrows(IllegalArgumentException.class, () -> characteristics.put("units", accuracy));
        assertMessageContains(e, "accuracy", "temperature:units");
        assertEntriesEqual(units, accuracy, characteristics);
        assertSame(characteristics, temperature.characteristics());
    }

    /**
     * Tests adding a characteristic indirectly with {@code CharacteristicMap.addValue(Attribute)}.
     */
    @Test
    @DependsOnMethod("testPut")
    public void testAddValue() {
        final AbstractAttribute<?> temperature = temperature();
        final AbstractAttribute<?> units       = create(temperature, "units");
        final AbstractAttribute<?> accuracy    = create(temperature, "accuracy");
<<<<<<< HEAD
        final Map<String,AbstractAttribute<?>> characteristics = temperature.characteristics();
        final Collection<AbstractAttribute<?>> values          = characteristics.values();
=======
        final var characteristics = temperature.characteristics();
        final var values = characteristics.values();
>>>>>>> 84992dfb
        /*
         * Verify that the collection is initially empty.
         */
        assertTrue  (   values.isEmpty());
        assertEquals(0, values.size());
        assertFalse (   values.contains(units));
        assertFalse (   values.contains(accuracy));
        assertFalse (   values.contains(temperature));
        /*
         * Store "units" characteristic and verify.
         */
        assertTrue  (   values.add(units));
        assertFalse (   values.isEmpty());
        assertEquals(1, values.size());
        assertTrue  (   values.contains(units));
        assertFalse (   values.contains(accuracy));
        assertFalse (   values.contains(temperature));
        /*
         * Store "accuracy" characteristic and verify.
         */
        assertTrue  (   values.add(accuracy));
        assertFalse (   values.isEmpty());
        assertEquals(2, values.size());
        assertTrue  (   values.contains(units));
        assertTrue  (   values.contains(accuracy));
        assertFalse (   values.contains(temperature));
        /*
         * Overwrite values. Map shall stay unchanged.
         */
        assertFalse (   values.add(accuracy));
        assertFalse (   values.add(units));
        assertEquals(2, values.size());
        /*
         * Try adding an attribute of the wrong type.
         * Map shall stay unchanged.
         */
        var e = assertThrows(IllegalArgumentException.class, () -> values.add(temperature));
        assertMessageContains(e, "temperature");
        assertEntriesEqual(units, accuracy, characteristics);
        assertSame(characteristics, temperature.characteristics());
    }

    /**
     * Tests adding a characteristic indirectly with {@link CharacteristicMap#addKey(String)}.
     */
    @Test
    @DependsOnMethod("testPut")
    public void testAddKey() {
<<<<<<< HEAD
        final AbstractAttribute<?> units, accuracy;
        final AbstractAttribute<?> temperature = temperature();
        final Map<String,AbstractAttribute<?>> characteristics = temperature.characteristics();
=======
        final Attribute<?> units, accuracy;
        final AbstractAttribute<?> temperature = temperature();
        final var characteristics = temperature.characteristics();
>>>>>>> 84992dfb
        final Collection<String> keys = characteristics.keySet();
        /*
         * Verify that the collection is initially empty.
         */
        assertTrue  (   keys.isEmpty());
        assertEquals(0, keys.size());
        assertFalse (   keys.contains("units"));
        assertFalse (   keys.contains("accuracy"));
        assertFalse (   keys.contains("temperature"));
        /*
         * Store "units" characteristic and verify.
         */
        assertTrue   (   keys.add("units"));
        assertFalse  (   keys.isEmpty());
        assertEquals (1, keys.size());
        assertTrue   (   keys.contains("units"));
        assertFalse  (   keys.contains("accuracy"));
        assertFalse  (   keys.contains("temperature"));
        assertNotNull(units = characteristics.get("units"));
        /*
         * Store "accuracy" characteristic and verify.
         */
        assertTrue  (   keys.add("accuracy"));
        assertFalse (   keys.isEmpty());
        assertEquals(2, keys.size());
        assertTrue  (   keys.contains("units"));
        assertTrue  (   keys.contains("accuracy"));
        assertFalse (   keys.contains("temperature"));
        assertNotNull(accuracy = characteristics.get("accuracy"));
        /*
         * Overwrite values. Map shall stay unchanged.
         */
        assertFalse (   keys.add("accuracy"));
        assertFalse (   keys.add("units"));
        assertEquals(2, keys.size());
        /*
         * Try adding an attribute of the wrong type.
         * Map shall stay unchanged.
         */
        var e = assertThrows(IllegalArgumentException.class, () -> keys.add("dummy"));
        assertMessageContains(e, "temperature", "dummy");
        assertEntriesEqual(units, accuracy, characteristics);
        assertSame(characteristics, temperature.characteristics());
    }

    /**
     * Verifies that the given characteristics map contains entries for the given attributes.
     *
     * @param  units            the first expected value in iteration order.
     * @param  accuracy         the second expected value in iteration order.
     * @param  characteristics  the map to verify.
     */
    private static void assertEntriesEqual(final AbstractAttribute<?> units, final AbstractAttribute<?> accuracy,
            final Map<String,AbstractAttribute<?>> characteristics)
    {
        assertArrayEquals(new String[] {"accuracy", "units"}, characteristics.keySet().toArray());
        assertArrayEquals(new Object[] { accuracy ,  units }, characteristics.values().toArray());
        assertArrayEquals(new Object[] {
                new SimpleEntry<>("accuracy", accuracy),
                new SimpleEntry<>("units",    units)
            }, characteristics.entrySet().toArray());
    }

    /**
     * Sets the accuracy characteristic in the given attribute.
     *
     * @param  temperature  the attribute where to set the accuracy.
     * @param  isFirstTime  {@code true} if the accuracy value is set for the first time.
     * @param  value        the new accuracy value.
     */
    private static void setAccuracy(final AbstractAttribute<Float> temperature, final boolean isFirstTime, final float value) {
<<<<<<< HEAD
        assertEquals("keySet.add", isFirstTime, temperature.characteristics().keySet().add("accuracy"));
        final AbstractAttribute<Float> accuracy = Features.cast(temperature.characteristics().get("accuracy"), Float.class);
=======
        assertEquals(isFirstTime, temperature.characteristics().keySet().add("accuracy"));
        final var accuracy = Features.cast(temperature.characteristics().get("accuracy"), Float.class);
>>>>>>> 84992dfb
        accuracy.setValue(value);
    }

    /**
     * Tests {@link CharacteristicMap#equals(Object)} and (opportunistically) {@link CharacteristicMap#clone()}
     */
    @Test
    @DependsOnMethod("testAddKey")
    public void testEquals() {
        final AbstractAttribute<Float> t1 = temperature();
        final AbstractAttribute<Float> t2 = temperature();
        assertEquals(t1, t2);
        assertEquals(t1.hashCode(), t2.hashCode());

        setAccuracy(t1, true, 0.2f);
        assertNotEquals(t1, t2);
        assertNotEquals(t2, t1);
        assertNotEquals(t1.hashCode(), t2.hashCode());

        setAccuracy(t2, true, 0.3f);
        assertNotEquals(t1, t2);
        assertNotEquals(t2, t1);
        assertNotEquals(t1.hashCode(), t2.hashCode());

        setAccuracy(t1, false, 0.3f);
        assertEquals(t1, t2);
        assertEquals(t1.hashCode(), t2.hashCode());
    }

    /**
     * Tests the reconstruction of {@link CharacteristicTypeMap} after serialization.
     */
    @Test
    @DependsOnMethod({"testEquals", "testAddValue"})            // Implementation of readObject use values().addAll(…).
    public void testSerialization() {
        final AbstractAttribute<Float> temperature = temperature();
        setAccuracy(temperature, true, 0.2f);

        final AbstractAttribute<Float> unserialized = assertSerializedEquals(temperature);
        assertNotSame(temperature, unserialized);
        assertNotSame(temperature.characteristics(), unserialized.characteristics());
        assertSame(((DefaultAttributeType<?>) temperature .getType()).characteristics(),
                   ((DefaultAttributeType<?>) unserialized.getType()).characteristics());
    }
}<|MERGE_RESOLUTION|>--- conflicted
+++ resolved
@@ -64,18 +64,14 @@
     }
 
     /**
-     * Tests adding explicitly a characteristic with {@code CharacteristicMap.put(String, Attribute)}.
+     * Tests adding explicitly a characteristic with {@code CharacteristicMap.put(String, AbstractAttribute)}.
      */
     @Test
     public void testPut() {
         final AbstractAttribute<?> temperature = temperature();
         final AbstractAttribute<?> units       = create(temperature, "units");
         final AbstractAttribute<?> accuracy    = create(temperature, "accuracy");
-<<<<<<< HEAD
-        final Map<String,AbstractAttribute<?>> characteristics = temperature.characteristics();
-=======
         final var characteristics = temperature.characteristics();
->>>>>>> 84992dfb
         /*
          * Verify that the map is initially empty.
          */
@@ -144,7 +140,7 @@
     }
 
     /**
-     * Tests adding a characteristic indirectly with {@code CharacteristicMap.addValue(Attribute)}.
+     * Tests adding a characteristic indirectly with {@code CharacteristicMap.addValue(AbstractAttribute)}.
      */
     @Test
     @DependsOnMethod("testPut")
@@ -152,13 +148,8 @@
         final AbstractAttribute<?> temperature = temperature();
         final AbstractAttribute<?> units       = create(temperature, "units");
         final AbstractAttribute<?> accuracy    = create(temperature, "accuracy");
-<<<<<<< HEAD
-        final Map<String,AbstractAttribute<?>> characteristics = temperature.characteristics();
-        final Collection<AbstractAttribute<?>> values          = characteristics.values();
-=======
         final var characteristics = temperature.characteristics();
         final var values = characteristics.values();
->>>>>>> 84992dfb
         /*
          * Verify that the collection is initially empty.
          */
@@ -207,15 +198,9 @@
     @Test
     @DependsOnMethod("testPut")
     public void testAddKey() {
-<<<<<<< HEAD
         final AbstractAttribute<?> units, accuracy;
         final AbstractAttribute<?> temperature = temperature();
-        final Map<String,AbstractAttribute<?>> characteristics = temperature.characteristics();
-=======
-        final Attribute<?> units, accuracy;
-        final AbstractAttribute<?> temperature = temperature();
         final var characteristics = temperature.characteristics();
->>>>>>> 84992dfb
         final Collection<String> keys = characteristics.keySet();
         /*
          * Verify that the collection is initially empty.
@@ -287,13 +272,8 @@
      * @param  value        the new accuracy value.
      */
     private static void setAccuracy(final AbstractAttribute<Float> temperature, final boolean isFirstTime, final float value) {
-<<<<<<< HEAD
-        assertEquals("keySet.add", isFirstTime, temperature.characteristics().keySet().add("accuracy"));
-        final AbstractAttribute<Float> accuracy = Features.cast(temperature.characteristics().get("accuracy"), Float.class);
-=======
         assertEquals(isFirstTime, temperature.characteristics().keySet().add("accuracy"));
         final var accuracy = Features.cast(temperature.characteristics().get("accuracy"), Float.class);
->>>>>>> 84992dfb
         accuracy.setValue(value);
     }
 
