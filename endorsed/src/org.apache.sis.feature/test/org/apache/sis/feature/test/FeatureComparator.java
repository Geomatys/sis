--- conflicted
+++ resolved
@@ -177,25 +177,14 @@
      */
     private void compareType(final AbstractIdentifiedType expected, final AbstractIdentifiedType actual) {
         boolean recognized = false;
-<<<<<<< HEAD
         if (expected instanceof DefaultFeatureType) {
-            assertInstanceOf(path(), DefaultFeatureType.class, actual);
-            compareFeatureType((DefaultFeatureType) expected, (DefaultFeatureType) actual);
+            var c = assertInstanceOf(DefaultFeatureType.class, actual, this::path);
+            compareFeatureType((DefaultFeatureType) expected, c);
             recognized = true;
         }
         if (expected instanceof AbstractIdentifiedType) {
-            assertInstanceOf(path(), AbstractIdentifiedType.class, actual);
-            comparePropertyType(expected, actual);
-=======
-        if (expected instanceof FeatureType) {
-            var c = assertInstanceOf(FeatureType.class, actual, this::path);
-            compareFeatureType((FeatureType) expected, c);
-            recognized = true;
-        }
-        if (expected instanceof PropertyType) {
-            var c = assertInstanceOf(PropertyType.class, actual, this::path);
-            comparePropertyType((PropertyType) expected, c);
->>>>>>> 84992dfb
+            var c = assertInstanceOf(AbstractIdentifiedType.class, actual, this::path);
+            comparePropertyType((AbstractIdentifiedType) expected, c);
             recognized = true;
         }
         if (!recognized) {
@@ -283,33 +272,18 @@
      * @param  actual    the actual property.
      * @throws AssertionError if the actual property is not equal to the expected property.
      */
-<<<<<<< HEAD
     private void comparePropertyType(final AbstractIdentifiedType expected, final AbstractIdentifiedType actual) {
         if (expected instanceof DefaultAttributeType) {
-            assertInstanceOf(path(), DefaultAttributeType.class, actual);
-            compareAttribute((DefaultAttributeType) expected, (DefaultAttributeType) actual);
+            var c = assertInstanceOf(DefaultAttributeType.class, actual, this::path);
+            compareAttribute((DefaultAttributeType) expected, c);
         }
         if (expected instanceof DefaultAssociationRole) {
-            assertInstanceOf(path(), DefaultAssociationRole.class, actual);
-            compareFeatureAssociationRole((DefaultAssociationRole) expected, (DefaultAssociationRole) actual);
+            var c = assertInstanceOf(DefaultAssociationRole.class, actual, this::path);
+            compareFeatureAssociationRole((DefaultAssociationRole) expected, c);
         }
         if (expected instanceof AbstractOperation) {
-            assertInstanceOf(path(), AbstractOperation.class, actual);
-            compareOperation((AbstractOperation) expected, (AbstractOperation) actual);
-=======
-    private void comparePropertyType(final PropertyType expected, final PropertyType actual) {
-        if (expected instanceof AttributeType) {
-            var c = assertInstanceOf(AttributeType.class, actual, this::path);
-            compareAttribute((AttributeType) expected, c);
-        }
-        if (expected instanceof FeatureAssociationRole) {
-            var c = assertInstanceOf(FeatureAssociationRole.class, actual, this::path);
-            compareFeatureAssociationRole((FeatureAssociationRole) expected, c);
-        }
-        if (expected instanceof Operation) {
-            var c = assertInstanceOf(Operation.class, actual, this::path);
-            compareOperation((Operation) expected, c);
->>>>>>> 84992dfb
+            var c = assertInstanceOf(AbstractOperation.class, actual, this::path);
+            compareOperation((AbstractOperation) expected, c);
         }
     }
 
@@ -394,13 +368,8 @@
      * @param  actual    the actual type.
      * @throws AssertionError if the actual type is not equal to the expected type.
      */
-<<<<<<< HEAD
     private void compareIdentifiedType(final AbstractIdentifiedType expected, final AbstractIdentifiedType actual) {
-        assertEquals(path() + "Name differ", expected.getName(), actual.getName());
-=======
-    private void compareIdentifiedType(final IdentifiedType expected, final IdentifiedType actual) {
         assertEquals(expected.getName(), actual.getName(), () -> path() + "Name differ.");
->>>>>>> 84992dfb
         if (!ignoreDefinition) {
             assertEquals(expected.getDefinition(), actual.getDefinition(), () -> path() + "Definition differ.");
         }
