/*
 * Licensed to the Apache Software Foundation (ASF) under one or more
 * contributor license agreements.  See the NOTICE file distributed with
 * this work for additional information regarding copyright ownership.
 * The ASF licenses this file to You under the Apache License, Version 2.0
 * (the "License"); you may not use this file except in compliance with
 * the License.  You may obtain a copy of the License at
 *
 *     http://www.apache.org/licenses/LICENSE-2.0
 *
 * Unless required by applicable law or agreed to in writing, software
 * distributed under the License is distributed on an "AS IS" BASIS,
 * WITHOUT WARRANTIES OR CONDITIONS OF ANY KIND, either express or implied.
 * See the License for the specific language governing permissions and
 * limitations under the License.
 */
package org.apache.sis.feature.test;

import java.util.Set;
import java.util.Map;
import java.util.List;
import java.util.Deque;
import java.util.ArrayList;
import java.util.ArrayDeque;
import java.util.Collection;
import java.util.HashSet;
import java.util.Iterator;
import java.util.Objects;
import java.util.stream.Collectors;
import org.opengis.util.GenericName;
import org.apache.sis.util.Deprecable;
import org.apache.sis.util.internal.CollectionsExt;

// Test dependencies
import static org.junit.Assert.*;
import static org.opengis.test.Assert.assertInstanceOf;

// Specific to the main branch:
import org.apache.sis.feature.AbstractFeature;
import org.apache.sis.feature.DefaultFeatureType;
import org.apache.sis.feature.DefaultAssociationRole;
import org.apache.sis.feature.DefaultAttributeType;
import org.apache.sis.feature.AbstractIdentifiedType;
import org.apache.sis.feature.AbstractOperation;


/**
 * Comparator of feature instances and feature types.
 * Can be used in test suite for comparing an actual feature against its expected value.
 *
 * @author  Johann Sorel (Geomatys)
 */
public class FeatureComparator {
    /**
     * The expected feature, or {@code null} if comparing only feature type.
     */
    private final AbstractFeature expectedInstance;

    /**
     * The expected feature type.
     */
    private final DefaultFeatureType expectedType;

    /**
     * The actual feature, or {@code null} if comparing only feature type.
     */
    private final AbstractFeature actualInstance;

    /**
     * The actual feature type.
     */
    private final DefaultFeatureType actualType;

    /**
     * The fully-qualified name of properties to ignore in comparisons.
     * This collection is initially empty.
     * Users can add or remove elements in this collection as they wish.
     *
     * <p>The elements shall be names in the form {@code "namespace:name"},
     * or only {@code "name"} if there is no namespace.</p>
     *
     * @see #compare()
     */
    public final Set<String> ignoredProperties = new HashSet<>();

    /**
     * The fully-qualified name of characteristics to ignore in comparisons.
     * This collection is initially empty.
     * Users can add or remove elements in this collection as they wish.
     *
     * <p>The elements shall be names in the form {@code "namespace:name"},
     * or only {@code "name"} if there is no namespace.</p>
     *
     * @see #compare()
     */
    public final Set<String> ignoredCharacteristics = new HashSet<>();

    /**
     * Configuration option for ignoring the <em>definition</em> metadata associated
     * to feature types and property types. The default value is {@code false}.
     *
     * @see #compare()
     * @see AbstractIdentifiedType#getDefinition()
     */
    public boolean ignoreDefinition;

    /**
     * Configuration option for ignoring the <em>designation</em> metadata associated
     * to feature types and property types. The default value is {@code false}.
     *
     * @see #compare()
     * @see AbstractIdentifiedType#getDesignation()
     */
    public boolean ignoreDesignation;

    /**
     * Configuration option for ignoring the <em>description</em> metadata associated
     * to feature types and property types. The default value is {@code false}.
     *
     * @see #compare()
     * @see AbstractIdentifiedType#getDescription()
     */
    public boolean ignoreDescription;

    /**
     * Path to the property being compared. Used in case of test failure.
     */
    private final Deque<String> path = new ArrayDeque<>();

    /**
     * Creates a new comparator for the given feature instances.
     *
     * @param  expected  the expected feature instance.
     * @param  actual    the actual feature instance.
     */
<<<<<<< HEAD
    public FeatureComparator(final AbstractFeature expected, final AbstractFeature actual) {
        ArgumentChecks.ensureNonNull("expected", expected);
        ArgumentChecks.ensureNonNull("actual", actual);
=======
    public FeatureComparator(final Feature expected, final Feature actual) {
>>>>>>> 99f667e7
        expectedInstance = expected;
        expectedType     = expected.getType();
        actualInstance   = actual;
        actualType       = actual.getType();
    }

    /**
     * Creates a new comparator for the given feature types.
     *
     * @param  expected  the expected feature type.
     * @param  actual    the actual feature type.
     */
<<<<<<< HEAD
    public FeatureComparator(final DefaultFeatureType expected, final DefaultFeatureType actual) {
        ArgumentChecks.ensureNonNull("expected", expected);
        ArgumentChecks.ensureNonNull("actual",   actual);
=======
    public FeatureComparator(final FeatureType expected, final FeatureType actual) {
>>>>>>> 99f667e7
        expectedInstance = null;
        expectedType     = Objects.requireNonNull(expected);
        actualInstance   = null;
        actualType       = Objects.requireNonNull(actual);
    }

    /**
     * Compares the feature instances or feature types specified at construction time.
     * If there is any aspect to ignore during comparisons, then the {@link #ignoredProperties},
     * {@link #ignoredCharacteristics}, {@link #ignoreDefinition}, {@link #ignoreDesignation} or
     * {@link #ignoreDescription} flags should be set before to invoke this method.
     *
     * @throws AssertionError if the test fails.
     */
    public void compare() {
        if (expectedInstance != null) {
            compareFeature(expectedInstance, actualInstance);
        } else {
            compareFeatureType(expectedType, actualType);
        }
    }

    /**
     * Compares two feature types or two property types.
     *
     * @param  expected  the expected type.
     * @param  actual    the actual type.
     * @throws AssertionError if the actual type is not equal to the expected type.
     */
    private void compareType(final AbstractIdentifiedType expected, final AbstractIdentifiedType actual) {
        boolean recognized = false;
        if (expected instanceof DefaultFeatureType) {
            assertInstanceOf(path(), DefaultFeatureType.class, actual);
            compareFeatureType((DefaultFeatureType) expected, (DefaultFeatureType) actual);
            recognized = true;
        }
        if (expected instanceof AbstractIdentifiedType) {
            assertInstanceOf(path(), AbstractIdentifiedType.class, actual);
            comparePropertyType(expected, actual);
            recognized = true;
        }
        if (!recognized) {
            fail(path() + "Unexpected type " + expected);
        }
    }

    /**
     * Compares two feature types. This comparison implies the comparisons of all non-ignored properties.
     *
     * @param  expected  the expected type.
     * @param  actual    the actual type.
     * @throws AssertionError if the actual type is not equal to the expected type.
     */
    private void compareFeatureType(final DefaultFeatureType expected, final DefaultFeatureType actual) {
        compareIdentifiedType(expected, actual);

        // TODO: put messages in lambda functionw with JUnit 5.
        assertEquals(path() + "Abstract state differ", expected.isAbstract(), actual.isAbstract());
        assertEquals(path() + "Super types differ", expected.getSuperTypes(), actual.getSuperTypes());
        /*
         * Compare all properties that are not ignored.
         * Properties are removed from the `actualProperties` list as we found them.
         */
        final List<AbstractIdentifiedType> actualProperties = new ArrayList<>(actual.getProperties(false));
        actualProperties.removeIf(this::isIgnored);
        for (final AbstractIdentifiedType pte : expected.getProperties(false)) {
            if (!isIgnored(pte)) {
                final String tip = push(pte.getName().toString());
                AbstractIdentifiedType pta = findAndRemove(actualProperties, pte.getName());
                comparePropertyType(pte, pta);
                pull(tip);
            }
        }
        /*
         * Any remaining property in the `actualProperties` list is unexpected.
         */
        if (!actualProperties.isEmpty()) {
            final StringBuilder b = new StringBuilder(path())
                    .append("Actual type contains a property not declared in expected type:")
                    .append(System.lineSeparator());
            for (final AbstractIdentifiedType pta : actualProperties) {
                b.append("  ").append(pta.getName()).append(System.lineSeparator());
            }
            fail(b.toString());
        }
    }

    /**
     * Compares two feature instances. This comparison implies the comparison of feature types
     * and the comparisons of all non-ignored properties.
     *
     * @param  expected  the expected instance.
     * @param  actual    the actual instance.
     * @throws AssertionError if the actual instance is not equal to the expected instance.
     */
    private void compareFeature(final AbstractFeature expected, final AbstractFeature actual) {
        compareFeatureType(expected.getType(), actual.getType());
        for (final AbstractIdentifiedType p : expected.getType().getProperties(true)) {
            if (isIgnored(p)) {
                continue;
            }
            final String tip = push(p.getName().toString());
            final Collection<?> expectedValues = asCollection(expected.getPropertyValue(tip));
            final Collection<?> actualValues   = asCollection(actual.getPropertyValue(tip));
            assertEquals(path() + "Number of values differ", expectedValues.size(), actualValues.size());
            final Iterator<?> expectedIter = expectedValues.iterator();
            final Iterator<?> actualIter = actualValues.iterator();
            while (expectedIter.hasNext()) {
                final Object expectedElement = expectedIter.next();
                final Object actualElement = actualIter.next();
                if (expectedElement instanceof AbstractFeature) {
                    compareFeature((AbstractFeature) expectedElement, (AbstractFeature) actualElement);
                } else {
                    assertEquals(expectedElement, actualElement);
                }
            }
            pull(tip);
        }
    }

    /**
     * Compares two property types. This method dispatches the comparison to a more specialized method.
     *
     * @param  expected  the expected property.
     * @param  actual    the actual property.
     * @throws AssertionError if the actual property is not equal to the expected property.
     */
    private void comparePropertyType(final AbstractIdentifiedType expected, final AbstractIdentifiedType actual) {
        if (expected instanceof DefaultAttributeType) {
            assertInstanceOf(path(), DefaultAttributeType.class, actual);
            compareAttribute((DefaultAttributeType) expected, (DefaultAttributeType) actual);
        }
        if (expected instanceof DefaultAssociationRole) {
            assertInstanceOf(path(), DefaultAssociationRole.class, actual);
            compareFeatureAssociationRole((DefaultAssociationRole) expected, (DefaultAssociationRole) actual);
        }
        if (expected instanceof AbstractOperation) {
            assertInstanceOf(path(), AbstractOperation.class, actual);
            compareOperation((AbstractOperation) expected, (AbstractOperation) actual);
        }
    }

    /**
     * Compares two attribute types.
     *
     * @param  expected  the expected property.
     * @param  actual    the actual property.
     * @throws AssertionError if the actual property is not equal to the expected property.
     */
    private void compareAttribute(final DefaultAttributeType<?> expected, final DefaultAttributeType<?> actual) {
        compareIdentifiedType(expected, actual);
        assertEquals(path() + "Value classe differ",  expected.getValueClass(),   expected.getValueClass());
        assertEquals(path() + "Default value differ", expected.getDefaultValue(), expected.getDefaultValue());

        final Map<String, DefaultAttributeType<?>> expectedChrs = expected.characteristics();
        final Map<String, DefaultAttributeType<?>> actualChrs = actual.characteristics();
        final List<String> actualChrNames = new ArrayList<>(actualChrs.keySet());
        actualChrNames.removeIf((p) -> ignoredCharacteristics.contains(p));

        for (final Map.Entry<String, DefaultAttributeType<?>> entry : expectedChrs.entrySet()) {
            final String p = entry.getKey();
            if (!ignoredCharacteristics.contains(p)) {
                final DefaultAttributeType<?> expectedChr = entry.getValue();
                final DefaultAttributeType<?> actualChr = actualChrs.get(p);
                final String tip = push("characteristic(" + p + ')');
                assertNotNull(path(), actualChr);
                assertTrue(actualChrNames.remove(p));
                comparePropertyType(expectedChr, actualChr);
                pull(tip);
            }
        }
        /*
         * Any remaining characteristics in the `actualChrNames` list is unexpected.
         */
        if (!actualChrNames.isEmpty()) {
            final StringBuilder b = new StringBuilder(path())
                    .append("Result type contains a characteristic not declared in expected type:")
                    .append(System.lineSeparator());
            for (final String c : actualChrNames) {
                b.append("  ").append(c).append(System.lineSeparator());
            }
            fail(b.toString());
        }
    }

    /**
     * Compares two associations.
     *
     * @param  expected  the expected property.
     * @param  actual    the actual property.
     * @throws AssertionError if the actual property is not equal to the expected property.
     */
    private void compareFeatureAssociationRole(final DefaultAssociationRole expected, final DefaultAssociationRole actual) {
        compareIdentifiedType(expected, actual);
        assertEquals(path() + "Minimum occurences differ", expected.getMinimumOccurs(), actual.getMinimumOccurs());
        assertEquals(path() + "Maximum occurences differ", expected.getMaximumOccurs(), actual.getMaximumOccurs());
        final String tip = push("association-valuetype");
        compareFeatureType(expected.getValueType(), actual.getValueType());
        pull(tip);
    }

    /**
     * Compares two operations.
     *
     * @param  expected  the expected property.
     * @param  actual    the actual property.
     * @throws AssertionError if the actual property is not equal to the expected property.
     */
    private void compareOperation(final AbstractOperation expected, final AbstractOperation actual) {
        compareIdentifiedType(expected, actual);
        assertEquals(expected.getParameters(), actual.getParameters());
        final String tip = push("operation-actual(" + expected.getResult().getName() + ')');
        compareType(expected.getResult(), actual.getResult());
        pull(tip);
    }

    /**
     * Comparisons common to feature type, property type, association roles and operations.
     *
     * @param  expected  the expected type.
     * @param  actual    the actual type.
     * @throws AssertionError if the actual type is not equal to the expected type.
     */
    private void compareIdentifiedType(final AbstractIdentifiedType expected, final AbstractIdentifiedType actual) {
        assertEquals(path() + "Name differ", expected.getName(), actual.getName());
        if (!ignoreDefinition) {
            assertEquals(path() + "Definition differ", expected.getDefinition(), actual.getDefinition());
        }
        if (!ignoreDesignation) {
            assertEquals(path() + "Designation differ", expected.getDesignation(), actual.getDesignation());
        }
        if (!ignoreDescription) {
            assertEquals(path() + "Description differ", expected.getDescription(), actual.getDescription());
        }
        if (expected instanceof Deprecable && actual instanceof Deprecable) {
            assertEquals(path() + "Deprecated state differ",
                    ((Deprecable) expected).isDeprecated(),
                    ((Deprecable) actual).isDeprecated());
        }
    }

    /**
     * Adds the given name to the path to the property being compared.
     * This is used for formatting error messages in case of error.
     */
    private String push(final String label) {
        path.addLast(label);
        return label;
    }

    /**
     * Removes the given name from the path to the property being compared.
     * This is the converse of {@link #push(String)} and shall be invoked
     * when the comparison of a property finished.
     */
    private void pull(final String tip) {
        assertSame(tip, path.removeLast());
    }

    /**
     * Returns a string representation of current {@link #path} value.
     */
    private String path() {
        return path.stream().collect(Collectors.joining(" > ", "[", "]: "));
    }

    /**
     * Returns {@code true} if the given property should be ignored in feature comparisons.
     */
    private boolean isIgnored(final AbstractIdentifiedType property) {
        return ignoredProperties.contains(property.getName().toString());
    }

    /**
     * Searches for a property of the given name in the given list and remove the property from that list.
     * If the property is not found, then this method fails.
     */
    private AbstractIdentifiedType findAndRemove(final Collection<AbstractIdentifiedType> properties, final GenericName name) {
        final Iterator<AbstractIdentifiedType> it = properties.iterator();
        while (it.hasNext()) {
            final AbstractIdentifiedType pt = it.next();
            if (pt.getName().equals(name)) {
                it.remove();
                return pt;
            }
        }
        fail(path() + "Property not found for name " + name);
        return null;
    }

    /**
     * Returns the given value as a collection. If the value is null, an empty collection is returned.
     * If the value is already a collection, then it is returned as-is. Otherwise the value is wrapped
     * in a singleton collection.
     */
    private static Collection<?> asCollection(final Object value) {
        if (value instanceof Collection<?>) {
            return (Collection<?>) value;
        } else {
            return CollectionsExt.singletonOrEmpty(value);
        }
    }
}<|MERGE_RESOLUTION|>--- conflicted
+++ resolved
@@ -133,13 +133,7 @@
      * @param  expected  the expected feature instance.
      * @param  actual    the actual feature instance.
      */
-<<<<<<< HEAD
     public FeatureComparator(final AbstractFeature expected, final AbstractFeature actual) {
-        ArgumentChecks.ensureNonNull("expected", expected);
-        ArgumentChecks.ensureNonNull("actual", actual);
-=======
-    public FeatureComparator(final Feature expected, final Feature actual) {
->>>>>>> 99f667e7
         expectedInstance = expected;
         expectedType     = expected.getType();
         actualInstance   = actual;
@@ -152,13 +146,7 @@
      * @param  expected  the expected feature type.
      * @param  actual    the actual feature type.
      */
-<<<<<<< HEAD
     public FeatureComparator(final DefaultFeatureType expected, final DefaultFeatureType actual) {
-        ArgumentChecks.ensureNonNull("expected", expected);
-        ArgumentChecks.ensureNonNull("actual",   actual);
-=======
-    public FeatureComparator(final FeatureType expected, final FeatureType actual) {
->>>>>>> 99f667e7
         expectedInstance = null;
         expectedType     = Objects.requireNonNull(expected);
         actualInstance   = null;
