/*
 * Licensed to the Apache Software Foundation (ASF) under one or more
 * contributor license agreements.  See the NOTICE file distributed with
 * this work for additional information regarding copyright ownership.
 * The ASF licenses this file to You under the Apache License, Version 2.0
 * (the "License"); you may not use this file except in compliance with
 * the License.  You may obtain a copy of the License at
 *
 *     http://www.apache.org/licenses/LICENSE-2.0
 *
 * Unless required by applicable law or agreed to in writing, software
 * distributed under the License is distributed on an "AS IS" BASIS,
 * WITHOUT WARRANTIES OR CONDITIONS OF ANY KIND, either express or implied.
 * See the License for the specific language governing permissions and
 * limitations under the License.
 */
package org.apache.sis.feature;

import java.util.Map;
import java.util.AbstractMap.SimpleEntry;
import org.apache.sis.util.iso.Names;
import static org.apache.sis.feature.DefaultAssociationRole.NAME_KEY;

// Test dependencies
import org.junit.jupiter.api.Test;
import static org.junit.jupiter.api.Assertions.*;
import org.apache.sis.test.DependsOn;
import org.apache.sis.test.TestCase;
import static org.apache.sis.test.Assertions.assertSerializedEquals;


/**
 * Tests {@link CharacteristicTypeMap} indirectly, through {@link DefaultAttributeType} construction.
 *
 * @author  Martin Desruisseaux (Geomatys)
 */
@DependsOn(DefaultAttributeTypeTest.class)
public final class CharacteristicTypeMapTest extends TestCase {
    /**
     * Creates a new test case.
     */
    public CharacteristicTypeMapTest() {
    }

    /**
     * Creates an attribute type for a temperature measurement in °C with a ±0.1°C accuracy.
     *
     * @return a {@code "temperature"} type attribute with two characteristics: {@code "accuracy"} and {@code "units"}.
     */
    public static DefaultAttributeType<Float> temperature() {
        final DefaultAttributeType<?> units, accuracy;
        units    = new DefaultAttributeType<>(Map.of(NAME_KEY, "units"),      String.class, 1, 1, "°C", (DefaultAttributeType[]) null);
        accuracy = new DefaultAttributeType<>(Map.of(NAME_KEY, "accuracy"),    Float.class, 1, 1, 0.1f, (DefaultAttributeType[]) null);
        return     new DefaultAttributeType<>(Map.of(NAME_KEY, "temperature"), Float.class, 1, 1, null, accuracy, units);
    }

    /**
     * Tests the creation of two attributes with the same characteristics.
     * We expect those attributes to share the same {@link CharacteristicTypeMap} instance.
     * We opportunistically test {@code equals} and {@code hashCode} first, because sharing
     * is unlikely to work if those methods did not worked properly.
     */
    @Test
    public void testTwoAttributes() {
        final DefaultAttributeType<Float> t1 = temperature();
        final DefaultAttributeType<Float> t2 = temperature();
        assertNotSame(t1, t2); // Remaining of this test is useless if instances are the same.
        assertTrue  (t1.equals(t2));
        assertTrue  (t2.equals(t1));
        assertEquals(t1.hashCode(), t2.hashCode());
        assertSame  (t1.characteristics(), t2.characteristics());
    }

    /**
     * Tests various methods from the {@link Map} interface.
     */
    @Test
    public void testMapMethods() {
        final DefaultAttributeType<?> units, accuracy;
        final DefaultAttributeType<Float> temperature = temperature();
<<<<<<< HEAD
        final Map<String, DefaultAttributeType<?>> characteristics = temperature.characteristics();
=======
        final var characteristics = temperature.characteristics();
>>>>>>> 84992dfb

        assertFalse  (           characteristics.isEmpty());
        assertEquals (2,         characteristics.size());
        assertTrue   (           characteristics.containsKey("units"));
        assertTrue   (           characteristics.containsKey("accuracy"));
        assertFalse  (           characteristics.containsKey("temperature"));
        assertNotNull(units    = characteristics.get("units"));
        assertNotNull(accuracy = characteristics.get("accuracy"));
        assertNull   (           characteristics.get("temperature"));
        assertSame   (units,     characteristics.get("units"));
        assertSame   (accuracy,  characteristics.get("accuracy"));
        assertTrue   (           characteristics.containsValue(units));
        assertTrue   (           characteristics.containsValue(accuracy));
        assertFalse  (           characteristics.containsValue(temperature));
        assertArrayEquals(new String[] {"accuracy", "units"}, characteristics.keySet().toArray());
        assertArrayEquals(new Object[] { accuracy ,  units }, characteristics.values().toArray());
        assertArrayEquals(new Object[] {
                new SimpleEntry<>("accuracy", accuracy),
                new SimpleEntry<>("units",    units)
            }, characteristics.entrySet().toArray());
    }

    /**
     * Tests the reconstruction of {@link CharacteristicTypeMap} after serialization.
     */
    @Test
    public void testSerialization() {
        final DefaultAttributeType<Float> temperature  = temperature();
        final DefaultAttributeType<Float> unserialized = assertSerializedEquals(temperature);
        assertNotSame(temperature, unserialized);
        assertSame(temperature.characteristics(), unserialized.characteristics());
    }

    /**
     * Tests usage of names in namespaces.
     */
    @Test
    public void testQualifiedNames() {
        final DefaultAttributeType<?> a1, a2, a3, tp;
        a1 = new DefaultAttributeType<>(Map.of(NAME_KEY, Names.parseGenericName(null, null, "ns1:accuracy")), Float.class, 1, 1, 0.1f);
        a2 = new DefaultAttributeType<>(Map.of(NAME_KEY, Names.parseGenericName(null, null, "ns2:accuracy")), Float.class, 1, 1, 0.1f);
        a3 = new DefaultAttributeType<>(Map.of(NAME_KEY, Names.parseGenericName(null, null, "ns2:s3:units")), String.class, 1, 1, "°C");
        tp = new DefaultAttributeType<>(Map.of(NAME_KEY, "temperature"), Float.class, 1, 1, null, a1, a2, a3);

<<<<<<< HEAD
        final Map<String, DefaultAttributeType<?>> characteristics = tp.characteristics();
        assertSame("ns1:accuracy", a1, characteristics.get("ns1:accuracy"));
        assertSame("ns2:accuracy", a2, characteristics.get("ns2:accuracy"));
        assertSame("ns2:s3:units", a3, characteristics.get("ns2:s3:units"));
        assertSame(    "s3:units", a3, characteristics.get(    "s3:units"));
        assertSame(       "units", a3, characteristics.get(       "units"));
        assertNull("    accuracy",     characteristics.get("    accuracy"));        // Because ambiguous.
=======
        final var characteristics = tp.characteristics();
        assertSame(a1, characteristics.get("ns1:accuracy"));
        assertSame(a2, characteristics.get("ns2:accuracy"));
        assertSame(a3, characteristics.get("ns2:s3:units"));
        assertSame(a3, characteristics.get(    "s3:units"));
        assertSame(a3, characteristics.get(       "units"));
        assertNull(    characteristics.get("    accuracy"));        // Because ambiguous.
>>>>>>> 84992dfb
    }
}<|MERGE_RESOLUTION|>--- conflicted
+++ resolved
@@ -78,11 +78,7 @@
     public void testMapMethods() {
         final DefaultAttributeType<?> units, accuracy;
         final DefaultAttributeType<Float> temperature = temperature();
-<<<<<<< HEAD
-        final Map<String, DefaultAttributeType<?>> characteristics = temperature.characteristics();
-=======
         final var characteristics = temperature.characteristics();
->>>>>>> 84992dfb
 
         assertFalse  (           characteristics.isEmpty());
         assertEquals (2,         characteristics.size());
@@ -127,15 +123,6 @@
         a3 = new DefaultAttributeType<>(Map.of(NAME_KEY, Names.parseGenericName(null, null, "ns2:s3:units")), String.class, 1, 1, "°C");
         tp = new DefaultAttributeType<>(Map.of(NAME_KEY, "temperature"), Float.class, 1, 1, null, a1, a2, a3);
 
-<<<<<<< HEAD
-        final Map<String, DefaultAttributeType<?>> characteristics = tp.characteristics();
-        assertSame("ns1:accuracy", a1, characteristics.get("ns1:accuracy"));
-        assertSame("ns2:accuracy", a2, characteristics.get("ns2:accuracy"));
-        assertSame("ns2:s3:units", a3, characteristics.get("ns2:s3:units"));
-        assertSame(    "s3:units", a3, characteristics.get(    "s3:units"));
-        assertSame(       "units", a3, characteristics.get(       "units"));
-        assertNull("    accuracy",     characteristics.get("    accuracy"));        // Because ambiguous.
-=======
         final var characteristics = tp.characteristics();
         assertSame(a1, characteristics.get("ns1:accuracy"));
         assertSame(a2, characteristics.get("ns2:accuracy"));
@@ -143,6 +130,5 @@
         assertSame(a3, characteristics.get(    "s3:units"));
         assertSame(a3, characteristics.get(       "units"));
         assertNull(    characteristics.get("    accuracy"));        // Because ambiguous.
->>>>>>> 84992dfb
     }
 }