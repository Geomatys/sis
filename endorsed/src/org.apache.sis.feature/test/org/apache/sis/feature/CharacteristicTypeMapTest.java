/*
 * Licensed to the Apache Software Foundation (ASF) under one or more
 * contributor license agreements.  See the NOTICE file distributed with
 * this work for additional information regarding copyright ownership.
 * The ASF licenses this file to You under the Apache License, Version 2.0
 * (the "License"); you may not use this file except in compliance with
 * the License.  You may obtain a copy of the License at
 *
 *     http://www.apache.org/licenses/LICENSE-2.0
 *
 * Unless required by applicable law or agreed to in writing, software
 * distributed under the License is distributed on an "AS IS" BASIS,
 * WITHOUT WARRANTIES OR CONDITIONS OF ANY KIND, either express or implied.
 * See the License for the specific language governing permissions and
 * limitations under the License.
 */
package org.apache.sis.feature;

import java.util.Map;
import java.util.AbstractMap.SimpleEntry;
import org.apache.sis.test.DependsOn;
import org.apache.sis.test.TestCase;
import org.junit.Test;

import static org.junit.Assert.*;
import static org.apache.sis.test.Assertions.assertSerializedEquals;
import static org.apache.sis.feature.DefaultAssociationRole.NAME_KEY;

import org.apache.sis.util.iso.Names;

<<<<<<< HEAD
=======
// Specific to the geoapi-3.1 and geoapi-4.0 branches:
import org.opengis.feature.AttributeType;


>>>>>>> efcd672a
/**
 * Tests {@link CharacteristicTypeMap} indirectly, through {@link DefaultAttributeType} construction.
 *
 * @author  Martin Desruisseaux (Geomatys)
 * @version 0.8
 * @since   0.5
 */
@DependsOn(DefaultAttributeTypeTest.class)
public final class CharacteristicTypeMapTest extends TestCase {
    /**
     * Creates a new test case.
     */
    public CharacteristicTypeMapTest() {
    }

    /**
     * Creates an attribute type for a temperature measurement in °C with a ±0.1°C accuracy.
     *
     * @return a {@code "temperature"} type attribute with two characteristics: {@code "accuracy"} and {@code "units"}.
     */
    public static DefaultAttributeType<Float> temperature() {
        final DefaultAttributeType<?> units, accuracy;
        units    = new DefaultAttributeType<>(Map.of(NAME_KEY, "units"),      String.class, 1, 1, "°C", (DefaultAttributeType[]) null);
        accuracy = new DefaultAttributeType<>(Map.of(NAME_KEY, "accuracy"),    Float.class, 1, 1, 0.1f, (DefaultAttributeType[]) null);
        return     new DefaultAttributeType<>(Map.of(NAME_KEY, "temperature"), Float.class, 1, 1, null, accuracy, units);
    }

    /**
     * Tests the creation of two attributes with the same characteristics.
     * We expect those attributes to share the same {@link CharacteristicTypeMap} instance.
     * We opportunistically test {@code equals} and {@code hashCode} first, because sharing
     * is unlikely to work if those methods did not worked properly.
     */
    @Test
    public void testTwoAttributes() {
        final DefaultAttributeType<Float> t1 = temperature();
        final DefaultAttributeType<Float> t2 = temperature();
        assertNotSame(t1, t2); // Remaining of this test is useless if instances are the same.
        assertTrue  ("equals",   t1.equals(t2));
        assertTrue  ("equals",   t2.equals(t1));
        assertEquals("hashCode", t1.hashCode(), t2.hashCode());
        assertSame  ("shared",   t1.characteristics(), t2.characteristics());
    }

    /**
     * Tests various methods from the {@link Map} interface.
     */
    @Test
    public void testMapMethods() {
        final DefaultAttributeType<?> units, accuracy;
        final DefaultAttributeType<Float> temperature = temperature();
        final Map<String, DefaultAttributeType<?>> characteristics = temperature.characteristics();

        assertFalse  ("isEmpty",        characteristics.isEmpty());
        assertEquals ("size", 2,        characteristics.size());
        assertTrue   ("containsKey",    characteristics.containsKey("units"));
        assertTrue   ("containsKey",    characteristics.containsKey("accuracy"));
        assertFalse  ("containsKey",    characteristics.containsKey("temperature"));
        assertNotNull("get", units    = characteristics.get("units"));
        assertNotNull("get", accuracy = characteristics.get("accuracy"));
        assertNull   ("get",            characteristics.get("temperature"));
        assertSame   ("get", units,     characteristics.get("units"));
        assertSame   ("get", accuracy,  characteristics.get("accuracy"));
        assertTrue   ("containsValue",  characteristics.containsValue(units));
        assertTrue   ("containsValue",  characteristics.containsValue(accuracy));
        assertFalse  ("containsValue",  characteristics.containsValue(temperature));
        assertArrayEquals("keySet", new String[] {"accuracy", "units"}, characteristics.keySet().toArray());
        assertArrayEquals("values", new Object[] { accuracy ,  units }, characteristics.values().toArray());
        assertArrayEquals("entrySet", new Object[] {
                new SimpleEntry<>("accuracy", accuracy),
                new SimpleEntry<>("units",    units)
            }, characteristics.entrySet().toArray());
    }

    /**
     * Tests the reconstruction of {@link CharacteristicTypeMap} after serialization.
     */
    @Test
    public void testSerialization() {
        final DefaultAttributeType<Float> temperature  = temperature();
        final DefaultAttributeType<Float> unserialized = assertSerializedEquals(temperature);
        assertNotSame(temperature, unserialized);
        assertSame(temperature.characteristics(), unserialized.characteristics());
    }

    /**
     * Tests usage of names in namespaces.
     */
    @Test
    public void testQualifiedNames() {
        final DefaultAttributeType<?> a1, a2, a3, tp;
        a1 = new DefaultAttributeType<>(Map.of(NAME_KEY, Names.parseGenericName(null, null, "ns1:accuracy")), Float.class, 1, 1, 0.1f);
        a2 = new DefaultAttributeType<>(Map.of(NAME_KEY, Names.parseGenericName(null, null, "ns2:accuracy")), Float.class, 1, 1, 0.1f);
        a3 = new DefaultAttributeType<>(Map.of(NAME_KEY, Names.parseGenericName(null, null, "ns2:s3:units")), String.class, 1, 1, "°C");
        tp = new DefaultAttributeType<>(Map.of(NAME_KEY, "temperature"), Float.class, 1, 1, null, a1, a2, a3);

        final Map<String, DefaultAttributeType<?>> characteristics = tp.characteristics();
        assertSame("ns1:accuracy", a1, characteristics.get("ns1:accuracy"));
        assertSame("ns2:accuracy", a2, characteristics.get("ns2:accuracy"));
        assertSame("ns2:s3:units", a3, characteristics.get("ns2:s3:units"));
        assertSame(    "s3:units", a3, characteristics.get(    "s3:units"));
        assertSame(       "units", a3, characteristics.get(       "units"));
        assertNull("    accuracy",     characteristics.get("    accuracy"));        // Because ambiguous.
    }
}<|MERGE_RESOLUTION|>--- conflicted
+++ resolved
@@ -28,13 +28,7 @@
 
 import org.apache.sis.util.iso.Names;
 
-<<<<<<< HEAD
-=======
-// Specific to the geoapi-3.1 and geoapi-4.0 branches:
-import org.opengis.feature.AttributeType;
 
-
->>>>>>> efcd672a
 /**
  * Tests {@link CharacteristicTypeMap} indirectly, through {@link DefaultAttributeType} construction.
  *
