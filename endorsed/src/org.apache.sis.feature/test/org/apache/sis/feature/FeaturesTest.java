--- conflicted
+++ resolved
@@ -23,12 +23,6 @@
 import org.apache.sis.test.DependsOn;
 import org.apache.sis.test.TestCase;
 
-<<<<<<< HEAD
-=======
-// Specific to the geoapi-3.1 and geoapi-4.0 branches:
-import org.opengis.feature.InvalidPropertyValueException;
-
->>>>>>> 84992dfb
 
 /**
  * Tests {@link Features}.
@@ -57,11 +51,7 @@
     }
 
     /**
-<<<<<<< HEAD
-     * Tests {@code Features.cast(Attribute, Class)}.
-=======
      * Tests {@code cast(Attribute, Class)}.
->>>>>>> 84992dfb
      */
     @Test
     public void testCastAttributeInstance() {
@@ -73,22 +63,6 @@
     }
 
     /**
-<<<<<<< HEAD
-     * Tests {@code Features.validate(Feature)}.
-     */
-    @Test
-    public void testValidate() {
-        final AbstractFeature feature = DefaultFeatureTypeTest.city().newInstance();
-
-        // Should not pass validation.
-        try {
-            Features.validate(feature);
-            fail("Feature is invalid because of missing property “population”. Validation should have raised an exception.");
-        } catch (IllegalArgumentException ex) {
-            String message = ex.getMessage();
-            assertTrue(message, message.contains("city") || message.contains("population"));
-        }
-=======
      * Tests {@code validate(Feature)}.
      */
     @Test
@@ -98,10 +72,9 @@
          * Feature is invalid because of missing property “population”.
          * Validation should raise an exception.
          */
-        var e = assertThrows(InvalidPropertyValueException.class, () -> Features.validate(feature));
+        var e = assertThrows(IllegalArgumentException.class, () -> Features.validate(feature));
         String message = e.getMessage();
         assertTrue(message.contains("city") || message.contains("population"), message);
->>>>>>> 84992dfb
 
         // Should pass validation.
         feature.setPropertyValue("city", "Utopia");
