--- conflicted
+++ resolved
@@ -106,17 +106,9 @@
      */
     @Test
     public void testConstruction() throws FactoryException {
-<<<<<<< HEAD
-        final AbstractIdentifiedType property = school(3).getProperty("bounds");
-        assertInstanceOf("bounds", EnvelopeOperation.class, property);
-        final EnvelopeOperation op = (EnvelopeOperation) property;
-        assertSame("targetCRS", HardCodedCRS.WGS84, op.targetCRS);
-        assertSetEquals(List.of("classes", "climbing wall", "gymnasium"), op.getDependencies());
-=======
         final var property = assertInstanceOf(EnvelopeOperation.class, school(3).getProperty("bounds"));
         assertSame(HardCodedCRS.WGS84, property.targetCRS, "targetCRS");
         assertSetEquals(List.of("classes", "climbing wall", "gymnasium"), property.getDependencies());
->>>>>>> 84992dfb
     }
 
     /**
