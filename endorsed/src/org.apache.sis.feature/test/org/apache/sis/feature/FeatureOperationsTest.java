--- conflicted
+++ resolved
@@ -36,12 +36,6 @@
 import static org.apache.sis.test.Assertions.assertSetEquals;
 import static org.apache.sis.referencing.Assertions.assertEnvelopeEquals;
 
-<<<<<<< HEAD
-=======
-// Specific to the geoapi-3.1 and geoapi-4.0 branches:
-import org.opengis.feature.PropertyType;
-
->>>>>>> efcd672a
 
 /**
  * Tests a feature combining various {@link FeatureOperations} applied of either sparse or dense features.
