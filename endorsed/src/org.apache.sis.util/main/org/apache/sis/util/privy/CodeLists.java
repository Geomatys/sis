--- conflicted
+++ resolved
@@ -16,6 +16,7 @@
  */
 package org.apache.sis.util.privy;
 
+import java.lang.reflect.Array;
 import java.lang.reflect.InvocationTargetException;
 import java.lang.reflect.InaccessibleObjectException;
 import java.lang.reflect.UndeclaredThrowableException;
@@ -25,17 +26,10 @@
 import org.apache.sis.util.Characters.Filter;
 import org.apache.sis.util.resources.Errors;
 
-<<<<<<< HEAD
-=======
-// Specific to the geoapi-3.1 and geoapi-4.0 branches:
-import org.opengis.util.ControlledVocabulary;
-
->>>>>>> b8b49e9b
 
 /**
  * Implementation of some {@link org.apache.sis.util.iso.Types} methods needed by {@code org.apache.sis.util} module.
- * This class opportunistically implements {@link CodeList.Filter} interface, but this should be considered
- * an implementation details.
+ * This class opportunistically implements {@code CodeList.Filter} interface, but this is an implementation details.
  *
  * @author  Martin Desruisseaux (Geomatys)
  */
@@ -99,31 +93,7 @@
     }
 
     /**
-<<<<<<< HEAD
-     * Returns the code of the given type that matches the given name,
-     * or optionally returns a new one if none match the name.
-     *
-     * @param  <T>        the compile-time type given as the {@code codeType} parameter.
-     * @param  codeType   the type of code list.
-     * @param  name       the name of the code to obtain, or {@code null}.
-     * @param  canCreate  {@code true} if this method is allowed to create new code.
-     * @return a code matching the given name, or {@code null}.
-     *
-     * @see org.apache.sis.util.iso.Types#forCodeName(Class, String, boolean)
-     */
-    public static <T extends CodeList<T>> T forName(final Class<T> codeType, String name, final boolean canCreate) {
-        name = Strings.trimOrNull(name);
-        if (name == null) {
-            return null;
-        }
-        return CodeList.valueOf(codeType, new CodeLists(name, canCreate));
-    }
-
-    /**
-     * Returns the enumeration value of the given type that matches the given name, or {@code null} if none.
-=======
      * Returns the enumeration value of the given type that matches the given name.
->>>>>>> b8b49e9b
      *
      * @param  <T>       the compile-time type given as the {@code enumType} parameter.
      * @param  enumType  the type of enumeration.
@@ -139,28 +109,11 @@
             return Enum.valueOf(enumType, name);
         } catch (IllegalArgumentException e) {
             final T[] values = enumType.getEnumConstants();
-<<<<<<< HEAD
-            if (values == null) {
-                throw e;
-            }
-            for (final Enum<?> code : values) {
-                if (accept(code.name(), name)) {
-                    return enumType.cast(code);
-=======
-            if (values instanceof ControlledVocabulary[]) {
-                for (final ControlledVocabulary code : (ControlledVocabulary[]) values) {
-                    for (final String candidate : code.names()) {
-                        if (accept(candidate, name)) {
-                            return enumType.cast(code);
-                        }
-                    }
-                }
-            } else if (values != null) {
+            if (values != null) {
                 for (final Enum<?> code : values) {
                     if (accept(code.name(), name)) {
                         return enumType.cast(code);
                     }
->>>>>>> b8b49e9b
                 }
             }
             throw e;
@@ -178,7 +131,7 @@
      */
     public static <E extends CodeList<E>> E forCodeName(final Class<E> codeType, String name) {
         name = Strings.trimOrNull(name);
-        return (name != null) ? find(codeType, new CodeLists(name)) : null;
+        return (name != null) ? CodeList.valueOf(codeType, new CodeLists(name, false)) : null;
     }
 
     /**
@@ -189,20 +142,11 @@
      * @param  filter    the criterion for selecting a code list.
      * @return a code matching the given name, or {@code null} if none.
      */
-<<<<<<< HEAD
-    @SuppressWarnings("unchecked")
-    public static <T extends CodeList<?>> T[] values(final Class<T> codeType) {
-        Object values;
-        try {
-            values = codeType.getMethod("values", (Class<?>[]) null).invoke(null, (Object[]) null);
-=======
     public static <E extends CodeList<E>> E find(final Class<E> codeType, final Predicate<? super CodeList<?>> filter) {
-        for (final E code : CodeList.values(codeType)) {
-            if (filter.test(code)) {
-                return code;
-            }
-        }
-        return null;
+        return CodeList.valueOf(codeType, new CodeList.Filter() {
+            @Override public boolean accept(CodeList<?> code) {return filter.test(code);}
+            @Override public String codename() {return null;}
+        });
     }
 
     /**
@@ -221,10 +165,21 @@
         if (name == null) {
             return null;
         }
-        E code = forCodeName(codeType, name);
-        if (code == null) try {
-            code = codeType.cast(codeType.getMethod("valueOf", String.class).invoke(null, name));
->>>>>>> b8b49e9b
+        return CodeList.valueOf(codeType, new CodeLists(name, true));
+    }
+
+    /**
+     * Returns all known values for the given type of code list or enumeration.
+     *
+     * @param  <T>       the compile-time type given as the {@code codeType} parameter.
+     * @param  codeType  the type of code list or enumeration.
+     * @return the list of values for the given code list or enumeration, or an empty array if none.
+     */
+    @SuppressWarnings("unchecked")
+    public static <T extends CodeList<?>> T[] values(final Class<T> codeType) {
+        Object values;
+        try {
+            values = codeType.getMethod("values", (Class<?>[]) null).invoke(null, (Object[]) null);
         } catch (InvocationTargetException e) {
             final Throwable cause = e.getCause();
             if (cause instanceof RuntimeException) {
@@ -233,13 +188,10 @@
             if (cause instanceof Error) {
                 throw (Error) cause;
             }
-            // `CodeList.valueOf(String)` methods are not expected to throw checked exceptions.
             throw new UndeclaredThrowableException(cause);
-        } catch (IllegalAccessException e) {
-            throw (InaccessibleObjectException) new InaccessibleObjectException(e.getMessage()).initCause(e);
-        } catch (NoSuchMethodException | NullPointerException e) {
-            throw new IllegalArgumentException(Errors.format(Errors.Keys.ElementNotFound_1, name), e);
+        } catch (NoSuchMethodException | IllegalAccessException e) {
+            values = Array.newInstance(codeType, 0);
         }
-        return code;
+        return (T[]) values;
     }
 }