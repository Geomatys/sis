/*
 * Licensed to the Apache Software Foundation (ASF) under one or more
 * contributor license agreements.  See the NOTICE file distributed with
 * this work for additional information regarding copyright ownership.
 * The ASF licenses this file to You under the Apache License, Version 2.0
 * (the "License"); you may not use this file except in compliance with
 * the License.  You may obtain a copy of the License at
 *
 *     http://www.apache.org/licenses/LICENSE-2.0
 *
 * Unless required by applicable law or agreed to in writing, software
 * distributed under the License is distributed on an "AS IS" BASIS,
 * WITHOUT WARRANTIES OR CONDITIONS OF ANY KIND, either express or implied.
 * See the License for the specific language governing permissions and
 * limitations under the License.
 */
package org.apache.sis.temporal;

import java.time.LocalDate;
import java.time.Period;
import java.time.Year;
import org.opengis.temporal.TemporalPrimitive;

// Test dependencies
import org.junit.jupiter.api.Test;
import static org.junit.jupiter.api.Assertions.*;
import org.apache.sis.test.TestCase;

<<<<<<< HEAD
// Specific to the main branch
import org.apache.sis.pending.geoapi.temporal.TemporalOperatorName;
=======
// Specific to the geoapi-3.1 and geoapi-4.0 branches:
import org.opengis.filter.TemporalOperatorName;
>>>>>>> 3a2127e9


/**
 * Tests the {@link DefaultPeriod} class.
 *
 * @author  Mehdi Sidhoum (Geomatys)
 * @author  Martin Desruisseaux (Geomatys)
 */
public final class DefaultPeriodTest extends TestCase {
    /**
     * Creates a new test case.
     */
    public DefaultPeriodTest() {
    }

    /**
     * Tests {@link DefaultPeriod#getBeginning()} and {@link DefaultPeriod#getEnding()}.
     * Opportunistically tests {@link TemporalObjects#createPeriod(Temporal, Temporal)} too.
     */
    @Test
    public void testBounds() {
        var beginning = LocalDate.of(2010, 5, 1);
        var ending    = LocalDate.of(2015, 8, 6);
        var period    = TemporalObjects.createPeriod(beginning, ending);
        assertEquals(beginning, period.getBeginning().getPosition());
        assertEquals(ending,    period.getEnding().getPosition());
    }

    /**
     * Test of equals and hash code methods.
     */
    @Test
    public void testEquals() {
        var p1 = TemporalObjects.createPeriod(LocalDate.of(2000, 1, 1), LocalDate.of(2010, 1, 1));
        var p2 = TemporalObjects.createPeriod(LocalDate.of(1988, 1, 1), LocalDate.of(2010, 1, 1));
        var p3 = TemporalObjects.createPeriod(LocalDate.of(1988, 1, 1), LocalDate.of(2010, 1, 1));

        assertNotEquals(p1, p2);
        assertNotEquals(p1.hashCode(), p2.hashCode());

        assertEquals(p3, p2);
        assertEquals(p3.hashCode(), p2.hashCode());
    }

    /**
     * Tests {@link DefaultPeriod#toString()}.
     */
    @Test
    public void testToString() {
        var p1 = TemporalObjects.createPeriod(LocalDate.of(2000, 1, 1), LocalDate.of(2010, 1, 1));
        assertEquals("2000-01-01/2010-01-01", p1.toString());
    }

    /**
     * Tests {@link DefaultPeriod#length()}.
     */
    @Test
    public void testLength() {
        var beginning = LocalDate.of(2010, 5, 1);
        var ending    = LocalDate.of(2015, 8, 6);
        var period    = TemporalObjects.createPeriod(beginning, ending);
        assertEquals(Period.of(5, 3, 5), period.length());
    }

    /**
     * Tests {@link DefaultPeriod#findRelativePosition(TemporalPrimitive)}.
     */
    @Test
    public void testFindRelativePosition() {
        var p04 = TemporalObjects.createPeriod(Year.of(2000), Year.of(2004));
        var p56 = TemporalObjects.createPeriod(Year.of(2005), Year.of(2006));
        var p13 = TemporalObjects.createPeriod(Year.of(2001), Year.of(2003));
        var p14 = TemporalObjects.createPeriod(Year.of(2001), Year.of(2004));
        assertRelativePositionEquals(TemporalOperatorName.EQUALS,    p04, p04);
        assertRelativePositionEquals(TemporalOperatorName.BEFORE,    p04, p56);
        assertRelativePositionEquals(TemporalOperatorName.CONTAINS,  p04, p13);
        assertRelativePositionEquals(TemporalOperatorName.ENDED_BY,  p04, p14);
        assertRelativePositionEquals(TemporalOperatorName.EQUALS,    p56, p56);
        assertRelativePositionEquals(TemporalOperatorName.AFTER,     p56, p13);
        assertRelativePositionEquals(TemporalOperatorName.AFTER,     p56, p14);
        assertRelativePositionEquals(TemporalOperatorName.EQUALS,    p13, p13);
        assertRelativePositionEquals(TemporalOperatorName.BEGINS,    p13, p14);
        assertRelativePositionEquals(TemporalOperatorName.EQUALS,    p14, p14);
    }

    /**
     * Finds the relative position of {@code p1} relative to {@code p2} and compare against the expected value.
     * Then reverses argument order and test again.
     *
     * @param expected  the expected result.
     * @param self      period for which to find the relative position.
     * @param other     the period against which {@code self} is compared.
     */
    private static void assertRelativePositionEquals(TemporalOperatorName expected,
            org.apache.sis.pending.geoapi.temporal.Period self,
            org.apache.sis.pending.geoapi.temporal.Period other)
    {
        assertEquals(expected, self.findRelativePosition(other));
        assertEquals(expected.reversed().orElseThrow(), other.findRelativePosition(self));
    }
}<|MERGE_RESOLUTION|>--- conflicted
+++ resolved
@@ -26,13 +26,8 @@
 import static org.junit.jupiter.api.Assertions.*;
 import org.apache.sis.test.TestCase;
 
-<<<<<<< HEAD
-// Specific to the main branch
+// Specific to the main branch:
 import org.apache.sis.pending.geoapi.temporal.TemporalOperatorName;
-=======
-// Specific to the geoapi-3.1 and geoapi-4.0 branches:
-import org.opengis.filter.TemporalOperatorName;
->>>>>>> 3a2127e9
 
 
 /**
