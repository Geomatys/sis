/*
 * Licensed to the Apache Software Foundation (ASF) under one or more
 * contributor license agreements.  See the NOTICE file distributed with
 * this work for additional information regarding copyright ownership.
 * The ASF licenses this file to You under the Apache License, Version 2.0
 * (the "License"); you may not use this file except in compliance with
 * the License.  You may obtain a copy of the License at
 *
 *     http://www.apache.org/licenses/LICENSE-2.0
 *
 * Unless required by applicable law or agreed to in writing, software
 * distributed under the License is distributed on an "AS IS" BASIS,
 * WITHOUT WARRANTIES OR CONDITIONS OF ANY KIND, either express or implied.
 * See the License for the specific language governing permissions and
 * limitations under the License.
 */
package org.apache.sis.metadata.iso.citation;

import java.time.Instant;
import org.opengis.metadata.citation.DateType;
import org.opengis.metadata.citation.CitationDate;
import org.apache.sis.util.ComparisonMode;

<<<<<<< HEAD
// Specific to the main branch:
import java.util.Date;

=======
>>>>>>> e9dd6d16
// Test dependencies
import org.junit.jupiter.api.Test;
import static org.junit.jupiter.api.Assertions.*;
import org.apache.sis.test.TestCase;

// Specific to the geoapi-3.1 and geoapi-4.0 branches:
import java.time.temporal.Temporal;


/**
 * Tests {@link DefaultCitationDate}, especially the copy constructor.
 *
 * @author  Martin Desruisseaux (Geomatys)
 */
public final class DefaultCitationDateTest extends TestCase {
    /**
     * Creates a new test case.
     */
    public DefaultCitationDateTest() {
    }

    /**
     * Tests the copy constructor.
     */
    @Test
    public void testCopyConstructor() {
        final CitationDate original = new CitationDate() {
            @Override public Date     getDate()     {return new Date(1305716658508L);}
            @Override public DateType getDateType() {return DateType.CREATION;}
        };
        final DefaultCitationDate copy = new DefaultCitationDate(original);
        assertEquals(Instant.ofEpochMilli(1305716658508L), copy.getReferenceDate());
        assertEquals(DateType.CREATION, copy.getDateType());
        assertFalse(copy.equals(original, ComparisonMode.STRICT)); // Opportunist test.
    }
}<|MERGE_RESOLUTION|>--- conflicted
+++ resolved
@@ -21,19 +21,13 @@
 import org.opengis.metadata.citation.CitationDate;
 import org.apache.sis.util.ComparisonMode;
 
-<<<<<<< HEAD
-// Specific to the main branch:
-import java.util.Date;
-
-=======
->>>>>>> e9dd6d16
 // Test dependencies
 import org.junit.jupiter.api.Test;
 import static org.junit.jupiter.api.Assertions.*;
 import org.apache.sis.test.TestCase;
 
-// Specific to the geoapi-3.1 and geoapi-4.0 branches:
-import java.time.temporal.Temporal;
+// Specific to the main branch:
+import java.util.Date;
 
 
 /**
