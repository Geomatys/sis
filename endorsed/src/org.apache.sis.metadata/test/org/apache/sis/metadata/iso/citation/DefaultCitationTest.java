/*
 * Licensed to the Apache Software Foundation (ASF) under one or more
 * contributor license agreements.  See the NOTICE file distributed with
 * this work for additional information regarding copyright ownership.
 * The ASF licenses this file to You under the Apache License, Version 2.0
 * (the "License"); you may not use this file except in compliance with
 * the License.  You may obtain a copy of the License at
 *
 *     http://www.apache.org/licenses/LICENSE-2.0
 *
 * Unless required by applicable law or agreed to in writing, software
 * distributed under the License is distributed on an "AS IS" BASIS,
 * WITHOUT WARRANTIES OR CONDITIONS OF ANY KIND, either express or implied.
 * See the License for the specific language governing permissions and
 * limitations under the License.
 */
package org.apache.sis.metadata.iso.citation;

import java.net.URI;
import java.util.Set;
import java.util.List;
import java.util.Collection;
import java.util.Iterator;
import java.util.Locale;
import java.io.InputStream;
import jakarta.xml.bind.JAXBException;
import org.opengis.metadata.Identifier;
import org.opengis.metadata.citation.Citation;
import org.opengis.metadata.citation.CitationDate;
import org.opengis.metadata.citation.Contact;
import org.opengis.metadata.citation.DateType;
import org.opengis.metadata.citation.Role;
import org.opengis.metadata.citation.OnLineFunction;
import org.opengis.metadata.citation.OnlineResource;
import org.opengis.metadata.citation.PresentationForm;
import org.apache.sis.util.SimpleInternationalString;
import org.apache.sis.util.DefaultInternationalString;
import org.apache.sis.util.internal.CollectionsExt;
import org.apache.sis.xml.IdentifierMap;
import org.apache.sis.xml.IdentifierSpace;
import org.apache.sis.metadata.MetadataCopier;
import org.apache.sis.metadata.MetadataStandard;
import org.apache.sis.metadata.UnmodifiableMetadataException;
import org.apache.sis.metadata.iso.DefaultIdentifier;
import org.apache.sis.metadata.iso.extent.Extents;
import org.apache.sis.metadata.xml.TestUsingFile;

// Test dependencies
import org.junit.Test;
import static org.junit.Assert.*;
import org.apache.sis.test.DependsOnMethod;
import org.apache.sis.test.TestUtilities;
import static org.apache.sis.test.TestUtilities.getSingleton;
import static org.apache.sis.metadata.Assertions.assertTitleEquals;

// Specific to the main and geoapi-3.1 branches:
import org.opengis.metadata.citation.ResponsibleParty;

// Specific to the geoapi-3.1 and geoapi-4.0 branches:
import org.opengis.metadata.citation.Party;
import org.opengis.metadata.citation.Responsibility;


/**
 * Tests {@link DefaultCitation}.
 *
 * @author  Martin Desruisseaux (Geomatys)
 * @author  Cullen Rombach (Image Matters)
 */
public final class DefaultCitationTest extends TestUsingFile {
    /**
     * Creates a new test case.
     */
    public DefaultCitationTest() {
    }

    /**
     * Opens the stream to the XML file containing a citation.
     *
     * @param  format  whether to use the 2007 or 2016 version of ISO 19115.
     * @return stream opened on the XML document to use for testing purpose.
     */
    private static InputStream openTestFile(final Format format) {
        return format.openTestFile("Citation.xml");
    }

    /**
     * Creates a citation with an arbitrary title, presentation form and other properties.
     *
     * @return an arbitrary citation.
     */
    public static DefaultCitation create() {
        final DefaultCitation citation = new DefaultCitation();
        final DefaultInternationalString title = new DefaultInternationalString();
        title.add(Locale.JAPANESE, "アンダーカレント");
        title.add(Locale.ENGLISH,  "Undercurrent");
        citation.setTitle(title);
        citation.setISBN("9782505004509");
        citation.setPresentationForms(List.of(
                PresentationForm.DOCUMENT_HARDCOPY,
                PresentationForm.DOCUMENT_DIGITAL));
        citation.setAlternateTitles(Set.of(
                new SimpleInternationalString("Andākarento")));   // Actually a different script of the Japanese title.

        final DefaultResponsibleParty author = new DefaultResponsibleParty(Role.AUTHOR);
        author.setParties(Set.of(new DefaultIndividual("Testsuya Toyoda", null, null)));

        final DefaultResponsibleParty editor = new DefaultResponsibleParty(Role.EDITOR);
        editor.setParties(Set.of(new DefaultOrganisation("Kōdansha", null, null, null)));
        editor.setExtents(Set.of(Extents.WORLD));

        citation.setCitedResponsibleParties(List.of(author, editor));
        return citation;
    }

    /**
     * Tests the identifier map, which handles ISBN and ISSN codes in a special way.
     */
    @Test
    public void testIdentifierMap() {
        final DefaultCitation citation = new DefaultCitation();
        final Collection<Identifier> identifiers = citation.getIdentifiers();
        final IdentifierMap identifierMap = citation.getIdentifierMap();
        assertTrue("Expected an initially empty set of identifiers.", identifiers.isEmpty());
        /*
         * Set the ISBN code, and ensure that the ISBN is reflected in the identifier map.
         */
        citation.setISBN("MyISBN");
        assertEquals("MyISBN", citation.getISBN());
        assertEquals("ISBN code shall be included in the set of identifiers.", 1, identifiers.size());
        assertEquals("{ISBN=“MyISBN”}", identifierMap.toString());
        /*
         * Set the identifiers with a list containing ISBN and ISSN codes.
         * The ISBN code shall be ignored because and ISBN property was already set.
         * The ISSN code shall be retained because it is a new code.
         */
        assertNull("ISSN shall be initially null.", citation.getISSN());
        citation.setIdentifiers(List.of(
                new DefaultIdentifier(Citations.NETCDF, "MyNetCDF"),
                new DefaultIdentifier(Citations.EPSG,   "MyEPSG"),
                new DefaultIdentifier(Citations.ISBN,   "NewISBN"),
                new DefaultIdentifier(Citations.ISSN,   "MyISSN")));

        assertEquals("The ISBN value shall have been overwritten.",       "NewISBN", citation.getISBN());
        assertEquals("The ISSN value shall have been added, because new.", "MyISSN", citation.getISSN());
        assertEquals("{NetCDF=“MyNetCDF”, EPSG=“MyEPSG”, ISBN=“NewISBN”, ISSN=“MyISSN”}", identifierMap.toString());
    }

    /**
     * Tests {@link DefaultCitation#transitionTo(DefaultCitation.State)} to the final state.
     */
    @Test
    public void testTransitionToFinal() {
        final DefaultCitation original = create();
        final DefaultCitation clone = create();
        clone.transitionTo(DefaultCitation.State.FINAL);
        assertEquals("original.state", DefaultCitation.State.EDITABLE, original.state());
        assertEquals("clone.state",    DefaultCitation.State.FINAL,    clone.state());
        assertEquals(original, clone);
        SimpleInternationalString title = new SimpleInternationalString("Undercurrent");
        original.setTitle(title);
        try {
            clone.setTitle(title);
            fail("Frozen metadata shall not be modifiable.");
        } catch (UnmodifiableMetadataException e) {
            // This is the expected exception.
        }
    }

    /**
     * Tests {@link MetadataCopier} on a citation.
     */
    public void testCopy() {
        final DefaultCitation original = create();
        final DefaultCitation clone = (DefaultCitation) new MetadataCopier(MetadataStandard.ISO_19115).copy(original);
        assertCopy(original, clone);
    }

    /**
     * Verifies that {@code clone} is a copy of {@code original}, sharing same instance of values when possible.
     */
    private static void assertCopy(final DefaultCitation original, final DefaultCitation clone) {
        assertNotSame(original, clone);
        assertSame ("ISBN",  original.getISBN(),  clone.getISBN());
        assertSame ("title", original.getTitle(), clone.getTitle());
        assertSame ("alternateTitle", getSingleton(original.getAlternateTitles()),
                                     getSingleton(clone.getAlternateTitles()));

        assertCopy(original.getIdentifiers(),             clone.getIdentifiers());
        assertCopy(original.getCitedResponsibleParties(), clone.getCitedResponsibleParties());
        assertCopy(original.getPresentationForms(),       clone.getPresentationForms());
        /*
         * Verify the unique identifier, which is the ISBN code. ISBN and ISSN codes are handled
         * in a special way by DefaultCitation (they are instances of SpecializedIdentifier), but
         * the should nevertheless be cloned.
         */
        final Identifier ide = getSingleton(original.getIdentifiers());
        final Identifier ida = getSingleton(   clone.getIdentifiers());
        assertNotSame("identifier", ide, ida);
        assertSame("code",      ide.getCode(),      ida.getCode());
        assertSame("authority", ide.getAuthority(), ida.getAuthority());
        /*
         * Verify the author metadata.
         */
        final Responsibility re = CollectionsExt.first(original.getCitedResponsibleParties());
        final Responsibility ra = CollectionsExt.first(clone   .getCitedResponsibleParties());
        assertNotSame("citedResponsibleParty", re, ra);
        assertSame("role", re.getRole(), ra.getRole());
        assertSame("name", getSingleton(re.getParties()).getName(),
                           getSingleton(ra.getParties()).getName());
    }

    /**
     * Verifies that {@code actual} is an unmodifiable copy of {@code expected}.
     */
    private static <T> void assertCopy(final Collection<T> expected, final Collection<T> actual) {
        assertNotSame("ModifiableMetadata.transitionTo(FINAL) shall have copied the collection.", expected, actual);
        assertEquals("The copied collection shall have the same content than the original.", expected, actual);
        try {
            actual.add(null);
            fail("The copied collection shall be unmodifiable.");
        } catch (UnsupportedOperationException e) {
            // This is the expected exception.
        }
    }

    /**
     * Tests XML marshalling using the format derived form ISO 19115:2014 model.
     * This method also tests usage of {@code gml:id} and {@code xlink:href}.
     *
     * @throws JAXBException if an error occurred during marshalling.
     */
    @Test
    public void testMarshalling() throws JAXBException {
        testMarshalling(Format.XML2016);
    }

    /**
     * Tests XML marshalling using the format derived form ISO 19115:2003 model.
     * This method also tests usage of {@code gml:id} and {@code xlink:href}.
     *
     * @throws JAXBException if an error occurred during marshalling.
     */
    @Test
    @DependsOnMethod("testMarshalling")
    public void testMarshallingLegacy() throws JAXBException {
        testMarshalling(Format.XML2007);
    }

    /**
     * Tests XML marshalling for the given metadata version.
     *
     * @param  format  whether to use the 2007 or 2016 version of ISO 19115.
     */
    private void testMarshalling(final Format format) throws JAXBException {
        final DefaultOnlineResource rs = new DefaultOnlineResource(URI.create("https://tools.ietf.org/html/rfc1149"));
        rs.setName("IP over Avian Carriers");
        rs.setDescription(new SimpleInternationalString("High delay, low throughput, and low altitude service."));
        rs.setFunction(OnLineFunction.OFFLINE_ACCESS);

        final DefaultContact contact = new DefaultContact(rs);
        contact.setContactInstructions(new SimpleInternationalString("Send carrier pigeon."));
        contact.getIdentifierMap().putSpecialized(IdentifierSpace.ID, "ip-protocol");
        final DefaultCitation c = new DefaultCitation("Fight against poverty");
        final DefaultResponsibleParty r1 = new DefaultResponsibleParty(Role.ORIGINATOR);
        final DefaultResponsibleParty r2 = new DefaultResponsibleParty(Role.FUNDER);
        r1.setParties(Set.of(new DefaultIndividual("Maid Marian", null, contact)));
        r2.setParties(Set.of(new DefaultIndividual("Robin Hood",  null, contact)));
        c.setCitedResponsibleParties(List.of(r1, r2));
        c.getDates().add(new DefaultCitationDate(TestUtilities.date("2015-10-17 00:00:00"), DateType.ADOPTED));
        c.getPresentationForms().add(PresentationForm.PHYSICAL_OBJECT);
        /*
         * Check that XML file built by the marshaller is the same as the example file.
         */
        assertMarshalEqualsFile(openTestFile(format), c, format.schemaVersion, "xmlns:*", "xsi:schemaLocation");
    }

    /**
     * Tests XML unmarshalling using the format derived form ISO 19115:2014 model.
     * This method also tests usage of {@code gml:id} and {@code xlink:href}.
     *
     * @throws JAXBException if an error occurred during unmarshalling.
     */
    @Test
    public void testUnmarshalling() throws JAXBException {
        testUnmarshalling(Format.XML2016);
    }

    /**
     * Tests XML unmarshalling using the format derived form ISO 19115:2003 model.
     * This method also tests usage of {@code gml:id} and {@code xlink:href}.
     *
     * @throws JAXBException if an error occurred during unmarshalling.
     */
    @Test
    @DependsOnMethod("testUnmarshalling")
    public void testUnmarshallingLegacy() throws JAXBException {
        testUnmarshalling(Format.XML2007);
    }

    /**
     * Tests XML unmarshalling for a metadata version.
     * The version is not specified since it should be detected automatically.
     *
     * @param  format  whether to use the 2007 or 2016 version of ISO 19115.
     */
    private void testUnmarshalling(final Format format) throws JAXBException {
        verifyUnmarshalledCitation(unmarshalFile(DefaultCitation.class, openTestFile(format)));
    }

    /**
     * Verifies the citation unmarshalled from the XML file.
     *
     * @param c  the citation.
     */
    public static void verifyUnmarshalledCitation(final Citation c) {
        assertTitleEquals("title", "Fight against poverty", c);

        final CitationDate date = getSingleton(c.getDates());
        assertEquals("date", date.getDate(), TestUtilities.date("2015-10-17 00:00:00"));
        assertEquals("dateType", DateType.ADOPTED, date.getDateType());
        assertEquals("presentationForm", PresentationForm.PHYSICAL_OBJECT, getSingleton(c.getPresentationForms()));

<<<<<<< HEAD
        final Iterator<ResponsibleParty> it = c.getCitedResponsibleParties().iterator();
=======
        final Iterator<? extends Responsibility> it = c.getCitedResponsibleParties().iterator();
>>>>>>> b325a0c5
        final Contact contact = assertResponsibilityEquals(Role.ORIGINATOR, "Maid Marian", it.next());
        assertEquals("Contact instruction", "Send carrier pigeon.", String.valueOf(contact.getContactInstructions()));

        final OnlineResource resource = TestUtilities.getSingleton(contact.getOnlineResources());
        assertEquals("Resource name", "IP over Avian Carriers", String.valueOf(resource.getName()));
        assertEquals("Resource description", "High delay, low throughput, and low altitude service.", String.valueOf(resource.getDescription()));
        assertEquals("Resource linkage", "https://tools.ietf.org/html/rfc1149", String.valueOf(resource.getLinkage()));
        assertEquals("Resource function", OnLineFunction.OFFLINE_ACCESS, resource.getFunction());

        // Thanks to xlink:href, the Contact shall be the same instance as above.
        assertSame("contact", contact, assertResponsibilityEquals(Role.FUNDER, "Robin Hood", it.next()));
        assertFalse(it.hasNext());
    }

    /**
     * Asserts that the given responsibility has the expected properties, then returns its contact info.
     */
    private static Contact assertResponsibilityEquals(final Role role, final String name, final Responsibility actual) {
        assertEquals("role", role, actual.getRole());
        final Party p = getSingleton(actual.getParties());
        assertEquals("name", name, String.valueOf(p.getName()));
        return getSingleton(p.getContactInfo());
    }
}<|MERGE_RESOLUTION|>--- conflicted
+++ resolved
@@ -53,9 +53,6 @@
 import static org.apache.sis.test.TestUtilities.getSingleton;
 import static org.apache.sis.metadata.Assertions.assertTitleEquals;
 
-// Specific to the main and geoapi-3.1 branches:
-import org.opengis.metadata.citation.ResponsibleParty;
-
 // Specific to the geoapi-3.1 and geoapi-4.0 branches:
 import org.opengis.metadata.citation.Party;
 import org.opengis.metadata.citation.Responsibility;
@@ -321,11 +318,7 @@
         assertEquals("dateType", DateType.ADOPTED, date.getDateType());
         assertEquals("presentationForm", PresentationForm.PHYSICAL_OBJECT, getSingleton(c.getPresentationForms()));
 
-<<<<<<< HEAD
-        final Iterator<ResponsibleParty> it = c.getCitedResponsibleParties().iterator();
-=======
         final Iterator<? extends Responsibility> it = c.getCitedResponsibleParties().iterator();
->>>>>>> b325a0c5
         final Contact contact = assertResponsibilityEquals(Role.ORIGINATOR, "Maid Marian", it.next());
         assertEquals("Contact instruction", "Send carrier pigeon.", String.valueOf(contact.getContactInstructions()));
 
