/*
 * Licensed to the Apache Software Foundation (ASF) under one or more
 * contributor license agreements.  See the NOTICE file distributed with
 * this work for additional information regarding copyright ownership.
 * The ASF licenses this file to You under the Apache License, Version 2.0
 * (the "License"); you may not use this file except in compliance with
 * the License.  You may obtain a copy of the License at
 *
 *     http://www.apache.org/licenses/LICENSE-2.0
 *
 * Unless required by applicable law or agreed to in writing, software
 * distributed under the License is distributed on an "AS IS" BASIS,
 * WITHOUT WARRANTIES OR CONDITIONS OF ANY KIND, either express or implied.
 * See the License for the specific language governing permissions and
 * limitations under the License.
 */
package org.apache.sis.metadata.iso;

import java.util.Date;
import java.util.Locale;
import java.util.Arrays;
import java.util.Iterator;
import java.util.Collection;
import java.util.Collections;
import java.net.URISyntaxException;
import jakarta.xml.bind.JAXBException;
import org.opengis.metadata.citation.Citation;
import org.opengis.metadata.citation.DateType;
import org.opengis.metadata.maintenance.ScopeCode;
import org.apache.sis.xml.Namespaces;
import org.apache.sis.util.SimpleInternationalString;
import org.apache.sis.metadata.iso.citation.DefaultCitation;
import org.apache.sis.metadata.iso.citation.DefaultCitationDate;

// Test dependencies
import org.junit.jupiter.api.Test;
import static org.junit.jupiter.api.Assertions.*;
import org.apache.sis.test.DependsOn;
import org.apache.sis.xml.test.TestCase;
import static org.apache.sis.test.TestUtilities.date;
import static org.apache.sis.test.TestUtilities.getSingleton;
import static org.apache.sis.metadata.Assertions.assertTitleEquals;


/**
 * Tests {@link DefaultMetadata}, without Coordinate Reference System (CRS) information.
 *
 * <p><b>Note:</b> a metadata object with CRS information is tested by a different
 * {@code org.apache.sis.test.integration.DefaultMetadataTest} class in the
 * {@code org.apache.sis.referencing} module.</p>
 *
 * @author  Cédric Briançon (Geomatys)
 * @author  Martin Desruisseaux (Geomatys)
 * @author  Cullen Rombach (Image Matters)
 */
@DependsOn(org.apache.sis.xml.bind.lan.OtherLocalesTest.class)
public final class DefaultMetadataTest extends TestCase {
    /**
     * Creates a new test case.
     */
    public DefaultMetadataTest() {
    }

    /**
     * Tests unmarshalling of a metadata having a collection that contains no element.
     * This was used to cause a {@code NullPointerException} prior SIS-139 fix.
     *
     * @throws JAXBException if an error occurred during the during unmarshalling processes.
     *
     * @see <a href="https://issues.apache.org/jira/browse/SIS-139">SIS-139</a>
     */
    @Test
    public void testEmptyCollection() throws JAXBException {
        final DefaultMetadata metadata = unmarshal(DefaultMetadata.class,
                "<mdb:MD_Metadata xmlns:mdb=\"" + Namespaces.MDB + "\">\n" +
                "  <mdb:contact/>\n" +
                "</mdb:MD_Metadata>");
        /*
         * Verify metadata property.
         */
        assertTrue(metadata.getContacts().isEmpty());
    }

    /**
     * Tests {@link DefaultMetadata#getFileIdentifier()} and {@link DefaultMetadata#setFileIdentifier(String)}
     * legacy methods. Those methods should delegate to newer methods.
     */
    @Test
    @SuppressWarnings("deprecation")
    public void testFileIdentifier() {
        final DefaultMetadata metadata = new DefaultMetadata();
        assertNull(metadata.getFileIdentifier());
        metadata.setFileIdentifier("Apache SIS/Metadata test");
        assertEquals("Apache SIS/Metadata test", metadata.getMetadataIdentifier().getCode());
        assertEquals("Apache SIS/Metadata test", metadata.getFileIdentifier());
    }

    /**
     * Tests {@link DefaultMetadata#getLanguage()}, {@link DefaultMetadata#setLanguage(Locale)}
     * and {@link DefaultMetadata#getLocales()} legacy methods.
     * Those methods should delegate to newer methods.
     */
    @Test
    @SuppressWarnings("deprecation")
    public void testLocales() {
        final DefaultMetadata metadata = new DefaultMetadata();
        assertNull(metadata.getLanguage());
        /*
         * Set the default language, which shall be the first entry in the collection.
         * The "other locales" property shall be unmodified by the "language" one.
         */
        metadata.setLanguage(Locale.JAPANESE);
        assertLanguagesEquals(metadata, Locale.JAPANESE);
        /*
         * Add other languages. They should appear as additional entries after the first one.
         * The "language" property shall be unmodified by changes in the "other locales" one.
         */
        Collections.addAll(metadata.getLocales(), Locale.FRENCH, Locale.ENGLISH);
        assertLanguagesEquals(metadata, Locale.JAPANESE, Locale.FRENCH, Locale.ENGLISH);
        /*
         * Ensure that the "locales" list is modifiable, since JAXB writes directly in it.
         */
        metadata.getLocales().clear();
        assertLanguagesEquals(metadata, Locale.JAPANESE);
        final Collection<Locale> locales = metadata.getLocales();
        assertTrue(locales.add(Locale.KOREAN));
        assertTrue(locales.add(Locale.ENGLISH));
        assertLanguagesEquals(metadata, Locale.JAPANESE, Locale.KOREAN, Locale.ENGLISH);
        /*
         * Changing again the default language shall not change the other locales.
         */
        metadata.setLanguage(Locale.GERMAN);
        assertLanguagesEquals(metadata, Locale.GERMAN, Locale.KOREAN, Locale.ENGLISH);
    }

    /**
     * Compares the {@link DefaultMetadata#getLanguages()}, {@link DefaultMetadata#getLanguage()} and
     * {@link DefaultMetadata#getLocales()} values against the expected array.
     */
    @SuppressWarnings("deprecation")
    private static void assertLanguagesEquals(final DefaultMetadata metadata, final Locale... expected) {
        assertArrayEquals(expected,    metadata.getLocalesAndCharsets().keySet().toArray());
        assertEquals     (expected[0], metadata.getLanguage());
        assertArrayEquals(Arrays.copyOfRange(expected, 1, expected.length), metadata.getLocales().toArray());
    }

    /**
     * Tests {@link DefaultMetadata#getParentIdentifier()} and {@link DefaultMetadata#setParentIdentifier(String)}
     * methods.
     */
    @Test
    @SuppressWarnings("deprecation")
    public void testParentIdentifier() {
        final DefaultMetadata metadata = new DefaultMetadata();
        assertNull(metadata.getParentIdentifier());
        metadata.setParentIdentifier("ParentID");
        assertEquals("ParentID", metadata.getParentIdentifier());

        DefaultCitation c = (DefaultCitation) metadata.getParentMetadata();
        assertTitleEquals("parentMetadata", "ParentID", c);
        c.setTitle(new SimpleInternationalString("New parent"));
        assertEquals("New parent", metadata.getParentIdentifier());
    }

    /**
     * Tests {@link DefaultMetadata#getHierarchyLevels()}, {@link DefaultMetadata#getHierarchyLevelNames()},
     * {@link DefaultMetadata#setHierarchyLevels(Collection)} and {@link DefaultMetadata#setHierarchyLevelNames(Collection)}
     * methods.
     */
    @Test
    @SuppressWarnings("deprecation")
    public void testHierarchyLevels() {
        final String[]    names  = new String[] {"Bridges", "Golden Gate Bridge"};
        final ScopeCode[] levels = new ScopeCode[] {ScopeCode.FEATURE_TYPE, ScopeCode.FEATURE};
        final DefaultMetadata metadata = new DefaultMetadata();
        assertTrue(metadata.getHierarchyLevelNames().isEmpty());
        assertTrue(metadata.getHierarchyLevels().isEmpty());
        /*
         * Tests the setter and verify immediately with the getter methods.
         */
        metadata.setHierarchyLevelNames(Arrays.asList(names));
        metadata.setHierarchyLevels(Arrays.asList(levels));
        assertArrayEquals(names,  metadata.getHierarchyLevelNames().toArray());
        assertArrayEquals(levels, metadata.getHierarchyLevels().toArray());
        /*
         * The above deprecated methods shall have created MetadataScope object. Verify that.
         */
<<<<<<< HEAD
        final Collection<DefaultMetadataScope> scopes = metadata.getMetadataScopes();
        final Iterator<DefaultMetadataScope> it = scopes.iterator();
        DefaultMetadataScope scope = it.next();
        assertEquals("metadataScopes[0].name", "Bridges", scope.getName().toString());
        assertEquals("metadataScopes[0].resourceScope", ScopeCode.FEATURE_TYPE, scope.getResourceScope());
=======
        final Collection<MetadataScope> scopes = metadata.getMetadataScopes();
        final Iterator<MetadataScope> it = scopes.iterator();
        MetadataScope scope = it.next();
        assertEquals("Bridges", scope.getName().toString());
        assertEquals(ScopeCode.FEATURE_TYPE, scope.getResourceScope());
>>>>>>> 84992dfb
        scope = it.next();
        assertEquals("Golden Gate Bridge", scope.getName().toString());
        assertEquals(ScopeCode.FEATURE, scope.getResourceScope());
        /*
         * Changes in the MetadataScope object shall be reflected immediately on the scope collection.
         * Verify that.
         */
        it.remove();
        assertFalse(it.hasNext());
        final DefaultMetadataScope c = new DefaultMetadataScope(
                levels[1] = ScopeCode.ATTRIBUTE_TYPE,
                names [1] = "Clearance");
        assertTrue(scopes.add(c));
        assertArrayEquals(names,  metadata.getHierarchyLevelNames().toArray());
        assertArrayEquals(levels, metadata.getHierarchyLevels().toArray());
        /*
         * Test the customized equals(Object) and hashCode() implementations.
         * Note: the `assertNotSame` check is not a contract requirement. It is just that if
         * `n1` and `n2` are the same, then the test become pointless and should be removed.
         */
        Collection<String> n1 = metadata.getHierarchyLevelNames();
        Collection<String> n2 = metadata.getHierarchyLevelNames();
        assertNotSame(n1, n2, "Remove this test.");                 // See above comment.
        assertTrue(n1.equals(n2));
        assertTrue(n2.equals(n1));
        assertEquals(n1.hashCode(), n2.hashCode());
    }

    /**
     * Tests {@link DefaultMetadata#getDateStamp()} and {@link DefaultMetadata#setDateStamp(Date)} methods.
     */
    @Test
    @SuppressWarnings("deprecation")
    public void testDateStamp() {
        final DefaultMetadata metadata = new DefaultMetadata();
        assertNull(metadata.getDateStamp());
        /*
         * Verifies that the deprecated method get its value from the CitationDate objects.
         */
        Date creation = date("2014-10-07 00:00:00");
        final DefaultCitationDate[] dates = new DefaultCitationDate[] {
                new DefaultCitationDate(date("2014-10-09 00:00:00"), DateType.valueOf("LAST_UPDATE")),
                new DefaultCitationDate(creation, DateType.CREATION)
        };
        metadata.setDateInfo(Arrays.asList(dates));
        assertEquals(creation, metadata.getDateStamp());
        /*
         * Invoking the deprecated setters shall modify the CitationDate object
         * associated to DateType.CREATION.
         */
        creation = date("2014-10-06 00:00:00");
        metadata.setDateStamp(creation);
        assertEquals(creation, dates[1].getDate());
        assertArrayEquals(dates, metadata.getDateInfo().toArray());
    }

    /**
     * Tests {@link DefaultMetadata#getMetadataStandardName()}, {@link DefaultMetadata#getMetadataStandardVersion()},
     * {@link DefaultMetadata#setMetadataStandardName(String)} and {@link DefaultMetadata#setMetadataStandardVersion(String)}
     * methods.
     */
    @Test
    @SuppressWarnings("deprecation")
    public void testMetadataStandard() {
        final DefaultMetadata metadata = new DefaultMetadata();
        assertNull(metadata.getMetadataStandardName());
        assertNull(metadata.getMetadataStandardVersion());

        String name = "ISO 19115-2 Geographic Information - Metadata Part 2 Extensions for imagery and gridded data";
        String version = "ISO 19115-2:2019";
        metadata.setMetadataStandardName(name);
        metadata.setMetadataStandardVersion(version);
        assertEquals(name,    metadata.getMetadataStandardName());
        assertEquals(version, metadata.getMetadataStandardVersion());
        final Citation standard = getSingleton(metadata.getMetadataStandards());
        assertTitleEquals("standard", name, standard);
        assertEquals(version, standard.getEdition().toString());
    }

    /**
     * Tests {@link DefaultMetadata#getDataSetUri()}.
     *
     * @throws URISyntaxException if the URI used in this test is malformed.
     */
    @Test
    @SuppressWarnings("deprecation")
    public void testDataSetUri() throws URISyntaxException {
        final DefaultMetadata metadata = new DefaultMetadata();
        metadata.setDataSetUri("file:/tmp/myfile.txt");
        assertEquals("file:/tmp/myfile.txt", metadata.getDataSetUri());
    }
}<|MERGE_RESOLUTION|>--- conflicted
+++ resolved
@@ -185,19 +185,11 @@
         /*
          * The above deprecated methods shall have created MetadataScope object. Verify that.
          */
-<<<<<<< HEAD
         final Collection<DefaultMetadataScope> scopes = metadata.getMetadataScopes();
         final Iterator<DefaultMetadataScope> it = scopes.iterator();
         DefaultMetadataScope scope = it.next();
-        assertEquals("metadataScopes[0].name", "Bridges", scope.getName().toString());
-        assertEquals("metadataScopes[0].resourceScope", ScopeCode.FEATURE_TYPE, scope.getResourceScope());
-=======
-        final Collection<MetadataScope> scopes = metadata.getMetadataScopes();
-        final Iterator<MetadataScope> it = scopes.iterator();
-        MetadataScope scope = it.next();
         assertEquals("Bridges", scope.getName().toString());
         assertEquals(ScopeCode.FEATURE_TYPE, scope.getResourceScope());
->>>>>>> 84992dfb
         scope = it.next();
         assertEquals("Golden Gate Bridge", scope.getName().toString());
         assertEquals(ScopeCode.FEATURE, scope.getResourceScope());
