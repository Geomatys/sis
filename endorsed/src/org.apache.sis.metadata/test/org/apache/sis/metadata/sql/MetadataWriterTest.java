--- conflicted
+++ resolved
@@ -124,13 +124,8 @@
         assertEquals("ISO 19115", source.search(HardCodedCitations.ISO_19115));
         assertEquals("EPSG",      source.search(HardCodedCitations.EPSG));
         assertEquals("SIS",       source.search(HardCodedCitations.SIS));
-<<<<<<< HEAD
-        assertNull  ("ISO 19111", source.search(HardCodedCitations.ISO_19111));
+        assertNull  (             source.search(HardCodedCitations.ISO_19111));
         assertEquals("{rp}EPSG",  source.search(TestUtilities.getSingleton(
-=======
-        assertNull  (             source.search(HardCodedCitations.ISO_19111));
-        assertEquals("EPSG",      source.search(TestUtilities.getSingleton(
->>>>>>> 1355d5ca
                 HardCodedCitations.EPSG.getCitedResponsibleParties())));
     }
 
