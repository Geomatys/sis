/*
 * Licensed to the Apache Software Foundation (ASF) under one or more
 * contributor license agreements.  See the NOTICE file distributed with
 * this work for additional information regarding copyright ownership.
 * The ASF licenses this file to You under the Apache License, Version 2.0
 * (the "License"); you may not use this file except in compliance with
 * the License.  You may obtain a copy of the License at
 *
 *     http://www.apache.org/licenses/LICENSE-2.0
 *
 * Unless required by applicable law or agreed to in writing, software
 * distributed under the License is distributed on an "AS IS" BASIS,
 * WITHOUT WARRANTIES OR CONDITIONS OF ANY KIND, either express or implied.
 * See the License for the specific language governing permissions and
 * limitations under the License.
 */
package org.apache.sis.metadata.sql;

import java.util.Set;
import org.opengis.metadata.citation.Citation;
import org.opengis.metadata.citation.PresentationForm;
import org.opengis.metadata.citation.OnLineFunction;
import org.opengis.metadata.citation.OnlineResource;
import org.opengis.metadata.citation.Role;
import org.opengis.metadata.citation.Telephone;
import org.apache.sis.metadata.MetadataStandard;
import org.apache.sis.metadata.iso.citation.DefaultTelephone;

// Test dependencies
import org.junit.jupiter.api.Test;
import static org.junit.jupiter.api.Assertions.*;
import org.apache.sis.test.TestCase;
import org.apache.sis.test.TestUtilities;
import org.apache.sis.test.DependsOn;
import org.apache.sis.metadata.iso.citation.HardCodedCitations;

// Specific to the main branch:
import org.opengis.metadata.citation.ResponsibleParty;


/**
 * Creates a metadata database, stores a few elements and read them back.
 *
 * @author  Martin Desruisseaux (Geomatys)
 */
@DependsOn({
    MetadataSourceTest.class,
    IdentifierGeneratorTest.class
})
public final class MetadataWriterTest extends TestCase {
    /**
     * The data source providing connections to the database.
     */
    private MetadataWriter source;

    /**
     * Creates a new test case.
     */
    public MetadataWriterTest() {
    }

    /**
     * Runs all tests on Derby in the required order.
     *
     * @throws Exception if an error occurred while writing or reading the database.
     */
    @Test
    public void testDerby() throws Exception {
        try (final TestDatabase db = TestDatabase.create("MetadataWriter")) {
            source = new MetadataWriter(MetadataStandard.ISO_19115, db.source, null, null);
            try {
                write();
                search();
                read();
                readWriteDeprecated();
            } finally {
                source.close();
            }
        }
    }

    /**
     * Runs all tests on PostgreSQL in the required order. This test is disabled by default
     * because it requires manual setup of a test database.
     *
     * @throws Exception if an error occurred while writing or reading the database.
     */
    @Test
    @org.junit.Ignore("Requires GeoAPI 3.1.")
    public void testPostgreSQL() throws Exception {
        try (final TestDatabase db = TestDatabase.createOnPostgreSQL("MetadataWriter", true)) {
            source = new MetadataWriter(MetadataStandard.ISO_19115, db.source, "MetadataWriter", null);
            try {
                write();
                search();
                read();
                readWriteDeprecated();
            } finally {
                source.close();
            }
        }
    }

    /**
     * Creates a new temporary database and write elements in it.
     *
     * @throws MetadataStoreException if an error occurred while writing or reading the database.
     */
    private void write() throws MetadataStoreException {
        assertEquals("ISO 19115", source.add(HardCodedCitations.ISO_19115));
        assertEquals("EPSG",      source.add(HardCodedCitations.EPSG));
        assertEquals("SIS",       source.add(HardCodedCitations.SIS));
    }

    /**
     * Searches known entries in the database.
     *
     * @throws MetadataStoreException if an error occurred while reading the database.
     */
    private void search() throws MetadataStoreException {
        assertNull  (             source.search(HardCodedCitations.ISO_19111));
        assertEquals("ISO 19115", source.search(HardCodedCitations.ISO_19115));
        assertEquals("EPSG",      source.search(HardCodedCitations.EPSG));
        assertEquals("SIS",       source.search(HardCodedCitations.SIS));
<<<<<<< HEAD
        assertNull  ("ISO 19111", source.search(HardCodedCitations.ISO_19111));
        assertEquals("EPSG",      source.search(TestUtilities.getSingleton(
=======
        assertNull  (             source.search(HardCodedCitations.ISO_19111));
        assertEquals("{rp}EPSG",  source.search(TestUtilities.getSingleton(
>>>>>>> 84992dfb
                HardCodedCitations.EPSG.getCitedResponsibleParties())));
    }

    /**
     * Reads known entries in the database.
     * Expected entry is:
     *
     * <pre class="text">
     *   Citation
     *     ├─Title………………………………………………………… EPSG Geodetic Parameter Dataset
     *     ├─Identifier
     *     │   └─Code………………………………………………… EPSG
     *     ├─Cited responsible party
     *     │   ├─Party
     *     │   │   ├─Name……………………………………… International Association of Oil &amp; Gas Producers
     *     │   │   └─Contact info
     *     │   │       └─Online resource
     *     │   │           ├─Linkage………… https://epsg.org/
     *     │   │           └─Function……… Information
     *     │   └─Role………………………………………………… Principal investigator
     *     └─Presentation form………………………… Table digital</pre>
     *
     * @throws MetadataStoreException if an error occurred while reading the database.
     */
    private void read() throws MetadataStoreException {
        final Citation c = source.lookup(Citation.class, "EPSG");
        assertEquals("EPSG Geodetic Parameter Dataset", c.getTitle().toString());
        assertEquals(PresentationForm.TABLE_DIGITAL, TestUtilities.getSingleton(c.getPresentationForms()));
        /*
         * Ask for dependencies that are known to exist.
         */
        final ResponsibleParty responsible = TestUtilities.getSingleton(c.getCitedResponsibleParties());
        assertEquals(Role.PRINCIPAL_INVESTIGATOR, responsible.getRole());

        assertEquals("International Association of Oil & Gas Producers", responsible.getOrganisationName().toString());

        OnlineResource resource = responsible.getContactInfo().getOnlineResource();
        assertEquals("https://epsg.org/", resource.getLinkage().toString());
        assertEquals(OnLineFunction.INFORMATION, resource.getFunction());
        /*
         * Ask columns that are known to not exist.
         */
        assertNull(c.getEditionDate());
        assertTrue(c.getDates().isEmpty());
        assertEquals(0, c.getAlternateTitles().size());
        /*
         * Test the cache.
         */
        assertSame   (c, source.lookup(Citation.class, "EPSG"));
        assertNotSame(c, source.lookup(Citation.class, "SIS"));
        /*
         * Should return the identifier with no search. Actually the real test is the call to "proxy",
         * since there is no way to ensure that the call to "search" tooks the short path (except by
         * looking at the debugger). But if "proxy" succeed, then "search" should be okay.
         */
        assertEquals("EPSG", source.proxy (c));
        assertEquals("EPSG", source.search(c));
    }

    /**
     * Read and write a metadata object containing deprecated properties.
     * The metadata tested by this method is:
     *
     * <pre class="text">
     *   Telephone
     *     ├─Number………………… 01.02.03.04
     *     └─Number type…… Voice</pre>
     *
     * The metadata should be stored in columns named {@code "number"} and {@code "numberType"} even if we
     * constructed the metadata using the deprecated {@code "voice"} property. Conversely, at reading time
     * the deprecated {@code "voice"} property should be converted in reading of non-deprecated properties.
     */
    @SuppressWarnings("deprecation")
    private void readWriteDeprecated() throws MetadataStoreException {
        final DefaultTelephone tel = new DefaultTelephone();
        tel.setVoices(Set.of("01.02.03.04"));
        assertEquals("01.02.03.04", source.add(tel));

        final Telephone check = source.lookup(Telephone.class, "01.02.03.04");
        assertEquals("01.02.03.04", TestUtilities.getSingleton(check.getVoices()));
    }
}<|MERGE_RESOLUTION|>--- conflicted
+++ resolved
@@ -86,7 +86,7 @@
      * @throws Exception if an error occurred while writing or reading the database.
      */
     @Test
-    @org.junit.Ignore("Requires GeoAPI 3.1.")
+    @org.junit.jupiter.api.Disabled("Requires GeoAPI 3.1.")
     public void testPostgreSQL() throws Exception {
         try (final TestDatabase db = TestDatabase.createOnPostgreSQL("MetadataWriter", true)) {
             source = new MetadataWriter(MetadataStandard.ISO_19115, db.source, "MetadataWriter", null);
@@ -122,13 +122,8 @@
         assertEquals("ISO 19115", source.search(HardCodedCitations.ISO_19115));
         assertEquals("EPSG",      source.search(HardCodedCitations.EPSG));
         assertEquals("SIS",       source.search(HardCodedCitations.SIS));
-<<<<<<< HEAD
-        assertNull  ("ISO 19111", source.search(HardCodedCitations.ISO_19111));
+        assertNull  (             source.search(HardCodedCitations.ISO_19111));
         assertEquals("EPSG",      source.search(TestUtilities.getSingleton(
-=======
-        assertNull  (             source.search(HardCodedCitations.ISO_19111));
-        assertEquals("{rp}EPSG",  source.search(TestUtilities.getSingleton(
->>>>>>> 84992dfb
                 HardCodedCitations.EPSG.getCitedResponsibleParties())));
     }
 
