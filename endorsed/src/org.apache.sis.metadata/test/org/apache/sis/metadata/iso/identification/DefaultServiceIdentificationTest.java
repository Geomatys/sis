/*
 * Licensed to the Apache Software Foundation (ASF) under one or more
 * contributor license agreements.  See the NOTICE file distributed with
 * this work for additional information regarding copyright ownership.
 * The ASF licenses this file to You under the Apache License, Version 2.0
 * (the "License"); you may not use this file except in compliance with
 * the License.  You may obtain a copy of the License at
 *
 *     http://www.apache.org/licenses/LICENSE-2.0
 *
 * Unless required by applicable law or agreed to in writing, software
 * distributed under the License is distributed on an "AS IS" BASIS,
 * WITHOUT WARRANTIES OR CONDITIONS OF ANY KIND, either express or implied.
 * See the License for the specific language governing permissions and
 * limitations under the License.
 */
package org.apache.sis.metadata.iso.identification;

import java.util.Set;
import java.io.InputStream;
import jakarta.xml.bind.JAXBException;
import org.opengis.util.NameFactory;
import org.opengis.parameter.ParameterDescriptor;
import org.opengis.metadata.citation.Citation;
import org.apache.sis.metadata.iso.citation.DefaultCitation;
import org.apache.sis.util.iso.DefaultNameFactory;
import org.apache.sis.xml.NilReason;
import org.apache.sis.metadata.xml.TestUsingFile;

// Test dependencies
import org.junit.jupiter.api.Test;
import static org.junit.jupiter.api.Assertions.*;
import org.apache.sis.test.DependsOn;
import static org.apache.sis.metadata.Assertions.assertTitleEquals;
import static org.apache.sis.test.TestUtilities.getSingleton;

// Specific to the main branch:
import org.apache.sis.pending.geoapi.evolution.UnsupportedCodeList;


/**
 * Tests {@link DefaultServiceIdentification}.
 *
 * @author  Martin Desruisseaux (Geomatys)
 * @author  Cullen Rombach (Image Matters)
 */
@DependsOn({
    DefaultCoupledResourceTest.class,
    org.apache.sis.metadata.iso.identification.DefaultDataIdentificationTest.class
})
public final class DefaultServiceIdentificationTest extends TestUsingFile {
    /**
     * Creates a new test case.
     */
    public DefaultServiceIdentificationTest() {
    }

    /**
     * Opens the stream to the XML file containing a service identification.
     *
     * @param  format  whether to use the 2007 or 2016 version of ISO 19115.
     * @return stream opened on the XML document to use for testing purpose.
     */
    private static InputStream openTestFile(final Format format) {
        return format.openTestFile("ServiceIdentification.xml");
    }

    /**
     * Creates the service identification to use for testing purpose.
     */
    private static DefaultServiceIdentification create() {
        final NameFactory factory = DefaultNameFactory.provider();
        final DefaultCoupledResource resource = DefaultCoupledResourceTest.create(factory);
        resource.setResourceReferences(Set.of(new DefaultCitation("WMS specification")));
        final DefaultServiceIdentification id = new DefaultServiceIdentification(
                factory.createGenericName(null, "Web Map Server"),      // serviceType
                NilReason.MISSING.createNilObject(Citation.class),      // citation
                "A dummy service for testing purpose.");                // abstract
        id.setServiceTypeVersions(Set.of("1.0"));
        id.setCoupledResources(Set.of(resource));
        id.setCouplingType(UnsupportedCodeList.valueOf("LOOSE"));
        id.setContainsOperations(Set.of(resource.getOperation()));
        return id;
    }

    /**
     * Compare values of the given service identifications against the value expected for the
     * instance created by {@link #create()} method.
     */
<<<<<<< HEAD
    private static void verify(final DefaultServiceIdentification id) {
        assertEquals("serviceTypeVersion", "1.0",                                  getSingleton(id.getServiceTypeVersions()));
        assertEquals("serviceType",        "Web Map Server",                       String.valueOf(id.getServiceType()));
        assertEquals("abstract",           "A dummy service for testing purpose.", String.valueOf(id.getAbstract()));
        assertEquals("citation",           NilReason.MISSING,                      NilReason.forObject(id.getCitation()));
        assertEquals("couplingType",       UnsupportedCodeList.valueOf("loose"),   id.getCouplingType());
=======
    private static void verify(final ServiceIdentification id) {
        assertEquals("1.0",                                  getSingleton(id.getServiceTypeVersions()));
        assertEquals("Web Map Server",                       String.valueOf(id.getServiceType()));
        assertEquals("A dummy service for testing purpose.", String.valueOf(id.getAbstract()));
        assertEquals(NilReason.MISSING,                      NilReason.forObject(id.getCitation()));
        assertEquals(CouplingType.LOOSE,                     id.getCouplingType());
>>>>>>> 84992dfb

        final DefaultCoupledResource resource = getSingleton(id.getCoupledResources());
//      assertEquals("scopedName",        "mySpace:ABC-123",   …)  skipped because not present in new ISO 19115-3:2016.
//      assertEquals("resourceReference", "WMS specification", …)  skipped because not present in legacy ISO 19139:2007.

<<<<<<< HEAD
        final DefaultOperationMetadata op = resource.getOperation();
        assertNotNull("operation", op);
        assertEquals("operationName", "Get Map", op.getOperationName());
        assertEquals("distributedComputingPlatform", UnsupportedCodeList.valueOf("WEB_SERVICES"), getSingleton(op.getDistributedComputingPlatforms()));
        assertEquals("connectPoints", NilReason.MISSING, NilReason.forObject(getSingleton(op.getConnectPoints())));

        final ParameterDescriptor<?> param = getSingleton(op.getParameters());
        assertEquals("name", "My service parameter", String.valueOf(param.getName()));
        assertEquals("minimumOccurs", 0, param.getMinimumOccurs());
        assertEquals("maximumOccurs", 1, param.getMaximumOccurs());
=======
        final OperationMetadata op = resource.getOperation();
        assertNotNull(op);
        assertEquals("Get Map", op.getOperationName());
        assertEquals(DistributedComputingPlatform.WEB_SERVICES, getSingleton(op.getDistributedComputingPlatforms()));
        assertEquals(NilReason.MISSING, NilReason.forObject(getSingleton(op.getConnectPoints())));

        final ParameterDescriptor<?> param = getSingleton(op.getParameters());
        assertEquals("My service parameter", String.valueOf(param.getName()));
        assertEquals(0, param.getMinimumOccurs());
        assertEquals(1, param.getMaximumOccurs());
        assertEquals(ParameterDirection.IN, param.getDirection());
>>>>>>> 84992dfb
    }

    /**
     * Tests the unmarshalling of a service metadata.
     *
     * @throws JAXBException if an error occurred during the during unmarshalling process.
     */
    @Test
    public void testUnmarshal() throws JAXBException {
        final DefaultServiceIdentification id = unmarshalFile(DefaultServiceIdentification.class, openTestFile(Format.XML2016));
        verify(id);
        final DefaultCoupledResource resource = getSingleton(id.getCoupledResources());
        assertTitleEquals("resourceReference", "WMS specification", getSingleton(resource.getResourceReferences()));
    }

    /**
     * Tests the unmarshalling of a service metadata from legacy ISO 19139:2007 schema.
     *
     * @throws JAXBException if an error occurred during the during unmarshalling process.
     */
    @Test
    public void testUnmarshalLegacy() throws JAXBException {
        final DefaultServiceIdentification id = unmarshalFile(DefaultServiceIdentification.class, openTestFile(Format.XML2007));
        verify(id);
<<<<<<< HEAD
        final DefaultCoupledResource resource = getSingleton(id.getCoupledResources());
        assertEquals("scopedName", "mySpace:ABC-123", String.valueOf(resource.getScopedName()));
=======
        final CoupledResource resource = getSingleton(id.getCoupledResources());
        assertEquals("mySpace:ABC-123", String.valueOf(resource.getScopedName()));
>>>>>>> 84992dfb
    }

    /**
     * Tests the marshalling of a service metadata.
     *
     * @throws JAXBException if an error occurred during the during marshalling process.
     */
    @Test
    public void testMarshal() throws JAXBException {
        assertMarshalEqualsFile(openTestFile(Format.XML2016), create(), "xmlns:*", "xsi:schemaLocation");
    }

    /**
     * Tests the marshalling of a service metadata to legacy ISO 19139:2007 schema.
     *
     * @throws JAXBException if an error occurred during the during marshalling process.
     */
    @Test
    public void testMarshalLegacy() throws JAXBException {
        assertMarshalEqualsFile(openTestFile(Format.XML2007), create(), VERSION_2007, "xmlns:*", "xsi:schemaLocation");
    }
}<|MERGE_RESOLUTION|>--- conflicted
+++ resolved
@@ -87,50 +87,27 @@
      * Compare values of the given service identifications against the value expected for the
      * instance created by {@link #create()} method.
      */
-<<<<<<< HEAD
     private static void verify(final DefaultServiceIdentification id) {
-        assertEquals("serviceTypeVersion", "1.0",                                  getSingleton(id.getServiceTypeVersions()));
-        assertEquals("serviceType",        "Web Map Server",                       String.valueOf(id.getServiceType()));
-        assertEquals("abstract",           "A dummy service for testing purpose.", String.valueOf(id.getAbstract()));
-        assertEquals("citation",           NilReason.MISSING,                      NilReason.forObject(id.getCitation()));
-        assertEquals("couplingType",       UnsupportedCodeList.valueOf("loose"),   id.getCouplingType());
-=======
-    private static void verify(final ServiceIdentification id) {
         assertEquals("1.0",                                  getSingleton(id.getServiceTypeVersions()));
         assertEquals("Web Map Server",                       String.valueOf(id.getServiceType()));
         assertEquals("A dummy service for testing purpose.", String.valueOf(id.getAbstract()));
         assertEquals(NilReason.MISSING,                      NilReason.forObject(id.getCitation()));
-        assertEquals(CouplingType.LOOSE,                     id.getCouplingType());
->>>>>>> 84992dfb
+        assertEquals(UnsupportedCodeList.valueOf("loose"),   id.getCouplingType());
 
         final DefaultCoupledResource resource = getSingleton(id.getCoupledResources());
 //      assertEquals("scopedName",        "mySpace:ABC-123",   …)  skipped because not present in new ISO 19115-3:2016.
 //      assertEquals("resourceReference", "WMS specification", …)  skipped because not present in legacy ISO 19139:2007.
 
-<<<<<<< HEAD
         final DefaultOperationMetadata op = resource.getOperation();
-        assertNotNull("operation", op);
-        assertEquals("operationName", "Get Map", op.getOperationName());
-        assertEquals("distributedComputingPlatform", UnsupportedCodeList.valueOf("WEB_SERVICES"), getSingleton(op.getDistributedComputingPlatforms()));
-        assertEquals("connectPoints", NilReason.MISSING, NilReason.forObject(getSingleton(op.getConnectPoints())));
-
-        final ParameterDescriptor<?> param = getSingleton(op.getParameters());
-        assertEquals("name", "My service parameter", String.valueOf(param.getName()));
-        assertEquals("minimumOccurs", 0, param.getMinimumOccurs());
-        assertEquals("maximumOccurs", 1, param.getMaximumOccurs());
-=======
-        final OperationMetadata op = resource.getOperation();
         assertNotNull(op);
         assertEquals("Get Map", op.getOperationName());
-        assertEquals(DistributedComputingPlatform.WEB_SERVICES, getSingleton(op.getDistributedComputingPlatforms()));
+        assertEquals(UnsupportedCodeList.valueOf("WEB_SERVICES"), getSingleton(op.getDistributedComputingPlatforms()));
         assertEquals(NilReason.MISSING, NilReason.forObject(getSingleton(op.getConnectPoints())));
 
         final ParameterDescriptor<?> param = getSingleton(op.getParameters());
         assertEquals("My service parameter", String.valueOf(param.getName()));
         assertEquals(0, param.getMinimumOccurs());
         assertEquals(1, param.getMaximumOccurs());
-        assertEquals(ParameterDirection.IN, param.getDirection());
->>>>>>> 84992dfb
     }
 
     /**
@@ -155,13 +132,8 @@
     public void testUnmarshalLegacy() throws JAXBException {
         final DefaultServiceIdentification id = unmarshalFile(DefaultServiceIdentification.class, openTestFile(Format.XML2007));
         verify(id);
-<<<<<<< HEAD
         final DefaultCoupledResource resource = getSingleton(id.getCoupledResources());
-        assertEquals("scopedName", "mySpace:ABC-123", String.valueOf(resource.getScopedName()));
-=======
-        final CoupledResource resource = getSingleton(id.getCoupledResources());
         assertEquals("mySpace:ABC-123", String.valueOf(resource.getScopedName()));
->>>>>>> 84992dfb
     }
 
     /**
