--- conflicted
+++ resolved
@@ -65,26 +65,15 @@
         assertEquals("A dataset", metadata.getDataset());
         loggings.assertNoUnexpectedLog();
 
-<<<<<<< HEAD
         metadata.setOther("Other value");
-        assertEquals("other", "Other value", metadata.getOther());
-        assertNull("dataset", metadata.getDataset());
-=======
-        metadata.setOther(new SimpleInternationalString("Other value"));
         assertEquals("Other value", String.valueOf(metadata.getOther()));
         assertNull(metadata.getDataset());
->>>>>>> 1355d5ca
         loggings.assertNextLogContains("dataset", "other");
         loggings.assertNoUnexpectedLog();
 
         metadata.setDataset(null);                  // Expected to be a no-op.
-<<<<<<< HEAD
-        assertEquals("other", "Other value", metadata.getOther());
-        assertNull("dataset", metadata.getDataset());
-=======
         assertEquals("Other value", String.valueOf(metadata.getOther()));
         assertNull(metadata.getDataset());
->>>>>>> 1355d5ca
 
         metadata.setOther(null);
         assertNull(metadata.getOther());
