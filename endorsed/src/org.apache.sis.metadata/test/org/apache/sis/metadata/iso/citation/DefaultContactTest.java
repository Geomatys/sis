/*
 * Licensed to the Apache Software Foundation (ASF) under one or more
 * contributor license agreements.  See the NOTICE file distributed with
 * this work for additional information regarding copyright ownership.
 * The ASF licenses this file to You under the Apache License, Version 2.0
 * (the "License"); you may not use this file except in compliance with
 * the License.  You may obtain a copy of the License at
 *
 *     http://www.apache.org/licenses/LICENSE-2.0
 *
 * Unless required by applicable law or agreed to in writing, software
 * distributed under the License is distributed on an "AS IS" BASIS,
 * WITHOUT WARRANTIES OR CONDITIONS OF ANY KIND, either express or implied.
 * See the License for the specific language governing permissions and
 * limitations under the License.
 */
package org.apache.sis.metadata.iso.citation;

import java.util.List;
import java.util.Collection;
import java.util.logging.Filter;
import java.util.logging.LogRecord;
import org.opengis.metadata.citation.Telephone;
import org.apache.sis.xml.bind.Context;

// Test dependencies
import org.junit.jupiter.api.Test;
import static org.junit.jupiter.api.Assertions.*;
import org.apache.sis.test.DependsOnMethod;
import org.apache.sis.xml.test.TestCase;

// Specific to the main branch:
import org.apache.sis.pending.geoapi.evolution.UnsupportedCodeList;


/**
 * Tests {@link DefaultContact} and its interaction with {@link DefaultTelephone}.
 * Those two classes are a little bit tricky because of the deprecated telephone methods.
 * See {@link DefaultTelephone} class javadoc for more information.
 *
 * @author  Martin Desruisseaux (Geomatys)
 */
public final class DefaultContactTest extends TestCase implements Filter {
    /**
     * The resource key for the message of the warning that occurred, or {@code null} if none.
     */
    private Object resourceKey;

    /**
     * The parameter of the warning that occurred, or {@code null} if none.
     */
    private Object[] parameters;

    /**
     * Creates a new test case.
     */
    public DefaultContactTest() {
    }

    /**
     * Invoked when a warning occurred while unmarshalling a test XML fragment. This method ensures that no other
     * warning occurred before this method call (i.e. each test is allowed to cause at most one warning), then
     * remember the warning parameters for verification by the test method.
     *
     * @param  warning  the warning.
     */
    @Override
    public boolean isLoggable(final LogRecord warning) {
        assertNull(resourceKey);
        assertNull(parameters);
        assertNotNull(resourceKey = warning.getMessage());
        assertNotNull(parameters  = warning.getParameters());
        return false;
    }

    /**
     * Initializes the test for catching warning messages.
     */
    private void init() {
        context = new Context(0, null, null, null, null, null, null, null, null, null, this);
    }

    /**
     * Tests the ISO 19115:2014 {@link DefaultContact#setPhones(Collection)} method,
     * then query with both the new and the deprecated methods.
     */
    @Test
    @SuppressWarnings("deprecation")
    public void testSetPhones() {
        init();
        final DefaultTelephone   tel1 = new DefaultTelephone("00.01", UnsupportedCodeList.valueOf("SMS"));
        final DefaultTelephone   tel2 = new DefaultTelephone("00.02", UnsupportedCodeList.VOICE);
        final DefaultTelephone   tel3 = new DefaultTelephone("00.03", UnsupportedCodeList.FACSIMILE);
        final DefaultTelephone   tel4 = new DefaultTelephone("00.04", UnsupportedCodeList.VOICE);
        final DefaultTelephone[] tels = new DefaultTelephone[] {tel1, tel2, tel3, tel4};
        final DefaultContact  contact = new DefaultContact();
        contact.setPhones(List.of(tel1, tel2, tel3, tel4));
        assertArrayEquals(tels, contact.getPhones().toArray());
        /*
         * Test the deprecated `getPhone()` method. Invoking that method shall emit
         * a warning, since the ISO 19115:2003 methods cannot represent SMS numbers.
         */
<<<<<<< HEAD
        assertSame("getPhone", tel2, contact.getPhone()); // Shall ignore the TelephoneType.SMS.
        assertEquals("warningOccured", "IgnoredPropertyAssociatedTo_1", resourceKey);
        assertArrayEquals("warningOccured", new String[] {"SMS"}, parameters);
=======
        assertSame(tel2, contact.getPhone());       // Shall ignore the TelephoneType.SMS.
        assertEquals("IgnoredPropertyAssociatedTo_1", resourceKey);
        assertArrayEquals(new String[] {"TelephoneType[SMS]"}, parameters);
>>>>>>> 84992dfb
        verifyLegacyLists(tels);
    }

    /**
     * Verify that the {@link DefaultTelephone#getVoices()} and {@link DefaultTelephone#getFacsimiles()} methods see
     * all numbers declared in the parent {@link DefaultContact}. This method presumes that each telephone contains:
     *
     * <ul>
     *   <li>Two voice numbers: "00.02" and "00.04" in that order.</li>
     *   <li>One facsimile number: "00.03".</li>
     * </ul>
     */
    @SuppressWarnings("deprecation")
    private static void verifyLegacyLists(final Telephone... tels) {
        final String[] voices = {"00.02", "00.04"};
        final String[] facsimiles = {"00.03"};
        for (final Telephone tel : tels) {
            assertArrayEquals(voices,     tel.getVoices()    .toArray());
            assertArrayEquals(facsimiles, tel.getFacsimiles().toArray());
        }
    }

    /**
     * Tests the ISO 19115:2003 {@link DefaultContact#setPhone(Telephone)} method,
     * then query with both the new and the deprecated methods.
     */
    @Test
    @DependsOnMethod("testSetPhones")
    public void testSetPhone() {
        testSetPhone(false);
    }

    /**
     * Same as {@link #testSetPhone()}, but hiding to {@link DefaultContact} the fact that we
     * are using a SIS implementation of {@code Telephone}. This will test another code path.
     */
    @Test
    @DependsOnMethod("testSetPhones")
    public void testSetNonSISPhone() {
        testSetPhone(true);
    }

    /**
     * Implementation of {@link #testSetPhone()} and {@link #testSetNonSISPhone()}.
     *
     * @param hideSIS  whether to hide to {@link DefaultContact} the fact that
     *                 we are using a SIS implementation of {@code Telephone}.
     */
    @SuppressWarnings("deprecation")
    private void testSetPhone(final boolean hideSIS) {
        init();
        final DefaultTelephone tel = new DefaultTelephone();
        tel.setVoices(List.of("00.02", "00.04"));
        tel.setFacsimiles(List.of("00.03"));
        final Telephone view;
        if (hideSIS) {
            view = new Telephone() {
                @Override public Collection<String> getVoices()     {return tel.getVoices();}
                @Override public Collection<String> getFacsimiles() {return tel.getFacsimiles();}
            };
        } else {
            view = tel;
        }
        verifyLegacyLists(tel);
        /*
         * Give the telephone to a contact, and verify that new telephone instances were created.
         */
        final DefaultContact contact = new DefaultContact();
        contact.setPhone(view);
        verifyLegacyLists(view);
<<<<<<< HEAD
        assertArrayEquals("getPhones", new DefaultTelephone[] {
                new DefaultTelephone("00.02", UnsupportedCodeList.VOICE),
                new DefaultTelephone("00.04", UnsupportedCodeList.VOICE),
                new DefaultTelephone("00.03", UnsupportedCodeList.FACSIMILE)
=======
        assertArrayEquals(new DefaultTelephone[] {
                new DefaultTelephone("00.02", TelephoneType.VOICE),
                new DefaultTelephone("00.04", TelephoneType.VOICE),
                new DefaultTelephone("00.03", TelephoneType.FACSIMILE)
>>>>>>> 84992dfb
            }, contact.getPhones().toArray());
    }
}<|MERGE_RESOLUTION|>--- conflicted
+++ resolved
@@ -100,15 +100,9 @@
          * Test the deprecated `getPhone()` method. Invoking that method shall emit
          * a warning, since the ISO 19115:2003 methods cannot represent SMS numbers.
          */
-<<<<<<< HEAD
-        assertSame("getPhone", tel2, contact.getPhone()); // Shall ignore the TelephoneType.SMS.
-        assertEquals("warningOccured", "IgnoredPropertyAssociatedTo_1", resourceKey);
-        assertArrayEquals("warningOccured", new String[] {"SMS"}, parameters);
-=======
         assertSame(tel2, contact.getPhone());       // Shall ignore the TelephoneType.SMS.
         assertEquals("IgnoredPropertyAssociatedTo_1", resourceKey);
-        assertArrayEquals(new String[] {"TelephoneType[SMS]"}, parameters);
->>>>>>> 84992dfb
+        assertArrayEquals(new String[] {"SMS"}, parameters);
         verifyLegacyLists(tels);
     }
 
@@ -179,17 +173,10 @@
         final DefaultContact contact = new DefaultContact();
         contact.setPhone(view);
         verifyLegacyLists(view);
-<<<<<<< HEAD
-        assertArrayEquals("getPhones", new DefaultTelephone[] {
+        assertArrayEquals(new DefaultTelephone[] {
                 new DefaultTelephone("00.02", UnsupportedCodeList.VOICE),
                 new DefaultTelephone("00.04", UnsupportedCodeList.VOICE),
                 new DefaultTelephone("00.03", UnsupportedCodeList.FACSIMILE)
-=======
-        assertArrayEquals(new DefaultTelephone[] {
-                new DefaultTelephone("00.02", TelephoneType.VOICE),
-                new DefaultTelephone("00.04", TelephoneType.VOICE),
-                new DefaultTelephone("00.03", TelephoneType.FACSIMILE)
->>>>>>> 84992dfb
             }, contact.getPhones().toArray());
     }
 }