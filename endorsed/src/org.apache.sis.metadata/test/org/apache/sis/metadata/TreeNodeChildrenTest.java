--- conflicted
+++ resolved
@@ -39,13 +39,6 @@
 import org.apache.sis.test.TestUtilities;
 import org.apache.sis.test.TestCase;
 
-<<<<<<< HEAD
-import static org.junit.Assert.*;
-=======
-// Specific to the geoapi-4.0 branch:
-import java.util.Set;
->>>>>>> d2d5ef87
-
 
 /**
  * Tests the {@link TreeNodeChildren} class.
