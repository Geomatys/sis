/*
 * Licensed to the Apache Software Foundation (ASF) under one or more
 * contributor license agreements.  See the NOTICE file distributed with
 * this work for additional information regarding copyright ownership.
 * The ASF licenses this file to You under the Apache License, Version 2.0
 * (the "License"); you may not use this file except in compliance with
 * the License.  You may obtain a copy of the License at
 *
 *     http://www.apache.org/licenses/LICENSE-2.0
 *
 * Unless required by applicable law or agreed to in writing, software
 * distributed under the License is distributed on an "AS IS" BASIS,
 * WITHOUT WARRANTIES OR CONDITIONS OF ANY KIND, either express or implied.
 * See the License for the specific language governing permissions and
 * limitations under the License.
 */
package org.apache.sis.xml.bind.metadata.replace;

import jakarta.xml.bind.JAXBException;
import org.apache.sis.util.SimpleInternationalString;
import org.apache.sis.util.iso.Names;
import org.apache.sis.metadata.iso.quality.DefaultMeasureDescription;
import org.apache.sis.xml.Namespaces;

// Test dependencies
import org.junit.jupiter.api.Test;
import static org.junit.jupiter.api.Assertions.*;
import org.apache.sis.xml.test.TestCase;
import static org.apache.sis.metadata.Assertions.assertXmlEquals;

// Specific to the main branch:
import org.opengis.referencing.ReferenceIdentifier;


/**
 * Tests {@link QualityParameter}.
 *
 * @author  Martin Desruisseaux (Geomatys)
 */
public final class QualityParameterTest extends TestCase {
    /**
     * Creates a new test case.
     */
    public QualityParameterTest() {
    }

    /**
     * Creates the parameter to use for testing purpose.
     *
     * @return the test parameter.
     */
    public static QualityParameter create() {
        final QualityParameter param = new QualityParameter();
        param.code        = "some parameter";
        param.definition  = new SimpleInternationalString("a definition");
        param.description = new DefaultMeasureDescription("a description");
        param.valueType   = Names.createTypeName(Integer.class);
        return param;
    }

    /**
     * Tests {@link QualityParameter#getName()}.
     */
    @Test
    public void testGetName() {
        final QualityParameter param = create();
<<<<<<< HEAD
        final ReferenceIdentifier name = param.getName();
        assertNull  ("codeSpace", name.getCodeSpace());
        assertEquals("code", "some parameter", name.getCode());
=======
        final Identifier name = param.getName();
        assertNull  (name.getCodeSpace());
        assertEquals("some parameter", name.getCode());
        assertEquals("a definition",  String.valueOf(name .getDescription()));
        assertEquals("a description", String.valueOf(param.getDescription()));
>>>>>>> 84992dfb
    }

    /**
     * Tests {@link QualityParameter#getValueType()} and {@link QualityParameter#getValueClass()}.
     */
    @Test
    public void testGetValueType() {
        final QualityParameter param = create();
<<<<<<< HEAD
        assertEquals("valueType", "OGC:Integer", param.getValueType().toFullyQualifiedName().toString());
=======
        assertEquals(Matrix.class, param.getValueClass());
        assertEquals("OGC:Integer", param.getValueType().toFullyQualifiedName().toString());
>>>>>>> 84992dfb
    }

    /**
     * Tests marshalling of a parameter.
     *
     * @throws JAXBException if an error occurred during marshalling.
     */
    @Test
    public void testMarshal() throws JAXBException {
        final String xml = marshal(create());
        assertXmlEquals(
                "<dqm:DQM_Parameter xmlns:dqm=\"" + Namespaces.DQM + '"' +
                                 " xmlns:gco=\"" + Namespaces.GCO + "\">\n" +
                "  <dqm:name>\n" +
                "    <gco:CharacterString>some parameter</gco:CharacterString>\n" +
                "  </dqm:name>\n" +
                "  <dqm:definition>\n" +
                "    <gco:CharacterString>a definition</gco:CharacterString>\n" +
                "  </dqm:definition>\n" +
                "  <dqm:description>\n" +
                "    <dqm:DQM_Description>\n" +
                "      <dqm:textDescription>\n" +
                "        <gco:CharacterString>a description</gco:CharacterString>\n" +
                "      </dqm:textDescription>\n" +
                "    </dqm:DQM_Description>\n" +
                "  </dqm:description>\n" +
                "  <dqm:valueType>\n" +
                "    <gco:TypeName>\n" +
                "      <gco:aName>\n" +
                "        <gco:CharacterString>Integer</gco:CharacterString>\n" +
                "      </gco:aName>\n" +
                "    </gco:TypeName>\n" +
                "  </dqm:valueType>\n" +
                "</dqm:DQM_Parameter>\n", xml, "xmlns:*");
    }
}<|MERGE_RESOLUTION|>--- conflicted
+++ resolved
@@ -64,17 +64,9 @@
     @Test
     public void testGetName() {
         final QualityParameter param = create();
-<<<<<<< HEAD
         final ReferenceIdentifier name = param.getName();
-        assertNull  ("codeSpace", name.getCodeSpace());
-        assertEquals("code", "some parameter", name.getCode());
-=======
-        final Identifier name = param.getName();
         assertNull  (name.getCodeSpace());
         assertEquals("some parameter", name.getCode());
-        assertEquals("a definition",  String.valueOf(name .getDescription()));
-        assertEquals("a description", String.valueOf(param.getDescription()));
->>>>>>> 84992dfb
     }
 
     /**
@@ -83,12 +75,7 @@
     @Test
     public void testGetValueType() {
         final QualityParameter param = create();
-<<<<<<< HEAD
-        assertEquals("valueType", "OGC:Integer", param.getValueType().toFullyQualifiedName().toString());
-=======
-        assertEquals(Matrix.class, param.getValueClass());
         assertEquals("OGC:Integer", param.getValueType().toFullyQualifiedName().toString());
->>>>>>> 84992dfb
     }
 
     /**
