--- conflicted
+++ resolved
@@ -80,15 +80,9 @@
                 "</gmd:MD_ReferenceSystem>";
 
         final ReferenceSystemMetadata md = unmarshal(ReferenceSystemMetadata.class, expected);
-<<<<<<< HEAD
         final ReferenceIdentifier id = md.getName();
-        assertEquals("codespace", "L101", id.getCodeSpace());
-        assertEquals("code", "EPSG:4326", id.getCode());
-=======
-        final Identifier id = md.getName();
         assertEquals("L101", id.getCodeSpace(), "codespace");
         assertEquals("EPSG:4326", id.getCode(), "code");
->>>>>>> eb20f53e
     }
 
     /**
@@ -113,15 +107,9 @@
                 "  </mcc:codeSpace>\n" +
                 "</mcc:MD_Identifier>";
 
-<<<<<<< HEAD
         final DefaultIdentifier id = unmarshal(DefaultIdentifier.class, expected);
-        assertEquals("codespace", "L101", id.getCodeSpace());
-        assertEquals("code", "EPSG:4326", id.getCode());
-=======
-        final Identifier id = unmarshal(Identifier.class, expected);
         assertEquals("L101", id.getCodeSpace(), "codespace");
         assertEquals("EPSG:4326", id.getCode(), "code");
->>>>>>> eb20f53e
     }
 
     /**
