/*
 * Licensed to the Apache Software Foundation (ASF) under one or more
 * contributor license agreements.  See the NOTICE file distributed with
 * this work for additional information regarding copyright ownership.
 * The ASF licenses this file to You under the Apache License, Version 2.0
 * (the "License"); you may not use this file except in compliance with
 * the License.  You may obtain a copy of the License at
 *
 *     http://www.apache.org/licenses/LICENSE-2.0
 *
 * Unless required by applicable law or agreed to in writing, software
 * distributed under the License is distributed on an "AS IS" BASIS,
 * WITHOUT WARRANTIES OR CONDITIONS OF ANY KIND, either express or implied.
 * See the License for the specific language governing permissions and
 * limitations under the License.
 */
package org.apache.sis.metadata.iso;

import java.util.Date;
import java.util.Locale;
import java.util.Set;
import java.util.EnumSet;
import java.util.Map;
import java.util.LinkedHashMap;
import java.util.List;
import java.util.ArrayList;
import java.util.Collection;
import java.util.Iterator;
import java.net.URI;
import java.net.URISyntaxException;
import java.nio.charset.Charset;
import jakarta.xml.bind.Marshaller;
import jakarta.xml.bind.annotation.XmlType;
import jakarta.xml.bind.annotation.XmlSeeAlso;
import jakarta.xml.bind.annotation.XmlElement;
import jakarta.xml.bind.annotation.XmlRootElement;
import jakarta.xml.bind.annotation.adapters.XmlJavaTypeAdapter;
import org.opengis.metadata.Identifier;
import org.opengis.metadata.Metadata;
import org.opengis.metadata.ApplicationSchemaInformation;
import org.opengis.metadata.MetadataExtensionInformation;
import org.opengis.metadata.PortrayalCatalogueReference;
import org.opengis.metadata.acquisition.AcquisitionInformation;
import org.opengis.metadata.citation.Citation;
import org.opengis.metadata.citation.CitationDate;
import org.opengis.metadata.citation.DateType;
import org.opengis.metadata.citation.OnlineResource;
import org.opengis.metadata.citation.ResponsibleParty;
import org.opengis.metadata.constraint.Constraints;
import org.opengis.metadata.content.ContentInformation;
import org.opengis.metadata.distribution.Distribution;
import org.opengis.metadata.identification.CharacterSet;
import org.opengis.metadata.identification.Identification;
import org.opengis.metadata.maintenance.MaintenanceInformation;
import org.opengis.metadata.maintenance.ScopeCode;
import org.opengis.metadata.lineage.Lineage;
import org.opengis.metadata.quality.DataQuality;
import org.opengis.metadata.spatial.SpatialRepresentation;
import org.opengis.referencing.ReferenceSystem;
import org.opengis.util.InternationalString;
import org.apache.sis.util.SimpleInternationalString;
import org.apache.sis.util.Emptiable;
import org.apache.sis.metadata.MetadataCopier;
import org.apache.sis.metadata.MetadataStandard;
import org.apache.sis.metadata.iso.citation.DefaultCitation;
import org.apache.sis.metadata.iso.citation.DefaultCitationDate;
import org.apache.sis.metadata.iso.citation.DefaultOnlineResource;
import org.apache.sis.metadata.iso.identification.AbstractIdentification;
import org.apache.sis.metadata.iso.identification.DefaultDataIdentification;
import org.apache.sis.metadata.iso.legacy.LegacyPropertyAdapter;
import org.apache.sis.metadata.internal.ImplementationHelper;
import org.apache.sis.metadata.internal.Dependencies;
import org.apache.sis.util.internal.CollectionsExt;
import org.apache.sis.xml.bind.lan.LocaleAndCharset;
import org.apache.sis.xml.bind.lan.LocaleAdapter;
import org.apache.sis.xml.bind.lan.OtherLocales;
import org.apache.sis.xml.bind.lan.PT_Locale;
import org.apache.sis.xml.bind.FilterByVersion;
import org.apache.sis.xml.bind.Context;
import org.apache.sis.xml.bind.metadata.CI_Citation;
import org.apache.sis.xml.bind.metadata.MD_Identifier;
import org.apache.sis.xml.util.LegacyNamespaces;
import org.apache.sis.util.collection.Containers;
import org.apache.sis.util.ObjectConverter;
import org.apache.sis.converter.SurjectiveConverter;
import org.apache.sis.math.FunctionProperty;

// Branch-specific imports
import org.opengis.annotation.UML;
import static org.opengis.annotation.Obligation.OPTIONAL;
import static org.opengis.annotation.Obligation.MANDATORY;
import static org.opengis.annotation.Obligation.CONDITIONAL;
import static org.opengis.annotation.Specification.ISO_19115;
import org.apache.sis.internal.jaxb.code.MD_CharacterSetCode;


/**
 * Root entity which defines metadata about a resource or resources.
 * The following properties are mandatory or conditional (i.e. mandatory under some circumstances)
 * in a well-formed metadata according ISO 19115:
 *
 * <div class="preformat">{@code MD_Metadata}
 * {@code   ├─language…………………………………………………} Language used for documenting metadata.
 * {@code   ├─characterSet………………………………………} Full name of the character coding standard used for the metadata set.
 * {@code   ├─contact……………………………………………………} Parties responsible for the metadata information.
 * {@code   │   ├─party………………………………………………} Information about the parties.
 * {@code   │   │   └─name………………………………………} Name of the party.
 * {@code   │   └─role…………………………………………………} Function performed by the responsible party.
 * {@code   ├─identificationInfo………………………} Basic information about the resource(s) to which the metadata applies.
 * {@code   │   ├─citation………………………………………} Citation data for the resource(s).
 * {@code   │   │   ├─title……………………………………} Name by which the cited resource is known.
 * {@code   │   │   └─date………………………………………} Reference date for the cited resource.
 * {@code   │   ├─abstract………………………………………} Brief narrative summary of the content of the resource(s).
 * {@code   │   ├─extent……………………………………………} Bounding polygon, vertical, and temporal extent of the dataset.
 * {@code   │   │   ├─description……………………} The spatial and temporal extent for the referring object.
 * {@code   │   │   ├─geographicElement……} Geographic component of the extent of the referring object.
 * {@code   │   │   ├─temporalElement…………} Temporal component of the extent of the referring object.
 * {@code   │   │   └─verticalElement…………} Vertical component of the extent of the referring object.
 * {@code   │   └─topicCategory…………………………} Main theme(s) of the dataset.
 * {@code   ├─dateInfo…………………………………………………} Date(s) associated with the metadata.
 * {@code   ├─metadataScope……………………………………} The scope or type of resource for which metadata is provided.
 * {@code   │   └─resourceScope…………………………} Resource scope
 * {@code   └─parentMetadata…………………………………} Identification of the parent metadata record.
 * {@code       ├─title………………………………………………} Name by which the cited resource is known.
 * {@code       └─date…………………………………………………} Reference date for the cited resource.</div>
 *
 * <h2>Localization</h2>
 * When this object is marshalled as an ISO 19139 compliant XML document, the value
 * given to the {@link #setLanguage(Locale)} method will be used for the localization
 * of {@link org.opengis.util.InternationalString} and {@link org.opengis.util.CodeList}
 * instances of in this {@code DefaultMetadata} object and every children, as required by
 * INSPIRE rules. If no language were specified, then the default locale will be the one
 * defined in the {@link org.apache.sis.xml.XML#LOCALE} marshaller property, if any.
 *
 * <h2>Limitations</h2>
 * <ul>
 *   <li>Instances of this class are not synchronized for multi-threading.
 *       Synchronization, if needed, is caller's responsibility.</li>
 *   <li>Serialized objects of this class are not guaranteed to be compatible with future Apache SIS releases.
 *       Serialization support is appropriate for short term storage or RMI between applications running the
 *       same version of Apache SIS. For long term storage, use {@link org.apache.sis.xml.XML} instead.</li>
 * </ul>
 *
 * @author  Martin Desruisseaux (IRD, Geomatys)
 * @author  Touraïvane (IRD)
 * @author  Cédric Briançon (Geomatys)
 * @author  Cullen Rombach (Image Matters)
 * @version 1.4
 *
 * @see org.apache.sis.storage.Resource#getMetadata()
 *
 * @since 0.3
 */
@XmlType(name = "MD_Metadata_Type", propOrder = {
    // Attributes new in ISO 19115:2014
    "metadataIdentifier",
    "defaultLocale",
    "parentMetadata",

    // Legacy ISO 19115:2003 attributes
    "fileIdentifier",
    "language",
    "charset",
    "parentIdentifier",
    "hierarchyLevels",
    "hierarchyLevelNames",

    // Common to both versions
    "contacts",

    // Attributes new in ISO 19115:2014
    "dates",                            // actually "dateInfo"
    "metadataStandard",
    "metadataProfile",
    "alternativeMetadataReference",
    "otherLocales",
    "metadataLinkage",

    // Legacy ISO 19115:2003 attributes
    "dateStamp",
    "metadataStandardName",
    "metadataStandardVersion",
    "dataSetUri",
    "locales",

    // Common to both metadata models
    "spatialRepresentationInfo",
    "referenceSystemInfo",
    "metadataExtensionInfo",
    "identificationInfo",
    "contentInfo",
    "distributionInfo",
    "dataQualityInfo",
    "portrayalCatalogueInfo",
    "metadataConstraints",
    "applicationSchemaInfo",
    "metadataMaintenance",
    "resourceLineage",

    // Attributes new in ISO 19115:2014
    "metadataScope",

    // GMI extension
    "acquisitionInformation"
})
@XmlRootElement(name = "MD_Metadata")
@XmlSeeAlso(org.apache.sis.xml.bind.gmi.MI_Metadata.class)
public class DefaultMetadata extends ISOMetadata implements Metadata {
    /**
     * Serial number for inter-operability with different versions.
     */
    private static final long serialVersionUID = -76483485174667242L;

    /**
     * Language(s) and character set(s) used within the dataset.
     */
    @SuppressWarnings("serial")
    private Map<Locale,Charset> locales;

    /**
     * Identification of the parent metadata record.
     */
    @SuppressWarnings("serial")
    private Citation parentMetadata;

    /**
     * Scope to which the metadata applies.
     */
    @SuppressWarnings("serial")
    private Collection<DefaultMetadataScope> metadataScopes;

    /**
     * Parties responsible for the metadata information.
     */
    @SuppressWarnings("serial")
    private Collection<ResponsibleParty> contacts;

    /**
     * Date(s) associated with the metadata.
     */
    @SuppressWarnings("serial")
    private Collection<CitationDate> dateInfo;

    /**
     * Citation(s) for the standard(s) to which the metadata conform.
     */
    @SuppressWarnings("serial")
    private Collection<Citation> metadataStandards;

    /**
     * Citation(s) for the profile(s) of the metadata standard to which the metadata conform.
     */
    @SuppressWarnings("serial")
    private Collection<Citation> metadataProfiles;

    /**
     * Reference(s) to alternative metadata or metadata in a non-ISO standard for the same resource.
     */
    @SuppressWarnings("serial")
    private Collection<Citation> alternativeMetadataReferences;

    /**
     * Online location(s) where the metadata is available.
     */
    @SuppressWarnings("serial")
    private Collection<OnlineResource> metadataLinkages;

    /**
     * Digital representation of spatial information in the dataset.
     */
    @SuppressWarnings("serial")
    private Collection<SpatialRepresentation> spatialRepresentationInfo;

    /**
     * Description of the spatial and temporal reference systems used in the dataset.
     */
    @SuppressWarnings("serial")
    private Collection<ReferenceSystem> referenceSystemInfo;

    /**
     * Information describing metadata extensions.
     */
    @SuppressWarnings("serial")
    private Collection<MetadataExtensionInformation> metadataExtensionInfo;

    /**
     * Basic information about the resource(s) to which the metadata applies.
     */
    @SuppressWarnings("serial")
    private Collection<Identification> identificationInfo;

    /**
     * Provides information about the feature catalogue and describes the coverage and
     * image data characteristics.
     */
    @SuppressWarnings("serial")
    private Collection<ContentInformation> contentInfo;

    /**
     * Provides information about the distributor of and options for obtaining the resource(s).
     */
    @SuppressWarnings("serial")
    private Distribution distributionInfo;

    /**
     * Provides overall assessment of quality of a resource(s).
     */
    @SuppressWarnings("serial")
    private Collection<DataQuality> dataQualityInfo;

    /**
     * Provides information about the catalogue of rules defined for the portrayal of a resource(s).
     */
    @SuppressWarnings("serial")
    private Collection<PortrayalCatalogueReference> portrayalCatalogueInfo;

    /**
     * Provides restrictions on the access and use of metadata.
     */
    @SuppressWarnings("serial")
    private Collection<Constraints> metadataConstraints;

    /**
     * Provides information about the conceptual schema of a dataset.
     */
    @SuppressWarnings("serial")
    private Collection<ApplicationSchemaInformation> applicationSchemaInfo;

    /**
     * Provides information about the frequency of metadata updates, and the scope of those updates.
     */
    @SuppressWarnings("serial")
    private MaintenanceInformation metadataMaintenance;

    /**
     * Provides information about the acquisition of the data.
     */
    @SuppressWarnings("serial")
    private Collection<AcquisitionInformation> acquisitionInformation;

    /**
     * Information about the provenance, sources and/or the production processes applied to the resource.
     */
    @SuppressWarnings("serial")
    private Collection<Lineage> resourceLineages;

    /**
     * Creates an initially empty metadata.
     */
    public DefaultMetadata() {
    }

    /**
     * Creates a meta data initialized to the specified values.
     *
     * @param contact             party responsible for the metadata information.
     * @param dateStamp           date that the metadata was created.
     * @param identificationInfo  basic information about the resource to which the metadata applies.
     */
    public DefaultMetadata(final ResponsibleParty contact,
<<<<<<< HEAD
                           final Date             dateStamp,
                           final Identification   identificationInfo)
=======
                           final Date           dateStamp,
                           final Identification identificationInfo)
>>>>>>> 11f35074
    {
        this.contacts  = singleton(contact, ResponsibleParty.class);
        this.identificationInfo = singleton(identificationInfo, Identification.class);
        if (dateStamp != null) {
            dateInfo = singleton(new DefaultCitationDate(dateStamp, DateType.CREATION), CitationDate.class);
        }
    }

    /**
     * Constructs a new instance initialized with the values from the specified metadata object.
     * This is a <em>shallow</em> copy constructor, because the other metadata contained in the
     * given object are not recursively copied.
     *
     * @param  object  the metadata to copy values from, or {@code null} if none.
     *
     * @see #castOrCopy(Metadata)
     */
    public DefaultMetadata(final Metadata object) {
        super(object);
        if (object != null) {
<<<<<<< HEAD
            contacts                      = copyCollection(object.getContacts(),                      ResponsibleParty.class);
=======
            identifiers                   = singleton(object.getMetadataIdentifier(), Identifier.class);
            parentMetadata                = object.getParentMetadata();
            locales                       = copyMap       (object.getLocalesAndCharsets(),            Locale.class);
            metadataScopes                = copyCollection(object.getMetadataScopes(),                MetadataScope.class);
            contacts                      = copyCollection(object.getContacts(),                      ResponsibleParty.class);
            dateInfo                      = copyCollection(object.getDateInfo(),                      CitationDate.class);
            metadataStandards             = copyCollection(object.getMetadataStandards(),             Citation.class);
            metadataProfiles              = copyCollection(object.getMetadataProfiles(),              Citation.class);
            alternativeMetadataReferences = copyCollection(object.getAlternativeMetadataReferences(), Citation.class);
            metadataLinkages              = copyCollection(object.getMetadataLinkages(),              OnlineResource.class);
>>>>>>> 11f35074
            spatialRepresentationInfo     = copyCollection(object.getSpatialRepresentationInfo(),     SpatialRepresentation.class);
            referenceSystemInfo           = copyCollection(object.getReferenceSystemInfo(),           ReferenceSystem.class);
            metadataExtensionInfo         = copyCollection(object.getMetadataExtensionInfo(),         MetadataExtensionInformation.class);
            identificationInfo            = copyCollection(object.getIdentificationInfo(),            Identification.class);
            contentInfo                   = copyCollection(object.getContentInfo(),                   ContentInformation.class);
            distributionInfo              = object.getDistributionInfo();
            dataQualityInfo               = copyCollection(object.getDataQualityInfo(),               DataQuality.class);
            portrayalCatalogueInfo        = copyCollection(object.getPortrayalCatalogueInfo(),        PortrayalCatalogueReference.class);
            metadataConstraints           = copyCollection(object.getMetadataConstraints(),           Constraints.class);
            applicationSchemaInfo         = copyCollection(object.getApplicationSchemaInfo(),         ApplicationSchemaInformation.class);
            metadataMaintenance           = object.getMetadataMaintenance();
            acquisitionInformation        = copyCollection(object.getAcquisitionInformation(),        AcquisitionInformation.class);
            if (object instanceof DefaultMetadata) {
                final DefaultMetadata c = (DefaultMetadata) object;
                identifiers                   = singleton(c.getMetadataIdentifier(), Identifier.class);
                parentMetadata                = c.getParentMetadata();
                locales                       = copyMap       (c.getLocalesAndCharsets(),            Locale.class);
                metadataScopes                = copyCollection(c.getMetadataScopes(),                DefaultMetadataScope.class);
                dateInfo                      = copyCollection(c.getDateInfo(),                      CitationDate.class);
                metadataStandards             = copyCollection(c.getMetadataStandards(),             Citation.class);
                metadataProfiles              = copyCollection(c.getMetadataProfiles(),              Citation.class);
                alternativeMetadataReferences = copyCollection(c.getAlternativeMetadataReferences(), Citation.class);
                metadataLinkages              = copyCollection(c.getMetadataLinkages(),              OnlineResource.class);
                resourceLineages              = copyCollection(c.getResourceLineages(),              Lineage.class);
            } else {
                setFileIdentifier         (object.getFileIdentifier());
                setParentIdentifier       (object.getParentIdentifier());
                setLanguage               (object.getLanguage());
                setLocales                (object.getLocales());
                setCharacterSet           (object.getCharacterSet());
                setHierarchyLevels        (object.getHierarchyLevels());
                setHierarchyLevelNames    (object.getHierarchyLevelNames());
                setDateStamp              (object.getDateStamp());
                setMetadataStandardName   (object.getMetadataStandardName());
                setMetadataStandardVersion(object.getMetadataStandardVersion());
                try {
                    setDataSetUri(object.getDataSetUri());
                } catch (URISyntaxException e) {
                    throw new IllegalArgumentException(e);
                }
            }
        }
    }

    /**
     * Returns a SIS metadata implementation with the values of the given arbitrary implementation.
     * This method performs the first applicable action in the following choices:
     *
     * <ul>
     *   <li>If the given object is {@code null}, then this method returns {@code null}.</li>
     *   <li>Otherwise if the given object is already an instance of
     *       {@code DefaultMetadata}, then it is returned unchanged.</li>
     *   <li>Otherwise a new {@code DefaultMetadata} instance is created using the
     *       {@linkplain #DefaultMetadata(Metadata) copy constructor} and returned.
     *       Note that this is a <em>shallow</em> copy operation, because the other
     *       metadata contained in the given object are not recursively copied.</li>
     * </ul>
     *
     * <h4>Use case</h4>
     * This method is useful before {@linkplain org.apache.sis.xml.XML#marshal(Object) XML marshalling}
     * or serialization, which may not be supported by all implementations.
     * However, the returned metadata is not guaranteed to be {@linkplain State#EDITABLE editable}.
     * For editable metadata, see {@link #deepCopy(Metadata)}.
     *
     * @param  object  the object to get as a SIS implementation, or {@code null} if none.
     * @return a SIS implementation containing the values of the given object (may be the
     *         given object itself), or {@code null} if the argument was null.
     */
    public static DefaultMetadata castOrCopy(final Metadata object) {
        if (object == null || object instanceof DefaultMetadata) {
            return (DefaultMetadata) object;
        }
        return new DefaultMetadata(object);
    }

    /**
     * Returns an editable copy of the given metadata. All children are also copied.
     * This method is more expensive than {@link #castOrCopy(Metadata)} because the
     * copy is unconditional and much deeper.
     * However, the result is guaranteed to be editable.
     *
     * <h4>Use case</h4>
     * Metadata returned by {@link org.apache.sis.storage.Resource#getMetadata()} are typically unmodifiable.
     * This {@code deepCopy(…)} method is useful for completing those metadata with new elements, for example
     * before insertion in a catalog.
     *
     * @param  object  the metadata to copy, or {@code null} if none.
     * @return a deep copy of the given object, or {@code null} if the argument was null.
     *
     * @see #deepCopy(State)
     * @see State#EDITABLE
     *
     * @since 1.1
     */
    public static DefaultMetadata deepCopy(final Metadata object) {
        if (object == null) {
            return null;
        }
        return (DefaultMetadata) new MetadataCopier(MetadataStandard.ISO_19115).copy(Metadata.class, object);
    }

    /*
     * Note about deprecated methods implementation: as a general guideline in our metadata implementation,
     * the deprecated getter methods invoke only the non-deprecated getter replacement, and the deprecated
     * setter methods invoke only the non-deprecated setter replacement (unless the invoked methods are final).
     * This means that if a deprecated setter methods need the old value, it will read the field directly.
     * The intent is to avoid surprising code paths for user who override some methods.
     */

    /**
     * Returns a unique identifier for this metadata record.
     *
     * <h4>Standard usage</h4>
     * OGC 07-045 (Catalog Service Specification — ISO metadata application profile) recommends usage
     * of a UUID (Universal Unique Identifier) as specified by <a href="http://www.ietf.org">IETF</a>
     * to ensure identifier’s uniqueness.
     *
     * @return unique identifier for this metadata record, or {@code null}.
     *
     * @since 0.5
     */
    @XmlElement(name = "metadataIdentifier")
    @XmlJavaTypeAdapter(MD_Identifier.Since2014.class)
    @UML(identifier="metadataIdentifier", obligation=OPTIONAL, specification=ISO_19115)
    public Identifier getMetadataIdentifier() {
        return super.getIdentifier();
    }

    /**
     * Sets the unique identifier for this metadata record.
     *
     * @param  newValue  the new identifier, or {@code null} if none.
     *
     * @since 0.5
     */
    public void setMetadataIdentifier(final Identifier newValue) {
        super.setIdentifier(newValue);
    }

    /**
     * Returns the unique identifier for this metadata file.
     *
     * @return unique identifier for this metadata file, or {@code null}.
     *
     * @deprecated As of ISO 19115:2014, replaced by {@link #getMetadataIdentifier()}
     *   in order to include the codespace attribute.
     */
    @Override
    @Deprecated(since="1.0")
    @Dependencies("getMetadataIdentifier")
    @XmlElement(name = "fileIdentifier", namespace = LegacyNamespaces.GMD)
    public String getFileIdentifier() {
        if (FilterByVersion.LEGACY_METADATA.accept()) {
            final Identifier identifier = getMetadataIdentifier();
            if (identifier != null) return identifier.getCode();
        }
        return null;
    }

    /**
     * Sets the unique identifier for this metadata file.
     *
     * @param  newValue  the new identifier, or {@code null} if none.
     *
     * @deprecated As of ISO 19115:2014, replaced by {@link #setMetadataIdentifier(Identifier)}
     */
    @Deprecated(since="1.0")
    public void setFileIdentifier(final String newValue) {
        // See "Note about deprecated methods implementation"
        DefaultIdentifier identifier = DefaultIdentifier.castOrCopy(super.getIdentifier());
        if (identifier == null) {
            if (newValue == null) return;
            identifier = new DefaultIdentifier();
        }
        identifier.setCode(newValue);
        if (newValue == null && (identifier instanceof Emptiable) && ((Emptiable) identifier).isEmpty()) {
            identifier = null;
        }
        setMetadataIdentifier(identifier);
    }

    /**
     * Returns the language(s) and character set(s) used for documenting metadata.
     * The first entry in iteration order is the default language and its character set.
     * All other entries, if any, are alternate language(s) and character set(s) used within the resource.
     *
     * <p>Unless another locale has been specified with the {@link org.apache.sis.xml.XML#LOCALE} property,
     * this {@code DefaultMetadata} instance and its children will use the first locale returned by this method
     * for marshalling {@link org.opengis.util.InternationalString} and {@link org.opengis.util.CodeList} instances
     * in ISO 19115-2 compliant XML documents.</p>
     *
     * <p>Each ({@link Locale}, {@link Charset}) entry is equivalent to an instance of ISO 19115 {@code PT_Locale}
     * class. The language code and the character set are mandatory elements in ISO standard. Consequently, this map
     * should not contain null key or null values, but Apache SIS implementations is tolerant for historical reasons.
     * The same character set may be associated to many languages.</p>
     *
     * @return language(s) and character set(s) used for documenting metadata.
     *
     * @since 1.0
     */
    // @XmlElement at the end of this class.
    @UML(identifier="defaultLocale+otherLocale", obligation=CONDITIONAL, specification=ISO_19115)
    public Map<Locale,Charset> getLocalesAndCharsets() {
        return locales = nonNullMap(locales, Locale.class);
    }

    /**
     * Sets the language(s) and character set(s) used within the dataset.
     * The first element in iteration order should be the default language.
     * All other elements, if any, are alternate language(s) used within the resource.
     *
     * @param  newValues  the new language(s) and character set(s) used for documenting metadata.
     *
     * @see org.apache.sis.xml.XML#LOCALE
     *
     * @since 1.0
     */
    public void setLocalesAndCharsets(final Map<? extends Locale, ? extends Charset> newValues) {
        locales = writeMap(newValues, locales, Locale.class);
        /*
         * The "magic" applying this language to every children
         * is performed by the 'beforeMarshal(Marshaller)' method.
         */
    }

    /**
     * Returns the language(s) used for documenting metadata.
     * The first element in iteration order is the default language.
     * All other elements, if any, are alternate language(s) used within the resource.
     *
     * @return language(s) used for documenting metadata.
     *
     * @since 0.5
     *
     * @deprecated Replaced by <code>{@linkplain #getLocalesAndCharsets()}.keySet()</code>.
     */
    @Deprecated(since="1.0", forRemoval=true)
    @Dependencies("getLocalesAndCharsets")
    public Collection<Locale> getLanguages() {
        // TODO: delete after SIS 1.0 release (method not needed by JAXB).
        return FilterByVersion.LEGACY_METADATA.accept() ? LocaleAndCharset.getLanguages(getLocalesAndCharsets()) : null;
    }

    /**
     * Sets the language(s) used for documenting metadata.
     * The first element in iteration order shall be the default language.
     * All other elements, if any, are alternate language(s) used within the resource.
     *
     * @param  newValues  the new languages.
     *
     * @since 0.5
     *
     * @deprecated Replaced by putting keys in {@link #getLocalesAndCharsets()} map.
     */
    @Deprecated(since="1.0", forRemoval=true)
    public void setLanguages(final Collection<Locale> newValues) {
        // TODO: delete after SIS 1.0 release (method not needed by JAXB).
        setLocalesAndCharsets(LocaleAndCharset.setLanguages(getLocalesAndCharsets(), newValues));
    }

    /**
     * Returns the default language used for documenting metadata.
     *
     * @return language used for documenting metadata, or {@code null}.
     *
     * @deprecated Replaced by <code>{@linkplain #getLocalesAndCharsets()}.keySet()</code>.
     */
    @Override
    @Deprecated(since="1.0")
    @Dependencies("getLocalesAndCharsets")
    @XmlElement(name = "language", namespace = LegacyNamespaces.GMD)
    public Locale getLanguage() {
        return FilterByVersion.LEGACY_METADATA.accept() ? CollectionsExt.first(getLanguages()) : null;
        /*
         * No warning if the collection contains more than one locale, because
         * this is allowed by the "getLanguage() + getLocales()" contract.
         */
    }

    /**
     * Sets the language used for documenting metadata.
     * This method modifies the collection returned by {@link #getLanguages()} as below:
     *
     * <ul>
     *   <li>If the languages collection is empty, then this method sets the collection to the given {@code newValue}.</li>
     *   <li>Otherwise the first element in the languages collection is replaced by the given {@code newValue}.</li>
     * </ul>
     *
     * @param  newValue  the new language.
     *
     * @deprecated Replaced by <code>{@linkplain #getLocalesAndCharsets()}.put(newValue, …)</code>.
     */
    @Deprecated(since="1.0")
    public void setLanguage(final Locale newValue) {
        setLocalesAndCharsets(OtherLocales.setFirst(locales, new PT_Locale(newValue)));
    }

    /**
     * Provides information about an alternatively used localized character string for a linguistic extension.
     *
     * @return alternatively used localized character string for a linguistic extension.
     *
     * @deprecated Replaced by <code>{@linkplain #getLocalesAndCharsets()}.keySet()</code>.
     */
    @Override
    @Deprecated(since="1.0")
    @Dependencies("getLocalesAndCharsets")
    @XmlElement(name = "locale", namespace = LegacyNamespaces.GMD)
    @XmlJavaTypeAdapter(LocaleAdapter.Wrapped.class)
    public Collection<Locale> getLocales() {
        if (FilterByVersion.LEGACY_METADATA.accept()) {
            final Set<PT_Locale> locales = OtherLocales.filter(getLocalesAndCharsets());
            return Containers.derivedSet(locales, ToLocale.INSTANCE);
        }
        return null;
    }

    /**
     * Sets information about an alternatively used localized character string for a linguistic extension.
     *
     * @param  newValues  the new locales.
     *
     * @deprecated Replaced by putting keys in {@link #getLocalesAndCharsets()}.
     */
    @Deprecated
    public void setLocales(final Collection<? extends Locale> newValues) {
        final Collection<Locale> legacy = getLocales();
        if (legacy != null) {
            legacy.addAll(newValues);
        } else if (!newValues.isEmpty()) {
            final Map<Locale,Charset> locales = new LinkedHashMap<>();
            for (final Locale locale : newValues) {
                locales.put(locale, null);
            }
            setLocalesAndCharsets(locales);
        }
    }

    /**
     * Converter from {@link PT_Locale} and {@link Locale}.
     */
    private static final class ToLocale extends SurjectiveConverter<PT_Locale,Locale> {
        static final ToLocale INSTANCE = new ToLocale();
        private ToLocale() {}
        @Override public Class<PT_Locale> getSourceClass()   {return PT_Locale.class;}
        @Override public Class<Locale>    getTargetClass()   {return    Locale.class;}
        @Override public Locale           apply(PT_Locale p) {return p.getLocale();}
        @Override public ObjectConverter<Locale, PT_Locale> inverse() {return FromLocale.INSTANCE;}
    }

    /**
     * Converter from {@link Locale} and {@link PT_Locale}.
     */
    private static final class FromLocale implements ObjectConverter<Locale,PT_Locale> {
        static final FromLocale INSTANCE = new FromLocale();
        private FromLocale() {}
        @Override public Set<FunctionProperty> properties()     {return EnumSet.of(FunctionProperty.INJECTIVE);}
        @Override public Class<Locale>         getSourceClass() {return Locale.class;}
        @Override public Class<PT_Locale>      getTargetClass() {return PT_Locale.class;}
        @Override public PT_Locale             apply(Locale o)  {return (o != null) ? new PT_Locale(o) : null;}
        @Override public ObjectConverter<PT_Locale, Locale> inverse() {return ToLocale.INSTANCE;}
    }

    /**
     * Returns the character coding standard used for the metadata set.
     *
     * @return character coding standards used for the metadata.
     *
     * @since 0.5
     *
     * @deprecated Replaced by <code>{@linkplain #getLocalesAndCharsets()}.values()</code>.
     */
    @Deprecated(since="1.0", forRemoval=true)
    @Dependencies("getLocalesAndCharsets")
    public Collection<Charset> getCharacterSets() {
        // TODO: delete after SIS 1.0 release (method not needed by JAXB).
        return LocaleAndCharset.getCharacterSets(getLocalesAndCharsets());
    }

    /**
     * Sets the character coding standard used for the metadata set.
     *
     * @param  newValues  the new character coding standards.
     *
     * @since 0.5
     *
     * @deprecated Replaced by putting values in {@link #getLocalesAndCharsets()} map.
     */
    @Deprecated(since="1.0", forRemoval=true)
    public void setCharacterSets(final Collection<? extends Charset> newValues) {
        // TODO: delete after SIS 1.0 release (method not needed by JAXB).
        setLocalesAndCharsets(LocaleAndCharset.setCharacterSets(getLocalesAndCharsets(), newValues));
    }

    /**
     * Returns the character coding standard used for the metadata set.
     *
     * @return character coding standard used for the metadata, or {@code null}.
     *
     * @deprecated Replaced by <code>{@linkplain #getLocalesAndCharsets()}.values()</code>.
     */
    @Override
    @Deprecated(since="1.0")
    @Dependencies("getLocalesAndCharsets")
    // @XmlElement at the end of this class.
    public CharacterSet getCharacterSet() {
        return MD_CharacterSetCode.fromCharset(LegacyPropertyAdapter.getSingleton(getCharacterSets(),
                Charset.class, null, DefaultMetadata.class, "getCharacterSet"));
    }

    /**
     * Sets the character coding standard used for the metadata set.
     *
     * @param  newValue  the new character set.
     *
     * @deprecated Replaced by <code>{@linkplain #getLocalesAndCharsets()}.put(…, newValue)</code>.
     */
    @Deprecated(since="1.0")
    public void setCharacterSet(final CharacterSet newValue) {
        setCharacterSets(CollectionsExt.singletonOrEmpty((newValue != null) ? newValue.toCharset() : null));
    }

    /**
     * Returns an identification of the parent metadata record.
     * This is non-null if this metadata is a subset (child) of another metadata that is described elsewhere.
     *
     * @return identification of the parent metadata record, or {@code null} if none.
     *
     * @since 0.5
     */
    @XmlElement(name = "parentMetadata")
    @XmlJavaTypeAdapter(CI_Citation.Since2014.class)
    @UML(identifier="parentMetadata", obligation=CONDITIONAL, specification=ISO_19115)
    public Citation getParentMetadata() {
        return parentMetadata;
    }

    /**
     * Sets an identification of the parent metadata record.
     *
     * @param  newValue  the new identification of the parent metadata record.
     *
     * @since 0.5
     */
    public void setParentMetadata(final Citation newValue) {
        checkWritePermission(parentMetadata);
        parentMetadata = newValue;
    }

    /**
     * Returns the file identifier of the metadata to which this metadata is a subset (child).
     *
     * @return identifier of the metadata to which this metadata is a subset, or {@code null}.
     *
     * @deprecated As of ISO 19115:2014, replaced by {@link #getParentMetadata()}.
     */
    @Override
    @Deprecated(since="1.0")
    @Dependencies("getParentMetadata")
    @XmlElement(name = "parentIdentifier", namespace = LegacyNamespaces.GMD)
    public String getParentIdentifier() {
        if (FilterByVersion.LEGACY_METADATA.accept()) {
            final Citation parentMetadata = getParentMetadata();
            if (parentMetadata != null) {
                final InternationalString title = parentMetadata.getTitle();
                if (title != null) {
                    return title.toString();
                }
            }
        }
        return null;
    }

    /**
     * Sets the file identifier of the metadata to which this metadata is a subset (child).
     *
     * @param  newValue  the new parent identifier.
     *
     * @deprecated As of ISO 19115:2014, replaced by {@link #getParentMetadata()}.
     */
    @Deprecated(since="1.0")
    public void setParentIdentifier(final String newValue) {
        checkWritePermission(parentMetadata);
        // See "Note about deprecated methods implementation"
        DefaultCitation parent = DefaultCitation.castOrCopy(parentMetadata);
        if (newValue != null) {
            if (parent == null) {
                parent = new DefaultCitation();
            }
            parent.setTitle(new SimpleInternationalString(newValue));
            setParentMetadata(parent);
        } else if (parent != null) {
            parent.setTitle(null);
        }
    }

    /**
     * Returns the scope or type of resource for which metadata is provided.
     *
     * <div class="warning"><b>Upcoming API change — generalization</b><br>
     * The element type will be changed to the {@code MetadataScope} interface
     * when GeoAPI will provide it (tentatively in GeoAPI 3.1).
     * </div>
     *
     * @return scope or type of resource for which metadata is provided.
     *
     * @since 0.5
     */
    // @XmlElement at the end of this class.
    @UML(identifier="metadataScope", obligation=CONDITIONAL, specification=ISO_19115)
    public Collection<DefaultMetadataScope> getMetadataScopes() {
        return metadataScopes = nonNullCollection(metadataScopes, DefaultMetadataScope.class);
    }

    /**
     * Sets the scope or type of resource for which metadata is provided.
     *
     * <div class="warning"><b>Upcoming API change — generalization</b><br>
     * The element type will be changed to the {@code MetadataScope} interface
     * when GeoAPI will provide it (tentatively in GeoAPI 3.1).
     * </div>
     *
     * @param  newValues  the new scope or type of resource.
     *
     * @since 0.5
     */
    public void setMetadataScopes(final Collection<? extends DefaultMetadataScope> newValues) {
        metadataScopes = writeCollection(newValues, metadataScopes, DefaultMetadataScope.class);
    }

    /**
     * Returns the scope to which the metadata applies.
     *
     * @return scope to which the metadata applies.
     *
     * @deprecated As of ISO 19115:2014, replaced by {@link #getMetadataScopes()}
     *   followed by {@link DefaultMetadataScope#getResourceScope()}.
     */
    @Override
    @Deprecated(since="1.0")
    @Dependencies("getMetadataScopes")
    @XmlElement(name = "hierarchyLevel", namespace = LegacyNamespaces.GMD)
    public final Collection<ScopeCode> getHierarchyLevels() {
        if (!FilterByVersion.LEGACY_METADATA.accept()) return null;
        return new MetadataScopeAdapter<ScopeCode>(getMetadataScopes()) {
            /** Stores a legacy value into the new kind of value. */
            @Override protected DefaultMetadataScope wrap(final ScopeCode value) {
                return new DefaultMetadataScope(value, null);
            }

            /** Extracts the legacy value from the new kind of value. */
            @Override protected ScopeCode unwrap(final DefaultMetadataScope container) {
                return container.getResourceScope();
            }

            /** Updates the legacy value in an existing instance of the new kind of value. */
            @Override protected boolean update(final DefaultMetadataScope container, final ScopeCode value) {
                container.setResourceScope(value);
                return true;
            }
        }.validOrNull();
    }

    /**
     * Sets the scope to which the metadata applies.
     *
     * @param  newValues  the new hierarchy levels.
     *
     * @deprecated As of ISO 19115:2014, replaced by {@link #setMetadataScopes(Collection)}
     *   and {@link DefaultMetadataScope#setResourceScope(ScopeCode)}.
     */
    @Deprecated(since="1.0")
    public void setHierarchyLevels(final Collection<? extends ScopeCode> newValues) {
        checkWritePermission(ImplementationHelper.valueIfDefined(metadataScopes));
        ((LegacyPropertyAdapter<ScopeCode,?>) getHierarchyLevels()).setValues(newValues);
    }

    /**
     * Returns the name of the hierarchy levels for which the metadata is provided.
     *
     * @return hierarchy levels for which the metadata is provided.
     *
     * @deprecated As of ISO 19115:2014, replaced by {@link #getMetadataScopes()}
     *   followed by {@link DefaultMetadataScope#getName()}.
     */
    @Override
    @Deprecated(since="1.0")
    @Dependencies("getMetadataScopes")
    @XmlElement(name = "hierarchyLevelName", namespace = LegacyNamespaces.GMD)
    public final Collection<String> getHierarchyLevelNames() {
        if (!FilterByVersion.LEGACY_METADATA.accept()) return null;
        return new MetadataScopeAdapter<String>(getMetadataScopes()) {
            /** Stores a legacy value into the new kind of value. */
            @Override protected DefaultMetadataScope wrap(final String value) {
                return new DefaultMetadataScope(null, value);
            }

            /** Extracts the legacy value from the new kind of value. */
            @Override protected String unwrap(final DefaultMetadataScope container) {
                final InternationalString name = container.getName();
                return (name != null) ? name.toString() : null;
            }

            /** Updates the legacy value in an existing instance of the new kind of value. */
            @Override protected boolean update(final DefaultMetadataScope container, final String value) {
                container.setName(value != null ? new SimpleInternationalString(value) : null);
                return true;
            }
        }.validOrNull();
    }

    /**
     * Sets the name of the hierarchy levels for which the metadata is provided.
     *
     * @param  newValues  the new hierarchy level names.
     *
     * @deprecated As of ISO 19115:2014, replaced by {@link #setMetadataScopes(Collection)}
     *   and {@link DefaultMetadataScope#setName(InternationalString)}.
     */
    @Deprecated(since="1.0")
    public void setHierarchyLevelNames(final Collection<? extends String> newValues) {
        checkWritePermission(ImplementationHelper.valueIfDefined(metadataScopes));
        ((LegacyPropertyAdapter<String,?>) getHierarchyLevelNames()).setValues(newValues);
    }

    /**
     * Returns the parties responsible for the metadata information.
     *
     * <div class="warning"><b>Upcoming API change — generalization</b><br>
     * As of ISO 19115:2014, {@code ResponsibleParty} is replaced by the {@code Responsibility} parent interface.
     * This change will be tentatively applied in GeoAPI 4.0.
     * </div>
     *
     * @return parties responsible for the metadata information.
     */
    @Override
    @XmlElement(name = "contact", required = true)
    public Collection<ResponsibleParty> getContacts() {
        return contacts = nonNullCollection(contacts, ResponsibleParty.class);
    }

    /**
     * Sets the parties responsible for the metadata information.
     *
     * @param  newValues  the new contacts.
     */
    public void setContacts(final Collection<? extends ResponsibleParty> newValues) {
        contacts = writeCollection(newValues, contacts, ResponsibleParty.class);
    }

    /**
     * Returns the date(s) associated with the metadata.
     *
     * @return date(s) associated with the metadata.
     *
     * @see Citation#getDates()
     *
     * @since 0.5
     */
    // @XmlElement at the end of this class.
    @UML(identifier="dateInfo", obligation=MANDATORY, specification=ISO_19115)
    public Collection<CitationDate> getDateInfo() {
        return dateInfo = nonNullCollection(dateInfo, CitationDate.class);
    }

    /**
     * Sets the date(s) associated with the metadata.
     * The collection should contain at least an element for {@link DateType#CREATION}.
     *
     * @param  newValues  new dates associated with the metadata.
     *
     * @since 0.5
     */
    public void setDateInfo(final Collection<? extends CitationDate> newValues) {
        dateInfo = writeCollection(newValues, dateInfo, CitationDate.class);
    }

    /**
     * Returns the date that the metadata was created.
     *
     * @return date that the metadata was created, or {@code null}.
     *
     * @deprecated As of ISO 19115:2014, replaced by {@link #getDateInfo()}.
     */
    @Override
    @Deprecated(since="1.0")
    @Dependencies("getDateInfo")
    @XmlElement(name = "dateStamp", namespace = LegacyNamespaces.GMD)
    public Date getDateStamp() {
        if (FilterByVersion.LEGACY_METADATA.accept()) {
            final Collection<CitationDate> dates = getDateInfo();
            if (dates != null) {
                for (final CitationDate date : dates) {
                    if (DateType.CREATION.equals(date.getDateType())) {
                        return date.getDate();
                    }
                }
            }
        }
        return null;
    }

    /**
     * Sets the date that the metadata was created.
     *
     * @param  newValue  the new date stamp.
     *
     * @deprecated As of ISO 19115:2014, replaced by {@link #setDateInfo(Collection)}.
     */
    @Deprecated(since="1.0")
    public void setDateStamp(final Date newValue) {
        checkWritePermission(ImplementationHelper.valueIfDefined(dateInfo));
        Collection<CitationDate> newValues = dateInfo;      // See "Note about deprecated methods implementation"
        if (newValues == null) {
            if (newValue == null) {
                return;
            }
            newValues = new ArrayList<>(1);
        } else {
            final Iterator<CitationDate> it = newValues.iterator();
            while (it.hasNext()) {
                final CitationDate date = it.next();
                if (DateType.CREATION.equals(date.getDateType())) {
                    if (newValue == null) {
                        it.remove();
                        return;
                    }
                    if (date instanceof DefaultCitationDate) {
                        ((DefaultCitationDate) date).setDate(newValue);
                        return;
                    }
                    it.remove();
                    break;
                }
            }
        }
        newValues.add(new DefaultCitationDate(newValue, DateType.CREATION));
        setDateInfo(newValues);
    }

    /**
     * Returns the citation(s) for the standard(s) to which the metadata conform.
     * The collection returned by this method typically contains elements from the
     * {@link org.apache.sis.metadata.iso.citation.Citations#ISO_19115} list.
     *
     * @return the standard(s) to which the metadata conform.
     *
     * @see #getMetadataProfiles()
     *
     * @since 0.5
     */
    // @XmlElement at the end of this class.
    @UML(identifier="metadataStandard", obligation=OPTIONAL, specification=ISO_19115)
    public Collection<Citation> getMetadataStandards() {
        return metadataStandards = nonNullCollection(metadataStandards, Citation.class);
    }

    /**
     * Sets the citation(s) for the standard(s) to which the metadata conform.
     * Metadata standard citations should include an identifier.
     *
     * @param  newValues  the new standard(s) to which the metadata conform.
     *
     * @since 0.5
     */
    public void setMetadataStandards(final Collection<? extends Citation> newValues) {
        metadataStandards = writeCollection(newValues, metadataStandards, Citation.class);
    }

    /**
     * Returns the citation(s) for the profile(s) of the metadata standard to which the metadata conform.
     *
     * @return the profile(s) to which the metadata conform.
     *
     * @see #getMetadataStandards()
     * @see #getMetadataExtensionInfo()
     *
     * @since 0.5
     */
    // @XmlElement at the end of this class.
    @UML(identifier="metadataProfile", obligation=OPTIONAL, specification=ISO_19115)
    public Collection<Citation> getMetadataProfiles() {
        return metadataProfiles = nonNullCollection(metadataProfiles, Citation.class);
    }

    /**
     * Set the citation(s) for the profile(s) of the metadata standard to which the metadata conform.
     * Metadata profile standard citations should include an identifier.
     *
     * @param  newValues  the new profile(s) to which the metadata conform.
     *
     * @since 0.5
     */
    public void setMetadataProfiles(final Collection<? extends Citation> newValues) {
        metadataProfiles = writeCollection(newValues, metadataProfiles, Citation.class);
    }

    /**
     * Returns reference(s) to alternative metadata or metadata in a non-ISO standard for the same resource.
     *
     * @return reference(s) to alternative metadata (e.g. Dublin core, FGDC).
     *
     * @since 0.5
     */
    // @XmlElement at the end of this class.
    @UML(identifier="alternativeMetadataReference", obligation=OPTIONAL, specification=ISO_19115)
    public Collection<Citation> getAlternativeMetadataReferences() {
        return alternativeMetadataReferences = nonNullCollection(alternativeMetadataReferences, Citation.class);
    }

    /**
     * Set reference(s) to alternative metadata or metadata in a non-ISO standard for the same resource.
     *
     * @param  newValues  the new reference(s) to alternative metadata (e.g. Dublin core, FGDC).
     *
     * @since 0.5
     */
    public void setAlternativeMetadataReferences(final Collection<? extends Citation> newValues) {
        alternativeMetadataReferences = writeCollection(newValues, alternativeMetadataReferences, Citation.class);
    }

    /**
     * Implementation of legacy {@link #getMetadataStandardName()} and {@link #getMetadataStandardVersion()} methods.
     */
    private String getMetadataStandard(final boolean version) {
        if (FilterByVersion.LEGACY_METADATA.accept()) {
            final Citation standard = LegacyPropertyAdapter.getSingleton(getMetadataStandards(),
                    Citation.class, null, DefaultMetadata.class,
                    version ? "getMetadataStandardName" : "getMetadataStandardVersion");
            if (standard != null) {
                final InternationalString title = version ? standard.getEdition() : standard.getTitle();
                if (title != null) {
                    return title.toString();
                }
            }
        }
        return null;
    }

    /**
     * Implementation of legacy {@link #setMetadataStandardName(String)} and
     * {@link #setMetadataStandardVersion(String)} methods.
     */
    private void setMetadataStandard(final boolean version, final String newValue) {
        checkWritePermission(ImplementationHelper.valueIfDefined(metadataStandards));
        final InternationalString i18n = (newValue != null) ? new SimpleInternationalString(newValue) : null;
        final List<Citation> newValues = (metadataStandards != null)
                ? new ArrayList<>(metadataStandards)
                : new ArrayList<>(1);
        DefaultCitation citation = newValues.isEmpty() ? null : DefaultCitation.castOrCopy(newValues.get(0));
        if (citation == null) {
            citation = new DefaultCitation();
        }
        if (version) {
            citation.setEdition(i18n);
        } else {
            citation.setTitle(i18n);
        }
        if (newValues.isEmpty()) {
            newValues.add(citation);
        } else {
            newValues.set(0, citation);
        }
        setMetadataStandards(newValues);
    }

    /**
     * Returns the name of the metadata standard (including profile name) used.
     *
     * @return name of the metadata standard used, or {@code null}.
     *
     * @deprecated As of ISO 19115:2014, replaced by {@link #getMetadataStandards()}
     *   followed by {@link DefaultCitation#getTitle()}.
     */
    @Override
    @Deprecated(since="1.0")
    @Dependencies("getMetadataStandards")
    @XmlElement(name = "metadataStandardName", namespace = LegacyNamespaces.GMD)
    public String getMetadataStandardName() {
        return getMetadataStandard(false);
    }

    /**
     * Name of the metadata standard (including profile name) used.
     *
     * @param  newValue  the new metadata standard name.
     *
     * @deprecated As of ISO 19115:2014, replaced by {@link #getMetadataStandards()}
     *   followed by {@link DefaultCitation#setTitle(InternationalString)}.
     */
    @Deprecated(since="1.0")
    public void setMetadataStandardName(final String newValue) {
        setMetadataStandard(false, newValue);
    }

    /**
     * Returns the version (profile) of the metadata standard used.
     *
     * @return version of the metadata standard used, or {@code null}.
     *
     * @deprecated As of ISO 19115:2014, replaced by {@link #getMetadataStandards()}
     *   followed by {@link DefaultCitation#getEdition()}.
     */
    @Override
    @Deprecated(since="1.0")
    @Dependencies("getMetadataStandards")
    @XmlElement(name = "metadataStandardVersion", namespace = LegacyNamespaces.GMD)
    public String getMetadataStandardVersion() {
        return getMetadataStandard(true);
    }

    /**
     * Sets the version (profile) of the metadata standard used.
     *
     * @param  newValue  the new metadata standard version.
     *
     * @deprecated As of ISO 19115:2014, replaced by {@link #getMetadataStandards()}
     *   followed by {@link DefaultCitation#setEdition(InternationalString)}.
     */
    @Deprecated(since="1.0")
    public void setMetadataStandardVersion(final String newValue) {
        setMetadataStandard(true, newValue);
    }

    /**
     * Returns the online location(s) where the metadata is available.
     *
     * @return online location(s) where the metadata is available.
     *
     * @since 0.5
     */
    // @XmlElement at the end of this class.
    @UML(identifier="metadataLinkage", obligation=OPTIONAL, specification=ISO_19115)
    public Collection<OnlineResource> getMetadataLinkages() {
        return metadataLinkages = nonNullCollection(metadataLinkages, OnlineResource.class);
    }

    /**
     * Sets the online location(s) where the metadata is available.
     *
     * @param  newValues  the new online location(s).
     *
     * @since 0.5
     */
    public void setMetadataLinkages(final Collection<? extends OnlineResource> newValues) {
        metadataLinkages = writeCollection(newValues, metadataLinkages, OnlineResource.class);
    }

    /**
     * Provides the URI of the dataset to which the metadata applies.
     *
     * @return Uniform Resource Identifier of the dataset, or {@code null}.
     *
     * @deprecated As of ISO 19115:2014, replaced by {@link #getIdentificationInfo()} followed by
     *    {@link DefaultDataIdentification#getCitation()} followed by {@link DefaultCitation#getOnlineResources()}.
     */
    @Override
    @Deprecated(since="1.0")
    @Dependencies("getIdentificationInfo")
    @XmlElement(name = "dataSetURI", namespace = LegacyNamespaces.GMD)
    public String getDataSetUri() {
        String linkage = null;
        final Collection<Identification> info;
        if (FilterByVersion.LEGACY_METADATA.accept() && (info = getIdentificationInfo()) != null) {
            for (final Identification identification : info) {
                final Citation citation = identification.getCitation();
                if (citation instanceof DefaultCitation) {
                    final Collection<? extends OnlineResource> onlineResources = ((DefaultCitation) citation).getOnlineResources();
                    if (onlineResources != null) {
                        for (final OnlineResource link : onlineResources) {
                            final URI uri = link.getLinkage();
                            if (uri != null) {
                                if (linkage == null) {
                                    linkage = uri.toString();
                                } else {
                                    LegacyPropertyAdapter.warnIgnoredExtraneous(
                                            OnlineResource.class, DefaultMetadata.class, "getDataSetUri");
                                    break;
                                }
                            }
                        }
                    }
                }
            }
        }
        return linkage;
    }

    /**
     * Sets the URI of the dataset to which the metadata applies.
     * This method sets the linkage of the first online resource in the citation of the first identification info.
     *
     * @param  newValue  the new data set URI.
     * @throws URISyntaxException if the given value cannot be parsed as a URI.
     *
     * @deprecated As of ISO 19115:2014, replaced by {@link #getIdentificationInfo()}
     *    followed by {@link DefaultDataIdentification#getCitation()}
     *    followed by {@link DefaultCitation#setOnlineResources(Collection)}.
     */
    @Deprecated(since="1.0")
    public void setDataSetUri(final String newValue) throws URISyntaxException {
        final URI uri = (newValue != null) ? new URI(newValue) : null;
        Collection<Identification> info = identificationInfo;   // See "Note about deprecated methods implementation"
        checkWritePermission(ImplementationHelper.valueIfDefined(info));
        AbstractIdentification firstId = AbstractIdentification.castOrCopy(CollectionsExt.first(info));
        if (firstId == null) {
            if (uri == null) return;
            firstId = new DefaultDataIdentification();
        }
        DefaultCitation citation = DefaultCitation.castOrCopy(firstId.getCitation());
        if (citation == null) {
            if (uri == null) return;
            citation = new DefaultCitation();
        }
        Collection<OnlineResource> onlineResources = citation.getOnlineResources();
        DefaultOnlineResource firstOnline = DefaultOnlineResource.castOrCopy(CollectionsExt.first(onlineResources));
        if (firstOnline == null) {
            if (uri == null) return;
            firstOnline = new DefaultOnlineResource();
        }
        firstOnline.setLinkage(uri);
        onlineResources = ImplementationHelper.setFirst(onlineResources, firstOnline);
        citation.setOnlineResources(onlineResources);
        firstId.setCitation(citation);
        info = ImplementationHelper.setFirst(info, firstId);
        setIdentificationInfo(info);
    }

    /**
     * Returns the digital representation of spatial information in the dataset.
     *
     * @return digital representation of spatial information in the dataset.
     */
    @Override
    @XmlElement(name = "spatialRepresentationInfo")
    public Collection<SpatialRepresentation> getSpatialRepresentationInfo() {
        return spatialRepresentationInfo = nonNullCollection(spatialRepresentationInfo, SpatialRepresentation.class);
    }

    /**
     * Sets the digital representation of spatial information in the dataset.
     *
     * @param  newValues  the new spatial representation info.
     */
    public void setSpatialRepresentationInfo(final Collection<? extends SpatialRepresentation> newValues) {
        spatialRepresentationInfo = writeCollection(newValues, spatialRepresentationInfo, SpatialRepresentation.class);
    }

    /**
     * Returns the description of the spatial and temporal reference systems used in the dataset.
     *
     * @return spatial and temporal reference systems used in the dataset.
     */
    @Override
    @XmlElement(name = "referenceSystemInfo")
    public Collection<ReferenceSystem> getReferenceSystemInfo() {
        return referenceSystemInfo = nonNullCollection(referenceSystemInfo, ReferenceSystem.class);
    }

    /**
     * Sets the description of the spatial and temporal reference systems used in the dataset.
     *
     * @param  newValues  the new reference system info.
     */
    public void setReferenceSystemInfo(final Collection<? extends ReferenceSystem> newValues) {
        referenceSystemInfo = writeCollection(newValues, referenceSystemInfo, ReferenceSystem.class);
    }

    /**
     * Returns information describing metadata extensions.
     *
     * @return metadata extensions.
     */
    @Override
    @XmlElement(name = "metadataExtensionInfo")
    public Collection<MetadataExtensionInformation> getMetadataExtensionInfo() {
        return metadataExtensionInfo = nonNullCollection(metadataExtensionInfo, MetadataExtensionInformation.class);
    }

    /**
     * Sets information describing metadata extensions.
     *
     * @param  newValues  the new metadata extension info.
     */
    public void setMetadataExtensionInfo(final Collection<? extends MetadataExtensionInformation> newValues) {
        metadataExtensionInfo = writeCollection(newValues, metadataExtensionInfo, MetadataExtensionInformation.class);
    }

    /**
     * Returns basic information about the resource(s) to which the metadata applies.
     *
     * @return the resource(s) to which the metadata applies.
     */
    @Override
    @XmlElement(name = "identificationInfo", required = true)
    public Collection<Identification> getIdentificationInfo() {
        return identificationInfo = nonNullCollection(identificationInfo, Identification.class);
    }

    /**
     * Sets basic information about the resource(s) to which the metadata applies.
     *
     * @param  newValues  the new identification info.
     */
    public void setIdentificationInfo(final Collection<? extends Identification> newValues) {
        identificationInfo = writeCollection(newValues, identificationInfo, Identification.class);
    }

    /**
     * Returns information about the feature catalogue and describes the coverage and
     * image data characteristics.
     *
     * @return the feature catalogue, coverage descriptions and image data characteristics.
     */
    @Override
    @XmlElement(name = "contentInfo")
    public Collection<ContentInformation> getContentInfo() {
        return contentInfo = nonNullCollection(contentInfo, ContentInformation.class);
    }

    /**
     * Sets information about the feature catalogue and describes the coverage and
     * image data characteristics.
     *
     * @param  newValues  the new content info.
     */
    public void setContentInfo(final Collection<? extends ContentInformation> newValues) {
        contentInfo = writeCollection(newValues, contentInfo, ContentInformation.class);
    }

    /**
     * Returns information about the distributor of and options for obtaining the resource(s).
     *
     * <div class="warning"><b>Upcoming API change — multiplicity</b><br>
     * As of ISO 19115:2014, this singleton has been replaced by a collection.
     * This change will tentatively be applied in GeoAPI 4.0.
     * </div>
     *
     * @return the distributor of and options for obtaining the resource(s).
     */
    @Override
    @XmlElement(name = "distributionInfo")
    public Distribution getDistributionInfo() {
        return distributionInfo;
    }

    /**
     * Sets information about the distributor of and options for obtaining the resource(s).
     *
     * <div class="warning"><b>Upcoming API change — multiplicity</b><br>
     * As of ISO 19115:2014, this singleton has been replaced by a collection.
     * This change will tentatively be applied in GeoAPI 4.0.
     * </div>
     *
     * @param  newValue  the new distribution info.
     */
    public void setDistributionInfo(final Distribution newValue) {
        checkWritePermission(distributionInfo);
        distributionInfo = newValue;
    }

    /**
     * Returns overall assessment of quality of a resource(s).
     *
     * @return overall assessment of quality of a resource(s).
     */
    @Override
    @XmlElement(name = "dataQualityInfo")
    public Collection<DataQuality> getDataQualityInfo() {
        return dataQualityInfo = nonNullCollection(dataQualityInfo, DataQuality.class);
    }

    /**
     * Sets overall assessment of quality of a resource(s).
     *
     * @param  newValues  the new data quality info.
     */
    public void setDataQualityInfo(final Collection<? extends DataQuality> newValues) {
        dataQualityInfo = writeCollection(newValues, dataQualityInfo, DataQuality.class);
    }

    /**
     * Returns information about the catalogue of rules defined for the portrayal of a resource(s).
     *
     * @return the catalogue of rules defined for the portrayal of a resource(s).
     */
    @Override
    @XmlElement(name = "portrayalCatalogueInfo")
    public Collection<PortrayalCatalogueReference> getPortrayalCatalogueInfo() {
        return portrayalCatalogueInfo = nonNullCollection(portrayalCatalogueInfo, PortrayalCatalogueReference.class);
    }

    /**
     * Sets information about the catalogue of rules defined for the portrayal of a resource(s).
     *
     * @param  newValues  the new portrayal catalog info.
     */
    public void setPortrayalCatalogueInfo(final Collection<? extends PortrayalCatalogueReference> newValues) {
        portrayalCatalogueInfo = writeCollection(newValues, portrayalCatalogueInfo, PortrayalCatalogueReference.class);
    }

    /**
     * Returns restrictions on the access and use of metadata.
     *
     * @return restrictions on the access and use of metadata.
     *
     * @see org.apache.sis.metadata.iso.identification.AbstractIdentification#getResourceConstraints()
     */
    @Override
    @XmlElement(name = "metadataConstraints")
    public Collection<Constraints> getMetadataConstraints() {
        return metadataConstraints = nonNullCollection(metadataConstraints, Constraints.class);
    }

    /**
     * Sets restrictions on the access and use of metadata.
     *
     * @param  newValues  the new metadata constraints.
     *
     * @see org.apache.sis.metadata.iso.identification.AbstractIdentification#setResourceConstraints(Collection)
     */
    public void setMetadataConstraints(final Collection<? extends Constraints> newValues) {
        metadataConstraints = writeCollection(newValues, metadataConstraints, Constraints.class);
    }

    /**
     * Returns information about the conceptual schema of a dataset.
     *
     * @return the conceptual schema of a dataset.
     */
    @Override
    @XmlElement(name = "applicationSchemaInfo")
    public Collection<ApplicationSchemaInformation> getApplicationSchemaInfo() {
        return applicationSchemaInfo = nonNullCollection(applicationSchemaInfo, ApplicationSchemaInformation.class);
    }

    /**
     * Returns information about the conceptual schema of a dataset.
     *
     * @param  newValues  the new application schema info.
     */
    public void setApplicationSchemaInfo(final Collection<? extends ApplicationSchemaInformation> newValues) {
        applicationSchemaInfo = writeCollection(newValues, applicationSchemaInfo, ApplicationSchemaInformation.class);
    }

    /**
     * Returns information about the acquisition of the data.
     *
     * @return the acquisition of data.
     */
    @Override
    @XmlElement(name = "acquisitionInformation")
    public Collection<AcquisitionInformation> getAcquisitionInformation() {
        return acquisitionInformation = nonNullCollection(acquisitionInformation, AcquisitionInformation.class);
    }

    /**
     * Sets information about the acquisition of the data.
     *
     * @param  newValues  the new acquisition information.
     */
    public void setAcquisitionInformation(final Collection<? extends AcquisitionInformation> newValues) {
        acquisitionInformation = writeCollection(newValues, acquisitionInformation, AcquisitionInformation.class);
    }

    /**
     * Returns information about the frequency of metadata updates, and the scope of those updates.
     *
     * @return the frequency of metadata updates and their scope, or {@code null}.
     *
     * @see org.apache.sis.metadata.iso.identification.AbstractIdentification#getResourceMaintenances()
     */
    @Override
    @XmlElement(name = "metadataMaintenance")
    public MaintenanceInformation getMetadataMaintenance() {
        return metadataMaintenance;
    }

    /**
     * Sets information about the frequency of metadata updates, and the scope of those updates.
     *
     * @param  newValue  the new metadata maintenance.
     *
     * @see org.apache.sis.metadata.iso.identification.AbstractIdentification#setResourceMaintenances(Collection)
     */
    public void setMetadataMaintenance(final MaintenanceInformation newValue) {
        checkWritePermission(metadataMaintenance);
        metadataMaintenance = newValue;
    }

    /**
     * Returns information about the provenance, sources and/or the production processes applied to the resource.
     *
     * @return information about the provenance, sources and/or the production processes.
     *
     * @since 0.5
     */
    // @XmlElement at the end of this class.
    @UML(identifier="resourceLineage", obligation=OPTIONAL, specification=ISO_19115)
    public Collection<Lineage> getResourceLineages() {
        return resourceLineages = nonNullCollection(resourceLineages, Lineage.class);
    }

    /**
     * Sets information about the provenance, sources and/or the production processes applied to the resource.
     *
     * @param newValues new information about the provenance, sources and/or the production processes.
     *
     * @since 0.5
     */
    public void setResourceLineages(final Collection<? extends Lineage> newValues) {
        resourceLineages = writeCollection(newValues, resourceLineages, Lineage.class);
    }




    //////////////////////////////////////////////////////////////////////////////////////////////////
    ////////                                                                                  ////////
    ////////                               XML support with JAXB                              ////////
    ////////                                                                                  ////////
    ////////        The following methods are invoked by JAXB using reflection (even if       ////////
    ////////        they are private) or are helpers for other methods invoked by JAXB.       ////////
    ////////        Those methods can be safely removed if Geographic Markup Language         ////////
    ////////        (GML) support is not needed.                                              ////////
    ////////                                                                                  ////////
    //////////////////////////////////////////////////////////////////////////////////////////////////

    /**
     * Invoked by JAXB {@link jakarta.xml.bind.Marshaller} before this object is marshalled to XML.
     * This method sets the locale to be used for XML marshalling to the metadata language.
     */
    @SuppressWarnings("unused")
    private void beforeMarshal(final Marshaller marshaller) {
        Context.push(CollectionsExt.first(LocaleAndCharset.getLanguages(getLocalesAndCharsets())));
    }

    /**
     * Invoked by JAXB {@link jakarta.xml.bind.Marshaller} after this object has been marshalled to XML.
     * This method restores the locale to be used for XML marshalling to its previous value.
     */
    @SuppressWarnings("unused")
    private void afterMarshal(final Marshaller marshaller) {
        Context.pull();
    }

    /**
     * Gets the default locale for this record (used in ISO 19115-3:2016 format).
     */
    @XmlElement(name = "defaultLocale")
    private PT_Locale getDefaultLocale() {
        return FilterByVersion.CURRENT_METADATA.accept() ? PT_Locale.first(getLocalesAndCharsets()) : null;
    }

    /**
     * Sets the default locale for this record (used in ISO 19115-3:2016 format).
     */
    private void setDefaultLocale(final PT_Locale newValue) {
        setLocalesAndCharsets(OtherLocales.setFirst(locales, newValue));
    }

    /**
     * Gets the other locales for this record (used in ISO 19115-3:2016 format).
     */
    @XmlElement(name = "otherLocale")
    private Collection<PT_Locale> getOtherLocales() {
        return FilterByVersion.CURRENT_METADATA.accept() ? OtherLocales.filter(getLocalesAndCharsets()) : null;
    }

    /**
     * Returns the character coding for the metadata set (used in legacy ISO 19157 format).
     */
    @XmlElement(name = "characterSet", namespace = LegacyNamespaces.GMD)
    private Charset getCharset() {
        if (FilterByVersion.LEGACY_METADATA.accept()) {
            return LegacyPropertyAdapter.getSingleton(getCharacterSets(),
                    Charset.class, null, DefaultMetadata.class, "getCharacterSet");
        }
        return null;
    }

    /**
     * Sets the character coding standard for the metadata set (used in legacy ISO 19157 format).
     */
    private void setCharset(final Charset newValue) {
        setCharacterSets(CollectionsExt.singletonOrEmpty(newValue));
    }

    /**
     * Invoked by JAXB at both marshalling and unmarshalling time.
     * This attribute has been added by ISO 19115:2014 standard.
     * If (and only if) marshalling an older standard version, we omit this attribute.
     */
    @XmlElement(name = "dateInfo", required = true)
    private Collection<CitationDate> getDates() {
        return FilterByVersion.CURRENT_METADATA.accept() ? getDateInfo() : null;
    }

    @XmlElement(name = "metadataStandard")
    private Collection<Citation> getMetadataStandard() {
        return FilterByVersion.CURRENT_METADATA.accept() ? getMetadataStandards() : null;
    }

    @XmlElement(name = "metadataProfile")
    private Collection<Citation> getMetadataProfile() {
        return FilterByVersion.CURRENT_METADATA.accept() ? getMetadataProfiles() : null;
    }

    @XmlElement(name = "alternativeMetadataReference")
    private Collection<Citation> getAlternativeMetadataReference() {
        return FilterByVersion.CURRENT_METADATA.accept() ? getAlternativeMetadataReferences() : null;
    }

    @XmlElement(name = "metadataLinkage")
    private Collection<OnlineResource> getMetadataLinkage() {
        return FilterByVersion.CURRENT_METADATA.accept() ? getMetadataLinkages() : null;
    }

    @XmlElement(name = "resourceLineage")
    private Collection<Lineage> getResourceLineage() {
        return FilterByVersion.CURRENT_METADATA.accept() ? getResourceLineages() : null;
    }

    @XmlElement(name = "metadataScope")
    private Collection<DefaultMetadataScope> getMetadataScope() {
        return FilterByVersion.CURRENT_METADATA.accept() ? getMetadataScopes() : null;
    }
}<|MERGE_RESOLUTION|>--- conflicted
+++ resolved
@@ -91,7 +91,7 @@
 import static org.opengis.annotation.Obligation.MANDATORY;
 import static org.opengis.annotation.Obligation.CONDITIONAL;
 import static org.opengis.annotation.Specification.ISO_19115;
-import org.apache.sis.internal.jaxb.code.MD_CharacterSetCode;
+import org.apache.sis.xml.bind.metadata.code.MD_CharacterSetCode;
 
 
 /**
@@ -358,13 +358,8 @@
      * @param identificationInfo  basic information about the resource to which the metadata applies.
      */
     public DefaultMetadata(final ResponsibleParty contact,
-<<<<<<< HEAD
                            final Date             dateStamp,
                            final Identification   identificationInfo)
-=======
-                           final Date           dateStamp,
-                           final Identification identificationInfo)
->>>>>>> 11f35074
     {
         this.contacts  = singleton(contact, ResponsibleParty.class);
         this.identificationInfo = singleton(identificationInfo, Identification.class);
@@ -385,20 +380,7 @@
     public DefaultMetadata(final Metadata object) {
         super(object);
         if (object != null) {
-<<<<<<< HEAD
             contacts                      = copyCollection(object.getContacts(),                      ResponsibleParty.class);
-=======
-            identifiers                   = singleton(object.getMetadataIdentifier(), Identifier.class);
-            parentMetadata                = object.getParentMetadata();
-            locales                       = copyMap       (object.getLocalesAndCharsets(),            Locale.class);
-            metadataScopes                = copyCollection(object.getMetadataScopes(),                MetadataScope.class);
-            contacts                      = copyCollection(object.getContacts(),                      ResponsibleParty.class);
-            dateInfo                      = copyCollection(object.getDateInfo(),                      CitationDate.class);
-            metadataStandards             = copyCollection(object.getMetadataStandards(),             Citation.class);
-            metadataProfiles              = copyCollection(object.getMetadataProfiles(),              Citation.class);
-            alternativeMetadataReferences = copyCollection(object.getAlternativeMetadataReferences(), Citation.class);
-            metadataLinkages              = copyCollection(object.getMetadataLinkages(),              OnlineResource.class);
->>>>>>> 11f35074
             spatialRepresentationInfo     = copyCollection(object.getSpatialRepresentationInfo(),     SpatialRepresentation.class);
             referenceSystemInfo           = copyCollection(object.getReferenceSystemInfo(),           ReferenceSystem.class);
             metadataExtensionInfo         = copyCollection(object.getMetadataExtensionInfo(),         MetadataExtensionInformation.class);
