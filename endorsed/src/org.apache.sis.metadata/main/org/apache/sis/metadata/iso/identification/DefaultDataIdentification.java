--- conflicted
+++ resolved
@@ -41,7 +41,7 @@
 import org.opengis.annotation.UML;
 import static org.opengis.annotation.Obligation.CONDITIONAL;
 import static org.opengis.annotation.Specification.ISO_19115;
-import org.apache.sis.internal.jaxb.code.MD_CharacterSetCode;
+import org.apache.sis.xml.bind.metadata.code.MD_CharacterSetCode;
 
 
 /**
@@ -272,11 +272,7 @@
     @Dependencies("getLocalesAndCharsets")
     // @XmlElement at the end of this class.
     public Collection<CharacterSet> getCharacterSets() {
-<<<<<<< HEAD
         return getLocalesAndCharsets().values().stream().map(MD_CharacterSetCode::fromCharset).collect(Collectors.toSet());
-=======
-        return getLocalesAndCharsets().values().stream().map(CharacterSet::fromCharset).collect(Collectors.toSet());
->>>>>>> 11f35074
     }
 
     /**
