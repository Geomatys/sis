/*
 * Licensed to the Apache Software Foundation (ASF) under one or more
 * contributor license agreements.  See the NOTICE file distributed with
 * this work for additional information regarding copyright ownership.
 * The ASF licenses this file to You under the Apache License, Version 2.0
 * (the "License"); you may not use this file except in compliance with
 * the License.  You may obtain a copy of the License at
 *
 *     http://www.apache.org/licenses/LICENSE-2.0
 *
 * Unless required by applicable law or agreed to in writing, software
 * distributed under the License is distributed on an "AS IS" BASIS,
 * WITHOUT WARRANTIES OR CONDITIONS OF ANY KIND, either express or implied.
 * See the License for the specific language governing permissions and
 * limitations under the License.
 */
package org.apache.sis.metadata.iso.maintenance;

import java.util.Set;
import java.util.Collection;
import jakarta.xml.bind.annotation.XmlType;
import jakarta.xml.bind.annotation.XmlElement;
import jakarta.xml.bind.annotation.XmlRootElement;
import org.opengis.util.InternationalString;
import org.opengis.metadata.maintenance.ScopeCode;
import org.opengis.metadata.maintenance.ScopeDescription;
import org.apache.sis.metadata.iso.ISOMetadata;
import org.apache.sis.metadata.internal.ExcludedSet;
import org.apache.sis.xml.Namespaces;
import org.apache.sis.xml.bind.Context;
import org.apache.sis.system.Semaphores;
import org.apache.sis.util.collection.CheckedContainer;
import org.apache.sis.util.resources.Messages;
import static org.apache.sis.util.collection.Containers.isNullOrEmpty;

// Specific to the main and geoapi-3.1 branches:
import org.opengis.feature.type.AttributeType;
import org.opengis.feature.type.FeatureType;


/**
 * Description of the class of information covered by the information.
 * The following properties are mandatory or conditional (i.e. mandatory under some circumstances)
 * in a well-formed metadata according ISO 19115:
 *
 * <div class="preformat">{@code MD_ScopeDescription}
 * {@code   ├─attributeInstances……} Attribute instances to which the information applies.
 * {@code   ├─attributes…………………………} Attributes to which the information applies.
 * {@code   ├─dataset…………………………………} Dataset to which the information applies.
 * {@code   ├─featureInstances…………} Feature instances to which the information applies.
 * {@code   ├─features………………………………} Features to which the information applies.
 * {@code   └─other………………………………………} Class of information that does not fall into the other categories to which the information applies.</div>
 *
 * ISO 19115 defines {@code ScopeDescription} as an <i>union</i> (in the C/C++ sense):
 * only one of the properties in this class can be set to a non-empty value.
 * Setting any property to a non-empty value discard all the other ones.
 *
 * <h2>Limitations</h2>
 * <ul>
 *   <li>Instances of this class are not synchronized for multi-threading.
 *       Synchronization, if needed, is caller's responsibility.</li>
 *   <li>Serialized objects of this class are not guaranteed to be compatible with future Apache SIS releases.
 *       Serialization support is appropriate for short term storage or RMI between applications running the
 *       same version of Apache SIS. For long term storage, use {@link org.apache.sis.xml.XML} instead.</li>
 * </ul>
 *
 * @author  Martin Desruisseaux (IRD, Geomatys)
 * @author  Touraïvane (IRD)
 * @author  Cédric Briançon (Geomatys)
 * @author  Cullen Rombach (Image Matters)
 * @version 1.4
 * @since   0.3
 */
@XmlType(name = "MD_ScopeDescription_Type", namespace = Namespaces.MCC) // No need for propOrder since this structure is a union (see javadoc).
@XmlRootElement(name = "MD_ScopeDescription", namespace = Namespaces.MCC)
public class DefaultScopeDescription extends ISOMetadata implements ScopeDescription {
    /**
     * Serial number for inter-operability with different versions.
     */
    private static final long serialVersionUID = -2029119689389845656L;

    /**
     * Enumeration of possible values for {@link #property}.
     */
    private static final byte DATASET=1, FEATURES=2, ATTRIBUTES=3, FEATURE_INSTANCES=4, ATTRIBUTE_INSTANCES=5, OTHER=6;

    /**
     * The names of the mutually exclusive properties. The index of each name shall be the
     * value of the above {@code byte} constants minus one.
     */
    private static final String[] NAMES = {
        "dataset",
        "features",
        "attributes",
        "featureInstances",
        "attributeInstances",
        "other"
    };

    /**
     * The names of the setter methods, for logging purpose only.
     */
    private static final String[] SETTERS = {
        "setDataset",
        "setFeatures",
        "setAttributes",
        "setFeatureInstances",
        "setAttributeInstances",
        "setOther"
    };

    /**
     * Specifies which property is set, or 0 if none.
     */
    private byte property;

    /**
     * The value, as one of the following types:
     *
     * <ul>
     *   <li>{@code Set<FeatureType>}   for the {@code features} property</li>
     *   <li>{@code Set<AttributeType>} for the {@code attributes} property</li>
     *   <li>{@code Set<FeatureType>}   for the {@code featureInstances} property</li>
     *   <li>{@code Set<AttributeType>} for the {@code attributeInstances} property</li>
     *   <li>{@code String} for the {@code dataset} property</li>
     *   <li>{@code String} for the {@code other} property</li>
     * </ul>
     */
    @SuppressWarnings("serial")         // Not statically typed as Serializable.
    private Object value;

    /**
     * Creates an initially empty scope description.
     */
    public DefaultScopeDescription() {
    }

    /**
     * Constructs a new instance initialized with the values from the specified metadata object.
     * This is a <em>shallow</em> copy constructor, because the other metadata contained in the
     * given object are not recursively copied.
     *
     * <p>If the given object contains more than one value, then the first non-null element in the
     * following list has precedence (from wider scope to smaller scope):
     * {@linkplain #getDataset() dataset},
     * {@linkplain #getFeatures() features},
     * {@linkplain #getAttributes() attributes},
     * {@linkplain #getFeatureInstances() feature instances},
     * {@linkplain #getAttributeInstances() attribute instances}
     * and {@linkplain #getOther() other}.</p>
     *
     * @param  object  the metadata to copy values from, or {@code null} if none.
     *
     * @see #castOrCopy(ScopeDescription)
     */
    @SuppressWarnings("unchecked")
    public DefaultScopeDescription(final ScopeDescription object) {
        super(object);
        if (object != null) {
            for (byte i=DATASET; i<=OTHER; i++) {
                Object candidate;
                switch (i) {
                    case DATASET:             candidate = object.getDataset();            break;
                    case FEATURES:            candidate = object.getFeatures();           break;
                    case ATTRIBUTES:          candidate = object.getAttributes();         break;
                    case FEATURE_INSTANCES:   candidate = object.getFeatureInstances();   break;
                    case ATTRIBUTE_INSTANCES: candidate = object.getAttributeInstances(); break;
                    case OTHER:               candidate = object.getOther();              break;
                    default: throw new AssertionError(i);
                }
                if (candidate != null) {
                    switch (i) {
                        case ATTRIBUTES:
                        case ATTRIBUTE_INSTANCES: {
                            candidate = copySet((Collection<AttributeType>) candidate, AttributeType.class);
                            break;
                        }
                        case FEATURES:
                        case FEATURE_INSTANCES: {
                            candidate = copySet((Collection<FeatureType>) candidate, FeatureType.class);
                            break;
                        }
                    }
                    value = candidate;
                    property = i;
                    break;
                }
            }
        }
    }

    /**
     * Returns a SIS metadata implementation with the values of the given arbitrary implementation.
     * This method performs the first applicable action in the following choices:
     *
     * <ul>
     *   <li>If the given object is {@code null}, then this method returns {@code null}.</li>
     *   <li>Otherwise if the given object is already an instance of
     *       {@code DefaultScopeDescription}, then it is returned unchanged.</li>
     *   <li>Otherwise a new {@code DefaultScopeDescription} instance is created using the
     *       {@linkplain #DefaultScopeDescription(ScopeDescription) copy constructor} and returned.
     *       Note that this is a <em>shallow</em> copy operation, because the other
     *       metadata contained in the given object are not recursively copied.</li>
     * </ul>
     *
     * @param  object  the object to get as a SIS implementation, or {@code null} if none.
     * @return a SIS implementation containing the values of the given object (may be the
     *         given object itself), or {@code null} if the argument was null.
     */
    public static DefaultScopeDescription castOrCopy(final ScopeDescription object) {
        if (object == null || object instanceof DefaultScopeDescription) {
            return (DefaultScopeDescription) object;
        }
        return new DefaultScopeDescription(object);
    }

    /**
     * Returns the given value casted to a {@code Set} of elements of the given type.
     * It is caller responsibility to ensure that the cast is valid, as element type
     * is verified only when assertions are enabled.
     */
    @SuppressWarnings("unchecked")
    private static <E> Set<E> cast(final Object value, final Class<E> type) {
        assert !(value instanceof CheckedContainer<?>) ||
                ((CheckedContainer<?>) value).getElementType() == type;
        return (Set<E>) value;
    }

    /**
     * Returns the set of properties identified by the {@code code} argument,
     * or an unmodifiable empty set if another value is defined.
     */
    private <E> Set<E> getProperty(final Class<E> type, final byte code) {
        final Object value = this.value;
        if (value != null) {
            if (property == code) {
                return cast(value, type);
            } else if (!(value instanceof Set) || !((Set<?>) value).isEmpty()) {
                return Semaphores.query(Semaphores.NULL_COLLECTION)
                       ? null : new ExcludedSet<E>(NAMES[code-1], NAMES[property-1]);
            }
        }
        /*
         * Unconditionally create a new set, because the
         * user may hold a reference to the previous one.
         */
        final Set<E> c = nonNullSet(null, type);
        property = code;
        this.value = c;
        return c;
    }

    /**
     * Sets the properties identified by the {@code code} argument, if non-null and non-empty.
     * This discards any other properties.
     *
     * @param newValue  the value to set.
     * @param code      the property which is going to be set.
     */
    private <E> void setProperty(final Set<? extends E> newValue, final Class<E> type, final byte code) {
        Set<E> c = null;
        if (property == code) {
            c = cast(value, type);
        } else if (isNullOrEmpty(newValue)) {
            return;
        } else {
            warningOnOverwrite(code);
            property = code;
        }
        value = writeSet(newValue, c, type);
    }

    /**
     * Sends a warning if setting the value for the given property would overwrite an existing property.
     *
     * @param  code  the property which is going to be set.
     */
    private void warningOnOverwrite(final byte code) {
        if (value != null && property != code) {
            Context.warningOccured(Context.current(), DefaultScopeDescription.class, SETTERS[code-1],
                    Messages.class, Messages.Keys.DiscardedExclusiveProperty_2, NAMES[property-1], NAMES[code-1]);
        }
    }

    /**
     * Returns an indication of which property is set, or {@code null} if unknown.
     * This method returns one of the following values depending which property has been set:
     *
     * <table class="sis">
     *   <caption>hierarchical level of the data</caption>
     *   <tr><th>Scope code</th> <th>Getter method</th></tr>
     *   <tr><td>{@link ScopeCode#DATASET        DATASET}</td>        <td>{@link #getDataset()}</td></tr>
     *   <tr><td>{@link ScopeCode#FEATURE_TYPE   FEATURE_TYPE}</td>   <td>{@link #getFeatures()}</td></tr>
     *   <tr><td>{@link ScopeCode#ATTRIBUTE_TYPE ATTRIBUTE_TYPE}</td> <td>{@link #getAttributes()}</td></tr>
     *   <tr><td>{@link ScopeCode#FEATURE        FEATURE}</td>        <td>{@link #getFeatureInstances()}</td></tr>
     *   <tr><td>{@link ScopeCode#ATTRIBUTE      ATTRIBUTE}</td>      <td>{@link #getAttributeInstances()}</td></tr>
     * </table>
     *
     * @return an identification of the property which is set, or {@code null} if unknown.
     *
     * @see #setLevelDescription(ScopeCode, Set)
     *
     * @since 1.0
     */
    public ScopeCode getLevel() {
        switch (property) {
            case DATASET:             return ScopeCode.DATASET;
            case FEATURES:            return ScopeCode.FEATURE_TYPE;
            case ATTRIBUTES:          return ScopeCode.ATTRIBUTE_TYPE;
            case FEATURE_INSTANCES:   return ScopeCode.FEATURE;
            case ATTRIBUTE_INSTANCES: return ScopeCode.ATTRIBUTE;
        }
        return null;
    }

    /**
     * Returns the dataset to which the information applies.
     *
     * <h4>Example</h4>
     * If a geographic data provider is generating vector mapping for the administrative areas
     * and if the data were processed in the same way, then the provider could record the bulk
     * of initial data at {@link ScopeCode#DATASET} level with a
     * <q>Administrative area A, B &amp; C</q> description.
     *
     * @return dataset to which the information applies, or {@code null}.
     */
    @Override
    @XmlElement(name = "dataset")
    public String getDataset() {
        return (property == DATASET) ? (String) value : null;
    }

    /**
     * Sets the dataset to which the information applies.
     *
     * <h4>Effect on other properties</h4>
     * If and only if the {@code newValue} is non-null, then this method automatically
     * discards all other properties.
     *
     * @param  newValue  the new dataset.
     */
    public void setDataset(final String newValue) {
        checkWritePermission(value);
        if (newValue != null || property == DATASET) {
            warningOnOverwrite(DATASET);
            property = DATASET;
            value = newValue;
        }
    }

    /**
     * Returns the feature types to which the information applies.
     *
     * <h4>Example</h4>
     * If an administrative area performs a complete re-survey of the road network,
     * the change can be recorded at {@link ScopeCode#FEATURE_TYPE} level with a
     * <q>Administrative area A — Road network</q> description.
     *
     * <h4>Conditions</h4>
     * This method returns a modifiable collection only if no other property is set.
     * Otherwise, this method returns an unmodifiable empty collection.
     *
     * <div class="warning"><b>Upcoming API change:</b>
     * The type of this property may be changed to {@code Set<CharSequence>} for ISO 19115:2014 conformance.
     * See <a href="http://jira.codehaus.org/browse/GEO-238">GEO-238</a> for more information.</div>
     *
     * @return feature types to which the information applies.
     */
    @Override
    @XmlElement(name = "features")
    public Set<FeatureType> getFeatures() {
        return getProperty(FeatureType.class, FEATURES);
    }

    /**
     * Sets the feature types to which the information applies.
     *
     * <h4>Effect on other properties</h4>
     * If and only if the {@code newValue} is non-empty, then this method automatically
     * discards all other properties.
     *
     * <div class="warning"><b>Upcoming API change:</b>
     * The type of this property may be changed to {@code Set<CharSequence>} for ISO 19115:2014 conformance.
     * See <a href="http://jira.codehaus.org/browse/GEO-238">GEO-238</a> for more information.</div>
     *
     * @param  newValues  the new feature types.
     */
    public void setFeatures(final Set<? extends FeatureType> newValues) {
        setProperty(newValues, FeatureType.class, FEATURES);
    }

    /**
     * Returns the attribute types to which the information applies.
     *
     * <h4>Example</h4>
     * if an administrative area detects an anomaly in all overhead clearance of the road survey,
     * the correction can be recorded at {@link ScopeCode#ATTRIBUTE_TYPE} level with a
     * <q>Administrative area A — Overhead clearance</q> description.
     *
     * <h4>Conditions</h4>
     * This method returns a modifiable collection only if no other property is set.
     * Otherwise, this method returns an unmodifiable empty collection.
     *
     * <div class="warning"><b>Upcoming API change:</b>
     * The type of this property may be changed to {@code Set<CharSequence>} for ISO 19115:2014 conformance.
     * See <a href="http://jira.codehaus.org/browse/GEO-238">GEO-238</a> for more information.</div>
     *
     * @return attribute types to which the information applies.
     */
    @Override
    @XmlElement(name = "attributes")
    public Set<AttributeType> getAttributes() {
        return getProperty(AttributeType.class, ATTRIBUTES);
    }

    /**
     * Sets the attribute types to which the information applies.
     *
     * <h4>Effect on other properties</h4>
     * If and only if the {@code newValue} is non-empty, then this method automatically
     * discards all other properties.
     *
     * <div class="warning"><b>Upcoming API change:</b>
     * The type of this property may be changed to {@code Set<CharSequence>} for ISO 19115:2014 conformance.
     * See <a href="http://jira.codehaus.org/browse/GEO-238">GEO-238</a> for more information.</div>
     *
     * @param  newValues  the new attribute types.
     */
    public void setAttributes(final Set<? extends AttributeType> newValues) {
        setProperty(newValues, AttributeType.class, ATTRIBUTES);
    }

    /**
     * Returns the feature instances to which the information applies.
     *
     * <h4>Example</h4>
     * If a new bridge is constructed in a road network,
     * the change can be recorded at {@link ScopeCode#FEATURE} level with a
     * <q>Administrative area A — New bridge</q> description.
     *
     * <h4>Conditions</h4>
     * This method returns a modifiable collection only if no other property is set.
     * Otherwise, this method returns an unmodifiable empty collection.
     *
     * <div class="warning"><b>Upcoming API change:</b>
     * The type of this property may be changed to {@code Set<CharSequence>} for ISO 19115:2014 conformance.
     * See <a href="http://jira.codehaus.org/browse/GEO-238">GEO-238</a> for more information.</div>
     *
     * @return feature instances to which the information applies.
     */
    @Override
    @XmlElement(name = "featureInstances")
    public Set<FeatureType> getFeatureInstances() {
        return getProperty(FeatureType.class, FEATURE_INSTANCES);
    }

    /**
     * Sets the feature instances to which the information applies.
     *
     * <h4>Effect on other properties</h4>
     * If and only if the {@code newValue} is non-empty, then this method automatically
     * discards all other properties.
     *
     * <div class="warning"><b>Upcoming API change:</b>
     * The type of this property may be changed to {@code Set<CharSequence>} for ISO 19115:2014 conformance.
     * See <a href="http://jira.codehaus.org/browse/GEO-238">GEO-238</a> for more information.</div>
     *
     * @param  newValues  the new feature instances.
     */
    public void setFeatureInstances(final Set<? extends FeatureType> newValues) {
        setProperty(newValues, FeatureType.class, FEATURE_INSTANCES);
    }

    /**
     * Returns the attribute instances to which the information applies.
     *
     * <h4>Example</h4>
     * If the overhead clearance of a new bridge was wrongly recorded,
     * the correction can be recorded at {@link ScopeCode#ATTRIBUTE} level with a
     * <q>Administrative area A — New bridge — Overhead clearance</q> description.
     *
     * <h4>Conditions</h4>
     * This method returns a modifiable collection only if no other property is set.
     * Otherwise, this method returns an unmodifiable empty collection.
     *
     * <div class="warning"><b>Upcoming API change:</b>
     * The type of this property may be changed to {@code Set<CharSequence>} for ISO 19115:2014 conformance.
     * See <a href="http://jira.codehaus.org/browse/GEO-238">GEO-238</a> for more information.</div>
     *
     * @return attribute instances to which the information applies.
     */
    @Override
    @XmlElement(name = "attributeInstances")
    public Set<AttributeType> getAttributeInstances() {
        return getProperty(AttributeType.class, ATTRIBUTE_INSTANCES);
    }

    /**
     * Sets the attribute instances to which the information applies.
     *
     * <h4>Effect on other properties</h4>
     * If and only if the {@code newValue} is non-empty, then this method automatically
     * discards all other properties.
     *
     * <div class="warning"><b>Upcoming API change:</b>
     * The type of this property may be changed to {@code Set<CharSequence>} for ISO 19115:2014 conformance.
     * See <a href="http://jira.codehaus.org/browse/GEO-238">GEO-238</a> for more information.</div>
     *
     * @param  newValues  the new attribute instances.
     */
    public void setAttributeInstances(final Set<? extends AttributeType> newValues) {
        setProperty(newValues, AttributeType.class, ATTRIBUTE_INSTANCES);
    }

    /**
     * Returns the class of information that does not fall into the other categories to which the information applies.
     *
     * <div class="warning"><b>Upcoming API change:</b>
     * The type of this property may be changed to {@link InternationalString} for ISO 19115:2014 conformance.
     * See <a href="http://jira.codehaus.org/browse/GEO-221">GEO-221</a> for more information.</div>
     *
     * @return class of information that does not fall into the other categories, or {@code null}.
     */
    @Override
    @XmlElement(name = "other")
    public String getOther() {
        return (property == OTHER) ? (String) value : null;
    }

    /**
     * Sets the class of information that does not fall into the other categories to
     * which the information applies.
     *
     * <h4>Effect on other properties</h4>
     * If and only if the {@code newValue} is non-null, then this method automatically
     * discards all other properties.
     *
     * <div class="warning"><b>Upcoming API change:</b>
     * The type of this property may be changed to {@link InternationalString} for ISO 19115:2014 conformance.
     * See <a href="http://jira.codehaus.org/browse/GEO-221">GEO-221</a> for more information.</div>
     *
     * @param newValue Other class of information.
     */
    public void setOther(final String newValue) {
        checkWritePermission(value);
        if (newValue != null || property == OTHER) {
            warningOnOverwrite(OTHER);
            property = OTHER;
            value = newValue;
        }
    }

    /**
     * Dispatches the given values to a setter method determined by the given hierarchical level.
     * The mapping between scope codes and {@code ScopeDescription} properties is documented in the {@link #getLevel()} method.
     * If the given scope code is not one of the listed codes, then the "other" property is used.
     *
     * @param  level      an identification of the property which is set, or {@code null} if unknown.
     * @param  newValues  the values to set, or {@code null} if none.
     *
     * @see #getLevel()
     *
     * @since 1.0
     */
    public void setLevelDescription(final ScopeCode level, final Set<? extends CharSequence> newValues) {
        if (level == ScopeCode.DATASET) {
            String description = null;
            if (newValues != null) {
                for (CharSequence v : newValues) {
                    if (v != null) {
                        description = v.toString();
                        break;
                    }
                }
            }
            setDataset(description);
<<<<<<< HEAD
        } else if (ScopeCode.FEATURE_TYPE.equals(level)) {
            setFeatures(LegacyFeatureType.wrapAll(newValues));
        } else if (ScopeCode.ATTRIBUTE_TYPE.equals(level)) {
            setAttributes(LegacyFeatureType.wrapAll(newValues));
        } else if (ScopeCode.FEATURE.equals(level)) {
            setFeatureInstances(LegacyFeatureType.wrapAll(newValues));
        } else if (ScopeCode.ATTRIBUTE.equals(level)) {
            setAttributeInstances(LegacyFeatureType.wrapAll(newValues));
=======
        } else if (level == ScopeCode.FEATURE_TYPE) {
            setFeatures(newValues);
        } else if (level == ScopeCode.ATTRIBUTE_TYPE) {
            setAttributes(newValues);
        } else if (level == ScopeCode.FEATURE) {
            setFeatureInstances(newValues);
        } else if (level == ScopeCode.ATTRIBUTE) {
            setAttributeInstances(newValues);
>>>>>>> daa2c40e
        } else {
            String description = null;
            if (newValues != null) {
<<<<<<< HEAD
                for (CharSequence value : newValues) {
                    if (value != null) {
                        description = value.toString();
                        break;
                    }
=======
                for (CharSequence v : newValues) {
                    description = Types.toInternationalString(v);
                    if (description != null) break;
>>>>>>> daa2c40e
                }
            }
            setOther(description);
        }
    }
}<|MERGE_RESOLUTION|>--- conflicted
+++ resolved
@@ -574,39 +574,22 @@
                 }
             }
             setDataset(description);
-<<<<<<< HEAD
-        } else if (ScopeCode.FEATURE_TYPE.equals(level)) {
+        } else if (level == ScopeCode.FEATURE_TYPE) {
             setFeatures(LegacyFeatureType.wrapAll(newValues));
-        } else if (ScopeCode.ATTRIBUTE_TYPE.equals(level)) {
+        } else if (level == ScopeCode.ATTRIBUTE_TYPE) {
             setAttributes(LegacyFeatureType.wrapAll(newValues));
-        } else if (ScopeCode.FEATURE.equals(level)) {
+        } else if (level == ScopeCode.FEATURE) {
             setFeatureInstances(LegacyFeatureType.wrapAll(newValues));
-        } else if (ScopeCode.ATTRIBUTE.equals(level)) {
+        } else if (level == ScopeCode.ATTRIBUTE) {
             setAttributeInstances(LegacyFeatureType.wrapAll(newValues));
-=======
-        } else if (level == ScopeCode.FEATURE_TYPE) {
-            setFeatures(newValues);
-        } else if (level == ScopeCode.ATTRIBUTE_TYPE) {
-            setAttributes(newValues);
-        } else if (level == ScopeCode.FEATURE) {
-            setFeatureInstances(newValues);
-        } else if (level == ScopeCode.ATTRIBUTE) {
-            setAttributeInstances(newValues);
->>>>>>> daa2c40e
         } else {
             String description = null;
             if (newValues != null) {
-<<<<<<< HEAD
-                for (CharSequence value : newValues) {
-                    if (value != null) {
-                        description = value.toString();
+                for (CharSequence v : newValues) {
+                    if (v != null) {
+                        description = v.toString();
                         break;
                     }
-=======
-                for (CharSequence v : newValues) {
-                    description = Types.toInternationalString(v);
-                    if (description != null) break;
->>>>>>> daa2c40e
                 }
             }
             setOther(description);
