--- conflicted
+++ resolved
@@ -30,24 +30,14 @@
 import org.opengis.metadata.citation.OnlineResource;
 import org.apache.sis.metadata.iso.ISOMetadata;
 import org.apache.sis.util.resources.Messages;
-<<<<<<< HEAD
-import org.apache.sis.internal.jaxb.Context;
-import org.apache.sis.internal.jaxb.FilterByVersion;
-import org.apache.sis.internal.jaxb.gco.InternationalStringAdapter;
-import org.apache.sis.internal.metadata.Dependencies;
-import org.apache.sis.internal.geoapi.evolution.UnsupportedCodeList;
-import org.apache.sis.internal.metadata.legacy.LegacyPropertyAdapter;
-import org.apache.sis.internal.xml.LegacyNamespaces;
-import org.apache.sis.internal.util.CollectionsExt;
-=======
 import org.apache.sis.xml.bind.Context;
 import org.apache.sis.xml.bind.FilterByVersion;
 import org.apache.sis.xml.bind.gco.InternationalStringAdapter;
 import org.apache.sis.metadata.internal.Dependencies;
+import org.apache.sis.pending.geoapi.evolution.UnsupportedCodeList;
 import org.apache.sis.metadata.iso.legacy.LegacyPropertyAdapter;
 import org.apache.sis.xml.util.LegacyNamespaces;
 import org.apache.sis.util.internal.CollectionsExt;
->>>>>>> 11f35074
 
 // Branch-specific imports
 import org.opengis.util.CodeList;
@@ -158,12 +148,6 @@
     public DefaultContact(final Contact object) {
         super(object);
         if (object != null) {
-<<<<<<< HEAD
-=======
-            phones              = copyCollection(object.getPhones(), Telephone.class);
-            addresses           = copyCollection(object.getAddresses(), Address.class);
-            onlineResources     = copyCollection(object.getOnlineResources(), OnlineResource.class);
->>>>>>> 11f35074
             hoursOfService      = object.getHoursOfService();
             contactInstructions = object.getContactInstructions();
             if (object instanceof DefaultContact) {
