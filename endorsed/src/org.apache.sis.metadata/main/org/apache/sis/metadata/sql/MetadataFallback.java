/*
 * Licensed to the Apache Software Foundation (ASF) under one or more
 * contributor license agreements.  See the NOTICE file distributed with
 * this work for additional information regarding copyright ownership.
 * The ASF licenses this file to You under the Apache License, Version 2.0
 * (the "License"); you may not use this file except in compliance with
 * the License.  You may obtain a copy of the License at
 *
 *     http://www.apache.org/licenses/LICENSE-2.0
 *
 * Unless required by applicable law or agreed to in writing, software
 * distributed under the License is distributed on an "AS IS" BASIS,
 * WITHOUT WARRANTIES OR CONDITIONS OF ANY KIND, either express or implied.
 * See the License for the specific language governing permissions and
 * limitations under the License.
 */
package org.apache.sis.metadata.sql;

import static java.util.Collections.singleton;
import org.opengis.metadata.citation.Role;
import org.opengis.metadata.citation.Citation;
import org.opengis.metadata.citation.PresentationForm;
import org.apache.sis.metadata.iso.DefaultIdentifier;
import org.apache.sis.metadata.iso.citation.DefaultCitation;
import org.apache.sis.metadata.iso.citation.DefaultOrganisation;
import org.apache.sis.util.ArgumentChecks;
import org.apache.sis.util.privy.Constants;
import org.apache.sis.util.resources.Errors;
import org.apache.sis.util.iso.Types;
import org.apache.sis.xml.NilReason;

// Specific to the main and geoapi-3.1 branches:
import org.apache.sis.metadata.iso.citation.DefaultResponsibleParty;

// Specific to the main branch:
import org.opengis.util.CodeList;


/**
 * A fallback providing hard-coded values of metadata entities.
 * Used when connection to the spatial metadata cannot be established.
 *
 * @author  Martin Desruisseaux (Geomatys)
 */
final class MetadataFallback extends MetadataSource {
    /**
     * The unique instance of this fallback.
     */
    static final MetadataFallback INSTANCE = new MetadataFallback();

    /**
     * Creates the singleton.
     */
    private MetadataFallback() {
    }

    /**
     * Searches for the given metadata in the hard-coded list.
     *
     * @param  metadata  the metadata to search for.
     * @return the identifier of the given metadata, or {@code null} if none.
     */
    @Override
    public String search(final Object metadata) {
        ArgumentChecks.ensureNonNull("metadata", metadata);
        return null;
    }

    /**
     * Returns a hard-coded metadata filled with the data referenced by the specified identifier.
     * Alternatively, this method can also return a {@code CodeList} or {@code Enum} element.
     *
     * @param  <T>         the parameterized type of the {@code type} argument.
     * @param  type        the interface to implement, or {@code CodeList} or some {@code Enum} types.
     * @param  identifier  the identifier of hard-coded values for the metadata entity to be returned.
     * @return an implementation of the required interface, or the code list element.
     */
    @Override
    public <T> T lookup(final Class<T> type, final String identifier) throws MetadataStoreException {
        ArgumentChecks.ensureNonNull("type", type);
        ArgumentChecks.ensureNonEmpty("identifier", identifier);
        Object value;
<<<<<<< HEAD
        if (CodeList.class.isAssignableFrom(type)) {
            value = getCodeList(type, identifier);
=======
        if (ControlledVocabulary.class.isAssignableFrom(type)) {
            try {
                value = getCodeList(type, identifier);
            } catch (IllegalArgumentException e) {
                throw new MetadataStoreException(Errors.format(Errors.Keys.DatabaseError_2, type, identifier), e);
            }
>>>>>>> b8b49e9b
        } else {
            value = null;
            if (type == Citation.class) {
                value = createCitation(identifier);
            }
            if (value == null) {
                return NilReason.MISSING.createNilObject(type);
            }
        }
        return type.cast(value);
    }

    /**
     * Returns the build-in citation for the given primary key, or {@code null}.
     * The content in this method should be consistent with the content provided
     * in the {@code "Citations.sql"} script (this is verified by JUnit tests).
     *
     * @param  key  the primary key of the desired citation.
     * @return the requested citation, or {@code null} if unknown.
     */
    static Citation createCitation(final String key) {
        CharSequence     title;
        CharSequence     alternateTitle        = null;
        CharSequence     edition               = null;
        String           code                  = null;
        String           codeSpace             = null;
        String           version               = null;
        CharSequence     citedResponsibleParty = null;
        PresentationForm presentationForm      = null;
        String           copyFrom              = null;      // Copy citedResponsibleParty from those citations.
        switch (key) {
            case "ISO 19115-1": {
                title     = "Geographic Information — Metadata Part 1: Fundamentals";
                edition   = "ISO 19115-1:2014";
                code      = "19115-1";
                codeSpace = "ISO";
                version   = "2014";
                citedResponsibleParty = "International Organization for Standardization";
                presentationForm = PresentationForm.DOCUMENT_DIGITAL;
                break;
            }
            case "ISO 19115-2": {
                title     = "Geographic Information — Metadata Part 2: Extensions for imagery and gridded data";
                edition   = "ISO 19115-2:2019";
                code      = "19115-2";
                codeSpace = "ISO";
                version   = "2019";
                copyFrom  = "ISO 19115-1";
                presentationForm = PresentationForm.DOCUMENT_DIGITAL;
                break;
            }
            case "WMS": {
                title             = "Web Map Server";
                alternateTitle    = "WMS";
                edition = version = "1.3";
                code              = "WMS";      // Note: OGC internal code is 06-042.
                codeSpace         = "OGC";
                copyFrom          = "OGC";
                presentationForm  = PresentationForm.DOCUMENT_DIGITAL;
                break;
            }
            case "OGC": {
                title                 = "OGC Naming Authority";
                code                  = Constants.OGC;
                citedResponsibleParty = "Open Geospatial Consortium";
                presentationForm      = PresentationForm.DOCUMENT_DIGITAL;
                break;
            }
            case "WMO": {
                title                 = "WMO Information System (WIS)";
                code                  = key;
                citedResponsibleParty = "World Meteorological Organization";
                presentationForm      = PresentationForm.DOCUMENT_DIGITAL;
                break;
            }
            case "IOGP": {       // Not in public API (see Citations.IOGP javadoc)
                title            = "IOGP Surveying and Positioning Guidance Note 7";
                code             = Constants.IOGP;
                copyFrom         = Constants.EPSG;
                presentationForm = PresentationForm.DOCUMENT_DIGITAL;
                break;
            }
            case Constants.EPSG: {
                title                 = "EPSG Geodetic Parameter Dataset";
                alternateTitle        = "EPSG Dataset";
                code                  = Constants.EPSG;
                codeSpace             = Constants.IOGP;
                citedResponsibleParty = "International Association of Oil & Gas producers";
                presentationForm      = PresentationForm.TABLE_DIGITAL;
                break;
            }
            case Constants.SIS: {
                title     = "Apache Spatial Information System";
                code      = key;
                codeSpace = "Apache";
                break;
            }
            case "ISBN": {
                title = "International Standard Book Number";
                alternateTitle = key;
                break;
            }
            case "ISSN": {
                title = "International Standard Serial Number";
                alternateTitle = key;
                break;
            }
            case "PROJ": {
                title     = "PROJ coordinate transformation software library";
                code      = "PROJ";
                codeSpace = "OSGeo";
                break;
            }
            case "IHO S-57": {
                title = code     = "S-57";
                codeSpace        = "IHO";
                version          = "3.1";
                presentationForm = PresentationForm.DOCUMENT_DIGITAL;
                break;
            }
            default: return null;
        }
        /*
         * Do not use the 'c.getFoo().add(foo)' pattern below. Use the 'c.setFoo(singleton(foo))' pattern instead.
         * This is because this method may be invoked during XML serialization, in which case some getter methods
         * may return null (for preventing JAXB to marshal some empty elements).
         */
        final DefaultCitation c = new DefaultCitation(title);
        if (alternateTitle        != null) c.setAlternateTitles(singleton(Types.toInternationalString(alternateTitle)));
        if (edition               != null) c.setEdition(Types.toInternationalString(edition));
        if (code                  != null) c.setIdentifiers(singleton(new DefaultIdentifier(codeSpace, code, version)));
        if (presentationForm      != null) c.setPresentationForms(singleton(presentationForm));
        if (citedResponsibleParty != null) {
            final DefaultResponsibleParty r = new DefaultResponsibleParty(Role.PRINCIPAL_INVESTIGATOR);
            r.setParties(singleton(new DefaultOrganisation(citedResponsibleParty, null, null, null)));
            c.setCitedResponsibleParties(singleton(r));
        }
        if (copyFrom != null) {
            c.setCitedResponsibleParties(createCitation(copyFrom).getCitedResponsibleParties());
        }
        c.transitionTo(DefaultCitation.State.FINAL);
        return c;
    }

    /**
     * Ignored.
     */
    @Override
    public void close() {
    }
}<|MERGE_RESOLUTION|>--- conflicted
+++ resolved
@@ -80,17 +80,12 @@
         ArgumentChecks.ensureNonNull("type", type);
         ArgumentChecks.ensureNonEmpty("identifier", identifier);
         Object value;
-<<<<<<< HEAD
         if (CodeList.class.isAssignableFrom(type)) {
-            value = getCodeList(type, identifier);
-=======
-        if (ControlledVocabulary.class.isAssignableFrom(type)) {
             try {
                 value = getCodeList(type, identifier);
             } catch (IllegalArgumentException e) {
                 throw new MetadataStoreException(Errors.format(Errors.Keys.DatabaseError_2, type, identifier), e);
             }
->>>>>>> b8b49e9b
         } else {
             value = null;
             if (type == Citation.class) {
