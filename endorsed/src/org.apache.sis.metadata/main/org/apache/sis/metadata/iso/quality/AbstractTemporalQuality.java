/*
 * Licensed to the Apache Software Foundation (ASF) under one or more
 * contributor license agreements.  See the NOTICE file distributed with
 * this work for additional information regarding copyright ownership.
 * The ASF licenses this file to You under the Apache License, Version 2.0
 * (the "License"); you may not use this file except in compliance with
 * the License.  You may obtain a copy of the License at
 *
 *     http://www.apache.org/licenses/LICENSE-2.0
 *
 * Unless required by applicable law or agreed to in writing, software
 * distributed under the License is distributed on an "AS IS" BASIS,
 * WITHOUT WARRANTIES OR CONDITIONS OF ANY KIND, either express or implied.
 * See the License for the specific language governing permissions and
 * limitations under the License.
 */
package org.apache.sis.metadata.iso.quality;

import jakarta.xml.bind.annotation.XmlType;
import jakarta.xml.bind.annotation.XmlRootElement;
import jakarta.xml.bind.annotation.XmlSeeAlso;
import org.opengis.metadata.quality.TemporalValidity;
import org.opengis.metadata.quality.TemporalConsistency;
import org.opengis.metadata.quality.AccuracyOfATimeMeasurement;
import org.opengis.metadata.quality.TemporalAccuracy;

// Specific to the main branch:
import org.opengis.annotation.UML;
import static org.opengis.annotation.Specification.UNSPECIFIED;


/**
 * Accuracy of the temporal attributes and temporal relationships of features.
 * The following property is mandatory in a well-formed metadata according ISO 19157:
 *
 * <div class="preformat">{@code DQ_TemporalQuality}
 * {@code   └─result……………} Value obtained from applying a data quality measure.</div>
 *
 * <h2>Limitations</h2>
 * <ul>
 *   <li>Instances of this class are not synchronized for multi-threading.
 *       Synchronization, if needed, is caller's responsibility.</li>
 *   <li>Serialized objects of this class are not guaranteed to be compatible with future Apache SIS releases.
 *       Serialization support is appropriate for short term storage or RMI between applications running the
 *       same version of Apache SIS. For long term storage, use {@link org.apache.sis.xml.XML} instead.</li>
 * </ul>
 *
 * @author  Martin Desruisseaux (Geomatys)
 * @author  Alexis Gaillard (Geomatys)
 * @version 1.4
 * @since   1.3
 */
@XmlType(name = "AbstractDQ_TemporalQuality_Type")
@XmlRootElement(name = "AbstractDQ_TemporalQuality")
@XmlSeeAlso({
    AbstractTemporalAccuracy.class,
    DefaultAccuracyOfATimeMeasurement.class,
    DefaultTemporalConsistency.class,
    DefaultTemporalValidity.class
})
@SuppressWarnings("deprecation")
@UML(identifier="DQ_TemporalQuality", specification=UNSPECIFIED)
public class AbstractTemporalQuality extends AbstractElement implements TemporalAccuracy {
    /**
     * Serial number for inter-operability with different versions.
     */
    private static final long serialVersionUID = -442029273458043017L;

    /**
     * Constructs an initially empty temporal accuracy.
     */
    public AbstractTemporalQuality() {
    }

    /**
     * Constructs a new instance initialized with the values from the specified metadata object.
     * This is a <em>shallow</em> copy constructor, because the other metadata contained in the
     * given object are not recursively copied.
     *
     * @param  object  the metadata to copy values from, or {@code null} if none.
     *
     * @see #castOrCopy(TemporalAccuracy)
     */
    public AbstractTemporalQuality(final TemporalAccuracy object) {
        super(object);
    }

    /**
     * Returns a SIS metadata implementation with the values of the given arbitrary implementation.
     * This method performs the first applicable action in the following choices:
     *
     * <ul>
     *   <li>If the given object is {@code null}, then this method returns {@code null}.</li>
     *   <li>Otherwise if the given object is an instance of {@link AccuracyOfATimeMeasurement},
     *       {@link TemporalConsistency} or {@link TemporalValidity}, then this method delegates to
     *       the {@code castOrCopy(…)} method of the corresponding SIS subclass.
     *       Note that if the given object implements more than one of the above-cited interfaces,
     *       then the {@code castOrCopy(…)} method to be used is unspecified.</li>
     *   <li>Otherwise if the given object is already an instance of
     *       {@code AbstractTemporalQuality}, then it is returned unchanged.</li>
     *   <li>Otherwise a new {@code AbstractTemporalQuality} instance is created using the
     *       {@linkplain #AbstractTemporalQuality(TemporalAccuracy) copy constructor} and returned.
     *       Note that this is a <em>shallow</em> copy operation, because the other
     *       metadata contained in the given object are not recursively copied.</li>
     * </ul>
     *
     * @param  object  the object to get as a SIS implementation, or {@code null} if none.
     * @return a SIS implementation containing the values of the given object (may be the
     *         given object itself), or {@code null} if the argument was null.
     */
<<<<<<< HEAD
    @SuppressWarnings("deprecation")
    public static AbstractTemporalQuality castOrCopy(final TemporalAccuracy object) {
=======
    public static AbstractTemporalQuality castOrCopy(final TemporalQuality object) {
>>>>>>> 9696bd8b
        if (object instanceof AccuracyOfATimeMeasurement) {
            return DefaultAccuracyOfATimeMeasurement.castOrCopy((AccuracyOfATimeMeasurement) object);
        }
        if (object instanceof TemporalConsistency) {
            return DefaultTemporalConsistency.castOrCopy((TemporalConsistency) object);
        }
        if (object instanceof TemporalValidity) {
            return DefaultTemporalValidity.castOrCopy((TemporalValidity) object);
        }
        if (object == null || object instanceof AbstractTemporalQuality) {
            return (AbstractTemporalQuality) object;
        }
        return new AbstractTemporalQuality(object);
    }
}<|MERGE_RESOLUTION|>--- conflicted
+++ resolved
@@ -108,12 +108,7 @@
      * @return a SIS implementation containing the values of the given object (may be the
      *         given object itself), or {@code null} if the argument was null.
      */
-<<<<<<< HEAD
-    @SuppressWarnings("deprecation")
     public static AbstractTemporalQuality castOrCopy(final TemporalAccuracy object) {
-=======
-    public static AbstractTemporalQuality castOrCopy(final TemporalQuality object) {
->>>>>>> 9696bd8b
         if (object instanceof AccuracyOfATimeMeasurement) {
             return DefaultAccuracyOfATimeMeasurement.castOrCopy((AccuracyOfATimeMeasurement) object);
         }
