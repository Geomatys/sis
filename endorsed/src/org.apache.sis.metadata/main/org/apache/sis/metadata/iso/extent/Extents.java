/*
 * Licensed to the Apache Software Foundation (ASF) under one or more
 * contributor license agreements.  See the NOTICE file distributed with
 * this work for additional information regarding copyright ownership.
 * The ASF licenses this file to You under the Apache License, Version 2.0
 * (the "License"); you may not use this file except in compliance with
 * the License.  You may obtain a copy of the License at
 *
 *     http://www.apache.org/licenses/LICENSE-2.0
 *
 * Unless required by applicable law or agreed to in writing, software
 * distributed under the License is distributed on an "AS IS" BASIS,
 * WITHOUT WARRANTIES OR CONDITIONS OF ANY KIND, either express or implied.
 * See the License for the specific language governing permissions and
 * limitations under the License.
 */
package org.apache.sis.metadata.iso.extent;

import java.util.Date;
import java.util.Locale;
import java.util.List;
import java.util.ArrayList;
import java.util.Set;
import java.util.LinkedHashSet;
import java.util.Collection;
import java.util.Collections;
import java.util.Optional;
import java.util.stream.Stream;
import java.util.function.Function;
import java.util.function.BiConsumer;
import static java.lang.Math.*;
import java.time.ZoneId;
import java.time.Instant;
import java.time.DateTimeException;
import java.time.temporal.Temporal;
import javax.measure.Unit;
import org.opengis.geometry.Envelope;
import org.opengis.geometry.DirectPosition;
import org.opengis.geometry.Geometry;
import org.opengis.temporal.TemporalPrimitive;
import org.opengis.metadata.Metadata;
import org.opengis.metadata.extent.Extent;
import org.opengis.metadata.extent.VerticalExtent;
import org.opengis.metadata.extent.TemporalExtent;
import org.opengis.metadata.extent.BoundingPolygon;
import org.opengis.metadata.extent.GeographicExtent;
import org.opengis.metadata.extent.GeographicBoundingBox;
import org.opengis.metadata.extent.GeographicDescription;
import org.opengis.metadata.identification.Identification;
import org.opengis.referencing.cs.CoordinateSystemAxis;
import org.opengis.referencing.cs.AxisDirection;
import org.opengis.referencing.crs.VerticalCRS;
import org.opengis.referencing.crs.GeographicCRS;
import org.opengis.referencing.crs.CoordinateReferenceSystem;
import org.opengis.referencing.datum.VerticalDatum;
import org.opengis.referencing.operation.TransformException;
import org.opengis.referencing.operation.CoordinateOperation;
import org.apache.sis.metadata.InvalidMetadataException;
import org.apache.sis.metadata.privy.ReferencingServices;
import org.apache.sis.metadata.iso.ISOMetadata;
import org.apache.sis.measure.Longitude;
import org.apache.sis.measure.MeasurementRange;
import org.apache.sis.measure.Range;
import org.apache.sis.pending.jdk.JDK23;
import org.apache.sis.util.OptionalCandidate;
import org.apache.sis.util.ArgumentChecks;
import org.apache.sis.util.ComparisonMode;
import org.apache.sis.util.Emptiable;
import org.apache.sis.util.Static;
import org.apache.sis.util.iso.Types;
import org.apache.sis.util.resources.Vocabulary;
import org.apache.sis.util.resources.Errors;
import org.apache.sis.temporal.TemporalDate;
import static org.apache.sis.util.privy.CollectionsExt.nonNull;
import static org.apache.sis.util.collection.Containers.isNullOrEmpty;
import static org.apache.sis.metadata.privy.ReferencingServices.AUTHALIC_RADIUS;

// Specific to the main branch:
import org.opengis.metadata.identification.DataIdentification;
import org.opengis.referencing.datum.VerticalDatumType;
import org.apache.sis.pending.geoapi.evolution.Interim;


/**
 * Convenience static methods for extracting information from {@link Extent} or {@link Metadata} objects.
 * This class provides methods for:
 *
 * <ul>
 *   <li>{@linkplain #getGeographicBoundingBox Fetching geographic},
 *       {@linkplain #getVerticalRange vertical} or
 *       {@linkplain #getTimeRange temporal} ranges in a convenient form.</li>
 *   <li>Computing {@linkplain #intersection intersection} of bounding boxes.</li>
 *   <li>Computing {@linkplain #area area} estimations.</li>
 * </ul>
 *
 * @author  Martin Desruisseaux (Geomatys)
 * @version 1.5
 *
 * @see org.apache.sis.geometry.Envelopes
 *
 * @since 0.3
 */
public final class Extents extends Static {
    /**
     * The bounding box computed by this class.
     */
    private GeographicBoundingBox bounds;

    /**
     * If more than one {@link GeographicBoundingBox} is found,
     * a new instance used for computing the union of all bounding boxes.
     */
    private DefaultGeographicBoundingBox modifiable;

    /**
     * Do no allow instantiation of this class, except for internal purposes.
     */
    private Extents() {
    }

    /**
     * A geographic extent ranging from 180°W to 180°E and 90°S to 90°N.
     * This extent has no vertical and no temporal components.
     */
    public static final Extent WORLD;
    static {
        final var box = new DefaultGeographicBoundingBox(-180, 180, -90, 90);
        box.transitionTo(DefaultGeographicBoundingBox.State.FINAL);
        var world = new DefaultExtent(Vocabulary.formatInternational(Vocabulary.Keys.World), box, null, null);
        world.transitionTo(DefaultExtent.State.FINAL);
        WORLD = world;
    }

    /**
     * Returns the extents found in all {@code Identification} elements of the given metadata.
     * If there is only one {@link Identification} element (which is the usual case), then its
     * collection of extents is returned <em>as-is</em>; the collection is not copied.
     *
     * <p>In the less usual case where there is many {@link Identification} elements providing
     * non-empty collection of extents, then this method returns the union of all collections
     * without duplicated elements (duplication determined by {@link Object#equals(Object)}).
     * In the special case where the first non-empty collection of extents contains all other
     * collections, then that collection is returned <em>as-is</em>.</p>
     *
     * <div class="note"><b>Rational:</b>
     * above policy makes a best effort for avoiding to create new collections.
     * The reason is that collection implementations may perform lazy calculations of {@link Extent} elements.
     * This method tries to preserve the lazy behavior (if any).</div>
     *
     * @param  metadata  the metadata, or {@code null} if none.
     * @return extents found in all {@link Identification} elements, or an empty collection if none.
     *
     * @since 1.3
     */
    public static Collection<? extends Extent> fromIdentificationInfo(final Metadata metadata) {
        Collection<? extends Extent> result = null;
        if (metadata != null) {
            Set<Extent> union = null;
            for (final Identification id : nonNull(metadata.getIdentificationInfo())) {
                if (id instanceof DataIdentification) {
                    final Collection<? extends Extent> extents = ((DataIdentification) id).getExtents();
                    if (extents != result && !isNullOrEmpty(extents)) {
                        if (result == null) {
                            result = extents;
                        } else {
                            if (union == null) {
                                union = new LinkedHashSet<>(result);
                            }
                            if (union.addAll(extents)) {
                                result = union;
                            }
                        }
                    }
                }
            }
        }
        return (result != null) ? result : Collections.emptyList();
    }

    /**
     * Returns a single geographic bounding box from the specified metadata. If the given metadata
     * contains many {@link Identification} or many {@link Extent} instances, then this method returns
     * the {@linkplain DefaultGeographicBoundingBox#add(GeographicBoundingBox) union} of all of them.
     *
     * <h4>Use case</h4>
     * This convenience method is useful when the metadata is expected to contain only one bounding box,
     * typically because the metadata were obtained from a {@linkplain org.apache.sis.storage.Resource
     * resource} which is known to support only singletons (one raster or one set of features).
     * For more general cases, it is often more appropriate to handle each bounding box separately
     * using {@link #getGeographicBoundingBox(Extent)}.
     *
     * @param  metadata  the metadata from which to get a global bounding box, or {@code null} if none.
     * @return a global bounding box for all extents found in the given metadata, or {@code null} if none.
     *
     * @since 1.1
     */
    @OptionalCandidate
    public static GeographicBoundingBox getGeographicBoundingBox(final Metadata metadata) {
        if (metadata == null) {
            return null;
        }
        final Extents m = new Extents();
        try {
            for (final Identification id : nonNull(metadata.getIdentificationInfo())) {
                if (id instanceof DataIdentification) {
                    for (final Extent extent : nonNull(((DataIdentification) id).getExtents())) {
                        if (extent != null) {
                            m.addHorizontal(extent);
                        }
                    }
                }
            }
        } catch (TransformException e) {
            throw new InvalidMetadataException(Errors.format(Errors.Keys.CanNotTransformEnvelope), e);
        }
        return m.bounds;
    }

    /**
     * Returns a single geographic bounding box for the given extents.
     * For each extent, the bounding box is fetched with {@link #getGeographicBoundingBox(Extent)}.
     * If more than one geographic bound is found, this method computes their union.
     *
     * <p>This is a convenience method for fetching the domain of validity of
     * {@link org.opengis.referencing.datum.Datum},
     * {@link CoordinateReferenceSystem} or
     * {@link CoordinateOperation} objects.</p>
     *
     * @param  extents  the extents for which to get a single geographic bounding box.
     * @return the union of all geographic bounding boxes found in all extents.
     * @throws InvalidMetadataException if an envelope cannot be transformed to a geographic bounding box.
     *
     * @see org.apache.sis.referencing.AbstractIdentifiedObject#getDomains()
     * @see org.apache.sis.referencing.CRS#getDomainOfValidity(CoordinateReferenceSystem)
     *
     * @since 1.4
     */
    public static Optional<GeographicBoundingBox> getGeographicBoundingBox(final Stream<? extends Extent> extents) {
        final Extents m = new Extents();
        extents.forEach((extent) -> {
            if (extent != null) try {
                m.addHorizontal(extent);
            } catch (TransformException e) {
                throw new InvalidMetadataException(Errors.format(Errors.Keys.CanNotTransformEnvelope), e);
            }
        });
        return Optional.ofNullable(m.bounds);
    }

    /**
     * Returns a single geographic bounding box from the specified extent.
     * This method tries to find the bounding box in the cheapest way
     * before to fallback on more expensive computations:
     *
     * <ol>
     *   <li>First, this method searches geographic elements that are instance of {@link GeographicBoundingBox}.<ul>
     *     <li>If exactly one such instance is found, then this method returns that instance directly (no copy).</li>
     *     <li>If more than one instance is found, then this method computes and returns the
     *         {@linkplain DefaultGeographicBoundingBox#add union} of all bounding boxes.</li>
     *   </ul></li>
     *   <li>If above step found no {@code GeographicBoundingBox}, then this method inspects geographic elements
     *       that are instance of {@link BoundingPolygon}, taking in account only the envelopes associated to a
     *       coordinate reference system of kind {@link GeographicCRS}. If such envelopes are found, then this
     *       method computes and returns their union.</li>
     *   <li>If above step found no polygon's envelope associated to a geographic CRS, then in last resort this
     *       method uses all polygon's envelopes regardless their coordinate reference system (provided that the
     *       CRS is not null), applying coordinate transformations if needed.</li>
     *   <li>If above step found no polygon's envelope, then this method returns {@code null}.</li>
     * </ol>
     *
     * @param  extent  the extent to convert to a geographic bounding box, or {@code null}.
     * @return a geographic bounding box extracted from the given extent, or {@code null} if none.
     * @throws InvalidMetadataException if an envelope cannot be transformed to a geographic bounding box.
     *
     * @see org.apache.sis.referencing.CRS#getDomainOfValidity(CoordinateReferenceSystem)
     */
    @OptionalCandidate
    public static GeographicBoundingBox getGeographicBoundingBox(final Extent extent) {
        if (extent == null) {
            return null;
        }
        final Extents m = new Extents();
        try {
            m.addHorizontal(extent);
        } catch (TransformException e) {
            throw new InvalidMetadataException(Errors.format(Errors.Keys.CanNotTransformEnvelope), e);
        }
        return m.bounds;
    }

    /**
     * Implementation of {@link #getGeographicBoundingBox(Extent)}.
     * Defined in as a class member for allowing accumulation of many extents.
     *
     * @param  extent  the extent to add. Must be non-null.
     * @throws TransformException if an envelope cannot be transformed to a geographic bounding box.
     */
    private void addHorizontal(final Extent extent) throws TransformException {
        boolean useOnlyGeographicEnvelopes = false;
        final List<Envelope> fallbacks = new ArrayList<>();
        for (final GeographicExtent element : nonNull(extent.getGeographicElements())) {
            /*
             * If a geographic bounding box can be obtained, add it to the previous boxes (if any).
             * All exclusion boxes before the first inclusion box are ignored.
             */
            if (element instanceof GeographicBoundingBox) {
                final GeographicBoundingBox item = (GeographicBoundingBox) element;
                if (bounds == null) {
                    /*
                     * We use DefaultGeographicBoundingBox.getInclusion(Boolean) below because
                     * add(…) method that we use cares about the case where inclusion is false.
                     */
                    if (DefaultGeographicBoundingBox.getInclusion(item.getInclusion())) {
                        bounds = item;
                    }
                } else if (!bounds.equals(item)) {
                    if (modifiable == null) {
                        bounds = modifiable = new DefaultGeographicBoundingBox(bounds);
                    }
                    modifiable.add(item);
                }
            } else if (bounds == null && element instanceof BoundingPolygon) {
                /*
                 * If no GeographicBoundingBox has been found so far but we found a BoundingPolygon, remember
                 * its Envelope but do not transform it yet. We will transform envelopes later only if needed.
                 *
                 * No need for DefaultGeographicBoundingBox.getInclusion(Boolean) below because we do not perform
                 * any processing (apart just ignoring the element) for cases where the inclusion value is false.
                 */
                if (!Boolean.FALSE.equals(element.getInclusion())) {
                    for (final Geometry geometry : nonNull(((BoundingPolygon) extent).getPolygons())) {
                        final Envelope envelope = Interim.getEnvelope(geometry);
                        if (envelope != null) {
                            final CoordinateReferenceSystem crs = envelope.getCoordinateReferenceSystem();
                            if (crs != null) {
                                if (crs instanceof GeographicCRS) {
                                    if (!useOnlyGeographicEnvelopes) {
                                        useOnlyGeographicEnvelopes = true;
                                        fallbacks.clear();
                                    }
                                } else if (useOnlyGeographicEnvelopes) {
                                    continue;
                                }
                                fallbacks.add(envelope);
                            }
                        }
                    }
                }
            }
        }
        /*
         * If we found not explicit GeographicBoundingBox element, use the information that we
         * collected in BoundingPolygon elements. This may involve coordinate transformations.
         */
        if (bounds == null) {
            for (final Envelope envelope : fallbacks) {
                final var item = new DefaultGeographicBoundingBox();
                item.setBounds(envelope);
                if (bounds == null) {
                    bounds = modifiable = item;
                } else {
                    modifiable.add(item);
                }
            }
        }
    }

    /**
     * Returns the union of a subset of vertical ranges found in the given extent, or {@code null} if none.
     * If the given {@code Extent} object contains more than one vertical extent, then this method
     * performs a choice based on the vertical datum and the unit of measurement:
     *
     * <ul class="verbose">
     *   <li><p><b>Choice based on realization method</b><br>
     *   Only the extents associated (indirectly, through their CRS) to the same non-null {@link VerticalDatumType}
     *   will be taken in account. If all realization methods are absent, then this method conservatively uses only
     *   the first vertical extent. Otherwise the realization method used for filtering the vertical extents is:</p>
     *
     *   <ul>
     *     <li>{@link VerticalDatumType#GEOIDAL} if at least one extent uses this realization method.</li>
     *     <li>Otherwise, {@link VerticalDatumType#DEPTH} if at least one extent uses this realization method.</li>
     *     <li>Otherwise, the first non-null realization type found in iteration order.</li>
     *   </ul>
     *
     *   <div class="note"><b>Rational:</b> like {@linkplain #getGeographicBoundingBox(Extent) geographic bounding box},
     *   the vertical range is an approximated information; the range returned by this method does not carry any
     *   information about the vertical CRS and this method does not attempt to perform coordinate transformation.
     *   But this method is more useful if the returned ranges are close to a frequently used surface, like the geoid.
     *   The same simplification is applied in the {@code VerticalExtent} element of Well Known Text (WKT) format,
     *   which specifies that <q>Vertical extent is an approximate description of location;
     *   heights are relative to an unspecified mean sea level.</q></div></li>
     *
     *   <li><p><b>Choice based on units of measurement</b><br>
     *   If, after the choice based on the vertical datum described above, there is still more than one vertical
     *   extent to consider, then the next criterion checks for the units of measurement.</p>
     *   <ul>
     *     <li>If no range specify a unit of measurement, return the first range and ignore all others.</li>
     *     <li>Otherwise take the first range having a unit of measurement. Then:<ul>
     *       <li>All other ranges having an incompatible unit of measurement will be ignored.</li>
     *       <li>All other ranges having a compatible unit of measurement will be converted to
     *           the unit of the first retained range, and their union will be computed.</li>
     *     </ul></li>
     *   </ul>
     *
     *   <div class="note"><b>Example:</b>
     *   Heights or depths are often measured using some pressure units, for example hectopascals (hPa).
     *   An {@code Extent} could contain two vertical elements: one with the height measurements in hPa,
     *   and the other element with heights transformed to metres using an empirical formula.
     *   In such case this method will select the first vertical element on the assumption that it is
     *   the "main" one that the metadata producer intended to show. Next, this method will search for
     *   other vertical elements using pressure unit. In our example there is none, but if such elements
     *   were found, this method would compute their union.</div></li>
     * </ul>
     *
     * @param  extent  the extent to convert to a vertical measurement range, or {@code null}.
     * @return a vertical measurement range created from the given extent, or {@code null} if none.
     * @throws InvalidMetadataException if a vertical range contains a {@link Double#NaN} value.
     *
     * @since 0.4
     */
    @OptionalCandidate
    public static MeasurementRange<Double> getVerticalRange(final Extent extent) {
        MeasurementRange<Double> range = null;
<<<<<<< HEAD
        VerticalDatumType selectedMethod = null;
        if (extent != null) {
=======
        RealizationMethod selectedMethod = null;
        if (extent != null) try {
>>>>>>> 91600185
            for (final VerticalExtent element : nonNull(extent.getVerticalElements())) {
                double min = element.getMinimumValue();
                double max = element.getMaximumValue();
                final VerticalCRS crs = element.getVerticalCRS();
                VerticalDatumType method = null;
                Unit<?> unit = null;
                if (crs != null) {
                    final VerticalDatum datum = crs.getDatum();
                    if (datum != null) {
                        method = datum.getVerticalDatumType();
                    }
                    final CoordinateSystemAxis axis = crs.getCoordinateSystem().getAxis(0);
                    unit = axis.getUnit();
                    if (axis.getDirection() == AxisDirection.DOWN) {
                        final double tmp = min;
                        min = -max;
                        max = -tmp;
                    }
                }
                if (range != null) {
                    /*
                     * If the new range does not specify any realization method or unit, we do not know how
                     * to convert the values before to perform the union operation. Conservatively do nothing.
                     */
                    if (method == null || unit == null) {
                        continue;
                    }
                    /*
                     * If the new range is not measured relative to the same kind of surface than the previous range,
                     * then we do not know how to combine those ranges. Do nothing, unless the new range is a geoidal
                     * height in which case we forget all previous ranges and use the new one instead.
                     */
                    if (method != selectedMethod) {
                        if (selectedMethod == VerticalDatumType.GEOIDAL ||
                                   (method != VerticalDatumType.GEOIDAL &&
                                    method != VerticalDatumType.DEPTH))
                        {
                            continue;
                        }
                    } else if (selectedMethod != null) {
                        /*
                         * If previous range did not specify any unit, then unconditionally replace it by
                         * the new range since it provides more information. If both ranges specify units,
                         * then we will compute the union if we can, or ignore the new range otherwise.
                         */
                        final Unit<?> previous = range.unit();
                        if (previous != null) {
                            if (previous.isCompatible(unit)) {
                                range = (MeasurementRange<Double>) range.union(
                                        MeasurementRange.create(min, true, max, true, unit));
                            }
                            continue;
                        }
                    }
                }
                range = MeasurementRange.create(min, true, max, true, unit);
                selectedMethod = method;
            }
        } catch (IllegalArgumentException e) {
            throw new InvalidMetadataException(e.toString(), e);
        }
        return range;
    }

    /**
     * Returns the union of all time ranges found in the given extent, or {@code null} if none.
     *
     * @param  extent  the extent to convert to a time range, or {@code null}.
     * @return a time range created from the given extent, or {@code null} if none.
     *
     * @since 0.4
     */
    @OptionalCandidate
    public static Range<Date> getTimeRange(final Extent extent) {
        final Temporal[] period = getPeriod(extent);
        final Date min = TemporalDate.toDate(period[0]);
        final Date max = TemporalDate.toDate(period[1]);
        if (min == null && max == null) {
            return null;
        }
        return new Range<>(Date.class, min, true, max, true);
    }

    /*
     * Returns the union of all time ranges found in the given extent.
     *
     * @param  extent  the extent to convert to a time range, or {@code null}.
     * @param  zone    the timezone to use if a time is local, or {@code null} if none.
     * @return a time range created from the given extent.
     *
     * @todo Not yet provided because the return type should be `Temporal`, but that type
     * does not extend `Comparable`. An alterlative would be to return `Period` instead.
     *
    public static Optional<Range<Instant>> getTimeRange(final Extent extent, final ZoneId zone) {
    }
     */

    /**
     * Returns a date in the {@linkplain Extent#getTemporalElements() temporal elements} of the given extent.
     *
     * @param  extent    the extent from which to get an instant, or {@code null}.
     * @param  location  0 for the start time, 1 for the end time, 0.5 for the average time, or the
     *                   coefficient (usually in the [0 … 1] range) for interpolating an instant.
     * @return an instant interpolated at the given location, or {@code null} if none.
     *
     * @since 0.4
     *
     * @deprecated Replaced by {@link #getInstant(Extent, ZoneId, double)} in order to transition to {@code java.time} API.
     */
    @Deprecated(since="1.5", forRemoval=true)
    public static Date getDate(final Extent extent, final double location) {
        return TemporalDate.toDate(getInstant(extent, null, location).orElse(null));
    }

    /**
     * Returns an instant in the {@linkplain Extent#getTemporalElements() temporal elements} of the given extent,
     * or {@code null} if none. First, this method computes the union of all temporal elements. Then this method
     * computes the linear interpolation between the start and end time as in the following pseudo-code:
     *
     * {@snippet lang="java" :
     *     return new Date(startTime + (endTime - startTime) * location);
     *     }
     *
     * Special cases:
     * <ul>
     *   <li>If {@code location} is 0, then this method returns the {@linkplain DefaultTemporalExtent#getBeginning() beginning}.</li>
     *   <li>If {@code location} is 1, then this method returns the {@linkplain DefaultTemporalExtent#getEnding() ending}.</li>
     *   <li>If {@code location} is 0.5, then this method returns the average of start time and end time.</li>
     *   <li>If {@code location} is outside the [0 … 1] range, then the result will be outside the temporal extent.</li>
     * </ul>
     *
     * @param  extent    the extent from which to get an instant, or {@code null}.
     * @param  zone      the timezone to use if a time is local, or {@code null} if none.
     * @param  location  0 for the beginning, 1 for the ending, 0.5 for the average time, or the
     *                   coefficient (usually in the [0 … 1] range) for interpolating an instant.
     * @return an instant interpolated at the given location.
     * @throws DateTimeException if {@code zone} is null and a temporal value
     *         cannot be converted to an instant without that information.
     *
     * @since 1.5
     */
    public static Optional<Instant> getInstant(final Extent extent, final ZoneId zone, final double location) {
        ArgumentChecks.ensureFinite("location", location);
        final Temporal[] period = getPeriod(extent);
        Instant min = TemporalDate.toInstant(period[0], zone);
        Instant max = TemporalDate.toInstant(period[1], zone);
        if (min == null || location == 1) {
            return Optional.ofNullable(max);
        }
        if (max != null && location != 0) {
            min = min.plusMillis(Math.round(location * JDK23.until(min, max).toMillis()));
        }
        return Optional.of(min);
    }

    /**
     * Returns the minimum and maximum temporal values in an array of length 2.
     *
     * @param  extent  the extent on which to apply a function, or {@code null}.
     * @return the minimum and maximum values. Never null, but may contain null elements.
     * @throws DateTimeException if there is more than one temporal extent, and some temporal values are not comparable.
     */
    private static Temporal[] getPeriod(final Extent extent) {
        Temporal min = null;
        Temporal max = null;
        if (extent != null) {
            for (final TemporalExtent t : nonNull(extent.getTemporalElements())) {
                final Temporal startTime, endTime;
                if (t instanceof DefaultTemporalExtent) {
                    final var dt = (DefaultTemporalExtent) t;
                    // Maybe user has overridden those methods.
                    startTime = dt.getBeginning().orElse(null);
                    endTime   = dt.getEnding()   .orElse(null);
                } else {
                    final TemporalPrimitive p = t.getExtent();
                    startTime = DefaultTemporalExtent.getBound(p, true);
                    endTime   = DefaultTemporalExtent.getBound(p, false);
                }
                if (startTime != null && (min == null || TemporalDate.compare(startTime, min) < 0)) min = startTime;
                if (  endTime != null && (max == null || TemporalDate.compare(  endTime, max) > 0)) max = endTime;
            }
        }
        return new Temporal[] {min, max};
    }

    /**
     * Returns the description of the given extent, or {@code null} if none.
     *
     * @param  extent  the extent from which to get a description, or {@code null}.
     * @param  locale  desired locale, or {@code null} for default.
     * @return description of the given extent, or {@code null} if none.
     *
     * @since 1.1
     */
    @OptionalCandidate
    public static String getDescription(final Extent extent, final Locale locale) {
        return (extent != null) ? Types.toString(extent.getDescription(), locale) : null;
    }

    /**
     * Returns the position at the median longitude and latitude values of the given bounding box.
     * This method does not check the {@linkplain DefaultGeographicBoundingBox#getInclusion() inclusion} status.
     * This method takes in account bounding boxes that cross the anti-meridian.
     *
     * @param  bbox  the bounding box for which to get the median longitude and latitude values, or {@code null}.
     * @return a median position of the given bounding box, or {@code null} if none.
     */
    public static DirectPosition centroid(final GeographicBoundingBox bbox) {
        if (bbox != null) {
            double y    = (bbox.getNorthBoundLatitude() + bbox.getSouthBoundLatitude()) / 2;
            double x    =  bbox.getWestBoundLongitude();
            double xmax =  bbox.getEastBoundLongitude();
            if (xmax < x) {
                xmax += (Longitude.MAX_VALUE - Longitude.MIN_VALUE);
            }
            x = Longitude.normalize((x + xmax) / 2);
            if (Double.isFinite(x) || Double.isFinite(y)) {
                return ReferencingServices.getInstance().geographic(x, y);
            }
        }
        return null;
    }

    /**
     * Returns an <em>estimation</em> of the area (in square metres) of the given bounding box.
     * Since {@code GeographicBoundingBox} provides only approximated information (for example
     * it does not specify the datum), the value returned by this method is also approximated.
     *
     * <p>The current implementation performs its computation on the
     * {@linkplain org.apache.sis.referencing.CommonCRS#SPHERE GRS 1980 Authalic Sphere}.
     * However, this may change in any future SIS version.</p>
     *
     * @param  box  the geographic bounding box for which to compute the area, or {@code null}.
     * @return an estimation of the area in the given bounding box (m²),
     *         or {@linkplain Double#NaN NaN} if the given box was null.
     *
     * @since 0.4
     */
    public static double area(final GeographicBoundingBox box) {
        if (box == null) {
            return Double.NaN;
        }
        double Δλ = box.getEastBoundLongitude() - box.getWestBoundLongitude();
        final double span = Longitude.MAX_VALUE - Longitude.MIN_VALUE;
        if (Δλ > span) {
            Δλ = span;
        } else if (Δλ < 0) {
            if (Δλ < -span) {
                Δλ = -span;
            } else {
                Δλ += span;
            }
        }
        return (AUTHALIC_RADIUS * AUTHALIC_RADIUS) * toRadians(Δλ) *
               max(0, sin(toRadians(box.getNorthBoundLatitude())) -
                      sin(toRadians(box.getSouthBoundLatitude())));
    }

    /**
     * Returns the union of the given geographic bounding boxes. If any of the arguments is {@code null},
     * then this method returns the other argument (which may be null). Otherwise this method returns a box
     * which is the union of the two given boxes.
     *
     * <p>This method never modify the given boxes, but may return directly one of the given arguments
     * if it already represents the union result.</p>
     *
     * @param  b1  the first bounding box, or {@code null}.
     * @param  b2  the second bounding box, or {@code null}.
     * @return the union (may be any of the {@code b1} or {@code b2} argument if unchanged),
     *         or {@code null} if the two given boxes are null.
     *
     * @see DefaultGeographicBoundingBox#add(GeographicBoundingBox)
     *
     * @since 1.2
     */
    public static GeographicBoundingBox union(final GeographicBoundingBox b1, final GeographicBoundingBox b2) {
        return apply(b1, b2, DefaultGeographicBoundingBox::new, DefaultGeographicBoundingBox::add);
    }

    /**
     * Returns the intersection of the given geographic bounding boxes. If any of the arguments is {@code null},
     * then this method returns the other argument (which may be null). Otherwise this method returns a box which
     * is the intersection of the two given boxes. If there is no intersection, the returned bounding box contains
     * {@link Double#NaN} bounds.
     *
     * <p>This method never modify the given boxes, but may return directly one of the given arguments if it
     * already represents the intersection result.</p>
     *
     * @param  b1  the first bounding box, or {@code null}.
     * @param  b2  the second bounding box, or {@code null}.
     * @return the intersection (may be any of the {@code b1} or {@code b2} argument if unchanged),
     *         or {@code null} if the two given boxes are null. May contain {@link Double#NaN} bounds.
     * @throws IllegalArgumentException if the {@linkplain DefaultGeographicBoundingBox#getInclusion() inclusion status}
     *         is not the same for both boxes.
     *
     * @see DefaultGeographicBoundingBox#intersect(GeographicBoundingBox)
     *
     * @since 0.4
     */
    public static GeographicBoundingBox intersection(final GeographicBoundingBox b1, final GeographicBoundingBox b2) {
        return apply(b1, b2, DefaultGeographicBoundingBox::new, DefaultGeographicBoundingBox::intersect);
    }

    /**
     * May compute an intersection between the given geographic extents.
     * Current implementation supports only {@link GeographicBoundingBox};
     * all other kinds are handled as if they were {@code null}.
     *
     * <p>We may improve this method in future Apache SIS version, but it is not yet clear how.
     * For example, how to handle {@link GeographicDescription} or {@link BoundingPolygon}?
     * This method should not be public before we find a better contract.</p>
     */
    static GeographicExtent intersection(final GeographicExtent e1, final GeographicExtent e2) {
        return intersection(e1 instanceof GeographicBoundingBox ? (GeographicBoundingBox) e1 : null,
                            e2 instanceof GeographicBoundingBox ? (GeographicBoundingBox) e2 : null);
    }

    /**
     * Returns the intersection of the given vertical extents. If any of the arguments is {@code null},
     * then this method returns the other argument (which may be null). Otherwise this method returns a
     * vertical extent which is the intersection of the two given extents.
     *
     * <p>This method never modify the given extents, but may return directly one of the given arguments
     * if it already represents the intersection result.</p>
     *
     * <h4>Advantage and inconvenient of this method</h4>
     * This method cannot intersect extents defined with different datums because height transformations
     * generally require the geodetic positions (latitudes and longitudes) of the heights to transform.
     * For more general transformations, it is better to convert all extent components into a single envelope,
     * then {@linkplain org.apache.sis.geometry.Envelopes#transform(CoordinateOperation, Envelope) transform
     * the envelope at once}. On the other hand, this {@code intersect(…)} method preserves better
     * the {@link org.apache.sis.xml.NilReason} (if any).
     *
     * @param  e1  the first extent, or {@code null}.
     * @param  e2  the second extent, or {@code null}.
     * @return the intersection (may be any of the {@code e1} or {@code e2} argument if unchanged),
     *         or {@code null} if the two given extents are null.
     * @throws IllegalArgumentException if the two extents do not use the same datum, ignoring metadata.
     *
     * @see DefaultVerticalExtent#intersect(VerticalExtent)
     *
     * @since 0.8
     */
    public static VerticalExtent intersection(final VerticalExtent e1, final VerticalExtent e2) {
        return apply(e1, e2, DefaultVerticalExtent::new, DefaultVerticalExtent::intersect);
    }

    /**
     * Returns the intersection of the given temporal extents. If any of the arguments is {@code null},
     * then this method returns the other argument (which may be null). Otherwise this method returns a
     * temporal extent which is the intersection of the two given extents.
     *
     * <p>This method never modify the given extents, but may return directly one of the given arguments
     * if it already represents the intersection result.</p>
     *
     * @param  e1  the first extent, or {@code null}.
     * @param  e2  the second extent, or {@code null}.
     * @return the intersection (may be any of the {@code e1} or {@code e2} argument if unchanged),
     *         or {@code null} if the two given extents are null.
     *
     * @see DefaultTemporalExtent#intersect(TemporalExtent)
     *
     * @since 0.8
     */
    public static TemporalExtent intersection(final TemporalExtent e1, final TemporalExtent e2) {
        return apply(e1, e2, DefaultTemporalExtent::new, DefaultTemporalExtent::intersect);
    }

    /**
     * Returns the intersection of the given extents. If any of the arguments is {@code null},
     * then this method returns the other argument (which may be null). Otherwise this method
     * returns an extent which is the intersection of all geographic, vertical and temporal
     * elements in the two given extents.
     *
     * <p>This method never modify the given extents, but may return directly one of the given
     * arguments if it already represents the intersection result.</p>
     *
     * <p>If there is no intersection, then the returned object implements {@link Emptiable}
     * and the {@link Emptiable#isEmpty()} method returns {@code true}.</p>
     *
     * @param  e1  the first extent, or {@code null}.
     * @param  e2  the second extent, or {@code null}.
     * @return the intersection (may be any of the {@code e1} or {@code e2} argument if unchanged),
     *         or {@code null} if the two given extents are null.
     * @throws IllegalArgumentException if two elements to intersect are not compatible (e.g. mismatched
     *         {@linkplain DefaultGeographicBoundingBox#getInclusion() bounding box inclusion status} or
     *         mismatched {@linkplain DefaultVerticalExtent#getVerticalCRS() vertical datum}).
     *
     * @see DefaultExtent#intersect(Extent)
     *
     * @since 0.8
     */
    public static Extent intersection(final Extent e1, final Extent e2) {
        return apply(e1, e2, DefaultExtent::new, DefaultExtent::intersect);
    }

    /**
     * Implementation of {@code intersection(…)} and {@code union(…)} methods.
     *
     * <h4>API note</h4>
     * The <var>C</var> parameter type should be {@code <C extends ISOMetadata & I>}.
     * But this is not allowed by current Java compiler, because of complexity. See
     * <a href="https://bugs.openjdk.java.net/browse/JDK-4899305">JDK-4899305</a>.
     *
     * @param  <I>          the metadata interface.
     * @param  <C>          the metadata implementation class. Shall implement {@code <I>}.
     * @param  e1           the first extent, or {@code null}.
     * @param  e2           the second extent, or {@code null}.
     * @param  constructor  copy constructor of metadata implementation class.
     * @param  operator     the union or intersection operator to apply.
     * @return the intersection or union of the given metadata objects.
     */
    @SuppressWarnings("unchecked")      // Workaround for Java above-cited compiler restriction.
    private static <I, C extends ISOMetadata> I apply(final I e1, final I e2,
            final Function<I,C> constructor, final BiConsumer<C,I> operator)
    {
        if (e1 == null) return e2;
        if (e2 == null || e2 == e1) return e1;
        final C result = constructor.apply(e1);
        operator.accept(result, e2);
        if (result.equals(e1, ComparisonMode.BY_CONTRACT)) return e1;
        if (result.equals(e2, ComparisonMode.BY_CONTRACT)) return e2;
        return (I) result;
    }
}<|MERGE_RESOLUTION|>--- conflicted
+++ resolved
@@ -421,13 +421,8 @@
     @OptionalCandidate
     public static MeasurementRange<Double> getVerticalRange(final Extent extent) {
         MeasurementRange<Double> range = null;
-<<<<<<< HEAD
         VerticalDatumType selectedMethod = null;
-        if (extent != null) {
-=======
-        RealizationMethod selectedMethod = null;
         if (extent != null) try {
->>>>>>> 91600185
             for (final VerticalExtent element : nonNull(extent.getVerticalElements())) {
                 double min = element.getMinimumValue();
                 double max = element.getMaximumValue();
