/*
 * Licensed to the Apache Software Foundation (ASF) under one or more
 * contributor license agreements.  See the NOTICE file distributed with
 * this work for additional information regarding copyright ownership.
 * The ASF licenses this file to You under the Apache License, Version 2.0
 * (the "License"); you may not use this file except in compliance with
 * the License.  You may obtain a copy of the License at
 *
 *     http://www.apache.org/licenses/LICENSE-2.0
 *
 * Unless required by applicable law or agreed to in writing, software
 * distributed under the License is distributed on an "AS IS" BASIS,
 * WITHOUT WARRANTIES OR CONDITIONS OF ANY KIND, either express or implied.
 * See the License for the specific language governing permissions and
 * limitations under the License.
 */
package org.apache.sis.metadata.iso.extent;

import java.util.Date;
import java.util.Locale;
import java.util.List;
import java.util.ArrayList;
import java.util.Set;
import java.util.LinkedHashSet;
import java.util.Collection;
import java.util.Collections;
import java.util.function.Function;
import java.util.function.BiConsumer;
import javax.measure.Unit;
import org.opengis.geometry.Envelope;
import org.opengis.geometry.DirectPosition;
import org.opengis.geometry.Geometry;
import org.opengis.temporal.TemporalPrimitive;
import org.opengis.metadata.Metadata;
import org.opengis.metadata.extent.Extent;
import org.opengis.metadata.extent.VerticalExtent;
import org.opengis.metadata.extent.TemporalExtent;
import org.opengis.metadata.extent.BoundingPolygon;
import org.opengis.metadata.extent.GeographicExtent;
import org.opengis.metadata.extent.GeographicBoundingBox;
import org.opengis.metadata.extent.GeographicDescription;
import org.opengis.metadata.identification.Identification;
import org.opengis.referencing.cs.CoordinateSystemAxis;
import org.opengis.referencing.cs.AxisDirection;
import org.opengis.referencing.crs.VerticalCRS;
import org.opengis.referencing.crs.GeographicCRS;
import org.opengis.referencing.crs.CoordinateReferenceSystem;
import org.opengis.referencing.datum.VerticalDatum;
import org.opengis.referencing.datum.VerticalDatumType;
import org.opengis.referencing.operation.TransformException;
import org.apache.sis.metadata.InvalidMetadataException;
import org.apache.sis.metadata.internal.ReferencingServices;
import org.apache.sis.metadata.iso.ISOMetadata;
import org.apache.sis.measure.Longitude;
import org.apache.sis.measure.MeasurementRange;
import org.apache.sis.measure.Range;
import org.apache.sis.util.OptionalCandidate;
import org.apache.sis.util.ArgumentChecks;
import org.apache.sis.util.ComparisonMode;
import org.apache.sis.util.Static;
import org.apache.sis.util.iso.Types;
import org.apache.sis.util.resources.Vocabulary;
import org.apache.sis.util.resources.Errors;

import static java.lang.Math.*;
import static org.apache.sis.util.collection.Containers.isNullOrEmpty;
import static org.apache.sis.util.internal.CollectionsExt.nonNull;
import static org.apache.sis.metadata.internal.ReferencingServices.AUTHALIC_RADIUS;

<<<<<<< HEAD
// Specific to the main branch:
import org.opengis.metadata.identification.DataIdentification;
import org.apache.sis.pending.geoapi.evolution.Interim;
=======
// Specific to the geoapi-3.1 and geoapi-4.0 branches:
import java.util.Optional;
import org.opengis.referencing.ObjectDomain;
import org.opengis.geometry.MismatchedReferenceSystemException;
import org.opengis.referencing.operation.CoordinateOperation;
>>>>>>> c2bcdb96


/**
 * Convenience static methods for extracting information from {@link Extent} or {@link Metadata} objects.
 * This class provides methods for:
 *
 * <ul>
 *   <li>{@linkplain #getGeographicBoundingBox Fetching geographic},
 *       {@linkplain #getVerticalRange vertical} or
 *       {@linkplain #getDate temporal components} in a convenient form.</li>
 *   <li>Computing {@linkplain #intersection intersection} of bounding boxes</li>
 *   <li>Computing {@linkplain #area area} estimations.</li>
 * </ul>
 *
 * @author  Martin Desruisseaux (Geomatys)
 * @version 1.4
 *
 * @see org.apache.sis.geometry.Envelopes
 *
 * @since 0.3
 */
public final class Extents extends Static {
    /**
     * The bounding box computed by this class.
     */
    private GeographicBoundingBox bounds;

    /**
     * If more than one {@link GeographicBoundingBox} is found,
     * a new instance used for computing the union of all bounding boxes.
     */
    private DefaultGeographicBoundingBox modifiable;

    /**
     * Do no allow instantiation of this class, except for internal purposes.
     */
    private Extents() {
    }

    /**
     * A geographic extent ranging from 180°W to 180°E and 90°S to 90°N.
     * This extent has no vertical and no temporal components.
     */
    public static final Extent WORLD;
    static {
        final DefaultGeographicBoundingBox box = new DefaultGeographicBoundingBox(-180, 180, -90, 90);
        box.transitionTo(DefaultGeographicBoundingBox.State.FINAL);
        final DefaultExtent world = new DefaultExtent(
                Vocabulary.formatInternational(Vocabulary.Keys.World), box, null, null);
        world.transitionTo(DefaultExtent.State.FINAL);
        WORLD = world;
    }

    /**
     * Returns the extents found in all {@code Identification} elements of the given metadata.
     * If there is only one {@link Identification} element (which is the usual case), then its
     * collection of extents is returned <em>as-is</em>; the collection is not copied.
     *
     * <p>In the less usual case where there is many {@link Identification} elements providing
     * non-empty collection of extents, then this method returns the union of all collections
     * without duplicated elements (duplication determined by {@link Object#equals(Object)}).
     * In the special case where the first non-empty collection of extents contains all other
     * collections, then that collection is returned <em>as-is</em>.</p>
     *
     * <div class="note"><b>Rational:</b>
     * above policy makes a best effort for avoiding to create new collections.
     * The reason is that collection implementations may perform lazy calculations of {@link Extent} elements.
     * This method tries to preserve the lazy behavior (if any).</div>
     *
     * @param  metadata  the metadata, or {@code null} if none.
     * @return extents found in all {@link Identification} elements, or an empty collection if none.
     *
     * @since 1.3
     */
    public static Collection<? extends Extent> fromIdentificationInfo(final Metadata metadata) {
        Collection<? extends Extent> result = null;
        if (metadata != null) {
            Set<Extent> union = null;
            for (final Identification id : nonNull(metadata.getIdentificationInfo())) {
                if (id instanceof DataIdentification) {
                    final Collection<? extends Extent> extents = ((DataIdentification) id).getExtents();
                    if (extents != result && !isNullOrEmpty(extents)) {
                        if (result == null) {
                            result = extents;
                        } else {
                            if (union == null) {
                                union = new LinkedHashSet<>(result);
                            }
                            if (union.addAll(extents)) {
                                result = union;
                            }
                        }
                    }
                }
            }
        }
        return (result != null) ? result : Collections.emptyList();
    }

    /**
     * Returns a single geographic bounding box from the specified metadata. If the given metadata
     * contains many {@link Identification} or many {@link Extent} instances, then this method returns
     * the {@linkplain DefaultGeographicBoundingBox#add(GeographicBoundingBox) union} of all of them.
     *
     * <h4>Use case</h4>
     * This convenience method is useful when the metadata is expected to contain only one bounding box,
     * typically because the metadata were obtained from a {@linkplain org.apache.sis.storage.Resource
     * resource} which is known to support only singletons (one raster or one set of features).
     * For more general cases, it is often more appropriate to handle each bounding box separately
     * using {@link #getGeographicBoundingBox(Extent)}.
     *
     * @param  metadata  the metadata from which to get a global bounding box, or {@code null} if none.
     * @return a global bounding box for all extents found in the given metadata, or {@code null} if none.
     *
     * @since 1.1
     */
    @OptionalCandidate
    public static GeographicBoundingBox getGeographicBoundingBox(final Metadata metadata) {
        if (metadata == null) {
            return null;
        }
        final Extents m = new Extents();
        try {
            for (final Identification id : nonNull(metadata.getIdentificationInfo())) {
                if (id instanceof DataIdentification) {
                    for (final Extent extent : nonNull(((DataIdentification) id).getExtents())) {
                        if (extent != null) {
                            m.addHorizontal(extent);
                        }
                    }
                }
            }
        } catch (TransformException e) {
            throw new InvalidMetadataException(Errors.format(Errors.Keys.CanNotTransformEnvelope), e);
        }
        return m.bounds;
    }

    /**
     * Returns a single geographic bounding box for the given domains of validity.
     * For each domain, the bounding box is fetched with {@link #getGeographicBoundingBox(Extent)}.
     * If more than one geographic domain of validity is found, this method computes their union.
     *
     * <p>This is a convenience method for fetching the domain of validity of {@link Datum},
     * {@link CoordinateReferenceSystem} or {@link CoordinateOperation} objects.</p>
     *
     * @param  domains  the domains of validity for which to get a single geographic bounding box, or {@code null}.
     * @return the union of all geographic bounding boxes found in all domains of validity.
     * @throws InvalidMetadataException if an envelope cannot be transformed to a geographic bounding box.
     *
     * @see CoordinateReferenceSystem#getDomains()
     * @see org.apache.sis.referencing.CRS#getDomainOfValidity(CoordinateReferenceSystem)
     *
     * @since 1.4
     */
    public static Optional<GeographicBoundingBox> getGeographicBoundingBox(final Iterable<? extends ObjectDomain> domains) {
        if (domains != null) {
            Extents m = null;
            for (final ObjectDomain domain : domains) {
                final Extent extent = domain.getDomainOfValidity();
                if (extent != null) {
                    if (m == null) {
                        m = new Extents();
                    }
                    try {
                        m.addHorizontal(extent);
                    } catch (TransformException e) {
                        throw new InvalidMetadataException(Errors.format(Errors.Keys.CanNotTransformEnvelope), e);
                    }
                }
            }
            if (m != null) {
                return Optional.ofNullable(m.bounds);
            }
        }
        return Optional.empty();
    }

    /**
     * Returns a single geographic bounding box from the specified extent.
     * This method tries to find the bounding box in the cheapest way
     * before to fallback on more expensive computations:
     *
     * <ol>
     *   <li>First, this method searches geographic elements that are instance of {@link GeographicBoundingBox}.<ul>
     *     <li>If exactly one such instance is found, then this method returns that instance directly (no copy).</li>
     *     <li>If more than one instance is found, then this method computes and returns the
     *         {@linkplain DefaultGeographicBoundingBox#add union} of all bounding boxes.</li>
     *   </ul></li>
     *   <li>If above step found no {@code GeographicBoundingBox}, then this method inspects geographic elements
     *       that are instance of {@link BoundingPolygon}, taking in account only the envelopes associated to a
     *       coordinate reference system of kind {@link GeographicCRS}. If such envelopes are found, then this
     *       method computes and returns their union.</li>
     *   <li>If above step found no polygon's envelope associated to a geographic CRS, then in last resort this
     *       method uses all polygon's envelopes regardless their coordinate reference system (provided that the
     *       CRS is not null), applying coordinate transformations if needed.</li>
     *   <li>If above step found no polygon's envelope, then this method returns {@code null}.</li>
     * </ol>
     *
     * @param  extent  the extent to convert to a geographic bounding box, or {@code null}.
     * @return a geographic bounding box extracted from the given extent, or {@code null} if none.
     * @throws InvalidMetadataException if an envelope cannot be transformed to a geographic bounding box.
     *
     * @see org.apache.sis.referencing.CRS#getDomainOfValidity(CoordinateReferenceSystem)
     */
    @OptionalCandidate
    public static GeographicBoundingBox getGeographicBoundingBox(final Extent extent) {
        if (extent == null) {
            return null;
        }
        final Extents m = new Extents();
        try {
            m.addHorizontal(extent);
        } catch (TransformException e) {
            throw new InvalidMetadataException(Errors.format(Errors.Keys.CanNotTransformEnvelope), e);
        }
        return m.bounds;
    }

    /**
     * Implementation of {@link #getGeographicBoundingBox(Extent)}.
     * Defined in as a class member for allowing accumulation of many extents.
     *
     * @param  extent  the extent to add. Must be non-null.
     * @throws TransformException if an envelope cannot be transformed to a geographic bounding box.
     */
    private void addHorizontal(final Extent extent) throws TransformException {
        boolean useOnlyGeographicEnvelopes = false;
        final List<Envelope> fallbacks = new ArrayList<>();
        for (final GeographicExtent element : nonNull(extent.getGeographicElements())) {
            /*
             * If a geographic bounding box can be obtained, add it to the previous boxes (if any).
             * All exclusion boxes before the first inclusion box are ignored.
             */
            if (element instanceof GeographicBoundingBox) {
                final GeographicBoundingBox item = (GeographicBoundingBox) element;
                if (bounds == null) {
                    /*
                     * We use DefaultGeographicBoundingBox.getInclusion(Boolean) below because
                     * add(…) method that we use cares about the case where inclusion is false.
                     */
                    if (DefaultGeographicBoundingBox.getInclusion(item.getInclusion())) {
                        bounds = item;
                    }
                } else if (!bounds.equals(item)) {
                    if (modifiable == null) {
                        bounds = modifiable = new DefaultGeographicBoundingBox(bounds);
                    }
                    modifiable.add(item);
                }
            } else if (bounds == null && element instanceof BoundingPolygon) {
                /*
                 * If no GeographicBoundingBox has been found so far but we found a BoundingPolygon, remember
                 * its Envelope but do not transform it yet. We will transform envelopes later only if needed.
                 *
                 * No need for DefaultGeographicBoundingBox.getInclusion(Boolean) below because we do not perform
                 * any processing (apart just ignoring the element) for cases where the inclusion value is false.
                 */
                if (!Boolean.FALSE.equals(element.getInclusion())) {
                    for (final Geometry geometry : nonNull(((BoundingPolygon) extent).getPolygons())) {
                        final Envelope envelope = Interim.getEnvelope(geometry);
                        if (envelope != null) {
                            final CoordinateReferenceSystem crs = envelope.getCoordinateReferenceSystem();
                            if (crs != null) {
                                if (crs instanceof GeographicCRS) {
                                    if (!useOnlyGeographicEnvelopes) {
                                        useOnlyGeographicEnvelopes = true;
                                        fallbacks.clear();
                                    }
                                } else if (useOnlyGeographicEnvelopes) {
                                    continue;
                                }
                                fallbacks.add(envelope);
                            }
                        }
                    }
                }
            }
        }
        /*
         * If we found not explicit GeographicBoundingBox element, use the information that we
         * collected in BoundingPolygon elements. This may involve coordinate transformations.
         */
        if (bounds == null) {
            for (final Envelope envelope : fallbacks) {
                final DefaultGeographicBoundingBox item = new DefaultGeographicBoundingBox();
                item.setBounds(envelope);
                if (bounds == null) {
                    bounds = modifiable = item;
                } else {
                    modifiable.add(item);
                }
            }
        }
    }

    /**
     * Returns the union of chosen vertical ranges found in the given extent, or {@code null} if none.
     * This method gives preference to heights above the Mean Sea Level when possible.
     * Depths have negative height values: if the
     * {@linkplain org.apache.sis.referencing.cs.DefaultCoordinateSystemAxis#getDirection() axis direction}
     * is toward down, then this method reverses the sign of minimum and maximum values.
     *
     * <h4>Multi-occurrences</h4>
     * If the given {@code Extent} object contains more than one vertical extent, then this method
     * performs a choice based on the vertical datum and the unit of measurement:
     *
     * <ul class="verbose">
     *   <li><p><b>Choice based on vertical datum</b><br>
     *   Only the extents associated (indirectly, through their CRS) to the same non-null {@link VerticalDatumType}
     *   will be taken in account. If all datum types are null, then this method conservatively uses only the first
     *   vertical extent. Otherwise the datum type used for filtering the vertical extents is:</p>
     *
     *   <ul>
     *     <li>{@link VerticalDatumType#GEOIDAL} or {@link VerticalDatumType#DEPTH DEPTH} if at least one extent
     *         uses those datum types. For this method, {@code DEPTH} is considered as equivalent to {@code GEOIDAL}
     *         except for the axis direction.</li>
     *     <li>Otherwise, the first non-null datum type found in iteration order.</li>
     *   </ul>
     *
     *   <div class="note"><b>Rational:</b> like {@linkplain #getGeographicBoundingBox(Extent) geographic bounding box},
     *   the vertical range is an approximated information; the range returned by this method does not carry any
     *   information about the vertical CRS and this method does not attempt to perform coordinate transformation.
     *   But this method is more useful if the returned ranges are close to a frequently used surface, like the
     *   Mean Sea Level. The same simplification is applied in the
     *   <a href="http://docs.opengeospatial.org/is/12-063r5/12-063r5.html#31">{@code VerticalExtent} element of
     *   Well Known Text (WKT) format</a>, which specifies that <cite>“Vertical extent is an approximate description
     *   of location; heights are relative to an unspecified mean sea level.”</cite></div></li>
     *
     *   <li><p><b>Choice based on units of measurement</b><br>
     *   If, after the choice based on the vertical datum described above, there is still more than one vertical
     *   extent to consider, then the next criterion checks for the units of measurement.</p>
     *   <ul>
     *     <li>If no range specify a unit of measurement, return the first range and ignore all others.</li>
     *     <li>Otherwise take the first range having a unit of measurement. Then:<ul>
     *       <li>All other ranges having an incompatible unit of measurement will be ignored.</li>
     *       <li>All other ranges having a compatible unit of measurement will be converted to
     *           the unit of the first retained range, and their union will be computed.</li>
     *     </ul></li>
     *   </ul>
     *
     *   <div class="note"><b>Example:</b>
     *   Heights or depths are often measured using some pressure units, for example hectopascals (hPa).
     *   An {@code Extent} could contain two vertical elements: one with the height measurements in hPa,
     *   and the other element with heights transformed to metres using an empirical formula.
     *   In such case this method will select the first vertical element on the assumption that it is
     *   the "main" one that the metadata producer intended to show. Next, this method will search for
     *   other vertical elements using pressure unit. In our example there is none, but if such elements
     *   were found, this method would compute their union.</div></li>
     * </ul>
     *
     * @param  extent  the extent to convert to a vertical measurement range, or {@code null}.
     * @return a vertical measurement range created from the given extent, or {@code null} if none.
     *
     * @since 0.4
     */
    @OptionalCandidate
    public static MeasurementRange<Double> getVerticalRange(final Extent extent) {
        MeasurementRange<Double> range = null;
        VerticalDatumType selectedType = null;
        if (extent != null) {
            for (final VerticalExtent element : nonNull(extent.getVerticalElements())) {
                double min = element.getMinimumValue();
                double max = element.getMaximumValue();
                final VerticalCRS crs = element.getVerticalCRS();
                VerticalDatumType type = null;
                Unit<?> unit = null;
                if (crs != null) {
                    final VerticalDatum datum = crs.getDatum();
                    if (datum != null) {
                        type = datum.getVerticalDatumType();
                        if (VerticalDatumType.DEPTH.equals(type)) {
                            type = VerticalDatumType.GEOIDAL;
                        }
                    }
                    final CoordinateSystemAxis axis = crs.getCoordinateSystem().getAxis(0);
                    unit = axis.getUnit();
                    if (AxisDirection.DOWN.equals(axis.getDirection())) {
                        final double tmp = min;
                        min = -max;
                        max = -tmp;
                    }
                }
                if (range != null) {
                    /*
                     * If the new range does not specify any datum type or unit, then we do not know how to
                     * convert the values before to perform the union operation. Conservatively do nothing.
                     */
                    if (type == null || unit == null) {
                        continue;
                    }
                    /*
                     * If the new range is not measured relative to the same kind of surface than the previous range,
                     * then we do not know how to combine those ranges. Do nothing, unless the new range is a Mean Sea
                     * Level Height in which case we forget all previous ranges and use the new one instead.
                     */
                    if (!type.equals(selectedType)) {
                        if (!type.equals(VerticalDatumType.GEOIDAL)) {
                            continue;
                        }
                    } else if (selectedType != null) {
                        /*
                         * If previous range did not specify any unit, then unconditionally replace it by
                         * the new range since it provides more information. If both ranges specify units,
                         * then we will compute the union if we can, or ignore the new range otherwise.
                         */
                        final Unit<?> previous = range.unit();
                        if (previous != null) {
                            if (previous.isCompatible(unit)) {
                                range = (MeasurementRange<Double>) range.union(
                                        MeasurementRange.create(min, true, max, true, unit));
                            }
                            continue;
                        }
                    }
                }
                range = MeasurementRange.create(min, true, max, true, unit);
                selectedType = type;
            }
        }
        return range;
    }

    /**
     * Returns the union of all time ranges found in the given extent, or {@code null} if none.
     *
     * @param  extent  the extent to convert to a time range, or {@code null}.
     * @return a time range created from the given extent, or {@code null} if none.
     *
     * @since 0.4
     */
    @OptionalCandidate
    public static Range<Date> getTimeRange(final Extent extent) {
        Date min = null;
        Date max = null;
        if (extent != null) {
            for (final TemporalExtent t : nonNull(extent.getTemporalElements())) {
                final Date startTime, endTime;
                if (t instanceof DefaultTemporalExtent) {
                    final DefaultTemporalExtent dt = (DefaultTemporalExtent) t;
                    startTime = dt.getStartTime();                  // Maybe user has overridden those methods.
                    endTime   = dt.getEndTime();
                } else {
                    final TemporalPrimitive p = t.getExtent();
                    startTime = DefaultTemporalExtent.getTime(p, true);
                    endTime   = DefaultTemporalExtent.getTime(p, false);
                }
                if (startTime != null && (min == null || startTime.before(min))) min = startTime;
                if (  endTime != null && (max == null ||   endTime.after (max))) max =   endTime;
            }
        }
        if (min == null && max == null) {
            return null;
        }
        return new Range<>(Date.class, min, true, max, true);
    }

    /**
     * Returns an instant in the {@linkplain Extent#getTemporalElements() temporal elements} of the given extent,
     * or {@code null} if none. First, this method computes the union of all temporal elements. Then this method
     * computes the linear interpolation between the start and end time as in the following pseudo-code:
     *
     * {@snippet lang="java" :
     *     return new Date(startTime + (endTime - startTime) * location);
     *     }
     *
     * Special cases:
     * <ul>
     *   <li>If {@code location} is 0, then this method returns the {@linkplain DefaultTemporalExtent#getStartTime() start time}.</li>
     *   <li>If {@code location} is 1, then this method returns the {@linkplain DefaultTemporalExtent#getEndTime() end time}.</li>
     *   <li>If {@code location} is 0.5, then this method returns the average of start time and end time.</li>
     *   <li>If {@code location} is outside the [0 … 1] range, then the result will be outside the temporal extent.</li>
     * </ul>
     *
     * @param  extent    the extent from which to get an instant, or {@code null}.
     * @param  location  0 for the start time, 1 for the end time, 0.5 for the average time, or the
     *                   coefficient (usually in the [0 … 1] range) for interpolating an instant.
     * @return an instant interpolated at the given location, or {@code null} if none.
     *
     * @since 0.4
     */
    @OptionalCandidate
    public static Date getDate(final Extent extent, final double location) {
        ArgumentChecks.ensureFinite("location", location);
        Date min = null;
        Date max = null;
        if (extent != null) {
            for (final TemporalExtent t : nonNull(extent.getTemporalElements())) {
                Date startTime = null;
                Date   endTime = null;
                if (t instanceof DefaultTemporalExtent) {
                    final DefaultTemporalExtent dt = (DefaultTemporalExtent) t;
                    if (location != 1) startTime = dt.getStartTime();       // Maybe user has overridden those methods.
                    if (location != 0)   endTime = dt.getEndTime();
                } else {
                    final TemporalPrimitive p = t.getExtent();
                    if (location != 1) startTime = DefaultTemporalExtent.getTime(p, true);
                    if (location != 0)   endTime = DefaultTemporalExtent.getTime(p, false);
                }
                if (startTime != null && (min == null || startTime.before(min))) min = startTime;
                if (  endTime != null && (max == null ||   endTime.after (max))) max =   endTime;
            }
        }
        if (min == null) return max;
        if (max == null) return min;
        final long startTime = min.getTime();
        return new Date(Math.addExact(startTime, Math.round((max.getTime() - startTime) * location)));
    }

    /**
     * Returns the description of the given extent, or {@code null} if none.
     *
     * @param  extent  the extent from which to get a description, or {@code null}.
     * @param  locale  desired locale, or {@code null} for default.
     * @return description of the given extent, or {@code null} if none.
     *
     * @since 1.1
     */
    @OptionalCandidate
    public static String getDescription(final Extent extent, final Locale locale) {
        return (extent != null) ? Types.toString(extent.getDescription(), locale) : null;
    }

    /**
     * Returns the position at the median longitude and latitude values of the given bounding box.
     * This method does not check the {@linkplain DefaultGeographicBoundingBox#getInclusion() inclusion} status.
     * This method takes in account bounding boxes that cross the anti-meridian.
     *
     * @param  bbox  the bounding box for which to get the median longitude and latitude values, or {@code null}.
     * @return a median position of the given bounding box, or {@code null} if none.
     */
    public static DirectPosition centroid(final GeographicBoundingBox bbox) {
        if (bbox != null) {
            double y    = (bbox.getNorthBoundLatitude() + bbox.getSouthBoundLatitude()) / 2;
            double x    =  bbox.getWestBoundLongitude();
            double xmax =  bbox.getEastBoundLongitude();
            if (xmax < x) {
                xmax += (Longitude.MAX_VALUE - Longitude.MIN_VALUE);
            }
            x = Longitude.normalize((x + xmax) / 2);
            if (Double.isFinite(x) || Double.isFinite(y)) {
                return ReferencingServices.getInstance().geographic(x, y);
            }
        }
        return null;
    }

    /**
     * Returns an <em>estimation</em> of the area (in square metres) of the given bounding box.
     * Since {@code GeographicBoundingBox} provides only approximated information (for example
     * it does not specify the datum), the value returned by this method is also approximated.
     *
     * <p>The current implementation performs its computation on the
     * {@linkplain org.apache.sis.referencing.CommonCRS#SPHERE GRS 1980 Authalic Sphere}.
     * However, this may change in any future SIS version.</p>
     *
     * @param  box  the geographic bounding box for which to compute the area, or {@code null}.
     * @return an estimation of the area in the given bounding box (m²),
     *         or {@linkplain Double#NaN NaN} if the given box was null.
     *
     * @since 0.4
     */
    public static double area(final GeographicBoundingBox box) {
        if (box == null) {
            return Double.NaN;
        }
        double Δλ = box.getEastBoundLongitude() - box.getWestBoundLongitude();
        final double span = Longitude.MAX_VALUE - Longitude.MIN_VALUE;
        if (Δλ > span) {
            Δλ = span;
        } else if (Δλ < 0) {
            if (Δλ < -span) {
                Δλ = -span;
            } else {
                Δλ += span;
            }
        }
        return (AUTHALIC_RADIUS * AUTHALIC_RADIUS) * toRadians(Δλ) *
               max(0, sin(toRadians(box.getNorthBoundLatitude())) -
                      sin(toRadians(box.getSouthBoundLatitude())));
    }

    /**
     * Returns the union of the given geographic bounding boxes. If any of the arguments is {@code null},
     * then this method returns the other argument (which may be null). Otherwise this method returns a box
     * which is the union of the two given boxes.
     *
     * <p>This method never modify the given boxes, but may return directly one of the given arguments
     * if it already represents the union result.</p>
     *
     * @param  b1  the first bounding box, or {@code null}.
     * @param  b2  the second bounding box, or {@code null}.
     * @return the union (may be any of the {@code b1} or {@code b2} argument if unchanged),
     *         or {@code null} if the two given boxes are null.
     *
     * @see DefaultGeographicBoundingBox#add(GeographicBoundingBox)
     *
     * @since 1.2
     */
    public static GeographicBoundingBox union(final GeographicBoundingBox b1, final GeographicBoundingBox b2) {
        return apply(b1, b2, DefaultGeographicBoundingBox::new, DefaultGeographicBoundingBox::add);
    }

    /**
     * Returns the intersection of the given geographic bounding boxes. If any of the arguments is {@code null},
     * then this method returns the other argument (which may be null). Otherwise this method returns a box which
     * is the intersection of the two given boxes. If there is no intersection, the returned bounding box contains
     * {@link Double#NaN} bounds.
     *
     * <p>This method never modify the given boxes, but may return directly one of the given arguments if it
     * already represents the intersection result.</p>
     *
     * @param  b1  the first bounding box, or {@code null}.
     * @param  b2  the second bounding box, or {@code null}.
     * @return the intersection (may be any of the {@code b1} or {@code b2} argument if unchanged),
     *         or {@code null} if the two given boxes are null. May contain {@link Double#NaN} bounds.
     * @throws IllegalArgumentException if the {@linkplain DefaultGeographicBoundingBox#getInclusion() inclusion status}
     *         is not the same for both boxes.
     *
     * @see DefaultGeographicBoundingBox#intersect(GeographicBoundingBox)
     *
     * @since 0.4
     */
    public static GeographicBoundingBox intersection(final GeographicBoundingBox b1, final GeographicBoundingBox b2) {
        return apply(b1, b2, DefaultGeographicBoundingBox::new, DefaultGeographicBoundingBox::intersect);
    }

    /**
     * May compute an intersection between the given geographic extents.
     * Current implementation supports only {@link GeographicBoundingBox};
     * all other kinds are handled as if they were {@code null}.
     *
     * <p>We may improve this method in future Apache SIS version, but it is not yet clear how.
     * For example, how to handle {@link GeographicDescription} or {@link BoundingPolygon}?
     * This method should not be public before we find a better contract.</p>
     */
    static GeographicExtent intersection(final GeographicExtent e1, final GeographicExtent e2) {
        return intersection(e1 instanceof GeographicBoundingBox ? (GeographicBoundingBox) e1 : null,
                            e2 instanceof GeographicBoundingBox ? (GeographicBoundingBox) e2 : null);
    }

    /**
     * Returns the intersection of the given vertical extents. If any of the arguments is {@code null},
     * then this method returns the other argument (which may be null). Otherwise this method returns a
     * vertical extent which is the intersection of the two given extents.
     *
     * <p>This method never modify the given extents, but may return directly one of the given arguments
     * if it already represents the intersection result.</p>
     *
     * <h4>Advantage and inconvenient of this method</h4>
     * This method cannot intersect extents defined with different datums because height transformations
     * generally require the geodetic positions (latitudes and longitudes) of the heights to transform.
     * For more general transformations, it is better to convert all extent components into a single envelope,
     * then {@linkplain org.apache.sis.geometry.Envelopes#transform(CoordinateOperation, Envelope) transform
     * the envelope at once}. On the other hand, this {@code intersect(…)} method preserves better
     * the {@link org.apache.sis.xml.NilReason} (if any).
     *
     * @param  e1  the first extent, or {@code null}.
     * @param  e2  the second extent, or {@code null}.
     * @return the intersection (may be any of the {@code e1} or {@code e2} argument if unchanged),
     *         or {@code null} if the two given extents are null.
     * @throws IllegalArgumentException if the two extents do not use the same datum, ignoring metadata.
     *
     * @see DefaultVerticalExtent#intersect(VerticalExtent)
     *
     * @since 0.8
     */
    public static VerticalExtent intersection(final VerticalExtent e1, final VerticalExtent e2) {
        return apply(e1, e2, DefaultVerticalExtent::new, DefaultVerticalExtent::intersect);
    }

    /**
     * Returns the intersection of the given temporal extents. If any of the arguments is {@code null},
     * then this method returns the other argument (which may be null). Otherwise this method returns a
     * temporal extent which is the intersection of the two given extents.
     *
     * <p>This method never modify the given extents, but may return directly one of the given arguments
     * if it already represents the intersection result.</p>
     *
     * @param  e1  the first extent, or {@code null}.
     * @param  e2  the second extent, or {@code null}.
     * @return the intersection (may be any of the {@code e1} or {@code e2} argument if unchanged),
     *         or {@code null} if the two given extents are null.
     * @throws UnsupportedOperationException if no implementation of {@code TemporalFactory} has been found
     *         on the module path.
     *
     * @see DefaultTemporalExtent#intersect(TemporalExtent)
     *
     * @since 0.8
     */
    public static TemporalExtent intersection(final TemporalExtent e1, final TemporalExtent e2) {
        return apply(e1, e2, DefaultTemporalExtent::new, DefaultTemporalExtent::intersect);
    }

    /**
     * Returns the intersection of the given extents. If any of the arguments is {@code null},
     * then this method returns the other argument (which may be null). Otherwise this method
     * returns an extent which is the intersection of all geographic, vertical and temporal
     * elements in the two given extents.
     *
     * <p>This method never modify the given extents, but may return directly one of the given
     * arguments if it already represents the intersection result.</p>
     *
     * @param  e1  the first extent, or {@code null}.
     * @param  e2  the second extent, or {@code null}.
     * @return the intersection (may be any of the {@code e1} or {@code e2} argument if unchanged),
     *         or {@code null} if the two given extents are null.
     * @throws IllegalArgumentException if two elements to intersect are not compatible (e.g. mismatched
     *         {@linkplain DefaultGeographicBoundingBox#getInclusion() bounding box inclusion status} or
     *         mismatched {@linkplain DefaultVerticalExtent#getVerticalCRS() vertical datum}).
     * @throws UnsupportedOperationException if a {@code TemporalFactory} is required but no implementation
     *         has been found on the module path.
     *
     * @see DefaultExtent#intersect(Extent)
     *
     * @since 0.8
     */
    public static Extent intersection(final Extent e1, final Extent e2) {
        return apply(e1, e2, DefaultExtent::new, DefaultExtent::intersect);
    }

    /**
     * Implementation of {@code intersection(…)} and {@code union(…)} methods.
     *
     * <h4>API note</h4>
     * The <var>C</var> parameter type should be {@code <C extends ISOMetadata & I>}.
     * But this is not allowed by current Java compiler, because of complexity. See
     * <a href="https://bugs.openjdk.java.net/browse/JDK-4899305">JDK-4899305</a>.
     *
     * @param  <I>          the metadata interface.
     * @param  <C>          the metadata implementation class. Shall implement {@code <I>}.
     * @param  e1           the first extent, or {@code null}.
     * @param  e2           the second extent, or {@code null}.
     * @param  constructor  copy constructor of metadata implementation class.
     * @param  operator     the union or intersection operator to apply.
     * @return
     */
    @SuppressWarnings("unchecked")      // Workaround for Java above-cited compiler restriction.
    private static <I, C extends ISOMetadata> I apply(final I e1, final I e2,
            final Function<I,C> constructor, final BiConsumer<C,I> operator)
    {
        if (e1 == null) return e2;
        if (e2 == null || e2 == e1) return e1;
        final C result = constructor.apply(e1);
        operator.accept(result, e2);
        if (result.equals(e1, ComparisonMode.BY_CONTRACT)) return e1;
        if (result.equals(e2, ComparisonMode.BY_CONTRACT)) return e2;
        return (I) result;
    }
}<|MERGE_RESOLUTION|>--- conflicted
+++ resolved
@@ -24,8 +24,10 @@
 import java.util.LinkedHashSet;
 import java.util.Collection;
 import java.util.Collections;
+import java.util.stream.Stream;
 import java.util.function.Function;
 import java.util.function.BiConsumer;
+import java.util.Optional;
 import javax.measure.Unit;
 import org.opengis.geometry.Envelope;
 import org.opengis.geometry.DirectPosition;
@@ -48,6 +50,7 @@
 import org.opengis.referencing.datum.VerticalDatum;
 import org.opengis.referencing.datum.VerticalDatumType;
 import org.opengis.referencing.operation.TransformException;
+import org.opengis.referencing.operation.CoordinateOperation;
 import org.apache.sis.metadata.InvalidMetadataException;
 import org.apache.sis.metadata.internal.ReferencingServices;
 import org.apache.sis.metadata.iso.ISOMetadata;
@@ -67,17 +70,9 @@
 import static org.apache.sis.util.internal.CollectionsExt.nonNull;
 import static org.apache.sis.metadata.internal.ReferencingServices.AUTHALIC_RADIUS;
 
-<<<<<<< HEAD
 // Specific to the main branch:
 import org.opengis.metadata.identification.DataIdentification;
 import org.apache.sis.pending.geoapi.evolution.Interim;
-=======
-// Specific to the geoapi-3.1 and geoapi-4.0 branches:
-import java.util.Optional;
-import org.opengis.referencing.ObjectDomain;
-import org.opengis.geometry.MismatchedReferenceSystemException;
-import org.opengis.referencing.operation.CoordinateOperation;
->>>>>>> c2bcdb96
 
 
 /**
@@ -217,43 +212,34 @@
     }
 
     /**
-     * Returns a single geographic bounding box for the given domains of validity.
-     * For each domain, the bounding box is fetched with {@link #getGeographicBoundingBox(Extent)}.
-     * If more than one geographic domain of validity is found, this method computes their union.
-     *
-     * <p>This is a convenience method for fetching the domain of validity of {@link Datum},
-     * {@link CoordinateReferenceSystem} or {@link CoordinateOperation} objects.</p>
-     *
-     * @param  domains  the domains of validity for which to get a single geographic bounding box, or {@code null}.
-     * @return the union of all geographic bounding boxes found in all domains of validity.
+     * Returns a single geographic bounding box for the given extents.
+     * For each extent, the bounding box is fetched with {@link #getGeographicBoundingBox(Extent)}.
+     * If more than one geographic bound is found, this method computes their union.
+     *
+     * <p>This is a convenience method for fetching the domain of validity of
+     * {@link org.opengis.referencing.datum.Datum},
+     * {@link org.opengis.referencing.crs.CoordinateReferenceSystem} or
+     * {@link org.opengis.referencing.operation.CoordinateOperation} objects.</p>
+     *
+     * @param  extents  the extents for which to get a single geographic bounding box.
+     * @return the union of all geographic bounding boxes found in all extents.
      * @throws InvalidMetadataException if an envelope cannot be transformed to a geographic bounding box.
      *
-     * @see CoordinateReferenceSystem#getDomains()
+     * @see org.apache.sis.referencing.AbstractIdentifiedObject#getDomains()
      * @see org.apache.sis.referencing.CRS#getDomainOfValidity(CoordinateReferenceSystem)
      *
      * @since 1.4
      */
-    public static Optional<GeographicBoundingBox> getGeographicBoundingBox(final Iterable<? extends ObjectDomain> domains) {
-        if (domains != null) {
-            Extents m = null;
-            for (final ObjectDomain domain : domains) {
-                final Extent extent = domain.getDomainOfValidity();
-                if (extent != null) {
-                    if (m == null) {
-                        m = new Extents();
-                    }
-                    try {
-                        m.addHorizontal(extent);
-                    } catch (TransformException e) {
-                        throw new InvalidMetadataException(Errors.format(Errors.Keys.CanNotTransformEnvelope), e);
-                    }
-                }
-            }
-            if (m != null) {
-                return Optional.ofNullable(m.bounds);
-            }
-        }
-        return Optional.empty();
+    public static Optional<GeographicBoundingBox> getGeographicBoundingBox(final Stream<? extends Extent> extents) {
+        final Extents m = new Extents();
+        extents.forEach((extent) -> {
+            if (extent != null) try {
+                m.addHorizontal(extent);
+            } catch (TransformException e) {
+                throw new InvalidMetadataException(Errors.format(Errors.Keys.CanNotTransformEnvelope), e);
+            }
+        });
+        return Optional.ofNullable(m.bounds);
     }
 
     /**
