--- conflicted
+++ resolved
@@ -78,11 +78,6 @@
  * </ul>
  *
  * @author  Johann Sorel (Geomatys)
-<<<<<<< HEAD
- * @version 0.8
- * @since   0.8
-=======
->>>>>>> 18a06d45
  */
 public class SimpleMetadata implements Metadata, DataIdentification, Citation {
     /**
