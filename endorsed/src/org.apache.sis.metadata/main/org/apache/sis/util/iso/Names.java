/*
 * Licensed to the Apache Software Foundation (ASF) under one or more
 * contributor license agreements.  See the NOTICE file distributed with
 * this work for additional information regarding copyright ownership.
 * The ASF licenses this file to You under the Apache License, Version 2.0
 * (the "License"); you may not use this file except in compliance with
 * the License.  You may obtain a copy of the License at
 *
 *     http://www.apache.org/licenses/LICENSE-2.0
 *
 * Unless required by applicable law or agreed to in writing, software
 * distributed under the License is distributed on an "AS IS" BASIS,
 * WITHOUT WARRANTIES OR CONDITIONS OF ANY KIND, either express or implied.
 * See the License for the specific language governing permissions and
 * limitations under the License.
 */
package org.apache.sis.util.iso;

import java.util.Map;
import java.lang.reflect.Type;
import org.opengis.util.TypeName;
import org.opengis.util.LocalName;
import org.opengis.util.MemberName;
import org.opengis.util.ScopedName;
import org.opengis.util.GenericName;
import org.opengis.util.NameSpace;
import org.opengis.util.NameFactory;
import org.opengis.util.InternationalString;
import org.apache.sis.util.Static;
import org.apache.sis.util.ArgumentChecks;
import org.apache.sis.util.OptionalCandidate;
import org.apache.sis.util.UnknownNameException;
import org.apache.sis.util.resources.Errors;


/**
 * Static methods for creating, parsing and formatting {@linkplain AbstractName generic names}.
 * This convenience class does not add new functionality compared to {@link DefaultNameFactory},
 * but makes some tasks easier by avoiding the need to find a factory, and by creating name and
 * their namespace in a single step.
 *
 * <h2>Relationship with Java Content Repository (JCR) names</h2>
 * In the Java standard {@link javax.xml.namespace.QName} class and in the Java Content Repository (JCR) specification,
 * a name is an ordered pair of ({@code namespace}, {@code localPart}) strings. A JCR name can take two lexical forms:
 * <i>expanded form</i> and <i>qualified form</i>. Those names are mapped to generic names as below:
 *
 * <blockquote><table class="sis" style="white-space: nowrap">
 *   <caption>Equivalence between JCR name and {@code GenericName}</caption>
 *   <tr>
 *     <th>JCR name</th>
 *     <th class="sep" colspan="2">GeoAPI equivalence</th>
 *   </tr><tr>
 *     <td><code>ExpandedName ::= '{' Namespace '}' LocalPart</code></td>
 *     <td class="sep"><code>GenericName.{@linkplain AbstractName#scope() scope()}.name().toString()</code></td>
 *     <td>= JCR {@code Namespace}</td>
 *   </tr><tr>
 *     <td></td>
 *     <td class="sep"><code>GenericName.{@linkplain AbstractName#toString() toString()}</code></td>
 *     <td>= JCR {@code LocalPart}</td>
 *   </tr><tr>
 *     <td class="hsep"><code>QualifiedName ::= [Prefix ':'] LocalPart</code></td>
 *     <td class="hsep sep"><code>ScopedName.{@linkplain AbstractName#scope() scope()}</code></td>
 *     <td class="hsep">= {@linkplain DefaultNameSpace#isGlobal() global namespace}</td>
 *   </tr><tr>
 *     <td></td>
 *     <td class="sep"><code>ScopedName.{@linkplain DefaultScopedName#head() head()}.toString()</code></td>
 *     <td>= JCR {@code Prefix}</td>
 *   </tr><tr>
 *     <td></td>
 *     <td class="sep"><code>ScopedName.{@linkplain DefaultScopedName#tail() tail()}.toString()</code></td>
 *     <td>= JCR {@code LocalPart}</td>
 *   </tr>
 * </table></blockquote>
 *
 * @author  Martin Desruisseaux (Geomatys)
 * @version 1.4
 *
 * @see DefaultNameFactory
 * @see DefaultNameSpace
 * @see DefaultScopedName
 * @see DefaultLocalName
 * @see DefaultTypeName
 * @see DefaultMemberName
 *
 * @since 0.5
 */
public final class Names extends Static {
    /**
     * Sequence numbers, created when first needed.
     *
     * @see #createMemberName(CharSequence, String, int)
     */
    private static final MemberName[] SEQUENCE_NUMBERS = new MemberName[16];

    /**
     * Do not allow instantiation of this class.
     */
    private Names() {
    }

    /**
     * Creates a namespace for the given name.
     *
     * @param  factory    the factory to use for creating the namespace.
     * @param  namespace  the namespace string, taken as a whole (not parsed).
     * @param  separator  the separator between the namespace and the local part, or {@code null} for the default.
     * @return the namespace object, or {@code null} if the given {@code namespace} was null or empty.
     */
    private static NameSpace createNameSpace(final NameFactory factory, final CharSequence namespace, final String separator) {
        if (namespace == null || namespace.length() == 0) {
            return null;
        }
        return factory.createNameSpace(factory.createLocalName(null, namespace),
                (separator == null) ? null : Map.of("separator.head", separator));
    }

    /**
     * Creates a local or scoped name in the given namespace.
     * The character sequences can be either {@link String} or {@link InternationalString} instances.
     * The {@code namespace} character sequences is taken verbatim, while {@code scopedName} is split
     * around the {@linkplain DefaultNameSpace#DEFAULT_SEPARATOR default separator}, which is {@code ":"}.
     *
     * @param  namespace   the namespace, or {@code null} for the global namespace.
     * @param  separator   the separator between the namespace and the generic name, or {@code null}
     *                     for the {@linkplain DefaultNameSpace#DEFAULT_SEPARATOR default separator}.
     * @param  scopedName  the name to parse using {@code ':'} as the separator between components.
     * @return a local or scoped name in the given namespace.
     *
     * @see DefaultNameFactory#parseGenericName(NameSpace, CharSequence)
     *
     * @todo Bug in current implementation: the {@code separator} argument is ignored if {@code namespace} is null.
     */
    public static GenericName parseGenericName(final CharSequence namespace, final String separator, final CharSequence scopedName) {
        ArgumentChecks.ensureNonNull("localPart", scopedName);
        final NameFactory factory = DefaultNameFactory.provider();
        return factory.parseGenericName(createNameSpace(factory, namespace, separator), scopedName);
    }

    /**
     * Creates a local or scoped name from an array of parsed names. This method returns a local name if the
     * length of the {@code parsedNames} array is 1, or a scoped named if the length of the array is 2 or more.
     * The first {@code parsedNames} element will be the {@linkplain AbstractName#head() head}
     * and the last {@code parsedNames} element will be the {@link AbstractName#tip() tip}.
     *
     * @param  namespace    the namespace, or {@code null} for the global namespace.
     * @param  separator    the separator between the namespace and the generic name, or {@code null}
     *                      for the {@linkplain DefaultNameSpace#DEFAULT_SEPARATOR default separator}.
     * @param  parsedNames  the local names as an array of {@link String} or {@link InternationalString} instances.
     *                      This array shall contain at least one element.
     * @return the generic name for the given parsed names.
     *
     * @since 1.0
     */
    public static GenericName createGenericName(final CharSequence namespace, final String separator, final CharSequence... parsedNames) {
        ArgumentChecks.ensureNonNull("parsedNames", parsedNames);
        final NameFactory factory = DefaultNameFactory.provider();
        return factory.createGenericName(createNameSpace(factory, namespace, separator), parsedNames);
    }

    /**
     * Creates a scoped name as the concatenation of the given generic name with a single character sequence.
     * The scope of the new name will be the scope of the {@code path} argument.
     * The tail is a local name created from the given character sequence.
     *
     * @param  scope      the first part to concatenate.
     * @param  separator  the separator between the head and the tail,
     *                    or {@code null} for inheriting the same separator as the given scope.
     * @param  name       the second part to concatenate.
     * @return a scoped name in the given namespace.
     *
     * @since 0.8
     */
    public static ScopedName createScopedName(final GenericName scope, final String separator, final CharSequence name) {
        // Current version does not perform any caching, but this is something we could add in the future.
        return new DefaultScopedName(scope, separator, name);
    }

    /**
     * Creates a name which is local in the given namespace.
     * The character sequences can be either {@link String} or {@link InternationalString} instances.
     * Those character sequences are taken verbatim; they are <em>not</em> parsed into their components.
     *
     * <div class="note"><b>Note:</b> it is possible to split the {@code namespace} and {@code localPart}
     * strings into smaller name components (e.g. namespaces contained in other namespaces). If such finer
     * grain control is desired, one can use {@link DefaultNameFactory} instead of this {@code Names} class.</div>
     *
     * The following table shows where the strings given in argument will go:
     *
     * <blockquote><table class="sis">
     *   <caption>Mapping from arguments to name components</caption>
     *   <tr><th>Argument</th> <th>Mapped to</th></tr>
     *   <tr><td>{@code namespace}</td> <td><code>name.{@linkplain DefaultLocalName#scope() scope()}.name().toString()</code></td></tr>
     *   <tr><td>{@code localPart}</td> <td><code>name.{@linkplain DefaultLocalName#toString() toString()}</code></td></tr>
     * </table></blockquote>
     *
     * <h4>Example</h4>
     * For a name created by {@code createLocalName("http://www.opengis.net/gml/srs/epsg.xml", "#", "4326")}:
     * <ul>
     *   <li><code>name.{@linkplain DefaultLocalName#toString() toString()}</code>
     *       returns the {@code "4326"} string.</li>
     *   <li><code>name.{@linkplain DefaultLocalName#scope() scope()}</code>
     *       returns the {@code "http://www.opengis.net/gml/srs/epsg.xml"} namespace.</li>
     *   <li><code>name.{@linkplain DefaultLocalName#toFullyQualifiedName() toFullyQualifiedName()}</code>
     *       returns the {@code "http://www.opengis.net/gml/srs/epsg.xml#4326"} name.</li>
     *   <li><code>{@linkplain #toExpandedString(GenericName) toExpandedString}(name)</code>
     *       returns the {@code "{http://www.opengis.net/gml/srs/epsg.xml}4326"} string.</li>
     * </ul>
     *
     * <h4>Performance note</h4>
     * This method is okay for <em>casual</em> use.
     * If many names need to be created in the same namespace,
     * then {@link DefaultNameFactory#createLocalName(NameSpace, CharSequence)}
     * is more efficient since it allows to create the {@code NameSpace} object only once.
     *
     * @param  namespace  the namespace, or {@code null} for the global namespace.
     * @param  separator  the separator between the namespace and the local part, or {@code null}
     *                    for the {@linkplain DefaultNameSpace#DEFAULT_SEPARATOR default separator}.
     * @param  localPart  the name which is locale in the given namespace.
     * @return a local name in the given namespace.
     *
     * @see DefaultNameFactory#createLocalName(NameSpace, CharSequence)
     */
    public static LocalName createLocalName(final CharSequence namespace, final String separator, final CharSequence localPart) {
        ArgumentChecks.ensureNonNull("localPart", localPart);
        final NameFactory factory = DefaultNameFactory.provider();
        return factory.createLocalName(createNameSpace(factory, namespace, separator), localPart);
    }

    /**
     * Creates a type name from the given character sequence and automatically inferred Java type.
     * The character sequences can be either {@link String} or {@link InternationalString} instances.
     * Those character sequences are taken verbatim; they are <em>not</em> parsed into their components.
     *
     * <h4>Example</h4>
     * {@code createTypeName("gco", ":", "Integer")} returns a name
     * which can be used for representing the type of {@code <gco:Integer>} elements in XML files.
     *
     * <h4>Performance note</h4>
     * This method is okay for <em>casual</em> use.
     * If many names need to be created in the same namespace,
     * then {@link DefaultNameFactory#createTypeName(NameSpace, CharSequence)}
     * is more efficient since it allows to create the {@code NameSpace} object only once.
     *
     * @param  namespace  the namespace, or {@code null} for the global namespace.
     * @param  separator  the separator between the namespace and the local part, or {@code null}
     *                    for the {@linkplain DefaultNameSpace#DEFAULT_SEPARATOR default separator}.
     * @param  localPart  the name which is locale in the given namespace.
     * @return a type name in the given namespace.
     *
     * @see DefaultNameFactory#createTypeName(NameSpace, CharSequence)
     */
    public static TypeName createTypeName(final CharSequence namespace, final String separator, final CharSequence localPart) {
        ArgumentChecks.ensureNonNull("localPart", localPart);
        final NameFactory factory = DefaultNameFactory.provider();
        return factory.createTypeName(createNameSpace(factory, namespace, separator), localPart);
    }

    /**
     * Creates a type name for the given class using naming convention documented in {@link DefaultTypeName}.
     * This method is a shortcut for {@link DefaultNameFactory#toTypeName(Class)}
     * and is the converse of {@link #toClass(TypeName)}.
     *
     * @param  valueClass  the type of values for which to infer a {@link TypeName} instance.
     * @return a type name for values of the given type.
     *
     * @see #createMemberName(CharSequence, String, CharSequence, Class)
     * @see DefaultNameFactory#toTypeName(Class)
     *
     * @since 1.3
     */
    public static TypeName createTypeName(final Class<?> valueClass) {
        ArgumentChecks.ensureNonNull("valueClass", valueClass);
        final var factory = DefaultNameFactory.provider();
        return factory.toTypeName(valueClass);    // SIS-specific method.
    }

    /**
     * Creates a member name for a record of the given name.
     * The given namespace is usually an instance of {@link TypeName}.
     *
     * @param  namespace  the name of the record which will contain this member name.
     * @param  localPart  the name which is locale in the given namespace.
     * @param  valueClass the type of values, used for inferring a {@link TypeName} instance.
     * @return a member name in the given namespace for values of the given type.
     */
    static MemberName createMemberName(final GenericName namespace, final CharSequence localPart, final Class<?> valueClass) {
        final var factory = DefaultNameFactory.provider();
        return factory.createMemberName(factory.createNameSpace(namespace, null), localPart, factory.toTypeName(valueClass));
    }

    /**
     * Creates a member name for values of the given class. A {@link TypeName} will be inferred
     * from the given {@code valueClass} as documented in the {@link DefaultTypeName} javadoc.
     *
     * <h4>Performance note</h4>
     * This method is okay for <em>casual</em> use. If many names need to be created,
     * then {@link DefaultNameFactory#createMemberName(NameSpace, CharSequence, TypeName)}
     * is more efficient since it allows to create the {@code NameSpace} and {@code TypeName} objects only once.
     *
     * @param  namespace  the namespace, or {@code null} for the global namespace.
     * @param  separator  the separator between the namespace and the local part, or {@code null}
     *                    for the {@linkplain DefaultNameSpace#DEFAULT_SEPARATOR default separator}.
     * @param  localPart  the name which is locale in the given namespace.
     * @param  valueClass the type of values, used for inferring a {@link TypeName} instance.
     * @return a member name in the given namespace for values of the given type.
     */
    public static MemberName createMemberName(final CharSequence namespace, final String separator,
            final CharSequence localPart, final Class<?> valueClass)
    {
        ArgumentChecks.ensureNonNull("localPart",  localPart);
        ArgumentChecks.ensureNonNull("valueClass", valueClass);
        final var factory = DefaultNameFactory.provider();
        return factory.createMemberName(createNameSpace(factory, namespace, separator), localPart,
               factory.toTypeName(valueClass));     // SIS-specific method.
    }

    /**
     * Creates a member name for attribute values of the given type.
     * This is a shortcut for {@link DefaultNameFactory#createMemberName(NameSpace, CharSequence, TypeName)}.
     * See {@linkplain #createMemberName(CharSequence, String, CharSequence, Class) performance note}.
     *
     * @param  namespace  the namespace, or {@code null} for the global namespace.
     * @param  separator  the separator between the namespace and the local part, or {@code null}
     *                    for the {@linkplain DefaultNameSpace#DEFAULT_SEPARATOR default separator}.
     * @param  localPart  the name which is locale in the given namespace.
     * @param  attributeType  the type of the data associated with the member.
     * @return a member name in the given namespace for values of the given type.
     *
     * @since 1.3
     */
    public static MemberName createMemberName(final CharSequence namespace, final String separator,
            final CharSequence localPart, final TypeName attributeType)
    {
<<<<<<< HEAD
        ensureNonNull("localPart", localPart);
        ensureNonNull("attributeType", attributeType);
        final DefaultNameFactory factory = DefaultNameFactory.provider();
=======
        ArgumentChecks.ensureNonNull("localPart", localPart);
        ArgumentChecks.ensureNonNull("attributeType", attributeType);
        final NameFactory factory = DefaultNameFactory.provider();
>>>>>>> c4eceb3e
        return factory.createMemberName(createNameSpace(factory, namespace, separator), localPart, attributeType);
    }

    /**
     * Creates a member name for the given sequence number. The member type will be {@code "OGC:Integer"}.
     * This method can be used for {@linkplain org.apache.sis.metadata.iso.content.DefaultRangeDimension#setSequenceIdentifier
     * setting band identifier in metadata} in the common case where band identifier are just numbers.
     *
     * @param  namespace  the namespace, or {@code null} for the global namespace.
     * @param  separator  the separator between the namespace and the local part, or {@code null}
     *                    for the {@linkplain DefaultNameSpace#DEFAULT_SEPARATOR default separator}.
     * @param  localPart  the sequence number to use as local part.
     * @return a member name in the given namespace with the given sequence number.
     *
     * @see org.opengis.metadata.content.RangeDimension#getSequenceIdentifier()
     *
     * @since 1.0
     */
    public static MemberName createMemberName(final CharSequence namespace, String separator, final int localPart) {
        if (DefaultNameSpace.DEFAULT_SEPARATOR_STRING.equals(separator)) {
            separator = null;       // For making test for caching easier.
        }
        final boolean cached = (namespace == null) && (separator == null) && localPart >= 0 && localPart < SEQUENCE_NUMBERS.length;
        MemberName name = null;
        if (cached) synchronized (SEQUENCE_NUMBERS) {
            name = SEQUENCE_NUMBERS[localPart];
        }
        if (name == null) {
            name = createMemberName(namespace, separator, Integer.toString(localPart), Integer.class);
            if (cached) synchronized (SEQUENCE_NUMBERS) {
                /*
                 * No need to check if a value has been set concurrently because `createMemberName(…)`
                 * already checked if an equal instance exists in the current JVM.
                 */
                SEQUENCE_NUMBERS[localPart] = name;
            }
        }
        return name;
    }

    /**
     * Returns the Java class associated to the given type name.
     * The method performs the following choices:
     *
     * <ul>
     *   <li>If the given type name is {@code null}, then this method returns {@code null}.</li>
     *   <li>Else if the value returned by {@link DefaultTypeName#toJavaType()} is a {@link Class}, returns that class.</li>
     *   <li>Else if the type name {@linkplain DefaultTypeName#scope() scope} is {@code "OGC"}, then:
     *     <ul>
     *       <li>If the name is {@code "CharacterString"}, {@code "Integer"}, {@code "Real"} or other recognized names
     *           (see {@link DefaultTypeName} javadoc), then the corresponding class is returned.</li>
     *       <li>Otherwise {@link UnknownNameException} is thrown.</li>
     *     </ul>
     *   </li>
     *   <li>Else if the scope is {@code "class"}, then:
     *     <ul>
     *       <li>If the name is accepted by {@link Class#forName(String)}, then that class is returned.</li>
     *       <li>Otherwise {@link UnknownNameException} is thrown.</li>
     *     </ul>
     *   </li>
     *   <li>Else if the scope {@linkplain DefaultNameSpace#isGlobal() is global}, then:
     *     <ul>
     *       <li>If the name is one of the names recognized in {@code "OGC"} scope (see above),
     *           then the corresponding class is returned.</li>
     *       <li>Otherwise {@code null} is returned. No exception is thrown because names in the global namespace
     *           could be anything; this method cannot be sure that the given name was wrong.</li>
     *     </ul>
     *   </li>
     *   <li>Otherwise {@code null} is returned,
     *       because this method cannot check the validity of names in other namespaces.</li>
     * </ul>
     *
     * @param  type  the type name from which to infer a Java class.
     * @return the Java class associated to the given {@code TypeName},
     *         or {@code null} if there is no mapping from the given name to a Java class.
     * @throws UnknownNameException if a mapping from the given name to a Java class was expected to exist
     *         (typically because of the {@linkplain DefaultTypeName#scope() scope}) but the lookup failed.
     *
     * @see #createTypeName(Class)
     * @see DefaultTypeName#toJavaType()
     *
     * @since 0.5
     */
    @OptionalCandidate
    public static Class<?> toClass(final TypeName type) throws UnknownNameException {
        if (type == null) {
            return null;
        }
        if (type instanceof DefaultTypeName) {
            final Type t = ((DefaultTypeName) type).toJavaType().orElse(null);
            if (t instanceof Class<?>) {
                return (Class<?>) t;
            }
        }
        ClassNotFoundException cause;
        try {
            final Class<?> c = TypeNames.toClass(TypeNames.namespace(type.scope()), type.toString());
            if (c != Void.TYPE) {
                return c;
            }
            cause = null;
        } catch (ClassNotFoundException e) {
            cause = e;
        }
        throw new UnknownNameException(Errors.format(Errors.Keys.UnknownType_1, type.toFullyQualifiedName()), cause);
    }

    /**
     * Formats the given name in <i>expanded form</i> close to the Java Content Repository (JCR) definition.
     * The expanded form is defined as below:
     *
     * <blockquote><pre> ExpandedName ::= '{' NameSpace '}' LocalPart
     * NameSpace    ::= name.{@linkplain AbstractName#scope() scope()}.{@linkplain DefaultNameSpace#name() name()}.toString()
     * LocalPart    ::= name.{@linkplain AbstractName#toString() toString()}</pre></blockquote>
     *
     * @param  name  the generic name to format in expanded form, or {@code null}.
     * @return expanded form of the given generic name, or {@code null} if the given name was null.
     *
     * @see DefaultNameSpace#toString()
     */
    public static String toExpandedString(final GenericName name) {
        if (name == null) {
            return null;
        }
        final String localPart = name.toString();
        final NameSpace scope = name.scope();
        if (scope == null || scope.isGlobal()) {
            return localPart;
        }
        final String ns = scope.name().toString();
        return new StringBuilder(ns.length() + localPart.length() + 2)
                .append('{').append(ns).append('}').append(localPart).toString();
    }
}<|MERGE_RESOLUTION|>--- conflicted
+++ resolved
@@ -331,15 +331,9 @@
     public static MemberName createMemberName(final CharSequence namespace, final String separator,
             final CharSequence localPart, final TypeName attributeType)
     {
-<<<<<<< HEAD
-        ensureNonNull("localPart", localPart);
-        ensureNonNull("attributeType", attributeType);
-        final DefaultNameFactory factory = DefaultNameFactory.provider();
-=======
         ArgumentChecks.ensureNonNull("localPart", localPart);
         ArgumentChecks.ensureNonNull("attributeType", attributeType);
-        final NameFactory factory = DefaultNameFactory.provider();
->>>>>>> c4eceb3e
+        final DefaultNameFactory factory = DefaultNameFactory.provider();
         return factory.createMemberName(createNameSpace(factory, namespace, separator), localPart, attributeType);
     }
 
