--- conflicted
+++ resolved
@@ -266,11 +266,7 @@
 
     /**
      * Returns the title of the given enumeration or code list value. Title are usually much shorter than descriptions.
-<<<<<<< HEAD
-     * English titles are often the same than the {@linkplain #getCodeLabel(CodeList) code labels}.
-=======
-     * English titles are often the same as the {@linkplain #getCodeLabel(ControlledVocabulary) code labels}.
->>>>>>> cdfb5327
+     * English titles are often the same as the {@linkplain #getCodeLabel(CodeList) code labels}.
      *
      * <p>The code or enumeration value given in argument to this method can be retrieved from the returned title
      * with the {@link #forCodeTitle(CharSequence)} method. See <cite>Substituting a free text by a code list</cite>
