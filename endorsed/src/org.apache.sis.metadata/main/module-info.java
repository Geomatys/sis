/*
 * Licensed to the Apache Software Foundation (ASF) under one or more
 * contributor license agreements.  See the NOTICE file distributed with
 * this work for additional information regarding copyright ownership.
 * The ASF licenses this file to You under the Apache License, Version 2.0
 * (the "License"); you may not use this file except in compliance with
 * the License.  You may obtain a copy of the License at
 *
 *     http://www.apache.org/licenses/LICENSE-2.0
 *
 * Unless required by applicable law or agreed to in writing, software
 * distributed under the License is distributed on an "AS IS" BASIS,
 * WITHOUT WARRANTIES OR CONDITIONS OF ANY KIND, either express or implied.
 * See the License for the specific language governing permissions and
 * limitations under the License.
 */

/**
 * Implementations of metadata derived from ISO 19115.
 * This module provides both an implementation of the metadata interfaces defined in GeoAPI,
 * and a framework for handling those metadata through Java reflection.
 *
 * @author  Martin Desruisseaux (Geomatys)
 * @author  Cédric Briançon (Geomatys)
 * @author  Cullen Rombach (Image Matters)
 * @version 1.4
 * @since   0.3
 */
module org.apache.sis.metadata {
    /*
     * Dependencies. Only the ones that appear in public API should be transitive.
     */
    requires java.sql;
    requires java.naming;
    requires transitive jakarta.xml.bind;
    requires transitive org.apache.sis.util;

    /*
     * Services needed or implemented by this module.
     */
    provides org.opengis.util.NameFactory
        with org.apache.sis.util.iso.DefaultNameFactory;

    provides org.apache.sis.xml.bind.TypeRegistration
        with org.apache.sis.metadata.internal.MetadataTypes;

    provides org.apache.sis.util.internal.MetadataServices
        with org.apache.sis.metadata.internal.ServicesForUtility;

<<<<<<< HEAD
    uses org.apache.sis.internal.metadata.ReferencingServices;
    uses org.apache.sis.internal.metadata.sql.Initializer;
    uses org.apache.sis.internal.jaxb.AdapterReplacement;
    uses org.apache.sis.internal.jaxb.TypeRegistration;
    uses org.apache.sis.internal.geoapi.temporal.TemporalFactory;
=======
    uses org.apache.sis.metadata.internal.ReferencingServices;
    uses org.apache.sis.metadata.sql.util.Initializer;
    uses org.apache.sis.xml.bind.AdapterReplacement;
    uses org.apache.sis.xml.bind.TypeRegistration;
    uses org.opengis.temporal.TemporalFactory;
>>>>>>> 11f35074

    /*
     * Public API open to everyone.
     */
    exports org.apache.sis.metadata;
    exports org.apache.sis.metadata.iso;
    exports org.apache.sis.metadata.iso.acquisition;
    exports org.apache.sis.metadata.iso.citation;
    exports org.apache.sis.metadata.iso.constraint;
    exports org.apache.sis.metadata.iso.content;
    exports org.apache.sis.metadata.iso.distribution;
    exports org.apache.sis.metadata.iso.extent;
    exports org.apache.sis.metadata.iso.identification;
    exports org.apache.sis.metadata.iso.lineage;
    exports org.apache.sis.metadata.iso.maintenance;
    exports org.apache.sis.metadata.iso.quality;
    exports org.apache.sis.metadata.iso.spatial;
    exports org.apache.sis.metadata.sql;
    exports org.apache.sis.util.iso;
    exports org.apache.sis.xml;

    /*
     * Internal API open only to other Apache SIS modules.
     */
    exports org.apache.sis.metadata.internal to
            org.apache.sis.referencing,
            org.apache.sis.feature,
            org.apache.sis.storage,
            org.apache.sis.storage.netcdf,
            org.apache.sis.storage.geotiff;

    exports org.apache.sis.xml.bind to
            org.apache.sis.referencing,
            org.apache.sis.storage.xml,
            org.apache.sis.portrayal,
            org.apache.sis.profile.france;

    exports org.apache.sis.xml.bind.gco to
            org.apache.sis.referencing,
            org.apache.sis.portrayal;

    exports org.apache.sis.xml.bind.gcx to
            org.glassfish.jaxb.runtime,         // TODO: need to export to Jakarta only.
            org.glassfish.jaxb.core,            // TODO: need to export to Jakarta only.
            jakarta.xml.bind;                   // Seems ignored.

    exports org.apache.sis.xml.bind.lan to
            org.glassfish.jaxb.runtime,         // TODO: need to export to Jakarta only.
            org.glassfish.jaxb.core,            // TODO: need to export to Jakarta only.
            jakarta.xml.bind;                   // Seems ignored.

    exports org.apache.sis.xml.bind.cat to
            org.glassfish.jaxb.runtime,         // TODO: need to export to Jakarta only.
            org.glassfish.jaxb.core,            // TODO: need to export to Jakarta only.
            jakarta.xml.bind;                   // Seems ignored.

    exports org.apache.sis.xml.bind.gml to
            org.apache.sis.referencing,
            org.apache.sis.storage.xml,
            org.glassfish.jaxb.runtime,         // TODO: need to export to Jakarta only.
            org.glassfish.jaxb.core,            // TODO: need to export to Jakarta only.
            jakarta.xml.bind;                   // Seems ignored.

    exports org.apache.sis.xml.bind.gmi to
            org.glassfish.jaxb.core,            // TODO: need to export to Jakarta only.
            jakarta.xml.bind;                   // Seems ignored.

    exports org.apache.sis.xml.bind.gts to
            org.glassfish.jaxb.core,            // TODO: need to export to Jakarta only.
            jakarta.xml.bind;                   // Seems ignored.

    exports org.apache.sis.xml.bind.metadata.code to
            org.glassfish.jaxb.runtime,         // TODO: need to export to Jakarta only.
            org.glassfish.jaxb.core,            // TODO: need to export to Jakarta only.
            jakarta.xml.bind;                   // Seems ignored.

    exports org.apache.sis.xml.bind.metadata to
            org.apache.sis.referencing,
            org.apache.sis.storage,
            org.apache.sis.profile.france,
            org.glassfish.jaxb.runtime,         // TODO: need to export to Jakarta only.
            org.glassfish.jaxb.core,            // TODO: need to export to Jakarta only.
            jakarta.xml.bind;                   // Seems ignored.

    exports org.apache.sis.xml.bind.metadata.geometry to
            org.glassfish.jaxb.core,            // TODO: need to export to Jakarta only.
            jakarta.xml.bind;                   // Seems ignored.

    exports org.apache.sis.xml.bind.metadata.replace to
            org.apache.sis.referencing,
            org.apache.sis.profile.france,
            org.glassfish.jaxb.runtime,         // For access to beforeUnmarshal(…).
            org.glassfish.jaxb.core,            // For access to various classes.
            jakarta.xml.bind;                   // Seems ignored.

    exports org.apache.sis.metadata.sql.util to
            org.apache.sis.referencing,
            org.apache.sis.storage.sql;

    exports org.apache.sis.metadata.simple to
            org.apache.sis.referencing,
            org.apache.sis.feature,
            org.apache.sis.storage,
            org.apache.sis.storage.xml;

    exports org.apache.sis.xml.util to
            org.apache.sis.referencing,
            org.apache.sis.storage,
            org.apache.sis.storage.xml,
            org.apache.sis.gui;                 // In the "optional" sub-project.

    exports org.apache.sis.internal.geoapi.evolution to
            org.apache.sis.referencing,
            org.opengis.geoapi;

    // For instantiation of new CodeList values by reflection.
    opens org.apache.sis.internal.geoapi.evolution to org.opengis.geoapi;

    /*
     * Allow JAXB to use reflection for marshalling and
     * unmarshalling Apache SIS objects in XML documents.
     *
     * Module names of some implementations:
     *   - com.sun.xml.bind
     *   - org.glassfish.jaxb.runtime
     *
     * Opening to implementation is a temporary hack, until
     * we find why opening to Jakarta only is not sufficient.
     */
    opens org.apache.sis.util.iso                    to jakarta.xml.bind, org.glassfish.jaxb.core, org.glassfish.jaxb.runtime;
    opens org.apache.sis.metadata.iso                to jakarta.xml.bind;
    opens org.apache.sis.metadata.iso.citation       to jakarta.xml.bind, org.glassfish.jaxb.runtime;
    opens org.apache.sis.metadata.iso.constraint     to jakarta.xml.bind, org.glassfish.jaxb.runtime;
    opens org.apache.sis.metadata.iso.identification to jakarta.xml.bind, org.glassfish.jaxb.runtime;
    opens org.apache.sis.metadata.iso.quality        to jakarta.xml.bind, org.glassfish.jaxb.runtime;
    opens org.apache.sis.metadata.iso.lineage        to jakarta.xml.bind, org.glassfish.jaxb.runtime;
    opens org.apache.sis.metadata.iso.content        to jakarta.xml.bind, org.glassfish.jaxb.runtime;
    opens org.apache.sis.metadata.iso.distribution   to jakarta.xml.bind, org.glassfish.jaxb.runtime;
    opens org.apache.sis.metadata.iso.maintenance    to jakarta.xml.bind, org.glassfish.jaxb.runtime;

    opens org.apache.sis.xml.bind.gco to jakarta.xml.bind;
    opens org.apache.sis.xml.bind.gml to jakarta.xml.bind;
}<|MERGE_RESOLUTION|>--- conflicted
+++ resolved
@@ -47,19 +47,11 @@
     provides org.apache.sis.util.internal.MetadataServices
         with org.apache.sis.metadata.internal.ServicesForUtility;
 
-<<<<<<< HEAD
-    uses org.apache.sis.internal.metadata.ReferencingServices;
-    uses org.apache.sis.internal.metadata.sql.Initializer;
-    uses org.apache.sis.internal.jaxb.AdapterReplacement;
-    uses org.apache.sis.internal.jaxb.TypeRegistration;
-    uses org.apache.sis.internal.geoapi.temporal.TemporalFactory;
-=======
     uses org.apache.sis.metadata.internal.ReferencingServices;
     uses org.apache.sis.metadata.sql.util.Initializer;
     uses org.apache.sis.xml.bind.AdapterReplacement;
     uses org.apache.sis.xml.bind.TypeRegistration;
-    uses org.opengis.temporal.TemporalFactory;
->>>>>>> 11f35074
+    uses org.apache.sis.pending.geoapi.temporal.TemporalFactory;
 
     /*
      * Public API open to everyone.
@@ -171,12 +163,12 @@
             org.apache.sis.storage.xml,
             org.apache.sis.gui;                 // In the "optional" sub-project.
 
-    exports org.apache.sis.internal.geoapi.evolution to
+    exports org.apache.sis.pending.geoapi.evolution to
             org.apache.sis.referencing,
             org.opengis.geoapi;
 
     // For instantiation of new CodeList values by reflection.
-    opens org.apache.sis.internal.geoapi.evolution to org.opengis.geoapi;
+    opens org.apache.sis.pending.geoapi.evolution to org.opengis.geoapi;
 
     /*
      * Allow JAXB to use reflection for marshalling and
