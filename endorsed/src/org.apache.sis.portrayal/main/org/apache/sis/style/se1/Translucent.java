/*
 * Licensed to the Apache Software Foundation (ASF) under one or more
 * contributor license agreements.  See the NOTICE file distributed with
 * this work for additional information regarding copyright ownership.
 * The ASF licenses this file to You under the Apache License, Version 2.0
 * (the "License"); you may not use this file except in compliance with
 * the License.  You may obtain a copy of the License at
 *
 *     http://www.apache.org/licenses/LICENSE-2.0
 *
 * Unless required by applicable law or agreed to in writing, software
 * distributed under the License is distributed on an "AS IS" BASIS,
 * WITHOUT WARRANTIES OR CONDITIONS OF ANY KIND, either express or implied.
 * See the License for the specific language governing permissions and
 * limitations under the License.
 */
package org.apache.sis.style.se1;

<<<<<<< HEAD
import org.apache.sis.filter.Expression;
=======
// Specific to the geoapi-3.1 and geoapi-4.0 branches:
import org.opengis.filter.Expression;
>>>>>>> efcd672a


/**
 * Object which can be rendered with various levels of transparency.
 *
 * @author  Martin Desruisseaux (Geomatys)
 * @version 1.5
 *
 * @param <R>  the type of data to style, such as {@code Feature} or {@code Coverage}.
 *
 * @since 1.5
 */
public interface Translucent<R> {
    /**
     * Indicates the level of translucency as a floating point number between 0 and 1 (inclusive).
     * A value of zero means completely transparent. A value of 1.0 means completely opaque.
     *
     * @return the level of translucency as a floating point number between 0 and 1 (inclusive).
     */
    Expression<R, ? extends Number> getOpacity();

    /**
     * Sets the level of translucency as a floating point number between 0 and 1 (inclusive).
     * If this method is never invoked, then the default value is literal 1 (totally opaque).
     * That default value is standardized by OGC 05-077r4.
     *
     * @param  value  new level of translucency, or {@code null} for resetting the default value.
     */
    void setOpacity(Expression<R, ? extends Number> value);
}<|MERGE_RESOLUTION|>--- conflicted
+++ resolved
@@ -16,12 +16,8 @@
  */
 package org.apache.sis.style.se1;
 
-<<<<<<< HEAD
+// Specific to the main branch:
 import org.apache.sis.filter.Expression;
-=======
-// Specific to the geoapi-3.1 and geoapi-4.0 branches:
-import org.opengis.filter.Expression;
->>>>>>> efcd672a
 
 
 /**
