/*
 * Licensed to the Apache Software Foundation (ASF) under one or more
 * contributor license agreements.  See the NOTICE file distributed with
 * this work for additional information regarding copyright ownership.
 * The ASF licenses this file to You under the Apache License, Version 2.0
 * (the "License"); you may not use this file except in compliance with
 * the License.  You may obtain a copy of the License at
 *
 *     http://www.apache.org/licenses/LICENSE-2.0
 *
 * Unless required by applicable law or agreed to in writing, software
 * distributed under the License is distributed on an "AS IS" BASIS,
 * WITHOUT WARRANTIES OR CONDITIONS OF ANY KIND, either express or implied.
 * See the License for the specific language governing permissions and
 * limitations under the License.
 */
package org.apache.sis.portrayal;

import java.util.ArrayList;
import java.util.Locale;
import java.util.Objects;
import java.util.Optional;
import java.util.OptionalDouble;
import org.opengis.geometry.Envelope;
import org.opengis.geometry.DirectPosition;
import org.opengis.metadata.extent.GeographicBoundingBox;
import org.opengis.metadata.spatial.DimensionNameType;
import org.opengis.referencing.crs.CoordinateReferenceSystem;
import org.opengis.referencing.crs.EngineeringCRS;
import org.opengis.referencing.crs.GeographicCRS;
import org.opengis.referencing.operation.MathTransform;
import org.opengis.referencing.operation.TransformException;
import org.opengis.referencing.operation.CoordinateOperation;
import org.opengis.util.FactoryException;
import org.apache.sis.util.Localized;
import org.apache.sis.util.ArgumentChecks;
import org.apache.sis.util.resources.Errors;
import org.apache.sis.geometry.GeneralDirectPosition;
import org.apache.sis.geometry.GeneralEnvelope;
import org.apache.sis.measure.Units;
import org.apache.sis.referencing.CRS;
import org.apache.sis.referencing.IdentifiedObjects;
import org.apache.sis.referencing.operation.DefaultCoordinateOperationFactory;
import org.apache.sis.referencing.operation.matrix.Matrices;
import org.apache.sis.referencing.operation.matrix.MatrixSIS;
import org.apache.sis.referencing.operation.transform.MathTransforms;
import org.apache.sis.referencing.operation.transform.LinearTransform;
import org.apache.sis.referencing.operation.transform.TransformSeparator;
import org.apache.sis.referencing.privy.ReferencingUtilities;
import org.apache.sis.referencing.privy.DirectPositionView;
import org.apache.sis.referencing.privy.WraparoundApplicator;
import org.apache.sis.util.privy.DoubleDouble;
import org.apache.sis.coverage.grid.IncompleteGridGeometryException;
import org.apache.sis.coverage.grid.GridGeometry;
import org.apache.sis.coverage.grid.GridExtent;
import org.apache.sis.coverage.grid.PixelInCell;

// Specific to the main and geoapi-3.1 branches:
import org.apache.sis.geometry.MismatchedReferenceSystemException;

// Specific to the geoapi-3.1 and geoapi-4.0 branches:
import org.opengis.coordinate.MismatchedDimensionException;
import org.opengis.coverage.CannotEvaluateException;


/**
 * Common abstraction for implementations that manage the display and user manipulation
 * of spatial graphic elements. This base class makes no assumption about the geometry
 * of the display device (e.g. flat video monitor using Cartesian coordinate system,
 * or planetarium dome using spherical coordinate system).
 *
 * <p>This {@code Canvas} base class does not draw anything by itself.
 * Subclasses are responsible for drawing graphic elements.
 * The visual contents are usually geographic located symbols, features or images,
 * but some implementations can also manage non-geographic elements like a map scale.</p>
 *
 * <p>A {@code Canvas} manages four fundamental properties:</p>
 * <ul>
 *   <li>The coordinate reference system to use for displaying data.</li>
 *   <li>The location of data to display in all dimensions, including the dimensions
 *       not shown by the display device (for example time).</li>
 *   <li>The size of the display device, in units of the display coordinate system (typically pixels).</li>
 *   <li>The conversion from the Coordinate Reference System to the display coordinate system.</li>
 * </ul>
 *
 * Those properties are explained in more details below. Other information, for example the
 * geographic bounding box of the data shown on screen, are inferred from above properties.
 *
 * <h2>Coordinate Reference Systems</h2>
 * There are three {@linkplain CoordinateReferenceSystem Coordinate Reference Systems}
 * involved in the rendering of geospatial data:
 *
 * <ol class="verbose">
 *   <li>The <dfn>data CRS</dfn> is specific to the data to be displayed.
 *       It may be anything convertible to the <i>objective CRS</i>.
 *       Different graphic elements may use different data CRS,
 *       potentially with a different number of dimensions.</li>
 *   <li>The {@linkplain #getObjectiveCRS objective CRS} is the common CRS in which all data
 *       are converted before to be displayed. If the objective CRS involves a map projection,
 *       it determines the deformation of shapes that user will see on the display device.
 *       The objective CRS should have the same number of dimensions as the display device
 *       (often 2). Its domain of validity should be wide enough for encompassing all data.
 *       The {@link CRS#suggestCommonTarget CRS.suggestCommonTarget(…)} method may be helpful
 *       for choosing an objective CRS from a set of data CRS.</li>
 *   <li>The {@linkplain #getDisplayCRS display CRS} is the coordinate system of the display device.
 *       The {@linkplain #getObjectiveToDisplay() conversion from objective CRS to display CRS}
 *       should be an affine transform with a scale, a translation and optionally a rotation.
 *       This conversion changes every time that the user zooms or scrolls on viewed data.</li>
 * </ol>
 *
 * <h2>Location of data to display</h2>
 * In addition of above-cited Coordinate Reference Systems, a {@code Canvas} also contains a point of interest.
 * The point of interest is often, but not necessarily, at the center of display area.
 * It defines the position where {@linkplain #getSpatialResolution() resolutions} will be computed,
 * and the position to keep fixed when scales and rotations are applied.
 *
 * <p>The point of interest can be expressed in any CRS;
 * it does not need to be the objective CRS or the CRS of any data.
 * However, the CRS of that point must have enough dimensions for being convertible to the CRS of all data.
 * This rule implies that the number of dimensions of the point of interest is equal or greater than
 * the highest number of dimensions found in data. The purpose is not only to specify which point to show in
 * (typically) the center of the display area, but also to specify which slice to select in all dimensions
 * not shown by the display device.</p>
 *
 * <h3>Example</h3>
 * If some data have (<var>x</var>,<var>y</var>,<var>z</var>) dimensions and
 * other data have (<var>x</var>,<var>y</var>,<var>t</var>) dimensions, then the point of interest shall contain
 * coordinate values for at least all of the (<var>x</var>,<var>y</var>,<var>z</var>,<var>t</var>) dimensions
 * (i.e. it must be 4-dimensional, even if all data in this example are 3-dimensional). If the display device
 * is a two-dimensional screen showing map in the (<var>x</var>,<var>y</var>) dimensions (horizontal plane),
 * then the point of interest defines the <var>z</var> value (elevation or depth) and the <var>t</var> value
 * (date and time) of the slice to show.
 *
 * <h2>Display device size</h2>
 * The geographic extent of data to be rendered is constrained by the zoom level and the display device size.
 * The display size is given by {@link #getDisplayBounds()} as an envelope having the number of dimensions of
 * the display device. The display bounds is usually given in {@linkplain Units#PIXEL pixel units}, but other
 * units such as {@link Units#POINT} are also authorized.
 * The zoom level is given indirectly by the {@link #getObjectiveToDisplay()} transform.
 * The display device may have a wraparound axis, for example in the spherical coordinate system of a planetarium.
 *
 * <h2>Multi-threading</h2>
 * {@code Canvas} is not thread-safe. Synchronization, if desired, must be done by the caller.
 * Another common strategy is to interact with {@code Canvas} from a single thread,
 * for example the Swing or JavaFX event queue.
 *
 * @author  Johann Sorel (Geomatys)
 * @author  Martin Desruisseaux (Geomatys)
 * @version 1.4
 * @since   1.1
 */
public class Canvas extends Observable implements Localized {
    /**
     * The {@value} property name, used for notifications about changes in objective CRS.
     * The objective CRS is the Coordinate Reference System in which all data are transformed before displaying.
     * Its number of dimension is the determined by the display device (two for flat screens).
     * Associated values are instances of {@link CoordinateReferenceSystem}.
     *
     * @see #getObjectiveCRS()
     * @see #setObjectiveCRS(CoordinateReferenceSystem, DirectPosition)
     * @see #addPropertyChangeListener(String, PropertyChangeListener)
     */
    public static final String OBJECTIVE_CRS_PROPERTY = "objectiveCRS";

    /**
     * The {@value} property name, used for notifications about changes in <i>objective to display</i> conversion.
     * This conversion maps coordinates in the {@linkplain #getObjectiveCRS() objective CRS} to coordinates in the
     * {@linkplain #getDisplayCRS() display CRS}. Associated values are instances of {@link LinearTransform}.
     * The event class is the {@link TransformChangeEvent} specialization.
     *
     * @see #getObjectiveToDisplay()
     * @see #setObjectiveToDisplay(LinearTransform)
     * @see #addPropertyChangeListener(String, PropertyChangeListener)
     */
    public static final String OBJECTIVE_TO_DISPLAY_PROPERTY = "objectiveToDisplay";

    /**
     * The {@value} property name, used for notifications about changes in bounds of display device.
     * It may be for example changes in the size of the window were data are shown.
     * Associated values are instances of {@link Envelope}.
     *
     * @see #getDisplayBounds()
     * @see #setDisplayBounds(Envelope)
     * @see #addPropertyChangeListener(String, PropertyChangeListener)
     */
    public static final String DISPLAY_BOUNDS_PROPERTY = "displayBounds";

    /**
     * The {@value} property name, used for notifications about changes in point of interest.
     * The point of interest defines the location of a representative point,
     * typically (but not necessarily) in the center of the data bounding box.
     * It defines also the slice coordinate values in all dimensions beyond the ones shown by the device.
     * Associated values are instances of {@link DirectPosition}.
     *
     * @see #getPointOfInterest(boolean)
     * @see #setPointOfInterest(DirectPosition)
     * @see #addPropertyChangeListener(String, PropertyChangeListener)
     */
    public static final String POINT_OF_INTEREST_PROPERTY = "pointOfInterest";

    /**
     * The {@value} property name.
     * The grid geometry is a synthetic property computed from other properties when requested.
     * The computed grid geometry may change every time that a {@value #OBJECTIVE_CRS_PROPERTY},
     * {@value #OBJECTIVE_TO_DISPLAY_PROPERTY}, {@value #DISPLAY_BOUNDS_PROPERTY} or
     * {@value #POINT_OF_INTEREST_PROPERTY} property is changed. We do not (at this time) fire
     * {@value} change events because computing a new grid geometry for every changes of above-cited
     * properties would be costly. An alternative approach could be to fire {@value} event only when
     * {@link #setGridGeometry(GridGeometry)} is explicitly invoked, but it could be misleading if
     * it gives the false impression that the grid geometry did not changed because a listener did
     * not received an {@value} event.
     *
     * @see #getGridGeometry()
     * @see #setGridGeometry(GridGeometry)
     */
    private static final String GRID_GEOMETRY_PROPERTY = "gridGeometry";

    /**
     * The {@value} property name. The geographic area is a synthetic property computed
     * from {@value #DISPLAY_BOUNDS_PROPERTY}, {@value #OBJECTIVE_TO_DISPLAY_PROPERTY}
     * and {@value #OBJECTIVE_CRS_PROPERTY}. There are no events fired for this property.
     *
     * @see #getGeographicArea()
     */
    private static final String GEOGRAPHIC_AREA_PROPERTY = "geographicArea";

    /**
     * The {@value} property name. The resolution is a synthetic property computed from
     * {@value #POINT_OF_INTEREST_PROPERTY}, {@value #OBJECTIVE_TO_DISPLAY_PROPERTY} and
     * {@value #OBJECTIVE_CRS_PROPERTY}. There are no events fired for this property.
     *
     * @see #getSpatialResolution()
     */
    private static final String SPATIAL_RESOLUTION_PROPERTY = "spatialResolution";

    /**
     * The coordinate reference system in which to transform all data before displaying.
     * If {@code null}, then no transformation is applied and data coordinates are used directly
     * as display coordinates, regardless the data CRS (even if different data use different CRS).
     *
     * @see #OBJECTIVE_CRS_PROPERTY
     * @see #getObjectiveCRS()
     * @see #setObjectiveCRS(CoordinateReferenceSystem, DirectPosition)
     * @see #augmentedObjectiveCRS
     */
    private CoordinateReferenceSystem objectiveCRS;

    /**
     * The conversion from {@linkplain #getObjectiveCRS() objective CRS} to the display coordinate system.
     * Conceptually this conversion should never be null (its initial value is the identity conversion).
     * However, subclasses may use a more specialized type such as {@link java.awt.geom.AffineTransform}
     * and set this field to {@code null} for recomputing it from the specialized type when requested.
     *
     * @see #OBJECTIVE_TO_DISPLAY_PROPERTY
     * @see #getObjectiveToDisplay()
     * @see #setObjectiveToDisplay(LinearTransform)
     */
    private LinearTransform objectiveToDisplay;

    /**
     * The size and location of the output device, modified in-place if the size change.
     * The CRS of this envelope is the display CRS. Coordinate values are initially NaN.
     *
     * @see #DISPLAY_BOUNDS_PROPERTY
     * @see #getDisplayBounds()
     * @see #getDisplayCRS()
     * @see #setDisplayBounds(Envelope)
     */
    final GeneralEnvelope displayBounds;

    /**
     * A point (in display coordinates) considered representative of the data.
     * This is the default location where Jacobian matrices are computed when needed.
     * This is typically (but not necessarily) the center of data bounding box.
     * May become outside the viewing area after zooms or translations have been applied.
     *
     * Also used for selecting a slice in all supplemental dimensions.
     * If {@code null}, then calculations that depend on a point of interest are skipped.
     *
     * @see #POINT_OF_INTEREST_PROPERTY
     * @see #getPointOfInterest(boolean)
     * @see #setPointOfInterest(DirectPosition)
     */
    private GeneralDirectPosition pointOfInterest;

    /**
     * The point of interest transformed to the objective CRS, or {@code null} if {@link #pointOfInterest}
     * has not yet been provided. This point shall be updated immediately when {@link #pointOfInterest} is
     * updated, as a way to verify that the point is valid.
     *
     * <p>There is no setter method for this property. It is computed from {@link #pointOfInterest}
     * and {@link #objectiveCRS} (indirectly, through {@link #multidimToObjective}) and should be
     * recomputed when any of those properties changed.</p>
     *
     * @see #getObjectivePOI()
     * @see #getGridGeometry()
     */
    private DirectPosition objectivePOI;

    /**
     * The transform from the multi-dimensional CRS of {@link #pointOfInterest} to the objective CRS.
     * This is the transform used for computing {@link #objectivePOI}. This transform may reduce the
     * number of dimensions.
     *
     * <p>There is no setter method for this property. It is computed from {@link #pointOfInterest}
     * and {@link #objectiveCRS} and should be recomputed when any of those properties changed.</p>
     *
     * <p>In current implementation, this transform may depend on the zoom level and viewed geographic
     * area at the time this transform has been computed. The transform could be slightly different if
     * it has been computed at the time a different geographic area was viewed. Those variations may exist
     * because {@link #findTransform(CoordinateReferenceSystem, CoordinateReferenceSystem, boolean)} takes
     * in account the current viewing conditions. We may need to revisit this behavior in the future if
     * it appears to be a problem.</p>
     *
     * @see #getGridGeometry()
     */
    private MathTransform multidimToObjective;

    /**
     * The {@link #objectiveCRS} augmented with additional dimensions found in {@link #pointOfInterest}.
     * This field is initially {@code null} and computed only if needed. It may be reset to {@code null}
     * at any time if the properties used for computing this value changed.
     *
     * <p>If the point of interest has no supplemental dimension, then this CRS is {@link #objectiveCRS}.
     * Otherwise {@linkplain #supplementalDimensions supplemental dimensions} are added on a best effort
     * basis: some supplemental dimensions may be missing if we have not been able to separate components
     * from the Point Of Interest CRS.</p>
     *
     * @see #getGridGeometry()
     */
    private CoordinateReferenceSystem augmentedObjectiveCRS;

    /**
     * The dimensions in the Point Of Interest CRS that are not in the {@link #objectiveCRS}.
     * Those dimensions are encoded as a bitmask: if dimension <var>n</var> is a supplemental
     * dimension, then the bit {@code 1L << n} is set to 1. This encoding implies that we can
     * not handle more than {@value Long#SIZE} dimensions at this time.
     *
     * <p>The value of this field is invalid if {@link #augmentedObjectiveCRS} is {@code null}.
     * Those two fields are computed together.</p>
     *
     * @see #getGridGeometry()
     */
    private long supplementalDimensions;

    /**
     * Type of each grid axis (column, row, vertical, temporal, …) or {@code null} if unspecified.
     * This is only a help for debugging purpose, by providing more information to the developers.
     * Those types should not be used for any "real" work.
     *
     * @see #getGridGeometry()
     */
    private DimensionNameType[] axisTypes;

    /**
     * The grid geometry, computed when first needed and reset to {@code null} when invalidated.
     * This is invalidated when any {@link Canvas} property is modified. In particular, this is
     * invalidated every time that the {@link #objectiveToDisplay} transform changes. Note that
     * "objective to display" changes happen much more often than changes in other properties.
     *
     * <p>The {@link #augmentedObjectiveCRS}, {@link #supplementalDimensions}, {@link #multidimToObjective},
     * {@link #objectivePOI} and {@link #axisTypes} objects are intermediate calculations with typically a
     * longer lifetime than {@code gridGeometry}. They are saved for faster recomputation of grid geometry
     * when only the {@link #objectiveToDisplay} transform has changed.</p>
     */
    private GridGeometry gridGeometry;

    /**
     * The context (geographic area and desired resolution) for selecting a coordinate operation.
     * The information contained in this object can opportunistically be used for providing the
     * geographic area and spatial resolution of this canvas.
     *
     * @see #getGeographicArea()
     * @see #getSpatialResolution()
     * @see #findTransform(CoordinateReferenceSystem, CoordinateReferenceSystem, boolean)
     */
    private final CanvasContext operationContext;

    /**
     * The factory to use for creating coordinate operations. This factory allow us to specify the area
     * of interest (the geographic region shown by this {@code Canvas}) and the desired resolution.
     *
     * @see #findTransform(CoordinateReferenceSystem, CoordinateReferenceSystem, boolean)
     */
    private final DefaultCoordinateOperationFactory coordinateOperationFactory;

    /**
     * The locale for labels or error messages, or {@code null} for the default.
     */
    private final Locale locale;

    /**
     * Creates a new canvas for a display device using the given coordinate reference system.
     * The display CRS of a canvas cannot be changed after construction.
     * Its coordinate system depends on the display device shape
     * (for example a two-dimensional Cartesian coordinate system for flat screens,
     * or a polar or spherical coordinate system for planetarium domes).
     * The axis units of measurement are typically (but not necessarily) {@link Units#PIXEL}
     * for Cartesian coordinate systems, with {@link Units#DEGREE} in polar, cylindrical or
     * spherical coordinate systems.
     *
     * @param  displayCRS  the coordinate system of the display device.
     * @param  locale      the locale to use for labels and some messages, or {@code null} for default.
     */
    protected Canvas(final EngineeringCRS displayCRS, final Locale locale) {
        this.locale = locale;
        ArgumentChecks.ensureNonNull("displayCRS", displayCRS);
        displayBounds = new GeneralEnvelope(displayCRS);
        displayBounds.setToNaN();
        coordinateOperationFactory = DefaultCoordinateOperationFactory.provider();
        operationContext = new CanvasContext();
    }

    /**
     * Returns the locale used for texts or for producing some error messages.
     * May be {@code null} if no locale has been specified, in which case
     * the {@linkplain Locale#getDefault() system default} should be used.
     *
     * @return the locale for messages, or {@code null} if not explicitly defined.
     */
    @Override
    public Locale getLocale() {
        return locale;
    }

    /**
     * Returns the number of dimensions of the display device.
     * Subclasses may override for a little bit more efficiency.
     */
    int getDisplayDimensions() {
        return ReferencingUtilities.getDimension(getDisplayCRS());
    }

    /**
     * Gets the name of display axes and stores them in the given array. Those display axis names
     * are used for debugging purposes only, as an additional information provided to developers.
     * Those names should not be used for any "real" work. The default implementation does nothing
     * since this base {@link Canvas} class does not know well the geometry of the display device.
     * It is okay to leave elements to {@code null}.
     *
     * @param  axisTypes  where to store the name of display axes. The array length will be
     *                    at least {@link #getDisplayDimensions()} (it will often be longer).
     */
    void getDisplayAxes(final DimensionNameType[] axisTypes) {
    }

    /**
     * Returns the Coordinate Reference System of the display device.
     * The axis units of measurement are typically (but not necessarily) {@link Units#PIXEL}
     * for Cartesian coordinate systems, with {@link Units#DEGREE} in polar, cylindrical or
     * spherical coordinate systems. The coordinate system may have a wraparound axis for
     * some "exotic" display devices (e.g. planetarium dome).
     *
     * <p>Note that the {@link CRS#findOperation CRS.findOperation(…)} static method can generally
     * not handle this display CRS. To apply coordinate operations on display coordinates,
     * {@link #getObjectiveToDisplay()} transform must be inverted and used.</p>
     *
     * <h4>Usage note</h4>
     * Invoking this method is rarely needed.
     * It is sufficient to said that a display CRS exists at least conceptually,
     * and that we define a conversion from the objective CRS to that display CRS.
     * This method may be useful when the subclasses may be something else than {@link PlanarCanvas},
     * in which case the caller may want more information about the geometry of the display device.
     *
     * @return the Coordinate Reference System of the display device.
     *
     * @see #getObjectiveCRS()
     * @see #getObjectiveToDisplay()
     */
    public final EngineeringCRS getDisplayCRS() {
        return (EngineeringCRS) displayBounds.getCoordinateReferenceSystem();
    }

    /**
     * Returns the Coordinate Reference System in which all data are transformed before displaying.
     * After conversion to this CRS, coordinates should be related to the display device coordinates
     * with only a final scale, a translation and optionally a rotation remaining to apply.
     *
     * <p>This value may be {@code null} on newly created {@code Canvas}, before data are added and canvas
     * is configured. It should not be {@code null} anymore once a {@code Canvas} is ready for displaying.</p>
     *
     * @return the Coordinate Reference System in which to transform all data before displaying.
     *
     * @see #OBJECTIVE_CRS_PROPERTY
     * @see #getDisplayCRS()
     * @see #getObjectiveToDisplay()
     */
    public CoordinateReferenceSystem getObjectiveCRS() {
        return objectiveCRS;
    }

    /**
     * Sets the Coordinate Reference System in which all data are transformed before displaying.
     * The new CRS must be compatible with the previous CRS, i.e. a coordinate operation between
     * the two CRSs shall exist. If this is not the case (e.g. for rendering completely new data),
     * use {@link #setGridGeometry(GridGeometry)} instead.
     *
     * <p>The given CRS should have a domain of validity wide enough for encompassing all data
     * (the {@link CRS#suggestCommonTarget CRS.suggestCommonTarget(…)} method may be helpful
     * for choosing an objective CRS from a set of data CRS).
     * If the given value is different than the previous value, then a change event is sent to
     * all listeners registered for the {@value #OBJECTIVE_CRS_PROPERTY} property.</p>
     *
     * <p>If the transform between old and new CRS is not identity, then this method recomputes the
     * <i>objective to display</i> conversion in a way preserving the display coordinates of the given anchor,
     * together with the scales and orientations of features in close neighborhood of that point.
     * This calculation may cause {@value #OBJECTIVE_TO_DISPLAY_PROPERTY} property change event
     * with the {@link TransformChangeEvent.Reason#CRS_CHANGE} reason to be sent to listeners.
     * That event is sent after the above-cited {@value #OBJECTIVE_CRS_PROPERTY} event
     * (note that {@value #POINT_OF_INTEREST_PROPERTY} stay unchanged).
     * All those change events are sent only after all property values have been updated to their new values.</p>
     *
     * @param  newValue  the new Coordinate Reference System in which to transform all data before displaying.
     * @param  anchor    the point to keep at fixed display coordinates, expressed in any compatible CRS.
     *                   If {@code null}, defaults to {@linkplain #getPointOfInterest(boolean) point of interest}.
     *                   If non-null, the anchor must be associated to a CRS.
     * @throws NullPointerException if the given CRS is null.
     * @throws MismatchedDimensionException if the given CRS does not have the number of dimensions of the display device.
     * @throws RenderException if the objective CRS cannot be set to the given value for another reason.
     */
    public void setObjectiveCRS(final CoordinateReferenceSystem newValue, DirectPosition anchor) throws RenderException {
        ArgumentChecks.ensureNonNull(OBJECTIVE_CRS_PROPERTY, newValue);
        ArgumentChecks.ensureDimensionMatches(OBJECTIVE_CRS_PROPERTY, getDisplayDimensions(), newValue);
        final CoordinateReferenceSystem oldValue = objectiveCRS;
        if (!newValue.equals(oldValue)) try {
            final CoordinateOperation newToGeo = objectiveToGeographic(newValue);
            LinearTransform oldObjectiveToDisplay = null;
            LinearTransform newObjectiveToDisplay = null;
            if (oldValue != null) {
                /*
                 * Compute the change unconditionally as a way to verify that the new CRS is compatible with
                 * data currently shown. Another reason is that checking identity transform is more reliable
                 * than the `compareIgnoreMetadata(oldValue, newValue)` check.
                 *
                 * Note: we are invoking `findTransform(…)` with a CoordinateOperationContext computed from
                 * the old CRS. But it is okay because the context information are geographic area (degrees)
                 * and approximate resolution (metres), which should not change a lot since we will continue
                 * to view the same area after the CRS change. Those information only need to be approximate
                 * anyway, and in many cases will be totally ignored by `findTransform(…)`.
                 */
                final MathTransform newToOld = findTransform(newValue, oldValue, false);
                if (pointOfInterest != null && !newToOld.isIdentity()) {
                    final CoordinateReferenceSystem poiCRS = pointOfInterest.getCoordinateReferenceSystem();
                    final MathTransform  poiToNew = findTransform(poiCRS, newValue, false);
                    final DirectPosition poiInNew = poiToNew.transform(pointOfInterest, allocatePosition());
                    /*
                     * We need anchor in new CRS. If no anchor was specified, `poiInNew` is already what we need.
                     * Otherwise convert the anchor to coordinates in the new CRS. There is good chances that the
                     * anchor CRS is the objective CRS, so we can reuse `poiToNew`.
                     */
                    if (anchor == null) {
                        anchor = poiInNew;
                    } else {
                        final CoordinateReferenceSystem crs = anchor.getCoordinateReferenceSystem();
                        ArgumentChecks.ensureNonNull("anchor.CRS", crs);
                        if (!CRS.equivalent(crs, newValue)) {
                            MathTransform anchorToNew = poiToNew;
                            if (!CRS.equivalent(crs, poiCRS)) {
                                anchorToNew = findTransform(crs, newValue, true);
                            }
                            anchor = anchorToNew.transform(anchor, allocatePosition());
                        }
                    }
                    /*
                     * We want pixel coordinates of the Point Of Interest (POI) to be unaffected by the change of CRS,
                     * and the Jacobian matrix around POI to be approximately the same. Conceptually, this is as if we
                     * wanted to convert from new CRS to old CRS before to apply the old `objectiveToCRS` transform.
                     * We get this effect by pre-concatenating a linear approximation of "new to old CRS" transform
                     * before `objectiveToCRS`. That approximation contains only uniform scale, rotation or axis flips
                     * in order to preserve pixel ratios (otherwise the map projection would appear deformed).
                     */
                    oldObjectiveToDisplay = getObjectiveToDisplay();
                    final WraparoundApplicator wp = new WraparoundApplicator(null, objectivePOI, oldValue.getCoordinateSystem());
                    final MathTransform change = orthogonalTangent(wp.forDomainOfUse(newToOld), anchor.getCoordinates());
                    final MathTransform result = MathTransforms.concatenate(change, oldObjectiveToDisplay);
                    /*
                     * The result is the new `objectiveToTransform` such as the display is unchanged around POI.
                     * That transform should be an instance of `LinearTransform` because the two concatenated
                     * transforms were linear, but we nevertheless invoke `tangent(…)` as a safety;
                     * normally it should just return the `result` as-is.
                     */
                    newObjectiveToDisplay = MathTransforms.tangent(result, poiInNew);
                    setObjectiveToDisplayImpl(newObjectiveToDisplay);
                    objectivePOI          = poiInNew;               // Set only after everything else succeeded.
                    multidimToObjective   = poiToNew;
                    augmentedObjectiveCRS = null;                   // Will be recomputed when first needed.
                    axisTypes             = null;
                    gridGeometry          = null;
                }
            }
            objectiveCRS = newValue;                                // Set only after everything else succeeded.
            operationContext.setObjectiveToGeographic(newToGeo);
            firePropertyChange(OBJECTIVE_CRS_PROPERTY, oldValue, newValue);
            fireIfChanged(oldObjectiveToDisplay, newObjectiveToDisplay, false);     // Shall be after CRS change event.
        } catch (FactoryException | TransformException e) {
            throw new RenderException(errors().getString(Errors.Keys.CanNotSetPropertyValue_1, OBJECTIVE_CRS_PROPERTY), e);
        }
    }

    /**
     * Computes the approximate change from a new {@link #objectiveToDisplay} to the old one for keeping the
     * Point Of Interest (POI) at the same location. The given {@code newToOld} argument is the change as a
     * potentially non-linear transform. The transform returned by this method is a linear approximation of
     * {@code newToOld} {@linkplain MathTransforms#tangent tangent} at the POI, but with orthogonal vectors.
     * In other words, the returned transform may apply a uniform scale, a rotation or flip axes, but no shear.
     *
     * @param  newToOld  the change as a potentially non-linear transform.
     * @param  poiInNew  point of interest in the coordinates of the new objective CRS.
     * @return an approximation of {@code newToOld} with only uniform scale, rotation and axis flips.
     *
     * @see MathTransforms#tangent(MathTransform, DirectPosition)
     */
    private static MathTransform orthogonalTangent(final MathTransform newToOld, final double[] poiInNew)
            throws TransformException, RenderException
    {
        final double[]  poiInOld   = new double[newToOld.getTargetDimensions()];
        final MatrixSIS derivative = MatrixSIS.castOrCopy(MathTransforms.derivativeAndTransform(newToOld, poiInNew, 0, poiInOld, 0));
        final MatrixSIS magnitudes = derivative.normalizeColumns();
        final MatrixSIS affine     = Matrices.createAffine(derivative, new DirectPositionView.Double(poiInOld));
        final int       srcDim     = magnitudes.getNumCol();
        DoubleDouble    scale      = DoubleDouble.ZERO;             // Will be set to average magnitude value.
        for (int i=0; i<srcDim; i++) {
            scale = scale.add(magnitudes.getNumber(0, i), false);
        }
        scale = scale.divide(srcDim);
        /*
         * Following code assumes a two-dimensional rotation matrix. We have not yet explored how
         * to generalize to n-dimensional case (Gram–Schmidt process may be a path to explore).
         * We want:
         *           ┌          ┐     ┌                 ┐
         *           │ m₀₀  m₀₁ │  ≈  │ cos(θ)  −sin(θ) │
         *           │ m₁₀  m₁₁ │     │ sin(θ)   cos(θ) │
         *           └          ┘     └                 ┘
         *
         * We want some "average" value for |cos(θ)| (the sign will be adjusted later).
         * The root mean square (RMS) is convenient because of  cos²(θ) = 1 − sin²(θ):
         *
         *     |cos(θ)|  ≈  √((m₀₀² + (1 − m₀₁²) + (1 − m₁₀²) + m₁₁²) / 4)
         */
        if (srcDim == PlanarCanvas.BIDIMENSIONAL && poiInOld.length == PlanarCanvas.BIDIMENSIONAL) {
            final double ms  = Math.max(0, Math.min(1, (cps(affine, 0) + cps(affine, 1) + 2) / 4));
            final double sin = Math.sqrt(1 - ms);
            final double cos = Math.sqrt(    ms);
            for (int row = 0; row <= 1; row++) {
                final int sor = row ^ 1;
                affine.setElement(row, row, Math.copySign(cos, affine.getElement(row, row)));
                affine.setElement(row, sor, Math.copySign(sin, affine.getElement(row, sor)));
            }
        } else {
            throw new RenderException(Errors.format(Errors.Keys.UnsupportedCoordinateSystem_1, "3D"));
        }
        for (int i=0; i<srcDim; i++) {
            affine.convertBefore(i, scale, null);           // Use same scale factor for all coordinates.
            affine.convertBefore(i, null, -poiInNew[i]);
        }
        return MathTransforms.linear(affine);
    }

    /**
     * Computes cos(θ)² − sin²(θ) on the given matrix row. Caller needs to add 1 for getting the sum
     * of squares of cosine values. That addition should be done last for reducing rounding errors.
     */
    private static double cps(final MatrixSIS affine, final int row) {
        final double cos = affine.getElement(row, row);
        final double sin = affine.getElement(row, row ^ 1);
        return cos*cos - sin*sin;
    }

    /**
     * Returns the (usually affine) conversion from objective CRS to display coordinate system.
     * The source coordinates shall be in the CRS given by {@link #getObjectiveCRS()} and the
     * converted coordinates will be in the CRS given by {@link #getDisplayCRS()}.
     *
     * <p>The <i>objective to display</i> conversion changes every time that user zooms
     * or scrolls on viewed data. However, the transform returned by this method is a snapshot
     * taken at the time this method is invoked; subsequent changes in the <i>objective to
     * display</i> conversion are not reflected in the returned transform.</p>
     *
     * @return snapshot of the (usually affine) conversion from objective CRS
     *         to display coordinate system (never {@code null}).
     *
     * @see #OBJECTIVE_CRS_PROPERTY
     * @see #getObjectiveCRS()
     * @see #getDisplayCRS()
     */
    public LinearTransform getObjectiveToDisplay() {
        if (objectiveToDisplay == null) {
            objectiveToDisplay = createObjectiveToDisplay();
        }
        return objectiveToDisplay;
    }

    /**
     * Returns the current <i>objective to display</i> conversion managed by the subclass.
     * This method is invoked only if {@link #objectiveToDisplay} is {@code null}, which may
     * happen either at initialization time or if the subclass uses its own specialized field
     * instead of {@link #objectiveToDisplay} for managing changes in the zooms or viewed area.
     * This method needs to be overridden only by subclasses using such specialization.
     *
     * @return objective to display conversion created from current value managed by subclass.
     *
     * @see #setObjectiveToDisplayImpl(LinearTransform)
     */
    LinearTransform createObjectiveToDisplay() {
        return MathTransforms.identity(getDisplayDimensions());
    }

    /**
     * Sets the conversion from objective CRS to display coordinate system.
     * If the given value is different than the previous value, then a change event is sent
     * to all listeners registered for the {@value #OBJECTIVE_TO_DISPLAY_PROPERTY} property.
     * The event reason is {@link TransformChangeEvent.Reason#ASSIGNMENT}.
     *
     * <p>Invoking this method has the effect of changing the viewed area, the zoom level or the rotation of the map.
     * It does not update the {@value #POINT_OF_INTEREST_PROPERTY} property however. The point of interest may move
     * outside the view area as a result of this method call.</p>
     *
     * @param  newValue  the new <i>objective to display</i> conversion.
     * @throws IllegalArgumentException if given the transform does not have the expected number of dimensions or is not affine.
     * @throws RenderException if the <i>objective to display</i> transform cannot be set to the given value for another reason.
     */
    public void setObjectiveToDisplay(final LinearTransform newValue) throws RenderException {
        ArgumentChecks.ensureNonNull(OBJECTIVE_TO_DISPLAY_PROPERTY, newValue);
        final int expected = getDisplayDimensions();
        int actual = newValue.getSourceDimensions();
        if (actual == expected) {
            actual = newValue.getTargetDimensions();
            if (actual == expected) {
                LinearTransform oldValue = objectiveToDisplay;      // Do not invoke user-overridable method.
                if (oldValue == null) {
                    oldValue = createObjectiveToDisplay();
                }
                if (!oldValue.equals(newValue)) {
                    setObjectiveToDisplayImpl(newValue);
                    firePropertyChange(new TransformChangeEvent(this, oldValue, newValue,
                                           TransformChangeEvent.Reason.ASSIGNMENT));
                }
                return;
            }
        }
        throw new org.opengis.geometry.MismatchedDimensionException(errors().getString(
                Errors.Keys.MismatchedDimension_3, OBJECTIVE_TO_DISPLAY_PROPERTY, expected, actual));
    }

    /**
     * Actually sets the conversion from objective CRS to display coordinate system.
     * Contrarily to other setter methods, this method does not notify listeners about that change;
     * it is caller responsibility to fire a {@link TransformChangeEvent} after all fields are updated.
     * This design choice is because this method is usually invoked as part of a larger set of changes.
     *
     * <p>If the new value is {@code null}, then this method only declares that the {@link #objectiveToDisplay}
     * transform became invalid and will need to be recomputed. It is subclasses responsibility to recompute the
     * transform in their {@link #createObjectiveToDisplay()}.</p>
     *
     * @param  newValue  the new "objective to display" transform, or {@code null} if it will be computed later
     *          by {@link #createObjectiveToDisplay()}. A null value is okay only when invoked by subclasses that
     *          overrode {@link #createObjectiveToDisplay()}.
     *
     * @see #createObjectiveToDisplay()
     */
    void setObjectiveToDisplayImpl(final LinearTransform newValue) {
        objectiveToDisplay = newValue;
        gridGeometry       = null;
        operationContext.clear();
    }

    /**
     * Returns the size and location of the display device.
     * The unit of measurement is typically (but not necessarily) pixels.
     * The coordinate values are often integers, but this is not mandatory.
     * The coordinate reference system is given by {@link #getDisplayCRS()}.
     *
     * <p>This value may be {@code null} on newly created {@code Canvas}, before data are added and canvas
     * is configured. It should not be {@code null} anymore once a {@code Canvas} is ready for displaying.</p>
     *
     * @return size and location of the display device.
     *
     * @see #DISPLAY_BOUNDS_PROPERTY
     * @see #getGeographicArea()
     */
    public Envelope getDisplayBounds() {
        return displayBounds.isAllNaN() ? null : new GeneralEnvelope(displayBounds);
    }

    /**
     * Sets the size and location of the display device. The envelope CRS shall be either the
     * {@linkplain #getDisplayCRS() display CRS} or unspecified, in which case the display CRS
     * is assumed. Unit of measurement is typically (but not necessarily) {@link Units#PIXEL}.
     * If the given value is different than the previous value, then a change event is sent to
     * all listeners registered for the {@value #DISPLAY_BOUNDS_PROPERTY} property.
     *
     * @param  newValue  the new display bounds.
     * @throws IllegalArgumentException if the given envelope does not have the expected CRS or number of dimensions.
     * @throws RenderException if the display bounds cannot be set to the given value for another reason.
     */
    public void setDisplayBounds(final Envelope newValue) throws RenderException {
        ArgumentChecks.ensureNonNull(DISPLAY_BOUNDS_PROPERTY, newValue);
        final CoordinateReferenceSystem crs = newValue.getCoordinateReferenceSystem();
<<<<<<< HEAD
        if (crs != null && !Utilities.equalsIgnoreMetadata(getDisplayCRS(), crs)) {
            throw new MismatchedReferenceSystemException(errors().getString(
=======
        if (crs != null && !CRS.equivalent(getDisplayCRS(), crs)) {
            throw new MismatchedCoordinateMetadataException(errors().getString(
>>>>>>> c9641c42
                    Errors.Keys.IllegalCoordinateSystem_1, IdentifiedObjects.getDisplayName(crs, getLocale())));
        }
        final GeneralEnvelope oldValue = new GeneralEnvelope(displayBounds);
        displayBounds.setEnvelope(newValue);
        displayBounds.setCoordinateReferenceSystem(oldValue.getCoordinateReferenceSystem());
        if (displayBounds.isEmpty()) {
            displayBounds.setEnvelope(oldValue);
            throw new IllegalArgumentException(errors().getString(Errors.Keys.EmptyProperty_1, DISPLAY_BOUNDS_PROPERTY));
        }
        if (!oldValue.equals(displayBounds)) {
            gridGeometry = null;
            operationContext.partialClear(false);                               // Resolution is still valid.
            firePropertyChange(DISPLAY_BOUNDS_PROPERTY, oldValue, newValue);    // Do not publish reference to `displayBounds`.
        }
    }

    /**
     * Returns the coordinates of a point considered representative of the data.
     * This is typically (but not necessarily) the center of data bounding box.
     * This point is used for example as the default location where to compute resolution
     * (the resolution may vary at each pixel because of map projection deformations).
     * This position may become outside the viewing area after zooms or translations have been applied.
     *
     * <p>The coordinates can be given in their original CRS or in the {@linkplain #getObjectiveCRS() objective CRS}.
     * If {@code objective} is {@code false}, then the returned position can be expressed in any CRS convertible to
     * data or objective CRS. If that CRS has more dimensions than the {@linkplain #getObjectiveCRS() objective CRS},
     * then the supplemental dimensions specify which slice to show
     * (for example the depth of the horizontal plane to display, or the date of the dynamic phenomenon to display.
     * See {@linkplain Canvas class javadoc} for more discussion.)
     * If {@code objective} is {@code true}, then the position is transformed to the objective CRS.</p>
     *
     * <p>This value is initially {@code null}. A value should be specified either by invoking
     * {@link #setPointOfInterest(DirectPosition)} or {@link #setGridGeometry(GridGeometry)}.</p>
     *
     * @param  objective  whether to return a position transformed to {@linkplain #getObjectiveCRS() objective CRS}.
     * @return coordinates of a representative point, or {@code null} if unspecified.
     *
     * @see #POINT_OF_INTEREST_PROPERTY
     */
    public DirectPosition getPointOfInterest(final boolean objective) {
        final DirectPosition poi = objective ? objectivePOI : pointOfInterest;
        return (poi != null) ? new GeneralDirectPosition(poi) : null;
    }

    /**
     * Sets the coordinates of a representative point inside the data bounding box.
     * If the given value is different than the previous value, then a change event is sent to all listeners
     * registered for the {@value #POINT_OF_INTEREST_PROPERTY} property.
     *
     * @param  newValue  the new coordinates of a representative point.
     * @throws NullPointerException if the given position is null.
     * @throws IllegalArgumentException if the given position does not have a CRS.
     * @throws RenderException if the point of interest cannot be set to the given value.
     */
    public void setPointOfInterest(final DirectPosition newValue) throws RenderException {
        ArgumentChecks.ensureNonNull(POINT_OF_INTEREST_PROPERTY, newValue);
        final GeneralDirectPosition copy = new GeneralDirectPosition(newValue);
        final CoordinateReferenceSystem crs = copy.getCoordinateReferenceSystem();
        if (crs == null) {
            throw new IllegalArgumentException(errors().getString(Errors.Keys.UnspecifiedCRS));
        }
        final GeneralDirectPosition oldValue = pointOfInterest;
        if (!copy.equals(oldValue)) try {
            /*
             * If the user has not yet specified an objective CRS, takes the Point Of Interest CRS
             * (only the number of dimensions that the display device can show).
             */
            if (objectiveCRS == null) {
                final CoordinateReferenceSystem newObjectiveCRS = CRS.getComponentAt(crs, 0, getDisplayDimensions());
                if (newObjectiveCRS == null) {
                    throw new IllegalArgumentException("Cannot infer objective CRS.");
                    // Message not localized yet because we should probably try harder.
                }
                operationContext.setObjectiveToGeographic(objectiveToGeographic(newObjectiveCRS));
                objectiveCRS = newObjectiveCRS;                            // Set only on success.
            }
            /*
             * Transform the Point Of Interest to the objective CRS as a way to test its validity.
             * All canvas fields will be updated only if this operation succeeds.
             *
             * Note 1: in the CoordinateOperationContext used for selecting a MathTransform, the geographic area is
             * still the same but the spatial resolution could be slightly different because computed at a new point
             * of interest. But we cannot use the new point of interest now, because we need the MathTransform for
             * computing it. However, in practice the resolution is often ignored, or does not vary a lot in regions
             * where it matter. So we assume it is okay to keep the CoordinateOperationContext with old resolution
             * in the following call to `findTransform(…)` or usage of `multidimToObjective`.
             *
             * Note 2: `oldValue` cannot be null if `multidimToObjective` is non-null.
             */
            MathTransform mt = multidimToObjective;
            if (mt == null || !CRS.equivalent(crs, oldValue.getCoordinateReferenceSystem())) {
                mt = findTransform(crs, objectiveCRS, false);
            }
            objectivePOI          = mt.transform(copy, allocatePosition());
            pointOfInterest       = copy;                                           // Set only after transform succeeded.
            multidimToObjective   = mt;
            augmentedObjectiveCRS = null;                                           // Will be recomputed when first needed.
            axisTypes             = null;
            gridGeometry          = null;
            operationContext.partialClear(true);                                    // Geographic area is still valid.
            firePropertyChange(POINT_OF_INTEREST_PROPERTY, oldValue, newValue);     // Do not publish reference to `copy`.
        } catch (FactoryException | TransformException e) {
            throw new RenderException(errors().getString(Errors.Keys.CanNotSetPropertyValue_1, POINT_OF_INTEREST_PROPERTY), e);
        }
    }

    /**
     * Returns the coordinate values of the Point Of Interest (POI) in objective CRS.
     * The array length should be equal to {@link #getDisplayDimensions()}.
     * May be {@code null} if the point of interest is unknown.
     */
    final double[] getObjectivePOI() {
        return (objectivePOI != null) ? objectivePOI.getCoordinates() : null;
    }

    /**
     * Returns canvas properties (CRS, display bounds, conversion) encapsulated in a grid geometry.
     * This is a convenience method for interoperability with grid coverage API.
     * If {@link #setGridGeometry(GridGeometry)} has been invoked with a non-null value and no other
     * {@code Canvas} property changed since that method call, then this method returns that value.
     * Otherwise this method computes a grid geometry as described below.
     *
     * <p>The set of {@link GridGeometry} dimensions includes all the dimensions of the objective CRS,
     * augmented with all (if possible) or some supplemental dimensions found in the point of interest.
     * For example if the canvas manages only (<var>x</var>,<var>y</var>) coordinates but the point of
     * interest includes also a <var>t</var> coordinate, then a third dimension (which we call the
     * <i>supplemental dimension</i>) for <var>t</var> is added to the CRS, {@link GridExtent}
     * and "grid to CRS" transform of the returned grid geometry.</p>
     *
     * <table class="sis">
     *   <caption>Canvas properties → grid geometry properties</caption>
     *   <tr>
     *     <th>Grid geometry element</th>
     *     <th>Display dimensions</th>
     *     <th>Supplemental dimensions</th>
     *   </tr><tr>
     *     <td>{@link GridGeometry#getCoordinateReferenceSystem()}</td>
     *     <td>{@link #getObjectiveCRS()}.</td>
     *     <td>Some of <code>{@linkplain #getPointOfInterest(boolean)
     *         getPointOfInterest}(false).getCoordinateReferenceSystem()</code></td>
     *   </tr><tr>
     *     <td>{@link GridGeometry#getExtent()}</td>
     *     <td>{@link #getDisplayBounds()} rounded to enclosing (floor and ceil) integers</td>
     *     <td>[0 … 0]</td>
     *   </tr><tr>
     *     <td>{@link GridGeometry#getGridToCRS(PixelInCell)}</td>
     *     <td>Inverse of {@link #getObjectiveToDisplay()}</td>
     *     <td>Some {@linkplain #getPointOfInterest(boolean) point of interest} coordinates as translation terms</td>
     *   </tr>
     * </table>
     *
     * The {@link GridGeometry#getGridToCRS(PixelInCell)} transform built by this method is always a {@link LinearTransform}.
     * This linearity implies that the grid geometry CRS cannot be the Point Of Interest (POI) CRS, unless conversion
     * from POI CRS to objective CRS is linear.
     *
     * @return a grid geometry encapsulating canvas properties, including supplemental dimensions if possible.
     * @throws RenderException if the grid geometry cannot be computed.
     */
    public GridGeometry getGridGeometry() throws RenderException {
        if (gridGeometry == null) try {
            /*
             * If not already done, create a multi-dimensional CRS composed of `objectiveCRS`
             * with supplemental dimensions appended. This CRS needs to be recreated only if
             * the Point of Interest and/or the objective CRS changed since last call.
             */
            if (augmentedObjectiveCRS == null) {
                if (pointOfInterest != null && objectiveCRS != null) {
                    final CoordinateReferenceSystem crs = pointOfInterest.getCoordinateReferenceSystem();
                    final ArrayList<CoordinateReferenceSystem> components = new ArrayList<>(4);
                    components.add(objectiveCRS);
                    /*
                     * `findSupplementalDimensions(…)` tries to complete the `components` list on a best effort basis.
                     * We have no guarantees that all supplemental dimensions will be included. The set of dimensions
                     * actually appended is encoded in `supplementalDimensions` bits.
                     */
                    supplementalDimensions = CanvasExtent.findSupplementalDimensions(crs,
                            multidimToObjective.derivative(pointOfInterest), components);
                    augmentedObjectiveCRS = CRS.compound(components.toArray(CoordinateReferenceSystem[]::new));
                    if (CRS.equivalent(augmentedObjectiveCRS, crs)) {
                        augmentedObjectiveCRS = crs;
                    }
                } else {
                    augmentedObjectiveCRS = objectiveCRS;
                }
                /*
                 * The axis types are for information purposes only, for making debugging easier.
                 * It will typically contains the (column, row) names, maybe completed with up or
                 * time names.
                 */
                axisTypes = CanvasExtent.suggestAxisTypes(augmentedObjectiveCRS, getDisplayDimensions());
                getDisplayAxes(axisTypes);
            }
            /*
             * Create the `gridToCRS` transform using the "display to objective" transform augmented with POI
             * coordinate values in supplemental dimensions. Those coordinate values will be stored in the
             * translation terms of the `gridToCRS` matrix.
             */
            if (objectiveToDisplay == null) {
                objectiveToDisplay = createObjectiveToDisplay();
            }
            LinearTransform gridToCRS = objectiveToDisplay.inverse();
            if (supplementalDimensions != 0) {
                gridToCRS = CanvasExtent.createGridToCRS(gridToCRS.getMatrix(), pointOfInterest, supplementalDimensions);
            }
            /*
             * Create the grid extent with a number of dimensions that include the supplemental dimensions.
             * The cell indices range of all supplemental dimensions is [0 … 0]. If a point of interest is
             * available, the `GridExtent` will contain the grid coordinates of that point.
             */
            final GridExtent extent;
            if (displayBounds.isEmpty()) {
                extent = null;
            } else {
                DirectPosition poi = objectivePOI;
                if (poi != null) {
                    poi = objectiveToDisplay.transform(objectivePOI, null);
                }
                extent = CanvasExtent.create(displayBounds, poi, axisTypes, gridToCRS.getSourceDimensions());
            }
            gridGeometry = new GridGeometry(extent, PixelInCell.CELL_CORNER, gridToCRS, augmentedObjectiveCRS);
        } catch (FactoryException | TransformException e) {
            throw new RenderException(errors().getString(Errors.Keys.CanNotCompute_1, GRID_GEOMETRY_PROPERTY), e);
        }
        return gridGeometry;
    }

    /**
     * Sets canvas properties from the given grid geometry. This convenience method converts the
     * coordinate reference system, "grid to CRS" transform and extent of the given grid geometry
     * to {@code Canvas} properties. If the given value is different than the previous value, then
     * change events are sent to all listeners registered for the {@value #DISPLAY_BOUNDS_PROPERTY},
     * {@value #OBJECTIVE_CRS_PROPERTY}, {@value #OBJECTIVE_TO_DISPLAY_PROPERTY}
     * (with {@link TransformChangeEvent.Reason#GRID_GEOMETRY_CHANGE} reason),
     * and/or {@value #POINT_OF_INTEREST_PROPERTY} properties, in that order.
     *
     * <p>The value given to this method will be returned by {@link #getGridGeometry()} as long as
     * none of above cited properties is changed. If one of those properties changes (for example
     * if the user zooms or pans the map), then a new grid geometry will be computed. There is no
     * guarantee that the recomputed grid geometry will be similar to the grid geometry specified
     * to this method. For example, the {@link GridExtent} in supplemental dimensions may be different.</p>
     *
     * @param  newValue  the grid geometry from which to get new canvas properties.
     * @throws RenderException if the given grid geometry cannot be converted to canvas properties.
     */
    public void setGridGeometry(final GridGeometry newValue) throws RenderException {
        ArgumentChecks.ensureNonNull(GRID_GEOMETRY_PROPERTY, newValue);
        if (!newValue.equals(gridGeometry)) try {
            /*
             * Do not test grid.isDefined(…) — we consider all elements as mandatory for this method.
             * First, get the dimensions to show in the canvas by searching dimensions having a span
             * larger than 1 grid cell. Those spans will become the sizes of display bounds.
             *
             * Result of this block: DISPLAY_BOUNDS_PROPERTY: newBounds
             */
            final GridExtent extent = newValue.getExtent();
            final int[] displayDimensions = extent.getSubspaceDimensions(getDisplayDimensions());
            final var newBounds = new GeneralEnvelope(getDisplayCRS());
            for (int i=0; i<displayDimensions.length; i++) {
                final int s = displayDimensions[i];
                newBounds.setRange(i, extent.getLow(s), Math.incrementExact(extent.getHigh(s)));
            }
            /*
             * Computes the point of interest in the Coordinate Reference System (CRS) of the given grid geometry.
             * This point will also contain the coordinates in supplemental dimensions (if any), such as vertical
             * and temporal positions of the slice shown in this canvas. Those supplemental coordinates should be
             * computed in cell centers. This suggests that we should use PixelInCell.CELL_CENTER transform, but
             * actually the coordinates returned by `extent.getPointOfInterest()` for [x … x] ranges (span of 1,
             * as required for supplemental dimensions) already includes a 0.5 fraction digit.
             *
             * Result of this block: POINT_OF_INTEREST_PROPERTY: newPOI
             */
            final MathTransform gridToCRS = newValue.getGridToCRS(PixelInCell.CELL_CORNER);
            final CoordinateReferenceSystem crs;
            final GeneralDirectPosition newPOI;
            if (newValue.isDefined(GridGeometry.CRS)) {
                crs = newValue.getCoordinateReferenceSystem();
                newPOI = new GeneralDirectPosition(crs);
            } else {
                crs = null;
                newPOI = new GeneralDirectPosition(gridToCRS.getTargetDimensions());
            }
            gridToCRS.transform(extent.getPointOfInterest(PixelInCell.CELL_CORNER), 0, newPOI.coordinates, 0, 1);
            /*
             * Get the CRS component in the dimensions shown by this canvas.
             *
             * Result of this block: OBJECTIVE_CRS_PROPERTY:        newObjectiveCRS
             *                       OBJECTIVE_TO_DISPLAY_PROPERTY: newObjToDisplay
             */
            final TransformSeparator analyzer = new TransformSeparator(gridToCRS, coordinateOperationFactory.getMathTransformFactory());
            analyzer.addSourceDimensions(displayDimensions);
            final LinearTransform           newObjectiveToDisplay = MathTransforms.tangent(analyzer.separate().inverse(), newPOI);
            final int[]                     objectiveDimensions   = analyzer.getTargetDimensions();
            final CoordinateReferenceSystem newObjectiveCRS       = CRS.selectDimensions(crs, objectiveDimensions);
            final MathTransform             dimensionSelect       = MathTransforms.linear(
                    Matrices.createDimensionSelect(newPOI.getDimension(), objectiveDimensions));
            /*
             * At this point we are ready to commit the new values. Before doing so, copy
             * the current property values in order to provide the old values to listeners.
             */
            final GeneralEnvelope           oldBounds             = new GeneralEnvelope(displayBounds);
            final DirectPosition            oldPOI                = pointOfInterest;
            final LinearTransform           oldObjectiveToDisplay = objectiveToDisplay;
            final CoordinateReferenceSystem oldObjectiveCRS       = objectiveCRS;
            /*
             * Set internal fields only after we successfully computed everything,
             * in order to have a "all or nothing" behavior.
             */
            displayBounds.setEnvelope(newBounds);
            setObjectiveToDisplayImpl(newObjectiveToDisplay);
            pointOfInterest       = newPOI;
            objectivePOI          = newPOI;
            objectiveCRS          = newObjectiveCRS;
            multidimToObjective   = dimensionSelect;
            augmentedObjectiveCRS = null;               // Will be recomputed when first needed.
            axisTypes             = null;
            gridGeometry          = newValue;
            /*
             * Notify listeners only after all properties have been updated. If a listener throws an exception,
             * other listeners will not be notified but this Canvas will not be corrupted since all the work to
             * do in this class is already completed. Order matter, it is documented in this method javadoc.
             */
            fireIfChanged(DISPLAY_BOUNDS_PROPERTY,    oldBounds,             newBounds);
            fireIfChanged(OBJECTIVE_CRS_PROPERTY,     oldObjectiveCRS,       newObjectiveCRS);
            fireIfChanged(/* OBJECTIVE_TO_DISPLAY */  oldObjectiveToDisplay, newObjectiveToDisplay, true);
            fireIfChanged(POINT_OF_INTEREST_PROPERTY, oldPOI,                newPOI);
        } catch (IncompleteGridGeometryException | CannotEvaluateException | FactoryException | TransformException e) {
            throw new RenderException(errors().getString(Errors.Keys.CanNotSetPropertyValue_1, GRID_GEOMETRY_PROPERTY), e);
        }
    }

    /**
     * Fires a property change event if the old and new values are not equal.
     *
     * @param  propertyName  name of the property that changed its value.
     * @param  oldValue      the old property value (may be {@code null}).
     * @param  newValue      the new property value.
     */
    private void fireIfChanged(final String propertyName, final Object oldValue, final Object newValue) {
        if (!Objects.equals(oldValue, newValue)) {
            firePropertyChange(propertyName, oldValue, newValue);
        }
    }

    /**
     * Fires a property change event if the old and new transforms are not equal.
     *
     * @param  oldValue  the old "objective to display" transform.
     * @param  newValue  the new transform, or {@code null} for lazy computation.
     * @param  grid      {@code true} if the reason is a grid geometry change, or {@code false} if only a CRS change.
     */
    private void fireIfChanged(final LinearTransform oldValue, final LinearTransform newValue, final boolean grid) {
        if (!Objects.equals(oldValue, newValue)) {
            firePropertyChange(new TransformChangeEvent(this, oldValue, newValue,
                    grid ? TransformChangeEvent.Reason.GRID_GEOMETRY_CHANGE
                         : TransformChangeEvent.Reason.CRS_CHANGE));
        }
    }

    /**
     * Returns the geographic bounding box encompassing the area shown on the display device.
     * If the {@linkplain #getObjectiveCRS() objective CRS} is not convertible to a geographic CRS,
     * then this method returns an empty value.
     *
     * @return geographic bounding box encompassing the viewed area.
     * @throws RenderException in an error occurred while computing the geographic area.
     *
     * @see #getDisplayBounds()
     */
    public Optional<GeographicBoundingBox> getGeographicArea() throws RenderException {
        try {
            return operationContext.getGeographicArea(this);
        } catch (TransformException e) {
            throw new RenderException(errors().getString(Errors.Keys.CanNotCompute_1, GEOGRAPHIC_AREA_PROPERTY), e);
        }
    }

    /**
     * Returns an estimation of the resolution (in metres) at the point of interest.
     * If the {@linkplain #getObjectiveCRS() objective CRS} is not convertible to a
     * geographic CRS, then this method returns an empty value.
     *
     * @return estimation of the resolution in metres at current point of interest.
     * @throws RenderException in an error occurred while computing the resolution.
     */
    public OptionalDouble getSpatialResolution() throws RenderException {
        try {
            return operationContext.getSpatialResolution(this);
        } catch (TransformException e) {
            throw new RenderException(errors().getString(Errors.Keys.CanNotCompute_1, SPATIAL_RESOLUTION_PROPERTY), e);
        }
    }

    /**
     * Computes the value for {@link #objectiveToGeographic}. The value is not stored by this method for
     * giving caller a chance to validate other properties before to write them in a "all or nothing" way.
     *
     * @param  crs  the new objective CRS in process of being set by the caller.
     * @return the conversion from given CRS to geographic CRS, or {@code null} if none.
     */
    private CoordinateOperation objectiveToGeographic(final CoordinateReferenceSystem crs) throws FactoryException {
        final GeographicCRS geoCRS = ReferencingUtilities.toNormalizedGeographicCRS(crs, false, false);
        return (geoCRS != null) ? coordinateOperationFactory.createOperation(crs, geoCRS, (CanvasContext) null) : null;
    }

    /**
     * Returns the transform from the given source CRS to the given target CRS with precedence for an operation
     * valid for the geographic area of this canvas. The transform returned by this method for the same pair of
     * CRS may differ depending on which area is currently visible in the canvas. All requests for a coordinate
     * operation should invoke this method instead of {@link CRS#findOperation(CoordinateReferenceSystem,
     * CoordinateReferenceSystem, GeographicBoundingBox)}.
     *
     * @param  allowDisplayCRS  whether the {@code sourceCRS} can be {@link #getDisplayCRS()}.
     */
    private MathTransform findTransform(CoordinateReferenceSystem source,
                                  final CoordinateReferenceSystem target,
                                  boolean allowDisplayCRS)
            throws FactoryException, TransformException, RenderException
    {
        if (allowDisplayCRS) {
            allowDisplayCRS = CRS.equivalent(source, displayBounds.getCoordinateReferenceSystem());
        }
        if (allowDisplayCRS) {
            source = objectiveCRS;
        }
        operationContext.refresh(this);
        MathTransform tr = coordinateOperationFactory.createOperation(source, target, operationContext).getMathTransform();
        if (allowDisplayCRS) {
            tr = MathTransforms.concatenate(getObjectiveToDisplay().inverse(), tr);
        }
        return tr;
    }

    /**
     * Allocates a position which can hold a coordinates in objective CRS.
     * May be overridden by subclasses for a little bit more efficiency.
     */
    DirectPosition allocatePosition() {
        return new GeneralDirectPosition(objectiveCRS);
    }

    /**
     * Returns the resources bundle for error messages in the locale of this canvas.
     */
    private Errors errors() {
        return Errors.forLocale(locale);
    }
}<|MERGE_RESOLUTION|>--- conflicted
+++ resolved
@@ -796,13 +796,8 @@
     public void setDisplayBounds(final Envelope newValue) throws RenderException {
         ArgumentChecks.ensureNonNull(DISPLAY_BOUNDS_PROPERTY, newValue);
         final CoordinateReferenceSystem crs = newValue.getCoordinateReferenceSystem();
-<<<<<<< HEAD
-        if (crs != null && !Utilities.equalsIgnoreMetadata(getDisplayCRS(), crs)) {
+        if (crs != null && !CRS.equivalent(getDisplayCRS(), crs)) {
             throw new MismatchedReferenceSystemException(errors().getString(
-=======
-        if (crs != null && !CRS.equivalent(getDisplayCRS(), crs)) {
-            throw new MismatchedCoordinateMetadataException(errors().getString(
->>>>>>> c9641c42
                     Errors.Keys.IllegalCoordinateSystem_1, IdentifiedObjects.getDisplayName(crs, getLocale())));
         }
         final GeneralEnvelope oldValue = new GeneralEnvelope(displayBounds);
