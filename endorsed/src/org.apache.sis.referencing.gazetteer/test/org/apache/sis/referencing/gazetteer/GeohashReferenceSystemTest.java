/*
 * Licensed to the Apache Software Foundation (ASF) under one or more
 * contributor license agreements.  See the NOTICE file distributed with
 * this work for additional information regarding copyright ownership.
 * The ASF licenses this file to You under the Apache License, Version 2.0
 * (the "License"); you may not use this file except in compliance with
 * the License.  You may obtain a copy of the License at
 *
 *     http://www.apache.org/licenses/LICENSE-2.0
 *
 * Unless required by applicable law or agreed to in writing, software
 * distributed under the License is distributed on an "AS IS" BASIS,
 * WITHOUT WARRANTIES OR CONDITIONS OF ANY KIND, either express or implied.
 * See the License for the specific language governing permissions and
 * limitations under the License.
 */
package org.apache.sis.referencing.gazetteer;

import java.util.Locale;
import javax.measure.Quantity;
import javax.measure.IncommensurableException;
import javax.measure.quantity.Length;
import org.opengis.referencing.operation.TransformException;
import org.opengis.geometry.DirectPosition;
import org.apache.sis.geometry.DirectPosition2D;
import org.apache.sis.referencing.CommonCRS;
import org.apache.sis.measure.Quantities;
import org.apache.sis.measure.Units;

// Test dependencies
import org.junit.jupiter.api.Test;
import static org.junit.jupiter.api.Assertions.*;
import org.apache.sis.test.TestUtilities;
import org.apache.sis.test.TestCase;


/**
 * Tests methods from the {@link GeohashReferenceSystem} class.
 *
 * @author  Ross Laidlaw
 * @author  Martin Desruisseaux (Geomatys)
 */
public final class GeohashReferenceSystemTest extends TestCase {
    /**
     * Tolerance factor for floating point comparison.
     */
    private static final double TOLERANCE = 0.000001;

    /**
     * WGS84 semi-major axis length divided by semi-minor axis length.
     * This is used for estimating how the precision changes when moving
     * from equator to a pole.
     */
    private static final double B_A = 6356752.314245179 / 6378137;

    /**
     * Returns a reference system instance to test.
     */
    private static GeohashReferenceSystem instance() throws GazetteerException {
        return new GeohashReferenceSystem(GeohashReferenceSystem.Format.BASE32, CommonCRS.defaultGeographic());
    }

    /**
     * A geographic coordinates together with the expected geohash.
     */
    private static final class Place {
        final String name;
        final double longitude;
        final double latitude;
        final String geohash;

        Place(final String name, final double longitude, final double latitude, final String geohash) {
            this.name      = name;
            this.latitude  = latitude;
            this.longitude = longitude;
            this.geohash   = geohash;
        }
    }

    /**
     * A list o places with their expected geohash.
     */
    private static final Place[] PLACES = new Place[] {
        new Place("Empire State Building",  -73.985656, 40.748433, "dr5ru6j2c62q"),
        new Place("Statue Of Liberty",      -74.044444, 40.689167, "dr5r7p4rx6kz"),
        new Place("The White House",        -77.036550, 38.897669, "dqcjqcpeq70c"),
        new Place("Hoover Dam",            -114.737778, 36.015556, "9qqkvh6mzfpz"),
        new Place("Golden Gate Bridge",    -122.478611, 37.819722, "9q8zhuvgce0m"),
        new Place("Mount Rushmore",        -103.459825, 43.878947, "9xy3teyv7ke4"),
        new Place("Space Needle",          -122.349100, 47.620400, "c22yzvh0gmfy")
    };

    /**
     * Creates a new test case.
     */
    public GeohashReferenceSystemTest() {
    }

    /**
     * Tests the {@link GeohashReferenceSystem.Coder#getPrecision(DirectPosition)} method.
     * Values published in Wikipedia are used as references, with more precision digits
     * added from SIS computation.
     *
     * @throws TransformException if an exception occurred while initializing the reference system.
     */
    @Test
    public void testGetPrecision() throws TransformException {
        final GeohashReferenceSystem.Coder coder = instance().createCoder();
        verifyGetPrecision(coder, 1, 2504689,    0.5);
        verifyGetPrecision(coder, 2,  626172,    0.5);
        verifyGetPrecision(coder, 3,   78272,    0.5);
        verifyGetPrecision(coder, 4,   19568,    0.5);
        verifyGetPrecision(coder, 5,    2446,    0.5);
        verifyGetPrecision(coder, 6,     611.5,  0.05);
        verifyGetPrecision(coder, 7,      76.44, 0.005);
        verifyGetPrecision(coder, 8,      19.11, 0.005);
    }

    /**
     * A single test case of {@link #testGetPrecision()} for the given hash string length.
     */
    private static void verifyGetPrecision(final GeohashReferenceSystem.Coder coder,
            final int length, final double expected, final double tolerance)
    {
        coder.setHashLength(length);
        Quantity<Length> worstCase = coder.getPrecision(null);
        Quantity<Length> atEquator = coder.getPrecision(new DirectPosition2D(0,  0));
        Quantity<Length> atPole    = coder.getPrecision(new DirectPosition2D(0, 90));
        Quantity<Length> somewhere = coder.getPrecision(new DirectPosition2D(0, 40));
        assertEquals(Units.METRE, worstCase.getUnit());
        assertEquals(Units.METRE, atEquator.getUnit());
        assertEquals(Units.METRE, atPole   .getUnit());
        assertEquals(Units.METRE, somewhere.getUnit());
        assertEquals(expected, worstCase.getValue().doubleValue(), tolerance);
        assertEquals(expected, atEquator.getValue().doubleValue(), tolerance);
        /*
         * If the length is even, then longitude values have one more bit than latitudes,
         * which compensate for the fact that the range of longitude values is twice the
         * range of latitude values. Consequently, both coordinate values should have the
         * same precision at equator, and moving to the pole changes only the radius.
         * Otherwise longitude error is twice larger than latitude error. At the pole,
         * the longitude error vanishes and only the latitude error matter.
         */
        final double f = (length & 1) != 0 ? B_A : B_A/2;
        assertEquals(f * expected, atPole.getValue().doubleValue(), tolerance);
        /*
         * Value should be somewhere between the two extrems. We use a simple average for this test.
         */
        final double estimate = (atEquator.getValue().doubleValue() + atPole.getValue().doubleValue()) / 2;
        assertEquals(estimate, somewhere.getValue().doubleValue(), estimate / 25);
    }

    /**
     * Tests the {@link GeohashReferenceSystem.Coder#setPrecision(Quantity, DirectPosition)} method.
     * Values used as a reference are the same as {@link #testGetPrecision()}.
     *
     * @throws TransformException if an exception occurred while initializing the reference system.
     * @throws IncommensurableException if a precision uses incompatible units of measurement.
     */
    @Test
    public void testSetPrecision() throws TransformException, IncommensurableException {
        final GeohashReferenceSystem.Coder coder = instance().createCoder();
        verifySetPrecision(coder, 1, 2504689);
        verifySetPrecision(coder, 2,  626172);
        verifySetPrecision(coder, 3,   78272);
        verifySetPrecision(coder, 4,   19568);
        verifySetPrecision(coder, 5,    2446);
        verifySetPrecision(coder, 6,     611.5);
        verifySetPrecision(coder, 7,      76.44);
        verifySetPrecision(coder, 8,      19.11);
    }

    /**
     * Verifies the value computed by {@link GeohashReferenceSystem.Coder#getPrecision()}
     * for the given hash string length.
     */
    private static void verifySetPrecision(final GeohashReferenceSystem.Coder coder,
            final int length, final double precision) throws IncommensurableException
    {
        final Length atEquator = Quantities.create(precision,     Units.METRE);
        final Length atPole    = Quantities.create(precision*B_A, Units.METRE);
        coder.setPrecision(atEquator, null);
        assertEquals(length, coder.getHashLength());
        coder.setPrecision(atEquator, new DirectPosition2D(0, 0));
        assertEquals(length, coder.getHashLength());
        coder.setPrecision(atPole, new DirectPosition2D(0, 90));
        assertEquals(length, coder.getHashLength());
        /*
         * Request a slightly finer precision at equator.
         * It requires a longer hash code, except for the 2 first cases.
         */
        coder.setPrecision(atPole, null);
        assertEquals(length < 3 ? length : length+1, coder.getHashLength());
    }

    /**
     * Tests the {@link GeohashReferenceSystem.Coder#encode(double, double)} method.
     *
     * @throws TransformException if an exception occurred while formatting the geohash.
     */
    @Test
    public void testEncode() throws TransformException {
        final GeohashReferenceSystem.Coder coder = instance().createCoder();
        for (final Place place : PLACES) {
            assertEquals(place.geohash, coder.encode(place.latitude, place.longitude), place.name);
        }
    }

    /**
     * Tests the {@link GeohashReferenceSystem.Coder#encode(DirectPosition)} method.
     *
     * @throws TransformException if an exception occurred while formatting the geohash.
     */
    @Test
    public void testEncodePosition() throws TransformException {
        final GeohashReferenceSystem.Coder coder = instance().createCoder();
        final DirectPosition2D position = new DirectPosition2D(CommonCRS.WGS84.geographic());
        for (final Place place : PLACES) {
            position.x = place.latitude;
            position.y = place.longitude;
            assertEquals(place.geohash, coder.encode(position), place.name);
        }
    }

    /**
     * Tests the {@link GeohashReferenceSystem.Coder#decode(CharSequence)} method.
     *
     * @throws TransformException if an exception occurred while parsing the geohash.
     */
    @Test
    public void testDecode() throws TransformException {
        testDecode(instance().createCoder(), 0, 1);
    }

    /**
     * Tests the {@link GeohashReferenceSystem.Coder#decode(CharSequence)} method
     * to a different target CRS than the default one.
     *
     * @throws TransformException if an exception occurred while parsing the geohash.
     */
    @Test
    public void testDecodeToCRS() throws TransformException {
        testDecode(new GeohashReferenceSystem(GeohashReferenceSystem.Format.BASE32,
                   CommonCRS.WGS84.geographic()).createCoder(), 1, 0);
    }

    /**
     * Implementation of {@link #testDecode()} and {@link #testDecodeToCRS()}.
     */
    private void testDecode(final GeohashReferenceSystem.Coder coder, final int λi, final int φi) throws TransformException {
        for (final Place place : PLACES) {
<<<<<<< HEAD
            final AbstractLocation location = coder.decode(place.geohash);
            final DirectPosition result = location.getPosition().getDirectPosition();
            assertEquals(place.longitude, result.getOrdinate(λi), TOLERANCE, place.name);
            assertEquals(place.latitude,  result.getOrdinate(φi), TOLERANCE, place.name);
=======
            final Location location = coder.decode(place.geohash);
            final DirectPosition result = location.getPosition();
            assertEquals(place.longitude, result.getCoordinate(λi), TOLERANCE, place.name);
            assertEquals(place.latitude,  result.getCoordinate(φi), TOLERANCE, place.name);
>>>>>>> 269d8e97
        }
    }

    /**
     * Verifies the metadata.
     *
     * @throws GazetteerException if an error occurred while creating the instance.
     */
    @Test
    public void verifyMetadata() throws GazetteerException {
        final GeohashReferenceSystem rs = instance();
        assertEquals("Mapping",      rs.getTheme().toString(Locale.ENGLISH));
        assertEquals("Cartographie", rs.getTheme().toString(Locale.FRENCH));

        final AbstractLocationType type = TestUtilities.getSingleton(rs.getLocationTypes());
        assertEquals("Geohash", type.getName().toString(Locale.ENGLISH));
        assertEquals(0, type.getParents().size());
        assertEquals(0, type.getChildren().size());
    }
}<|MERGE_RESOLUTION|>--- conflicted
+++ resolved
@@ -249,17 +249,10 @@
      */
     private void testDecode(final GeohashReferenceSystem.Coder coder, final int λi, final int φi) throws TransformException {
         for (final Place place : PLACES) {
-<<<<<<< HEAD
             final AbstractLocation location = coder.decode(place.geohash);
-            final DirectPosition result = location.getPosition().getDirectPosition();
+            final DirectPosition result = location.getPosition();
             assertEquals(place.longitude, result.getOrdinate(λi), TOLERANCE, place.name);
             assertEquals(place.latitude,  result.getOrdinate(φi), TOLERANCE, place.name);
-=======
-            final Location location = coder.decode(place.geohash);
-            final DirectPosition result = location.getPosition();
-            assertEquals(place.longitude, result.getCoordinate(λi), TOLERANCE, place.name);
-            assertEquals(place.latitude,  result.getCoordinate(φi), TOLERANCE, place.name);
->>>>>>> 269d8e97
         }
     }
 
