/*
 * Licensed to the Apache Software Foundation (ASF) under one or more
 * contributor license agreements.  See the NOTICE file distributed with
 * this work for additional information regarding copyright ownership.
 * The ASF licenses this file to You under the Apache License, Version 2.0
 * (the "License"); you may not use this file except in compliance with
 * the License.  You may obtain a copy of the License at
 *
 *     http://www.apache.org/licenses/LICENSE-2.0
 *
 * Unless required by applicable law or agreed to in writing, software
 * distributed under the License is distributed on an "AS IS" BASIS,
 * WITHOUT WARRANTIES OR CONDITIONS OF ANY KIND, either express or implied.
 * See the License for the specific language governing permissions and
 * limitations under the License.
 */
package org.apache.sis.referencing.gazetteer;

import java.util.Map;
import java.util.LinkedHashMap;
import java.util.Iterator;
import java.awt.Shape;
import java.awt.Color;
import java.awt.Graphics;
import java.awt.Graphics2D;
import java.awt.BasicStroke;
import java.awt.geom.AffineTransform;
import java.awt.geom.Point2D;
import java.awt.geom.Rectangle2D;
import javax.swing.JFrame;
import javax.swing.JPanel;
import org.opengis.geometry.Envelope;
import org.opengis.util.FactoryException;
import org.opengis.referencing.crs.SingleCRS;
import org.opengis.referencing.operation.MathTransform2D;
import org.opengis.referencing.operation.TransformException;
import org.apache.sis.referencing.CommonCRS;
import org.apache.sis.referencing.CRS;
import org.apache.sis.referencing.util.j2d.IntervalRectangle;
import org.apache.sis.geometry.GeneralEnvelope;
import org.apache.sis.geometry.Envelope2D;
import org.apache.sis.util.Debug;

<<<<<<< HEAD
=======
// Specific to the geoapi-3.1 and geoapi-4.0 branches:
import org.opengis.referencing.gazetteer.Location;

>>>>>>> efcd672a

/**
 * A Swing panel drawing {@code Location} instances.
 * This is used for debugging purpose only.
 *
 * @author  Martin Desruisseaux (Geomatys)
 * @version 0.8
 * @since   0.8
 */
@Debug
@SuppressWarnings("serial")
public final class LocationViewer extends JPanel {
    /**
     * Shows the locations tested by {@code MilitaryGridReferenceSystemTest.testIterator()} methods.
     *
     * @param  args  ignored.
     * @throws Exception if an error occurred while transforming an envelope to the display CRS.
     */
    public static void main(final String[] args) throws Exception {
        final MilitaryGridReferenceSystem.Coder coder = new MilitaryGridReferenceSystem().createCoder();
        coder.setPrecision(100000);
        switch (1) {
            /*
             * UTM North: 3 zones (31, 32 and 33) and 3 latitude bands (T, U and V).
             * Include the Norway special case: in latitude band V, zone 32 is widened at the expense of zone 31.
             */
            case 1: {
                show("UTM zones 31, 32 and 33 North", coder,
                     new Envelope2D(CommonCRS.defaultGeographic(), 5, 47, 8, 10), CommonCRS.WGS84.universal(1, 9));
                break;
            }
            /*
             * UTM South: 3 zones (31, 32 and 33) and 2 latitude bands (G and H).
             */
            case 2: {
                show("UTM zones 31, 32 and 33 South", coder,
                     new Envelope2D(CommonCRS.defaultGeographic(), 5, -42, 8, 4), CommonCRS.WGS84.universal(1, 9));
                break;
            }
            /*
             * Crossing the anti-meridian. There is two columns of cells: on the west side and on the east side.
             */
            case 3: {
                final GeneralEnvelope ge = new GeneralEnvelope(CommonCRS.defaultGeographic());
                ge.setRange(0, 170, -175);
                ge.setRange(1,  40,   42);
                show("15° of longitude crossing the anti-meridian", coder, ge, null);
                break;
            }
            /*
             * Complete North pole case surrounded by part of V latitude band.
             * This include the Svalbard special case in zones 31 to 37.
             */
            case 4: {
                show("North pole surrounded by V latitude band", coder,
                     new Envelope2D(CommonCRS.defaultGeographic(), -180, 80, 360, 10), CommonCRS.WGS84.universal(90, 0));
                break;
            }
            /*
             * Complete South pole case surrounded by one latitude band.
             */
            case 5: {
                show("South pole surrounded by C latitude band",
                     coder, new Envelope2D(CommonCRS.defaultGeographic(), -180, -90, 360, 12), CommonCRS.WGS84.universal(-90, 0));
                break;
            }
            /*
             * Partial North pole case.
             */
            case 6: {
                show("10°W to 70°E close to North pole", coder,
                     new Envelope2D(CommonCRS.defaultGeographic(), -10, 85, 80, 5), CommonCRS.WGS84.universal(90, 0));
                break;
            }
            /*
             * Partial South pole case with zone UTM zones.
             */
            case 7: {
                show("70°W to 120°W close to South pole", coder,
                     new Envelope2D(CommonCRS.defaultGeographic(), -120, -83, 50, 5), CommonCRS.WGS84.universal(-90, 0));
                break;
            }
        }
    }

    /**
     * The coordinate reference system to use for displaying the shapes.
     */
    private final SingleCRS displayCRS;

    /**
     * The envelope projected to {@link #displayCRS}.
     */
    private Shape envelope;

    /**
     * The locations to show, together with their label.
     */
    private final Map<String,Shape> locations;

    /**
     * Bounding box of all shapes in the {@link #locations} map.
     */
    private Rectangle2D bounds;

    /**
     * Creates a new, initially empty, viewer. Locations must be added by calls to {@code addLocation(…)} methods
     * before the widget can be show.
     *
     * @param displayCRS  the coordinate reference system to use for displaying the location shapes.
     */
    public LocationViewer(final SingleCRS displayCRS) {
        this.displayCRS = displayCRS;
        this.locations  = new LinkedHashMap<>();
        setBackground(Color.BLACK);
    }

    /**
     * Shows all locations in the given area of interest.
     *
     * @param  title           the window title.
     * @param  coder           the encoder to use for computing locations and their envelopes.
     * @param  areaOfInterest  the geographic or projected area where to get locations.
     * @param  displayCRS      the CRS to use for displaying the location shapes, or {@code null} for the envelope CRS.
     * @throws FactoryException if a transformation to the display CRS cannot be obtained.
     * @throws TransformException if an error occurred while transforming an envelope.
     */
    public static void show(final String title, final MilitaryGridReferenceSystem.Coder coder, final Envelope areaOfInterest,
            SingleCRS displayCRS) throws FactoryException, TransformException
    {
        if (displayCRS == null) {
            displayCRS = CRS.getHorizontalComponent(areaOfInterest.getCoordinateReferenceSystem());
        }
        final LocationViewer viewer = new LocationViewer(displayCRS);
        viewer.addLocations(coder, areaOfInterest);
        final JFrame frame = new JFrame(title);
        frame.getContentPane().add(viewer);
        frame.setDefaultCloseOperation(JFrame.EXIT_ON_CLOSE);
        frame.setSize(600, 600);
        frame.setVisible(true);
    }

    /**
     * Adds all locations in the given area of interest.
     *
     * @param  coder           the encoder to use for computing locations and their envelopes.
     * @param  areaOfInterest  the geographic or projected area where to get locations.
     * @throws FactoryException if a transformation to the display CRS cannot be obtained.
     * @throws TransformException if an error occurred while transforming an envelope.
     */
    public void addLocations(final MilitaryGridReferenceSystem.Coder coder, final Envelope areaOfInterest)
            throws FactoryException, TransformException
    {
        final Iterator<String> it = coder.encode(areaOfInterest);
        while (it.hasNext()) {
            final String code = it.next();
            addLocation(code, coder.decode(code));
        }
        envelope = ((MathTransform2D) CRS.findOperation(areaOfInterest.getCoordinateReferenceSystem(), displayCRS, null)
                        .getMathTransform()).createTransformedShape(new IntervalRectangle(areaOfInterest));
    }

    /**
     * Adds the location identified by the given label
     *
     * @param  label     a label that identify the location to add.
     * @param  location  the location to add to the list of locations shown by this widget.
     * @throws FactoryException if a transformation to the display CRS cannot be obtained.
     * @throws TransformException if an error occurred while transforming an envelope.
     */
    public void addLocation(final String label, final AbstractLocation location) throws FactoryException, TransformException {
        final Envelope envelope = location.getEnvelope();
        final MathTransform2D tr = (MathTransform2D) CRS.findOperation(
                envelope.getCoordinateReferenceSystem(), displayCRS, null).getMathTransform();
        final Shape shape = tr.createTransformedShape(new IntervalRectangle(envelope));
        if (locations.putIfAbsent(label, shape) != null) {
            throw new IllegalArgumentException("A location is already defined for " + label);
        }
        final Rectangle2D b = shape.getBounds2D();
        if (bounds == null) {
            bounds = b;
        } else {
            bounds.add(b);
        }
    }

    /**
     * Invoked by Swing for painting this widget.
     *
     * @param g  the graphic context where to paint.
     */
    @Override
    protected void paintComponent(final Graphics g) {
        super.paintComponent(g);
        final Graphics2D gr = (Graphics2D) g;
        final AffineTransform oldTr = gr.getTransform();
        final AffineTransform tr = AffineTransform.getScaleInstance(
                getWidth()  / bounds.getWidth(),
               -getHeight() / bounds.getHeight());
        tr.translate(-bounds.getMinX(), -bounds.getMaxY());
        gr.transform(tr);
        gr.setStroke(new BasicStroke(0));
        if (envelope != null) {
            gr.setColor(Color.RED);
            gr.draw(envelope);
        }
        gr.setColor(Color.YELLOW);
        for (final Shape location : locations.values()) {
            gr.draw(location);
        }
        gr.setTransform(oldTr);
        gr.setColor(Color.CYAN);
        final Point2D.Double p = new Point2D.Double();
        for (final Map.Entry<String,Shape> entry : locations.entrySet()) {
            final Rectangle2D b = entry.getValue().getBounds2D();
            p.x = b.getCenterX();
            p.y = b.getCenterY();
            final Point2D pt = tr.transform(p, p);
            final String label = entry.getKey();
            gr.drawString(label, (float) (pt.getX() - 4.5*label.length()), (float) pt.getY());
        }
    }
}<|MERGE_RESOLUTION|>--- conflicted
+++ resolved
@@ -41,12 +41,6 @@
 import org.apache.sis.geometry.Envelope2D;
 import org.apache.sis.util.Debug;
 
-<<<<<<< HEAD
-=======
-// Specific to the geoapi-3.1 and geoapi-4.0 branches:
-import org.opengis.referencing.gazetteer.Location;
-
->>>>>>> efcd672a
 
 /**
  * A Swing panel drawing {@code Location} instances.
