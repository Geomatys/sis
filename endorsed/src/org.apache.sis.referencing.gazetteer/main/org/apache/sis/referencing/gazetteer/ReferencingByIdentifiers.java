/*
 * Licensed to the Apache Software Foundation (ASF) under one or more
 * contributor license agreements.  See the NOTICE file distributed with
 * this work for additional information regarding copyright ownership.
 * The ASF licenses this file to You under the Apache License, Version 2.0
 * (the "License"); you may not use this file except in compliance with
 * the License.  You may obtain a copy of the License at
 *
 *     http://www.apache.org/licenses/LICENSE-2.0
 *
 * Unless required by applicable law or agreed to in writing, software
 * distributed under the License is distributed on an "AS IS" BASIS,
 * WITHOUT WARRANTIES OR CONDITIONS OF ANY KIND, either express or implied.
 * See the License for the specific language governing permissions and
 * limitations under the License.
 */
package org.apache.sis.referencing.gazetteer;

import java.util.Map;
import java.util.List;
import java.util.Objects;
import java.util.HashMap;
import java.util.logging.Logger;
import jakarta.xml.bind.annotation.XmlTransient;
import javax.measure.Quantity;
import javax.measure.IncommensurableException;
import org.opengis.util.InternationalString;
import org.opengis.geometry.DirectPosition;
import org.opengis.referencing.operation.TransformException;
import org.apache.sis.referencing.AbstractReferenceSystem;
import org.apache.sis.referencing.ImmutableIdentifier;
import org.apache.sis.util.ComparisonMode;
import org.apache.sis.util.Utilities;
import org.apache.sis.util.Debug;
import org.apache.sis.util.collection.Containers;
import org.apache.sis.util.logging.Logging;
import org.apache.sis.util.iso.Types;
import org.apache.sis.io.wkt.Formatter;
import org.apache.sis.io.wkt.ElementKind;
import org.apache.sis.io.wkt.FormattableObject;
import org.apache.sis.metadata.iso.extent.Extents;
import org.apache.sis.metadata.iso.citation.Citations;
import org.apache.sis.referencing.privy.WKTUtilities;
import org.apache.sis.system.Modules;
import org.apache.sis.util.privy.Constants;
import org.apache.sis.util.resources.Vocabulary;

<<<<<<< HEAD
// Specific to the main branch:
import org.apache.sis.metadata.iso.citation.AbstractParty;
=======
// Specific to the geoapi-3.1 and geoapi-4.0 branches:
import org.opengis.metadata.citation.Party;
import org.opengis.referencing.ObjectDomain;
import org.opengis.referencing.gazetteer.Location;
import org.opengis.referencing.gazetteer.LocationType;
import org.opengis.referencing.gazetteer.ReferenceSystemUsingIdentifiers;
>>>>>>> abe39d4f


/**
 * Base class of reference systems that describe locations using geographic identifiers instead of coordinates.
 *
 * <h2>Immutability and thread safety</h2>
 * This base class is immutable and thus thread-safe if the property <em>values</em> (not necessarily the map itself)
 * given to the constructor are also immutable. Most SIS subclasses and related classes are immutable under similar
 * conditions. This means that unless otherwise noted in the javadoc, {@code ReferencingByIdentifiers} instances
 * created using only SIS factories and static constants can be shared by many objects and passed between threads
 * without synchronization.
 *
 * @author  Martin Desruisseaux (Geomatys)
 * @version 1.4
 *
 * @see ModifiableLocationType
 * @see AbstractLocation
 *
 * @since 0.8
 */
@XmlTransient
public abstract class ReferencingByIdentifiers extends AbstractReferenceSystem {
    /**
     * Key for the <code>{@value}</code> property to be given to the
     * object factory {@code createFoo(…)} methods.
     * This is used for setting the value to be returned by {@link #getTheme()}.
     *
     * @see #getTheme()
     */
    public static final String THEME_KEY = "theme";

    /**
     * Key for the <code>{@value}</code> property to be given to the
     * object factory {@code createFoo(…)} methods.
     * This is used for setting the value to be returned by {@link #getOverallOwner()}.
     *
     * @see #getOverallOwner()
     */
    public static final String OVERALL_OWNER_KEY = "overallOwner";

    /**
     * Serial number for inter-operability with different versions.
     */
    private static final long serialVersionUID = 5353942546043471933L;

    /**
     * The logger for coordinate operations.
     */
    static final Logger LOGGER = Logger.getLogger(Modules.REFERENCING_BY_IDENTIFIERS);

    /**
     * Property used to characterize the spatial reference system.
     *
     * @see #getTheme()
     */
    @SuppressWarnings("serial")         // Most SIS implementations are serializable.
    private final InternationalString theme;

    /**
     * Authority with overall responsibility for the spatial reference system.
     *
     * @see #getOverallOwner()
     */
    private final AbstractParty overallOwner;

    /**
     * Description of location type(s) in the spatial reference system.
     * This collection shall be unmodifiable.
     *
     * @see #getLocationTypes()
     */
    @SuppressWarnings("serial")
    final List<AbstractLocationType> locationTypes;

    /**
     * Creates a reference system from the given properties.
     * The properties given in argument follow the same rules as for the
     * {@linkplain AbstractReferenceSystem#AbstractReferenceSystem(Map) super-class constructor}.
     * The following table is a reminder of main (not all) properties:
     *
     * <table class="sis">
     *   <caption>Recognized properties (non exhaustive list)</caption>
     *   <tr>
     *     <th>Property name</th>
     *     <th>Value type</th>
     *     <th>Returned by</th>
<<<<<<< HEAD
     *   </tr>
     *   <tr>
     *     <td>"theme"</td>
     *     <td>{@link String} or {@link InternationalString}</td>
     *     <td>{@link #getTheme()}</td>
     *   </tr>
     *   <tr>
     *     <td>"overallOwner"</td>
     *     <td>{@code Party}</td>
=======
     *   </tr><tr>
     *     <td>{@value org.opengis.referencing.gazetteer.ReferenceSystemUsingIdentifiers#THEME_KEY}</td>
     *     <td>{@link String} or {@link InternationalString}</td>
     *     <td>{@link #getTheme()}</td>
     *   </tr><tr>
     *     <td>{@value org.opengis.referencing.gazetteer.ReferenceSystemUsingIdentifiers#OVERALL_OWNER_KEY}</td>
     *     <td>{@link Party}</td>
>>>>>>> abe39d4f
     *     <td>{@link #getOverallOwner()}</td>
     *   </tr><tr>
     *     <th colspan="3" class="hsep">Defined in parent class (reminder)</th>
     *   </tr><tr>
     *     <td>{@value org.opengis.referencing.IdentifiedObject#NAME_KEY}</td>
     *     <td>{@link org.opengis.metadata.Identifier} or {@link String}</td>
     *     <td>{@link #getName()}</td>
     *   </tr><tr>
     *     <td>{@value org.opengis.referencing.IdentifiedObject#ALIAS_KEY}</td>
     *     <td>{@link org.opengis.util.GenericName} or {@link CharSequence} (optionally as array)</td>
     *     <td>{@link #getAlias()}</td>
     *   </tr><tr>
     *     <td>{@value org.opengis.referencing.IdentifiedObject#IDENTIFIERS_KEY}</td>
     *     <td>{@link org.opengis.metadata.Identifier} (optionally as array)</td>
     *     <td>{@link #getIdentifiers()}</td>
     *   </tr><tr>
     *     <td>{@value org.opengis.referencing.IdentifiedObject#REMARKS_KEY}</td>
     *     <td>{@link org.opengis.util.InternationalString} or {@link String}</td>
     *     <td>{@link #getRemarks()}</td>
     *   </tr><tr>
     *     <td>{@value org.opengis.referencing.ObjectDomain#DOMAIN_OF_VALIDITY_KEY}</td>
     *     <td>{@link org.opengis.metadata.extent.Extent}</td>
     *     <td>{@link org.apache.sis.referencing.DefaultObjectDomain#getDomainOfValidity()}</td>
     *   </tr><tr>
     *     <td>{@value org.opengis.referencing.ObjectDomain#SCOPE_KEY}</td>
     *     <td>{@link org.opengis.util.InternationalString} or {@link String}</td>
     *     <td>{@link org.apache.sis.referencing.DefaultObjectDomain#getScope()}</td>
     *   </tr>
     * </table>
     *
     * This constructor copies the given {@code LocationType} instances as per
     * {@code ModifiableLocationType.snapshot(ReferenceSystemUsingIdentifiers, LocationType...)}.
     * Changes in the given location types after construction will not affect this {@code ReferencingByIdentifiers}.
     *
     * <div class="warning"><b>Upcoming API change — generalization</b><br>
     * In a future SIS version, the type of array elements may be generalized to the
     * {@code org.opengis.referencing.gazetteer.LocationType} interface.
     * This change is pending GeoAPI revision.</div>
     *
     * @param properties  the properties to be given to the reference system.
     * @param types       description of location type(s) in the spatial reference system.
     */
    @SuppressWarnings("this-escape")
    public ReferencingByIdentifiers(final Map<String,?> properties, final ModifiableLocationType... types) {
        super(properties);
        theme = Types.toInternationalString(properties, THEME_KEY);
        overallOwner = Containers.property(properties, OVERALL_OWNER_KEY, AbstractParty.class);
        /*
         * Having the 'this' reference escaped in object construction should not be an issue here because
         * we invoke package-private method in such a way that if an exception is thrown, the whole tree
         * (with all 'this' references) will be discarded.
         */
        locationTypes = AbstractLocationType.snapshot(this, types);
    }

    /**
     * Convenience method for helping subclasses to build their argument for the constructor.
     * The returned properties have the domain of validity set to the whole word and the theme to "mapping".
     *
     * @param name   the reference system name as an {@link org.opengis.metadata.Identifier} or a {@link String}.
     * @param id     an identifier for the reference system. Use SIS namespace until we find an authority for them.
     * @param party  the overall owner, or {@code null} if none.
     */
    static Map<String,Object> properties(final Object name, final String id, final AbstractParty party) {
        final Map<String,Object> properties = new HashMap<>(8);
        properties.put(NAME_KEY, name);
        properties.put(IDENTIFIERS_KEY, new ImmutableIdentifier(Citations.SIS, Constants.SIS, id));
        properties.put(ObjectDomain.DOMAIN_OF_VALIDITY_KEY, Extents.WORLD);
        properties.put(THEME_KEY, Vocabulary.formatInternational(Vocabulary.Keys.Mapping));
        properties.put(OVERALL_OWNER_KEY, party);
        return properties;
    }
    /**
     * Property used to characterize the spatial reference system.
     *
     * @return property used to characterize the spatial reference system.
     *
     * @see ModifiableLocationType#getTheme()
     */
    public InternationalString getTheme() {
        return theme;
    }

    /**
     * Authority with overall responsibility for the spatial reference system.
     *
     * <div class="warning"><b>Upcoming API change — generalization</b><br>
     * in a future SIS version, the type of returned element may be generalized to the
     * {@code org.opengis.metadata.citation.Party} interface. This change is pending
     * GeoAPI revision for upgrade from ISO 19115:2003 to ISO 19115:2014.</div>
     *
     * @return authority with overall responsibility for the spatial reference system.
     *
     * @see ModifiableLocationType#getOwner()
     * @see AbstractLocation#getAdministrator()
     */
    public AbstractParty getOverallOwner() {
        return overallOwner;
    }

    /**
     * Description of location type(s) in the spatial reference system.
     * The collection returned by this method is unmodifiable.
     *
     * <div class="warning"><b>Upcoming API change — generalization</b><br>
     * in a future SIS version, the type of elements type may be generalized to the
     * {@code org.opengis.referencing.gazetteer.Location} interface.
     * This change is pending GeoAPI revision.</div>
     *
     * @return description of location type(s) in the spatial reference system.
     *
     * @see ModifiableLocationType#getReferenceSystem()
     */
    @SuppressWarnings("ReturnOfCollectionOrArrayField")         // Because the collection is unmodifiable.
    public List<? extends ModifiableLocationType> getLocationTypes() {
        return ModifiableLocationTypeAdapter.copy(locationTypes);
    }

    /**
     * Returns the first location type.
     */
    final AbstractLocationType rootType() {
        return locationTypes.get(0);
    }

    /**
     * Returns a new object performing conversions between {@code DirectPosition} and identifiers.
     * The returned object is <strong>not</strong> thread-safe; a new instance must be created
     * for each thread, or synchronization must be applied by the caller.
     *
     * @return a new object performing conversions between {@link DirectPosition} and identifiers.
     *
     * @since 1.3
     */
    public abstract Coder createCoder();

    /**
     * Conversions between direct positions and identifiers.
     * Each {@code Coder} instance can read references at arbitrary precision,
     * but formats at the {@linkplain #setPrecision specified approximate precision}.
     * The same {@code Coder} instance can be reused for reading or writing many identifiers.
     *
     * <h2>Immutability and thread safety</h2>
     * This class is <strong>not</strong> thread-safe. A new instance must be created for each thread,
     * or synchronization must be applied by the caller.
     *
     * @author  Martin Desruisseaux (Geomatys)
     * @version 1.4
     * @since   1.3
     */
    public abstract static class Coder {
        /**
         * Creates a new instance.
         */
        protected Coder() {
        }

        /**
         * Returns the reference system for which this coder is reading or writing identifiers.
         *
         * @return the enclosing reference system.
         */
        public abstract ReferencingByIdentifiers getReferenceSystem();

        /**
         * Returns approximate precision of the identifiers formatted by this coder at the given location.
         * The returned value is typically a length in linear unit (e.g. metres).
         * Precisions in angular units should be converted to linear units at the specified location.
         * If the location is {@code null}, then this method should return a precision for the worst case scenario.
         *
         * @param  position  where to evaluate the precision, or {@code null} for the worst case scenario.
         * @return approximate precision in metres of formatted identifiers.
         */
        public abstract Quantity<?> getPrecision(DirectPosition position);

        /**
         * Sets the desired precision of the identifiers formatted by this coder.
         * The given value is converted to coder-specific representation (e.g. number of digits).
         * The value returned by {@link #getPrecision(DirectPosition)} may be different than the
         * value specified to this method.
         *
         * @param  precision  the desired precision.
         * @param  position   location where the specified precision is desired, or {@code null} for the worst case scenario.
         * @throws IncommensurableException if the given precision uses incompatible units of measurement.
         */
        public abstract void setPrecision(Quantity<?> precision, DirectPosition position) throws IncommensurableException;

        /**
         * A combined method which sets the encoder precision to the given value, then formats the given position.
         * The default implementation is equivalent to the following code:
         *
         * {@snippet lang="java" :
         *     setPrecision(precision, position);
         *     return encode(position);
         *     }
         *
         * Subclasses should override with more efficient implementation,
         * for example by transforming the given position only once.
         *
         * @param  position   the coordinate to encode.
         * @param  precision  the desired precision.
         * @return identifier of the given position.
         * @throws IncommensurableException if the given precision uses incompatible units of measurement.
         * @throws TransformException if an error occurred while transforming the given coordinate to an identifier.
         */
        public String encode(DirectPosition position, Quantity<?> precision) throws IncommensurableException, TransformException {
            setPrecision(precision, position);
            return encode(position);
        }

        /**
         * Encodes the given position into an identifier.
         * The given position must have a Coordinate Reference System (CRS) associated to it.
         *
         * @param  position  the coordinate to encode.
         * @return identifier of the given position.
         * @throws TransformException if an error occurred while transforming the given coordinate to an identifier.
         */
        public abstract String encode(DirectPosition position) throws TransformException;

        /**
         * Decodes the given identifier into a latitude and a longitude.
         * The axis order depends on the coordinate reference system of the enclosing {@link ReferencingByIdentifiers}.
         *
         * <div class="warning"><b>Upcoming API change — generalization</b><br>
         * in a future SIS version, the type of returned element may be generalized
         * to the {@code org.opengis.referencing.gazetteer.Location} interface.
         * This change is pending GeoAPI revision.</div>
         *
         * @param  identifier  identifier string to decode.
         * @return a new geographic coordinate for the given identifier.
         * @throws TransformException if an error occurred while parsing the given string.
         */
        public abstract AbstractLocation decode(CharSequence identifier) throws TransformException;

        /**
         * Logs a warning for a recoverable error while transforming a position. This is used for implementations
         * of method such as {@link #getPrecision(DirectPosition)}, which can fallback on "worst case" scenario.
         *
         * @param caller  the class that wanted to transform a position.
         * @param method  the method that wanted to transform a position.
         * @param e       the transformation error.
         */
        static void recoverableException(final Class<?> caller, final String method, final Exception e) {
            Logging.recoverableException(LOGGER, caller, method, e);
        }
    }

    /**
     * Compares this reference system with the specified object for equality.
     * If the {@code mode} argument value is {@link ComparisonMode#STRICT STRICT} or
     * {@link ComparisonMode#BY_CONTRACT BY_CONTRACT}, then all available properties are
     * compared including the {@linkplain #getTheme() theme} and
     * the {@linkplain #getOverallOwner() overall owner}.
     *
     * @param  object  the object to compare to {@code this}.
     * @param  mode    {@link ComparisonMode#STRICT STRICT} for performing a strict comparison, or
     *                 {@link ComparisonMode#IGNORE_METADATA IGNORE_METADATA} for comparing only
     *                 properties relevant to location identifications.
     * @return {@code true} if both objects are equal.
     */
    @Override
    @SuppressWarnings("fallthrough")
    public boolean equals(final Object object, final ComparisonMode mode) {
        if (!super.equals(object, mode)) {
            return false;
        }
        switch (mode) {
            case STRICT: {
                final ReferencingByIdentifiers that = (ReferencingByIdentifiers) object;
                return Objects.equals(theme,        that.theme) &&
                       Objects.equals(overallOwner, that.overallOwner) &&
                       locationTypes.equals(that.locationTypes);
            }
            case BY_CONTRACT: {
                final ReferencingByIdentifiers that = (ReferencingByIdentifiers) object;
                if (!Utilities.deepEquals(getTheme(),        that.getTheme(),        mode) ||
                    !Utilities.deepEquals(getOverallOwner(), that.getOverallOwner(), mode))
                {
                    return false;
                }
                // Fall through
            }
            default: {
                // Theme and owner are metadata, so they can be ignored.
                final ReferencingByIdentifiers that = (ReferencingByIdentifiers) object;
                return Utilities.deepEquals(locationTypes, that.locationTypes, mode);
            }
        }
    }

    /**
     * Invoked by {@code hashCode()} for computing the hash code when first needed.
     * See {@link org.apache.sis.referencing.AbstractIdentifiedObject#computeHashCode()}
     * for more information.
     *
     * @return the hash code value. This value may change in any future Apache SIS version.
     */
    @Override
    protected long computeHashCode() {
        return super.computeHashCode() + Objects.hash(theme, overallOwner, locationTypes);
    }

    /**
     * Formats a pseudo-<i>Well Known Text</i> (WKT) representation for this object.
     * The format produced by this method is non-standard and may change in any future Apache SIS version.
     *
     * @param  formatter  the formatter where to format the inner content of this pseudo-WKT element.
     * @return an arbitrary keyword for the pseudo-WKT element.
     */
    @Debug
    @Override
    protected String formatTo(final Formatter formatter) {
        WKTUtilities.appendName(this, formatter, ElementKind.NAME);
        if (theme != null) {
            formatter.newLine();
            formatter.append(new SubElement("Theme", theme));
        }
        if (overallOwner != null) {
            formatter.newLine();
            formatter.append(new SubElement("Owner", overallOwner.getName()));
        }
        for (final AbstractLocationType type : locationTypes) {
            formatter.newLine();
            formatter.append(new SubElement("LocationType", type.getName()));
        }
        return "ReferenceSystemUsingIdentifiers";
    }

    /**
     * A sub-element inside the pseudo-WKT.
     */
    private static final class SubElement extends FormattableObject {
        /** The pseudo-WKT name of the element to format. */
        private final String name;

        /** The value of the element to format. */
        private final InternationalString value;

        /** Creates a new citation with the given value. */
        SubElement(final String name, final InternationalString value) {
            this.name  = name;
            this.value = value;
        }

        /** Formats the sub-element. */
        @Override
        protected String formatTo(final Formatter formatter) {
            formatter.append(value != null ? value.toString(formatter.getLocale()) : null, null);
            return name;
        }
    }
}<|MERGE_RESOLUTION|>--- conflicted
+++ resolved
@@ -45,17 +45,8 @@
 import org.apache.sis.util.privy.Constants;
 import org.apache.sis.util.resources.Vocabulary;
 
-<<<<<<< HEAD
 // Specific to the main branch:
 import org.apache.sis.metadata.iso.citation.AbstractParty;
-=======
-// Specific to the geoapi-3.1 and geoapi-4.0 branches:
-import org.opengis.metadata.citation.Party;
-import org.opengis.referencing.ObjectDomain;
-import org.opengis.referencing.gazetteer.Location;
-import org.opengis.referencing.gazetteer.LocationType;
-import org.opengis.referencing.gazetteer.ReferenceSystemUsingIdentifiers;
->>>>>>> abe39d4f
 
 
 /**
@@ -142,25 +133,13 @@
      *     <th>Property name</th>
      *     <th>Value type</th>
      *     <th>Returned by</th>
-<<<<<<< HEAD
-     *   </tr>
-     *   <tr>
+     *   </tr><tr>
      *     <td>"theme"</td>
      *     <td>{@link String} or {@link InternationalString}</td>
      *     <td>{@link #getTheme()}</td>
-     *   </tr>
-     *   <tr>
+     *   </tr><tr>
      *     <td>"overallOwner"</td>
      *     <td>{@code Party}</td>
-=======
-     *   </tr><tr>
-     *     <td>{@value org.opengis.referencing.gazetteer.ReferenceSystemUsingIdentifiers#THEME_KEY}</td>
-     *     <td>{@link String} or {@link InternationalString}</td>
-     *     <td>{@link #getTheme()}</td>
-     *   </tr><tr>
-     *     <td>{@value org.opengis.referencing.gazetteer.ReferenceSystemUsingIdentifiers#OVERALL_OWNER_KEY}</td>
-     *     <td>{@link Party}</td>
->>>>>>> abe39d4f
      *     <td>{@link #getOverallOwner()}</td>
      *   </tr><tr>
      *     <th colspan="3" class="hsep">Defined in parent class (reminder)</th>
@@ -181,11 +160,11 @@
      *     <td>{@link org.opengis.util.InternationalString} or {@link String}</td>
      *     <td>{@link #getRemarks()}</td>
      *   </tr><tr>
-     *     <td>{@value org.opengis.referencing.ObjectDomain#DOMAIN_OF_VALIDITY_KEY}</td>
+     *     <td>{@value org.opengis.referencing.ReferenceSystem#DOMAIN_OF_VALIDITY_KEY}</td>
      *     <td>{@link org.opengis.metadata.extent.Extent}</td>
      *     <td>{@link org.apache.sis.referencing.DefaultObjectDomain#getDomainOfValidity()}</td>
      *   </tr><tr>
-     *     <td>{@value org.opengis.referencing.ObjectDomain#SCOPE_KEY}</td>
+     *     <td>{@value org.opengis.referencing.ReferenceSystem#SCOPE_KEY}</td>
      *     <td>{@link org.opengis.util.InternationalString} or {@link String}</td>
      *     <td>{@link org.apache.sis.referencing.DefaultObjectDomain#getScope()}</td>
      *   </tr>
@@ -228,7 +207,7 @@
         final Map<String,Object> properties = new HashMap<>(8);
         properties.put(NAME_KEY, name);
         properties.put(IDENTIFIERS_KEY, new ImmutableIdentifier(Citations.SIS, Constants.SIS, id));
-        properties.put(ObjectDomain.DOMAIN_OF_VALIDITY_KEY, Extents.WORLD);
+        properties.put(DOMAIN_OF_VALIDITY_KEY, Extents.WORLD);
         properties.put(THEME_KEY, Vocabulary.formatInternational(Vocabulary.Keys.Mapping));
         properties.put(OVERALL_OWNER_KEY, party);
         return properties;
